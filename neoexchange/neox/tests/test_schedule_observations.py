--- conflicted
+++ resolved
@@ -643,11 +643,8 @@
         sa_checkbox = self.get_item_input_box('id_solar_analog')
         if sa_checkbox.is_selected():  # If checkbox is ticked
             sa_checkbox.click()  # to untick it
-<<<<<<< HEAD
-=======
         tc_checkbox = self.get_item_input_box('id_too_mode')
         self.assertEqual(tc_checkbox.is_selected(), False)
->>>>>>> 7f3721cb
         with self.wait_for_page_load(timeout=10):
             self.browser.find_element_by_id('verify-scheduling').click()
 
