--- conflicted
+++ resolved
@@ -327,7 +327,6 @@
             self.browser.find_element_by_id('single-submit').click()
 
         error_msg = self.browser.find_element_by_class_name('errorlist').text
-<<<<<<< HEAD
         self.assertIn('This Site/Telescope combination is not currently available.',error_msg)
 
     @patch('core.forms.datetime', MockDateTime)
@@ -353,7 +352,4 @@
         with self.wait_for_page_load(timeout=10):
             link.click()
         new_url = self.browser.current_url
-        self.assertEqual(new_url, actual_url)
-=======
-        self.assertIn('This Site/Telescope combination is not currently available.', error_msg)
->>>>>>> 3a6508e4
+        self.assertEqual(new_url, actual_url)