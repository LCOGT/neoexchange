from .base import FunctionalTest
from selenium import webdriver
from selenium.webdriver.common.keys import Keys
from selenium.webdriver.support.ui import Select
from mock import patch
from neox.tests.mocks import MockDateTime, mock_lco_authenticate, mock_fetch_filter_list

from datetime import datetime
from django.test.client import Client
from django.core.urlresolvers import reverse
from django.contrib.auth.models import User
from core.models import Body, Proposal

from neox.auth_backend import update_proposal_permissions

@patch('core.views.fetch_filter_list', mock_fetch_filter_list)
@patch('core.forms.fetch_filter_list', mock_fetch_filter_list)
class ScheduleObservations(FunctionalTest):

    def setUp(self):
        # Create a user to test login
        self.insert_test_proposals()
        self.username = 'bart'
        self.password = 'simpson'
        self.email = 'bart@simpson.org'
        self.bart = User.objects.create_user(username=self.username, password=self.password, email=self.email)
        self.bart.first_name= 'Bart'
        self.bart.last_name = 'Simpson'
        self.bart.is_active=1
        self.bart.save()
        # Add Bart to the right proposal
        update_proposal_permissions(self.bart, [{'code':self.neo_proposal.code}])
        super(ScheduleObservations,self).setUp()

    def tearDown(self):
        self.bart.delete()
        super(ScheduleObservations,self).tearDown()

    @patch('neox.auth_backend.lco_authenticate', mock_lco_authenticate)
    def login(self):
        test_login = self.client.login(username=self.username, password=self.password)
        self.assertEqual(test_login, True)

    @patch('neox.auth_backend.lco_authenticate', mock_lco_authenticate)
    def test_login(self):
        self.browser.get('%s%s' % (self.live_server_url, '/accounts/login/'))
        username_input = self.browser.find_element_by_id("username")
        username_input.send_keys(self.username)
        password_input = self.browser.find_element_by_id("password")
        password_input.send_keys(self.password)
        with self.wait_for_page_load(timeout=10):
            self.browser.find_element_by_id('login-btn').click()
        # Wait until response is recieved
        self.wait_for_element_with_id('page')

    def test_logout(self):
        self.test_login()
        logout_link = self.browser.find_element_by_partial_link_text('Logout')
        with self.wait_for_page_load(timeout=10):
            logout_link.click()
        # Wait until response is recieved
        self.wait_for_element_with_id('page')


# Monkey patch the datetime used by forms otherwise it fails with 'window in the past'
# TAL: Need to patch the datetime in views also otherwise we will get the wrong
# semester and window bounds.
    @patch('core.forms.datetime', MockDateTime)
    @patch('core.views.datetime', MockDateTime)
    def test_can_schedule_observations(self):
        self.test_login()

        # Bart has heard about a new website for NEOs. He goes to the
        # page of the first target
        # (XXX semi-hardwired but the targets link should be being tested in
        # test_targets_validation.TargetsValidationTest
        start_url = reverse('target',kwargs={'pk':1})
        self.browser.get(self.live_server_url + start_url)

        # He sees a Schedule Observations button
        link = self.browser.find_element_by_id('schedule-obs')
        target_url = "{0}{1}".format(self.live_server_url, reverse('schedule-body',kwargs={'pk':1}))
        actual_url = link.get_attribute('href')
        self.assertEqual(actual_url, target_url)

        # He clicks the link to go to the Schedule Observations page
        with self.wait_for_page_load(timeout=10):
            link.click()
        self.browser.implicitly_wait(10)
        new_url = self.browser.current_url
        self.assertEqual(str(new_url), target_url)


        # He notices a new selection for the proposal and site code and
        # chooses the NEO Follow-up Network and ELP (V37)
        proposal_choices = Select(self.browser.find_element_by_id('id_proposal_code'))
        self.assertIn(self.neo_proposal.title, [option.text for option in proposal_choices.options])

        proposal_choices.select_by_visible_text(self.neo_proposal.title)

        site_choices = Select(self.browser.find_element_by_id('id_site_code'))
        self.assertIn('McDonald, Texas (ELP - V37; Sinistro)', [option.text for option in site_choices.options])

        site_choices.select_by_visible_text('McDonald, Texas (ELP - V37; Sinistro)')

        MockDateTime.change_date(2015, 4, 20)
        datebox = self.get_item_input_box('id_utc_date')
        datebox.clear()
        datebox.send_keys('2015-04-21')
        with self.wait_for_page_load(timeout=10):
            self.browser.find_element_by_id('single-submit').click()

        # The page refreshes and a series of values for magnitude, speed, slot
        # length, number and length of exposures appear
        magnitude = self.browser.find_element_by_id('id_magnitude').find_element_by_class_name('kv-value').text
        self.assertIn('20.39', magnitude)
        speed = self.browser.find_element_by_id('id_speed').find_element_by_class_name('kv-value').text
        self.assertIn("2.52 '/min", speed)
        slot_length = self.browser.find_element_by_name('slot_length').get_attribute('value')
        self.assertIn('22.5', slot_length)
        num_exp = self.browser.find_element_by_id('id_no_of_exps').find_element_by_class_name('kv-value').text
        self.assertIn('12', num_exp)
        exp_length = self.browser.find_element_by_id('id_exp_length').find_element_by_class_name('kv-value').text
        self.assertIn('60.0 secs', exp_length)

        # At this point, a 'Schedule this object' button appears
        submit = self.browser.find_element_by_id('id_submit_button').get_attribute("value")
        self.assertIn('Schedule this Object',submit)

    def test_cannot_schedule_observations(self):
        self.test_logout()

        # Bart tries the same as above but forgets to login
        # This has to be pk=2 as get_or_create in setUp makes new objects each
        # time for...reasons...
        start_url = reverse('target',kwargs={'pk':1})
        self.browser.get(self.live_server_url + start_url)
        self.wait_for_element_with_id('main')
        link = self.browser.find_element_by_id('schedule-obs')
        with self.wait_for_page_load(timeout=10):
            link.click()

        # self.wait_for_element_with_id('username')
        actual_url = self.browser.current_url
        target_url = '/login/'
        self.assertIn(target_url, actual_url)

    @patch('core.forms.datetime', MockDateTime)
    @patch('core.views.datetime', MockDateTime)
    def test_schedule_page_edit_block(self):
        MockDateTime.change_date(2015, 4, 20)
        self.test_login()

        # Bart has heard about a new website for NEOs. He goes to the
        # page of the first target
        # (XXX semi-hardwired but the targets link should be being tested in
        # test_targets_validation.TargetsValidationTest
        start_url = reverse('target',kwargs={'pk':1})
        self.browser.get(self.live_server_url + start_url)

        # He sees a Schedule Observations button
        link = self.browser.find_element_by_id('schedule-obs')
        target_url = "{0}{1}".format(self.live_server_url, reverse('schedule-body',kwargs={'pk':1}))
        actual_url = link.get_attribute('href')
        self.assertEqual(actual_url, target_url)

        # He clicks the link to go to the Schedule Observations page
        with self.wait_for_page_load(timeout=10):
            link.click()
        new_url = self.browser.current_url
        self.assertEqual(new_url, actual_url)


        # He notices a new selection for the proposal and site code and
        # chooses the NEO Follow-up Network and ELP (V37)
        proposal_choices = Select(self.browser.find_element_by_id('id_proposal_code'))
        self.assertIn(self.neo_proposal.title, [option.text for option in proposal_choices.options])

        proposal_choices.select_by_visible_text(self.neo_proposal.title)

        site_choices = Select(self.browser.find_element_by_id('id_site_code'))
        self.assertIn('McDonald, Texas (ELP - V37; Sinistro)', [option.text for option in site_choices.options])

        site_choices.select_by_visible_text('McDonald, Texas (ELP - V37; Sinistro)')

        MockDateTime.change_date(2015, 4, 20)
        datebox = self.get_item_input_box('id_utc_date')
        datebox.clear()
        datebox.send_keys('2015-04-21')
        with self.wait_for_page_load(timeout=10):
            self.browser.find_element_by_id('single-submit').click()

        # The page refreshes and a series of values for magnitude, speed, slot
        # length, number and length of exposures appear
        magnitude = self.browser.find_element_by_id('id_magnitude').find_element_by_class_name('kv-value').text
        self.assertIn('20.39', magnitude)
        speed = self.browser.find_element_by_id('id_speed').find_element_by_class_name('kv-value').text
        self.assertIn("2.52 '/min", speed)
        slot_length = self.browser.find_element_by_name('slot_length').get_attribute('value')
        self.assertIn('22.5', slot_length)
        num_exp = self.browser.find_element_by_id('id_no_of_exps').find_element_by_class_name('kv-value').text
        self.assertIn('12', num_exp)
        exp_length = self.browser.find_element_by_id('id_exp_length').find_element_by_class_name('kv-value').text
        self.assertIn('60.0 secs', exp_length)

        # Bart wants to change the slot length and recalculate the number of exposures
        slot_length_box = self.browser.find_element_by_name('slot_length')
        slot_length_box.clear()
        slot_length_box.send_keys('25.')
        self.browser.find_element_by_id("id_edit_button").click()

        # The page refreshes and we get correct slot length and the Schedule button again
        slot_length = self.browser.find_element_by_name('slot_length').get_attribute('value')
        self.assertIn('25.', slot_length)
        submit = self.browser.find_element_by_id('id_submit_button').get_attribute("value")
        self.assertIn('Schedule this Object',submit)

    @patch('core.forms.datetime', MockDateTime)
    @patch('core.views.datetime', MockDateTime)
    def test_schedule_page_short_block(self):
        MockDateTime.change_date(2015, 4, 20)
        self.test_login()

        # Bart has heard about a new website for NEOs. He goes to the
        # page of the first target
        # (XXX semi-hardwired but the targets link should be being tested in
        # test_targets_validation.TargetsValidationTest
        start_url = reverse('target',kwargs={'pk':1})
        self.browser.get(self.live_server_url + start_url)

        # He sees a Schedule Observations button
        link = self.browser.find_element_by_id('schedule-obs')
        target_url = "{0}{1}".format(self.live_server_url, reverse('schedule-body',kwargs={'pk':1}))
        actual_url = link.get_attribute('href')
        self.assertEqual(actual_url, target_url)

        # He clicks the link to go to the Schedule Observations page
        with self.wait_for_page_load(timeout=10):
            link.click()
        new_url = self.browser.current_url
        self.assertEqual(str(new_url), target_url)

        # He notices a new selection for the proposal and site code and
        # chooses the NEO Follow-up Network and ELP (V37)
        proposal_choices = Select(self.browser.find_element_by_id('id_proposal_code'))
        self.assertIn(self.neo_proposal.title, [option.text for option in proposal_choices.options])

        proposal_choices.select_by_visible_text(self.neo_proposal.title)

        site_choices = Select(self.browser.find_element_by_id('id_site_code'))
        self.assertIn('McDonald, Texas (ELP - V37; Sinistro)', [option.text for option in site_choices.options])

        site_choices.select_by_visible_text('McDonald, Texas (ELP - V37; Sinistro)')

        MockDateTime.change_date(2015, 4, 20)
        datebox = self.get_item_input_box('id_utc_date')
        datebox.clear()
        datebox.send_keys('2015-04-21')
        with self.wait_for_page_load(timeout=10):
            self.browser.find_element_by_id('single-submit').click()

        # The page refreshes and a series of values for magnitude, speed, slot
        # length, number and length of exposures appear
        magnitude = self.browser.find_element_by_id('id_magnitude').find_element_by_class_name('kv-value').text
        self.assertIn('20.39', magnitude)
        speed = self.browser.find_element_by_id('id_speed').find_element_by_class_name('kv-value').text
        self.assertIn("2.52 '/min", speed)
        slot_length = self.browser.find_element_by_name('slot_length').get_attribute('value')
        self.assertIn('22.5', slot_length)
        num_exp = self.browser.find_element_by_id('id_no_of_exps').find_element_by_class_name('kv-value').text
        self.assertIn('12', num_exp)
        exp_length = self.browser.find_element_by_id('id_exp_length').find_element_by_class_name('kv-value').text
        self.assertIn('60.0 secs', exp_length)

        # Bart wants to change the slot length so it is very short and recalculate the number of exposures
        slot_length_box = self.browser.find_element_by_name('slot_length')
        slot_length_box.clear()
        slot_length_box.send_keys('2.')
        with self.wait_for_page_load(timeout=10):
            self.browser.find_element_by_id("id_edit_button").click()

        # The page refreshes and we get an error
        error_msg = self.browser.find_element_by_class_name('errorlist').text
        self.assertIn('The slot length is too short',error_msg)

    @patch('core.forms.datetime', MockDateTime)
    @patch('core.views.datetime', MockDateTime)
<<<<<<< HEAD
    def test_schedule_spectroscopy(self):
=======
    def test_schedule_missing_telescope(self):
>>>>>>> e515d583
        MockDateTime.change_date(2015, 4, 20)
        self.test_login()

        # Bart has heard about a new website for NEOs. He goes to the
        # page of the first target
        # (XXX semi-hardwired but the targets link should be being tested in
        # test_targets_validation.TargetsValidationTest
        start_url = reverse('target',kwargs={'pk':1})
        self.browser.get(self.live_server_url + start_url)

<<<<<<< HEAD
        # He sees a Schedule Spectroscopic Observations button
        link = self.browser.find_element_by_id('schedule-spectro-obs')
        target_url = "{0}{1}".format(self.live_server_url, reverse('schedule-body-spectra',kwargs={'pk':1}))
        actual_url = link.get_attribute('href')
        self.assertEqual(actual_url, target_url)

        # He clicks the link to go to the Schedule Spectroscopic Observations page
        with self.wait_for_page_load(timeout=10):
            link.click()
        new_url = self.browser.current_url
        self.assertEqual(new_url, actual_url)
=======
        # He sees a Schedule Observations button
        link = self.browser.find_element_by_id('schedule-obs')
        target_url = "{0}{1}".format(self.live_server_url, reverse('schedule-body',kwargs={'pk':1}))
        actual_url = link.get_attribute('href')
        self.assertEqual(actual_url, target_url)

        # He clicks the link to go to the Schedule Observations page
        with self.wait_for_page_load(timeout=10):
            link.click()
        new_url = self.browser.current_url
        self.assertEqual(str(new_url), target_url)

        # He notices a new selection for the proposal and site code and
        # chooses the NEO Follow-up Network and ELP (V37)
        proposal_choices = Select(self.browser.find_element_by_id('id_proposal_code'))
        self.assertIn(self.neo_proposal.title, [option.text for option in proposal_choices.options])

        proposal_choices.select_by_visible_text(self.neo_proposal.title)

        site_choices = Select(self.browser.find_element_by_id('id_site_code'))
        self.assertIn('Tenerife, Spain (TFN - Z17,Z21; 0.4m)', [option.text for option in site_choices.options])

        #He tries to use a telescope and site group that are currently unavailable
        site_choices.select_by_visible_text('Tenerife, Spain (TFN - Z17,Z21; 0.4m)')

        MockDateTime.change_date(2015, 4, 20)
        datebox = self.get_item_input_box('id_utc_date')
        datebox.clear()
        datebox.send_keys('2015-04-21')
        with self.wait_for_page_load(timeout=10):
            self.browser.find_element_by_id('single-submit').click()

        error_msg = self.browser.find_element_by_class_name('errorlist').text
        self.assertIn('This Site/Telescope combination is not currently available.',error_msg)
>>>>>>> e515d583
<|MERGE_RESOLUTION|>--- conflicted
+++ resolved
@@ -285,34 +285,17 @@
 
     @patch('core.forms.datetime', MockDateTime)
     @patch('core.views.datetime', MockDateTime)
-<<<<<<< HEAD
-    def test_schedule_spectroscopy(self):
-=======
     def test_schedule_missing_telescope(self):
->>>>>>> e515d583
-        MockDateTime.change_date(2015, 4, 20)
-        self.test_login()
-
-        # Bart has heard about a new website for NEOs. He goes to the
-        # page of the first target
-        # (XXX semi-hardwired but the targets link should be being tested in
-        # test_targets_validation.TargetsValidationTest
-        start_url = reverse('target',kwargs={'pk':1})
-        self.browser.get(self.live_server_url + start_url)
-
-<<<<<<< HEAD
-        # He sees a Schedule Spectroscopic Observations button
-        link = self.browser.find_element_by_id('schedule-spectro-obs')
-        target_url = "{0}{1}".format(self.live_server_url, reverse('schedule-body-spectra',kwargs={'pk':1}))
-        actual_url = link.get_attribute('href')
-        self.assertEqual(actual_url, target_url)
-
-        # He clicks the link to go to the Schedule Spectroscopic Observations page
-        with self.wait_for_page_load(timeout=10):
-            link.click()
-        new_url = self.browser.current_url
-        self.assertEqual(new_url, actual_url)
-=======
+        MockDateTime.change_date(2015, 4, 20)
+        self.test_login()
+
+        # Bart has heard about a new website for NEOs. He goes to the
+        # page of the first target
+        # (XXX semi-hardwired but the targets link should be being tested in
+        # test_targets_validation.TargetsValidationTest
+        start_url = reverse('target',kwargs={'pk':1})
+        self.browser.get(self.live_server_url + start_url)
+
         # He sees a Schedule Observations button
         link = self.browser.find_element_by_id('schedule-obs')
         target_url = "{0}{1}".format(self.live_server_url, reverse('schedule-body',kwargs={'pk':1}))
@@ -347,4 +330,28 @@
 
         error_msg = self.browser.find_element_by_class_name('errorlist').text
         self.assertIn('This Site/Telescope combination is not currently available.',error_msg)
->>>>>>> e515d583
+
+    @patch('core.forms.datetime', MockDateTime)
+    @patch('core.views.datetime', MockDateTime)
+    def test_schedule_spectroscopy(self):
+        MockDateTime.change_date(2015, 4, 20)
+        self.test_login()
+
+        # Bart has heard about a new website for NEOs. He goes to the
+        # page of the first target
+        # (XXX semi-hardwired but the targets link should be being tested in
+        # test_targets_validation.TargetsValidationTest
+        start_url = reverse('target',kwargs={'pk':1})
+        self.browser.get(self.live_server_url + start_url)
+
+        # He sees a Schedule Spectroscopic Observations button
+        link = self.browser.find_element_by_id('schedule-spectro-obs')
+        target_url = "{0}{1}".format(self.live_server_url, reverse('schedule-body-spectra',kwargs={'pk':1}))
+        actual_url = link.get_attribute('href')
+        self.assertEqual(actual_url, target_url)
+
+        # He clicks the link to go to the Schedule Spectroscopic Observations page
+        with self.wait_for_page_load(timeout=10):
+            link.click()
+        new_url = self.browser.current_url
+        self.assertEqual(new_url, actual_url)