--- conflicted
+++ resolved
@@ -11,11 +11,6 @@
         # He notices the input box is nicely centered
         link = self.browser.find_element_by_partial_link_text('active targets')
         self.assertAlmostEqual(
-<<<<<<< HEAD
-            link.location['x'] + link.size['width'] /2 ,
-            640, delta=50
-=======
             link.location['x'] + link.size['width'] ,
             640, delta=27
->>>>>>> b49595e2
         )