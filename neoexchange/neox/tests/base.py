--- conflicted
+++ resolved
@@ -69,7 +69,6 @@
                     }
         self.body, created = Body.objects.get_or_create(pk=1, **params)
 
-<<<<<<< HEAD
     def insert_test_calib(self):
         params = {   'name'         : 'HD 30455',
                      'ra'           : 72.1754166666667,
@@ -85,7 +84,7 @@
                      'reference'    : ''
                      }
         self.calib, created = StaticSource.objects.get_or_create(pk=1, **params)
-=======
+
     def insert_test_comet(self):
         params = { 
                      'provisional_name': 'P10MsRM',
@@ -119,7 +118,6 @@
                      'update_time': datetime(2019, 4, 3, 14, 50, 28)
                 }
         self.comet, created = Body.objects.get_or_create(pk=2, **params)
->>>>>>> 6a43c52d
 
     def insert_test_taxonomy(self):
 
