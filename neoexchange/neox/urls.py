--- conflicted
+++ resolved
@@ -20,11 +20,7 @@
 from django.core.urlresolvers import reverse_lazy
 from core.models import Body, Block, SourceMeasurement
 from core.views import BodySearchView, BodyDetailView, BlockDetailView, ScheduleParameters, \
-<<<<<<< HEAD
-    ScheduleSubmit, ephemeris, home, BlockReport, ranking, MeasurementView 
-=======
     ScheduleSubmit, ephemeris, home, BlockReport, ranking, MeasurementView, UploadReport, ViewMPCReport
->>>>>>> 77b9610f
 from django.contrib.auth.views import login, logout
 
 admin.autodiscover()
