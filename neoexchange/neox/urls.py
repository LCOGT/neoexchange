"""
NEO exchange: NEO observing portal for Las Cumbres Observatory
Copyright (C) 2014-2019 LCO

This program is free software: you can redistribute it and/or modify
it under the terms of the GNU General Public License as published by
the Free Software Foundation, either version 3 of the License, or
(at your option) any later version.

This program is distributed in the hope that it will be useful,
but WITHOUT ANY WARRANTY; without even the implied warranty of
MERCHANTABILITY or FITNESS FOR A PARTICULAR PURPOSE.  See the
GNU General Public License for more details.
"""
from django.conf import settings
from django.conf.urls import include, url
from django.contrib.staticfiles import views
from django.contrib import admin
from django.contrib.auth.views import login, logout
from django.views.generic import ListView, DetailView
from django.views.generic.base import TemplateView
from django.urls import reverse_lazy

from core.models import Body, Block, SourceMeasurement, SuperBlock, StaticSource
from core.views import BodySearchView, BodyDetailView, BlockDetailView, BlockListView, ScheduleParameters, \
    ScheduleSubmit, ephemeris, home, BlockReport, ranking, MeasurementViewBody, MeasurementViewBlock, \
    UploadReport, BlockTimeSummary, ScheduleParametersCadence, ScheduleParametersSpectra, \
<<<<<<< HEAD
    plotframe, make_plot, CandidatesViewBlock, BlockReportMPC, \
    MeasurementDownloadMPC, MeasurementDownloadADESPSV, \
    SuperBlockListView, SuperBlockDetailView, characterization, SpectroFeasibility, BlockSpec,\
    display_movie, GuideMovie, \
    StaticSourceView, StaticSourceDetailView, ScheduleCalibSpectra, ScheduleCalibSubmit, \
    make_standards_plot, make_solar_standards_plot, CalibSpectroFeasibility, ScheduleCalibParameters, \
    BestStandardsView, PlotSpec
=======
    CandidatesViewBlock, BlockReportMPC, MeasurementDownloadMPC, MeasurementDownloadADESPSV, \
    SuperBlockListView, SuperBlockDetailView, characterization, SpectroFeasibility, \
    PlotSpec, display_movie, GuideMovie, \
    StaticSourceView, StaticSourceDetailView, ScheduleCalibSpectra, ScheduleCalibSubmit, \
    CalibSpectroFeasibility, ScheduleCalibParameters, \
    BestStandardsView, BodyVisibilityView, display_spec

from core.plots import make_plot, make_visibility_plot, display_calibspec, \
    make_standards_plot, make_solar_standards_plot
>>>>>>> c5bdc310

from analyser.views import BlockFramesView, ProcessCandidates


admin.autodiscover()

urlpatterns = [
    url(r'^$', home, name='home'),
    url(r'^makeplot/$', make_plot, name='makeplot'),
    url(r'^plotframe/$', TemplateView.as_view(template_name='core/frame_plot.html')),
    url(r'^make-standards-plot/$', make_standards_plot, name='make-standards-plot'),
    url(r'^make-solar-standards-plot/$', make_solar_standards_plot, name='make-solar-standards-plot'),
    url(r'^visibility_plot/(?P<pk>\d+)/(?P<plot_type>[a-z]*)/$', make_visibility_plot, name='visibility-plot'),
    url(r'^visibility_plot/(?P<pk>\d+)/(?P<plot_type>[a-z]*)/(?P<site_code>[A-Z,0-9]{3})/$', make_visibility_plot, name='visibility-plot-site'),
    url(r'^block/summary/$', BlockTimeSummary.as_view(), name='block-summary'),
    url(r'^block/list/$', SuperBlockListView.as_view(model=SuperBlock, queryset=SuperBlock.objects.order_by('-block_start'), context_object_name="block_list"), name='blocklist'),
    url(r'^block/(?P<pk>\d+)/spectra/(?P<obs_num>\d+)/$', BlockSpec.as_view(), name='blockspec'),
    url(r'^block/(?P<pk>\d+)/guidemovie/$', GuideMovie.as_view(), name='guidemovie'),
    url(r'^block/(?P<pk>\d+)/spectra/guidemovie.gif$', display_movie, name='display_movie'),
    url(r'^block/(?P<pk>\d+)/source/(?P<source>\d+)/report/submit/$', BlockReportMPC.as_view(), name='block-submit-mpc'),
    url(r'^block/(?P<pk>\d+)/report/$', BlockReport.as_view(), name='report-block'),
    url(r'^block/(?P<pk>\d+)/upload/$', UploadReport.as_view(), name='upload-report'),
    url(r'^block/(?P<pk>\d+)/measurements/mpc/$', MeasurementViewBlock.as_view(template='core/mpcreport.html'), name='block-report-mpc'),
    url(r'^block/(?P<pk>\d+)/measurements/$', MeasurementViewBlock.as_view(), name='block-report'),
    url(r'^block/(?P<pk>\d+)/analyser/$', BlockFramesView.as_view(), name='block-ast'),
    url(r'^block/(?P<pk>\d+)/analyser/submit/$', ProcessCandidates.as_view(), name='submit-candidates'),
    url(r'^block/(?P<pk>\d+)/candidates/$', CandidatesViewBlock.as_view(), name='view-candidates'),
    url(r'^block/(?P<pk>\d+)/$', SuperBlockDetailView.as_view(model=SuperBlock), name='block-view'),
    url(r'^target/$', ListView.as_view(model=Body, queryset=Body.objects.filter(active=True).order_by('-origin', '-ingest'), context_object_name="target_list"), name='targetlist'),
    url(r'^target/(?P<pk>\d+)/measurements/ades/download/$', MeasurementDownloadADESPSV.as_view(), name='download-ades'),
    url(r'^target/(?P<pk>\d+)/measurements/mpc/download/$', MeasurementDownloadMPC.as_view(), name='download-mpc'),
    url(r'^target/(?P<pk>\d+)/measurements/ades/$', MeasurementViewBody.as_view(template='core/adesreport.html'), name='measurement-ades'),
    url(r'^target/(?P<pk>\d+)/measurements/mpc/$', MeasurementViewBody.as_view(template='core/mpcreport.html'), name='measurement-mpc'),
    url(r'^target/(?P<pk>\d+)/measurements/$', MeasurementViewBody.as_view(), name='measurement'),
    url(r'^target/(?P<pk>\d+)/visibility/$', BodyVisibilityView.as_view(model=Body), name='visibility'),
    url(r'^target/(?P<pk>\d+)/$', BodyDetailView.as_view(model=Body), name='target'),
    url(r'^target/(?P<pk>\d+)/spectra/$', PlotSpec.as_view(), name='plotspec'),
    url(r'^search/$', BodySearchView.as_view(context_object_name="target_list"), name='search'),
    url(r'^ephemeris/$', ephemeris, name='ephemeris'),
    url(r'^ranking/$', ranking, name='ranking'),
    url(r'^calibsources/$', StaticSourceView.as_view(), name='calibsource-view'),
    url(r'^calibsources/best/$', BestStandardsView.as_view(), name='beststandards-view'),
    url(r'^calibsources/solar/$', StaticSourceView.as_view(queryset=StaticSource.objects.filter(source_type=StaticSource.SOLAR_STANDARD).order_by('ra')), name='solarstandard-view'),
    url(r'^calibsources/(?P<pk>\d+)/$', StaticSourceDetailView.as_view(model=StaticSource), name='calibsource'),
    url(r'^characterization/$', characterization, name='characterization'),
    url(r'^feasibility/(?P<pk>\d+)/$', SpectroFeasibility.as_view(), name='feasibility'),
    url(r'^feasibility/calib/(?P<pk>\d+)/$', CalibSpectroFeasibility.as_view(), name='feasibility-calib'),
    url(r'^schedule/(?P<pk>\d+)/confirm/$', ScheduleSubmit.as_view(), name='schedule-confirm'),
    url(r'^schedule/(?P<pk>\d+)/$', ScheduleParameters.as_view(), name='schedule-body'),
    url(r'^schedule/calib/(?P<pk>\d+)/$', ScheduleCalibParameters.as_view(), name='schedule-calib'),
    url(r'^schedule/(?P<pk>\d+)/cadence/$', ScheduleParametersCadence.as_view(), name='schedule-body-cadence'),
    url(r'^schedule/(?P<pk>\d+)/spectra/$', ScheduleParametersSpectra.as_view(), name='schedule-body-spectra'),
    url(r'^calib-schedule/(?P<instrument_code>[A-Z,0-9,\-]*)/(?P<pk>[-\d]+)/$', ScheduleCalibSpectra.as_view(), name='schedule-calib-spectra'),
    url(r'^calib-schedule/(?P<pk>\d+)/confirm/$', ScheduleCalibSubmit.as_view(), name='schedule-calib-confirm'),
    url(r'^accounts/login/$', login, {'template_name': 'core/login.html'}, name='auth_login'),
    url(r'^accounts/logout/$', logout, {'template_name': 'core/logout.html'}, name='auth_logout'),
    url(r'^admin/', include(admin.site.urls)),
]

if settings.DEBUG:
    urlpatterns += [
        url(r'^static/(?P<path>.*)$', views.serve),
    ]<|MERGE_RESOLUTION|>--- conflicted
+++ resolved
@@ -25,25 +25,15 @@
 from core.views import BodySearchView, BodyDetailView, BlockDetailView, BlockListView, ScheduleParameters, \
     ScheduleSubmit, ephemeris, home, BlockReport, ranking, MeasurementViewBody, MeasurementViewBlock, \
     UploadReport, BlockTimeSummary, ScheduleParametersCadence, ScheduleParametersSpectra, \
-<<<<<<< HEAD
-    plotframe, make_plot, CandidatesViewBlock, BlockReportMPC, \
+    plotframe, CandidatesViewBlock, BlockReportMPC, \
     MeasurementDownloadMPC, MeasurementDownloadADESPSV, \
     SuperBlockListView, SuperBlockDetailView, characterization, SpectroFeasibility, BlockSpec,\
     display_movie, GuideMovie, \
     StaticSourceView, StaticSourceDetailView, ScheduleCalibSpectra, ScheduleCalibSubmit, \
-    make_standards_plot, make_solar_standards_plot, CalibSpectroFeasibility, ScheduleCalibParameters, \
+    CalibSpectroFeasibility, ScheduleCalibParameters, \
     BestStandardsView, PlotSpec
-=======
-    CandidatesViewBlock, BlockReportMPC, MeasurementDownloadMPC, MeasurementDownloadADESPSV, \
-    SuperBlockListView, SuperBlockDetailView, characterization, SpectroFeasibility, \
-    PlotSpec, display_movie, GuideMovie, \
-    StaticSourceView, StaticSourceDetailView, ScheduleCalibSpectra, ScheduleCalibSubmit, \
-    CalibSpectroFeasibility, ScheduleCalibParameters, \
-    BestStandardsView, BodyVisibilityView, display_spec
-
-from core.plots import make_plot, make_visibility_plot, display_calibspec, \
+from core.plots import make_plot, make_visibility_plot, \
     make_standards_plot, make_solar_standards_plot
->>>>>>> c5bdc310
 
 from analyser.views import BlockFramesView, ProcessCandidates
 
