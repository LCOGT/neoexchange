--- conflicted
+++ resolved
@@ -26,12 +26,10 @@
     UploadReport, BlockTimeSummary, ScheduleParametersCadence, ScheduleParametersSpectra, \
     plotframe, make_plot, CandidatesViewBlock, BlockReportMPC, \
     SuperBlockListView, SuperBlockDetailView, characterization, SpectroFeasibility, \
-<<<<<<< HEAD
-    make_spec, PlotSpec, make_movie, GuideMovie
-=======
+    make_spec, PlotSpec, make_movie, GuideMovie, \
     StaticSourceView, StaticSourceDetailView, ScheduleCalibSpectra, ScheduleCalibSubmit, \
     make_standards_plot, make_solar_standards_plot, CalibSpectroFeasibility, ScheduleCalibParameters
->>>>>>> dc5edb5c
+
 from analyser.views import BlockFramesView, ProcessCandidates
 
 
