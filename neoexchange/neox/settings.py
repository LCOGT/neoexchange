--- conflicted
+++ resolved
@@ -4,12 +4,8 @@
 import os, sys
 from django.utils.crypto import get_random_string
 
-<<<<<<< HEAD
-VERSION = '1.6.2 (0.4m beta)'
-
-=======
-VERSION = '1.5.4'
->>>>>>> 2cc7ff84
+VERSION = '1.6.3 (0.4m beta)'
+
 
 CURRENT_PATH = os.path.dirname(os.path.realpath(__file__))
 PRODUCTION = True if CURRENT_PATH.startswith('/var/www') else False
