--- conflicted
+++ resolved
@@ -202,11 +202,7 @@
     "default": {
         # Live DB
         "ENGINE": "django.db.backends.mysql",
-<<<<<<< HEAD
         "NAME": os.environ.get('NEOX_DB_NAME', 'neoexchange'),
-=======
-        "NAME": os.environ.get('NEOX_DB_NAME','neoexchange'),
->>>>>>> f51fb907
         "USER": os.environ.get('NEOX_DB_USER',''),
         "PASSWORD": os.environ.get('NEOX_DB_PASSWD',''),
         "HOST": os.environ.get('NEOX_DB_HOST',''),
