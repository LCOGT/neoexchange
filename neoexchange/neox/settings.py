# -*- coding: utf-8 -*-
# Django settings for neox project.

import os, sys
from django.utils.crypto import get_random_string

<<<<<<< HEAD
VERSION = '1.9.1'
=======
VERSION = '2.1.1'
>>>>>>> 009dee1c

CURRENT_PATH = os.path.dirname(os.path.realpath(__file__))
PRODUCTION = True if CURRENT_PATH.startswith('/var/www') else False
DEBUG = False
BRANCH = os.environ.get('BRANCH',None)
if BRANCH:
    BRANCH = '-' + BRANCH
else:
    BRANCH = ''

PREFIX = os.environ.get('PREFIX', '')

if PREFIX != '':
    FORCE_SCRIPT_NAME = '/neoexchange'

BASE_DIR = os.path.dirname(os.path.dirname(os.path.abspath(__file__)))

SESSION_COOKIE_NAME='neox.sessionid'

ADMINS = (
    # ('Your Name', 'your_email@example.com'),
)

ADMIN_TITLE = 'NEO exchange admin'
SUIT_CONFIG = {
    'ADMIN_NAME': 'NEO exchange admin'
}

MANAGERS = ADMINS

# Hosts/domain names that are valid for this site; required if DEBUG is False
# See https://docs.djangoproject.com/en/1.4/ref/settings/#allowed-hosts
ALLOWED_HOSTS = ['*']

# Local time zone for this installation. Choices can be found here:
# http://en.wikipedia.org/wiki/List_of_tz_zones_by_name
# although not all choices may be available on all operating systems.
# In a Windows environment this must be set to your system time zone.
TIME_ZONE = 'UTC'

# Language code for this installation. All choices can be found here:
# http://www.i18nguy.com/unicode/language-identifiers.html
LANGUAGE_CODE = 'en-us'

SITE_ID = 1

# If you set this to False, Django will make some optimizations so as not
# to load the internationalization machinery.
USE_I18N = True

# If you set this to False, Django will not format dates, numbers and
# calendars according to the current locale.
USE_L10N = True

# If you set this to False, Django will not use timezone-aware datetimes.
USE_TZ = False

# Absolute filesystem path to the directory that will hold user-uploaded files.
# Example: "/home/media/media.lawrence.com/media/"
MEDIA_ROOT = '/var/www/html/media/'

# URL that handles the media served from MEDIA_ROOT. Make sure to use a
# trailing slash.
# Examples: "http://media.lawrence.com/media/", "http://example.com/media/"
MEDIA_URL = '/media/'

STATIC_ROOT = '/var/www/html/static/'
STATIC_URL = PREFIX + '/static/'
STATICFILES_DIRS = [os.path.join(BASE_DIR,'core'),]

# List of finder classes that know how to find static files in
# various locations.
STATICFILES_FINDERS = (
    "django.contrib.staticfiles.finders.FileSystemFinder",
    "django.contrib.staticfiles.finders.AppDirectoriesFinder"
 )

MIDDLEWARE_CLASSES = (
    'opbeat.contrib.django.middleware.OpbeatAPMMiddleware',
    'django.contrib.sessions.middleware.SessionMiddleware',
    'django.middleware.common.CommonMiddleware',
    'django.middleware.csrf.CsrfViewMiddleware',
    'django.contrib.auth.middleware.AuthenticationMiddleware',
    'django.contrib.messages.middleware.MessageMiddleware',
)

AUTHENTICATION_BACKENDS = (
    'django.contrib.auth.backends.ModelBackend',
    )

ROOT_URLCONF = 'neox.urls'

# Python dotted path to the WSGI application used by Django's runserver.
WSGI_APPLICATION = 'neox.wsgi.application'

TEMPLATES = [
    {
        'BACKEND': 'django.template.backends.django.DjangoTemplates',
        'DIRS': [os.path.join(BASE_DIR, 'templates')],
        'APP_DIRS': True,
        'OPTIONS': {
            'context_processors': [
                'neox.neox_context.neox_context_processor',
                'django.template.context_processors.debug',
                'django.template.context_processors.request',
                'django.contrib.auth.context_processors.auth',
                'django.contrib.messages.context_processors.messages',
            ],
        },
    },
]

AUTH_PASSWORD_VALIDATORS = [
    {
        'NAME': 'django.contrib.auth.password_validation.UserAttributeSimilarityValidator',
    },
    {
        'NAME': 'django.contrib.auth.password_validation.MinimumLengthValidator',
    },
    {
        'NAME': 'django.contrib.auth.password_validation.CommonPasswordValidator',
    },
    {
        'NAME': 'django.contrib.auth.password_validation.NumericPasswordValidator',
    },
]

LOGIN_URL = PREFIX +'/accounts/login/'

LOGIN_REDIRECT_URL = PREFIX + '/'

# GRAPPELLI_INDEX_DASHBOARD = 'neox.dashboard.CustomIndexDashboard'

INSTALLED_APPS = (
    'django.contrib.auth',
    'django.contrib.contenttypes',
    'django.contrib.sessions',
    'django.contrib.sites',
    'django.contrib.staticfiles',
    'django.contrib.admin',
    'django.contrib.messages',
    'reversion',
    'core.apps.CoreConfig',
    'analyser.apps.AstrometerConfig',
    'opbeat.contrib.django',
)

OPBEAT = {
    'ORGANIZATION_ID': os.environ.get('NEOX_OPBEAT_ORGID',''),
    'APP_ID': os.environ.get('NEOX_OPBEAT_APPID',''),
    'SECRET_TOKEN': os.environ.get('NEOX_OPBEAT_TOKEN',''),
    'DEBUG': False,
}

LOGGING = {
    'version': 1,
    'disable_existing_loggers': True,
    'formatters': {
        'verbose': {
            'format' : "[%(asctime)s] %(levelname)s %(message)s",
            'datefmt' : "%d/%b/%Y %H:%M:%S"
        },
        'simple': {
            'format': '%(levelname)s %(message)s'
        },
    },
    'filters': {
        'require_debug_false': {
            '()': 'django.utils.log.RequireDebugFalse'
        }
    },
    'handlers': {
        'mail_admins': {
            'level': 'ERROR',
            'filters': ['require_debug_false'],
            'class': 'django.utils.log.AdminEmailHandler'
        },
        'file': {
            'level': 'DEBUG',
            'class': 'logging.FileHandler',
            'filename': 'neox.log',
            'formatter': 'verbose',
            'filters': ['require_debug_false']
        },
        'console': {
            'level': 'DEBUG',
            'class': 'logging.StreamHandler',
            'formatter': 'verbose',
        }
    },
    'loggers': {
        'django.request': {
            'handlers': ['mail_admins'],
            'level': 'ERROR',
            'propagate': True,
        },
        'django': {
            'handlers':['console'],
            'propagate': True,
            'level':'ERROR',
        },
        'core' : {
            'handlers' : ['console'],
            'level'    : 'INFO',
        },
        'astrometrics' : {
            'handlers' : ['console'],
            'level'    : 'ERROR',
        },
        'photometrics' : {
            'handlers' : ['console'],
            'level'    : 'ERROR',
        },
        'neox': {
            'handlers':['console'],
            'level' : 'DEBUG'
        }
    }
}

chars = 'abcdefghijklmnopqrstuvwxyz0123456789!@#$%^&*(-_=+)'
SECRET_KEY = get_random_string(50, chars)

DATABASES = {
    "default": {
        # Live DB
        "ENGINE": "django.db.backends.mysql",
        "NAME": os.environ.get('NEOX_DB_NAME', 'neoexchange'),
        "USER": os.environ.get('NEOX_DB_USER',''),
        "PASSWORD": os.environ.get('NEOX_DB_PASSWD',''),
        "HOST": os.environ.get('NEOX_DB_HOST',''),
        "CONN_MAX_AGE" : 1800,
        "OPTIONS"   : {'init_command': 'SET storage_engine=INNODB'},

    }
}

##################
# Email settings #
##################

EMAIL_USE_TLS       = True
EMAIL_HOST          = 'smtp.gmail.com'
EMAIL_PORT          =  587
DEFAULT_FROM_EMAIL  = 'NEO Exchange <neox@lco.global>'
EMAIL_HOST_USER = os.environ.get('NEOX_EMAIL_USERNAME', '')
EMAIL_HOST_PASSWORD = os.environ.get('NEOX_EMAIL_PASSWORD', '')


###############################
# DEPRECATED LCO Api settings #
###############################

REQUEST_API_URL = 'https://lco.global/observe/api/user_requests/%s/requests/'
FRAMES_API_URL = 'https://lco.global/observe/api/requests/%s/frames/'
REQUEST_AUTH_API_URL = 'https://lco.global/observe/api/api-token-auth/'

CLIENT_ID = os.environ.get('NEOX_RBAUTH_ID','')
CLIENT_SECRET = os.environ.get('NEOX_RBAUTH_SECRET','')
RBAUTH_TOKEN_URL = 'https://lco.global/observe/o/token/'
RBAUTH_PROFILE_API = 'https://lco.global/observe/api/profile/'
RBAUTH_PROPOSAL_API = 'https://lco.global/observe/api/proposals/'

####################
# LCO Api settings #
####################

NEO_ODIN_USER = os.environ.get('NEOX_ODIN_USER', '')
NEO_ODIN_PASSWD = os.environ.get('NEOX_ODIN_PASSWD', '')

THUMBNAIL_URL = 'https://thumbnails.lco.global/'

ARCHIVE_API_URL = 'https://archive-api.lco.global/'
ARCHIVE_FRAMES_URL = ARCHIVE_API_URL + 'frames/'
ARCHIVE_TOKEN_URL = ARCHIVE_API_URL + 'api-token-auth/'
ARCHIVE_TOKEN = os.environ.get('ARCHIVE_TOKEN','')

PORTAL_API_URL = 'https://observe.lco.global/api/'
PORTAL_REQUEST_API = PORTAL_API_URL + 'userrequests/'
PORTAL_REQUEST_URL = 'https://observe.lco.global/userrequests/'
PORTAL_TOKEN_URL = PORTAL_API_URL + 'api-token-auth/'
PORTAL_TOKEN = os.environ.get('VALHALLA_TOKEN','')

ZOONIVERSE_USER = os.environ.get('ZOONIVERSE_USER','')
ZOONIVERSE_PASSWD = os.environ.get('ZOONIVERSE_PASSWD','')

#######################
# Test Database setup #
#######################

if 'test' in sys.argv:
    # If you also want to speed up password hashing in test cases.
    PASSWORD_HASHERS = (
        'django.contrib.auth.hashers.MD5PasswordHasher',
    )
    # Use SQLite3 for the database engine during testing.
    DATABASES = { 'default':
        {
        'ENGINE': 'django.db.backends.sqlite3',
        'NAME': 'test_db', # Add the name of your SQLite3 database file here.
        },
    }
    OPBEAT['APP_ID'] = None



##################
# LOCAL SETTINGS #
##################

# Allow any settings to be defined in local_settings.py which should be
# ignored in your version control system allowing for settings to be
# defined per machine.
if not CURRENT_PATH.startswith('/var/www'):
    try:
        from local_settings import *
    except ImportError as e:
        if "local_settings" not in str(e):
            raise e

print DATABASES['default']<|MERGE_RESOLUTION|>--- conflicted
+++ resolved
@@ -4,11 +4,7 @@
 import os, sys
 from django.utils.crypto import get_random_string
 
-<<<<<<< HEAD
-VERSION = '1.9.1'
-=======
-VERSION = '2.1.1'
->>>>>>> 009dee1c
+VERSION = '2.1.2'
 
 CURRENT_PATH = os.path.dirname(os.path.realpath(__file__))
 PRODUCTION = True if CURRENT_PATH.startswith('/var/www') else False
