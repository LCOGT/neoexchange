--- conflicted
+++ resolved
@@ -4,11 +4,7 @@
 import os, sys
 from django.utils.crypto import get_random_string
 
-<<<<<<< HEAD
-VERSION = '2.3.0a'
-=======
-VERSION = '2.3.6'
->>>>>>> 3a6508e4
+VERSION = '2.4.0a'
 
 CURRENT_PATH = os.path.dirname(os.path.realpath(__file__))
 PRODUCTION = True if CURRENT_PATH.startswith('/var/www') else False
