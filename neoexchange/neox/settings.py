--- conflicted
+++ resolved
@@ -7,11 +7,7 @@
 import rollbar
 
 
-<<<<<<< HEAD
-VERSION = '3.0.3a.2'
-=======
-VERSION = '3.0.3'
->>>>>>> c5bdc310
+VERSION = '3.0.4'
 
 CURRENT_PATH = os.path.dirname(os.path.realpath(__file__))
 PRODUCTION = True if CURRENT_PATH.startswith('/var/www') else False
