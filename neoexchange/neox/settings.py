--- conflicted
+++ resolved
@@ -7,11 +7,7 @@
 import rollbar
 
 
-<<<<<<< HEAD
 VERSION = '3.2.2'
-=======
-VERSION = '3.2.0'
->>>>>>> 7ff43fbc
 
 
 CURRENT_PATH = os.path.dirname(os.path.realpath(__file__))
