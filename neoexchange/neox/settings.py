--- conflicted
+++ resolved
@@ -7,11 +7,8 @@
 import rollbar
 
 
-<<<<<<< HEAD
-VERSION = '3.0.5a'
-=======
-VERSION = '3.0.5'
->>>>>>> b412e61a
+VERSION = '3.1.0'
+
 
 CURRENT_PATH = os.path.dirname(os.path.realpath(__file__))
 PRODUCTION = True if CURRENT_PATH.startswith('/var/www') else False
