--- conflicted
+++ resolved
@@ -7,11 +7,7 @@
 import rollbar
 
 
-<<<<<<< HEAD
-VERSION = '3.2.1'
-=======
 VERSION = '3.2.3'
->>>>>>> 9e7943d9
 
 
 CURRENT_PATH = os.path.dirname(os.path.realpath(__file__))
