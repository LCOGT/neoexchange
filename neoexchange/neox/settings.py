# -*- coding: utf-8 -*-
# Django settings for neox project.

import os
import sys
from django.utils.crypto import get_random_string
import rollbar


<<<<<<< HEAD
VERSION = '2.7.1b'
=======
VERSION = '2.7.1'
>>>>>>> 57f22872

CURRENT_PATH = os.path.dirname(os.path.realpath(__file__))
PRODUCTION = True if CURRENT_PATH.startswith('/var/www') else False
DEBUG = False
BRANCH = os.environ.get('BRANCH', None)
if BRANCH:
    BRANCH = '-' + BRANCH
else:
    BRANCH = ''

PREFIX = os.environ.get('PREFIX', '')

if PREFIX != '':
    FORCE_SCRIPT_NAME = '/neoexchange'

BASE_DIR = os.path.dirname(os.path.dirname(os.path.abspath(__file__)))

SESSION_COOKIE_NAME = 'neox.sessionid'

ADMINS = (
    # ('Your Name', 'your_email@example.com'),
)

ADMIN_TITLE = 'NEO exchange admin'
SUIT_CONFIG = {
    'ADMIN_NAME': 'NEO exchange admin'
}

MANAGERS = ADMINS

# Hosts/domain names that are valid for this site; required if DEBUG is False
# See https://docs.djangoproject.com/en/1.4/ref/settings/#allowed-hosts
ALLOWED_HOSTS = ['*']

# Local time zone for this installation. Choices can be found here:
# http://en.wikipedia.org/wiki/List_of_tz_zones_by_name
# although not all choices may be available on all operating systems.
# In a Windows environment this must be set to your system time zone.
TIME_ZONE = 'UTC'

# Language code for this installation. All choices can be found here:
# http://www.i18nguy.com/unicode/language-identifiers.html
LANGUAGE_CODE = 'en-us'

SITE_ID = 1

# If you set this to False, Django will make some optimizations so as not
# to load the internationalization machinery.
USE_I18N = True

# If you set this to False, Django will not format dates, numbers and
# calendars according to the current locale.
USE_L10N = True

# If you set this to False, Django will not use timezone-aware datetimes.
USE_TZ = False

# Absolute filesystem path to the directory that will hold user-uploaded files.
# Example: "/home/media/media.lawrence.com/media/"
MEDIA_ROOT = '/var/www/html/media/'

# URL that handles the media served from MEDIA_ROOT. Make sure to use a
# trailing slash.
# Examples: "http://media.lawrence.com/media/", "http://example.com/media/"
MEDIA_URL = '/media/'

STATIC_ROOT = '/var/www/html/static/'
STATIC_URL = PREFIX + '/static/'
STATICFILES_DIRS = [os.path.join(BASE_DIR, 'core'), ]

# List of finder classes that know how to find static files in
# various locations.
STATICFILES_FINDERS = (
    "django.contrib.staticfiles.finders.FileSystemFinder",
    "django.contrib.staticfiles.finders.AppDirectoriesFinder"
 )

MIDDLEWARE_CLASSES = (
    'django.contrib.sessions.middleware.SessionMiddleware',
    'django.middleware.common.CommonMiddleware',
    'django.middleware.csrf.CsrfViewMiddleware',
    'django.contrib.auth.middleware.AuthenticationMiddleware',
    'django.contrib.messages.middleware.MessageMiddleware',
    'django.middleware.clickjacking.XFrameOptionsMiddleware',
    'rollbar.contrib.django.middleware.RollbarNotifierMiddleware',
)

AUTHENTICATION_BACKENDS = (
    'neox.auth_backend.ValhallaBackend',
    'django.contrib.auth.backends.ModelBackend'
    )

ROOT_URLCONF = 'neox.urls'

# Python dotted path to the WSGI application used by Django's runserver.
WSGI_APPLICATION = 'neox.wsgi.application'

TEMPLATES = [
    {
        'BACKEND': 'django.template.backends.django.DjangoTemplates',
        'DIRS': [os.path.join(BASE_DIR, 'templates')],
        'APP_DIRS': True,
        'OPTIONS': {
            'context_processors': [
                'neox.neox_context.neox_context_processor',
                'django.template.context_processors.debug',
                'django.template.context_processors.request',
                'django.contrib.auth.context_processors.auth',
                'django.contrib.messages.context_processors.messages',
            ],
        },
    },
]

AUTH_PASSWORD_VALIDATORS = [
    {
        'NAME': 'django.contrib.auth.password_validation.UserAttributeSimilarityValidator',
    },
    {
        'NAME': 'django.contrib.auth.password_validation.MinimumLengthValidator',
    },
    {
        'NAME': 'django.contrib.auth.password_validation.CommonPasswordValidator',
    },
    {
        'NAME': 'django.contrib.auth.password_validation.NumericPasswordValidator',
    },
]

LOGIN_URL = PREFIX + '/accounts/login/'

LOGIN_REDIRECT_URL = PREFIX + '/'

# GRAPPELLI_INDEX_DASHBOARD = 'neox.dashboard.CustomIndexDashboard'

INSTALLED_APPS = (
    'django.contrib.auth',
    'django.contrib.contenttypes',
    'django.contrib.sessions',
    'django.contrib.sites',
    'django.contrib.staticfiles',
    'django.contrib.admin',
    'django.contrib.messages',
    'reversion',
    'core.apps.CoreConfig',
    'analyser.apps.AstrometerConfig',
)

ROLLBAR = {
    'access_token': os.environ.get('ROLLBAR_TOKEN',''),
    'environment': 'development' if DEBUG else 'production',
    'root': BASE_DIR,
}
rollbar.init(**ROLLBAR)

LOGGING = {
    'version': 1,
    'disable_existing_loggers': True,
    'formatters': {
        'verbose': {
            'format' : "[%(asctime)s] %(levelname)s %(message)s",
            'datefmt' : "%d/%b/%Y %H:%M:%S"
        },
        'simple': {
            'format': '%(levelname)s %(message)s'
        },
    },
    'filters': {
        'require_debug_false': {
            '()': 'django.utils.log.RequireDebugFalse'
        }
    },
    'handlers': {
        'mail_admins': {
            'level': 'ERROR',
            'filters': ['require_debug_false'],
            'class': 'django.utils.log.AdminEmailHandler'
        },
        'file': {
            'level': 'DEBUG',
            'class': 'logging.FileHandler',
            'filename': 'neox.log',
            'formatter': 'verbose',
            'filters': ['require_debug_false']
        },
        'console': {
            'level': 'DEBUG',
            'class': 'logging.StreamHandler',
            'formatter': 'verbose',
        }
    },
    'loggers': {
        # 'django.request': {
        #     'handlers': ['mail_admins'],
        #     'level': 'ERROR',
        #     'propagate': True,
        # },
        'django.request': {
            'handlers':['console'],
            'propagate': True,
            'level':'ERROR',
        },
        'core' : {
            'handlers' : ['console'],
            'level'    : 'INFO',
        },
        'astrometrics' : {
            'handlers' : ['console'],
            'level'    : 'ERROR',
        },
        'photometrics' : {
            'handlers' : ['console'],
            'level'    : 'ERROR',
        },
        'neox': {
            'handlers': ['console'],
            'level' : 'ERROR'
        }
    }
}

chars = 'abcdefghijklmnopqrstuvwxyz0123456789!@#$%^&*(-_=+)'
SECRET_KEY = os.environ.get('SECRET_KEY', get_random_string(50, chars))

DATABASES = {
    "default": {
        # Live DB
        "ENGINE": "django.db.backends.mysql",
        "NAME": os.environ.get('NEOX_DB_NAME', 'neoexchange'),
        "USER": os.environ.get('NEOX_DB_USER',''),
        "PASSWORD": os.environ.get('NEOX_DB_PASSWD',''),
        "HOST": os.environ.get('NEOX_DB_HOST',''),
        "CONN_MAX_AGE" : 300,
        "OPTIONS"   : {'init_command': 'SET storage_engine=INNODB'},

    }
}

##################
# Email settings #
##################

EMAIL_USE_TLS       = True
EMAIL_HOST          = 'smtp.gmail.com'
EMAIL_PORT          = 587
DEFAULT_FROM_EMAIL  = 'NEO Exchange <neox@lco.global>'
EMAIL_HOST_USER = os.environ.get('NEOX_EMAIL_USERNAME', '')
EMAIL_HOST_PASSWORD = os.environ.get('NEOX_EMAIL_PASSWORD', '')

####################
# LCO Api settings #
####################

NEO_ODIN_USER = os.environ.get('NEOX_ODIN_USER', '')
NEO_ODIN_PASSWD = os.environ.get('NEOX_ODIN_PASSWD', '')

THUMBNAIL_URL = 'https://thumbnails.lco.global/'

ARCHIVE_API_URL = 'https://archive-api.lco.global/'
ARCHIVE_FRAMES_URL = ARCHIVE_API_URL + 'frames/'
ARCHIVE_TOKEN_URL = ARCHIVE_API_URL + 'api-token-auth/'
ARCHIVE_TOKEN = os.environ.get('ARCHIVE_TOKEN', '')

PORTAL_API_URL = 'https://observe.lco.global/api/'
PORTAL_REQUEST_API = PORTAL_API_URL + 'userrequests/'
PORTAL_REQUEST_URL = 'https://observe.lco.global/userrequests/'
PORTAL_TOKEN_URL = PORTAL_API_URL + 'api-token-auth/'
PORTAL_TOKEN = os.environ.get('VALHALLA_TOKEN', '')
PORTAL_PROFILE_URL = PORTAL_API_URL + 'profile/'

ZOONIVERSE_USER = os.environ.get('ZOONIVERSE_USER', '')
ZOONIVERSE_PASSWD = os.environ.get('ZOONIVERSE_PASSWD', '')

DATA_ROOT = os.getenv('DATA_ROOT', '/apophis/eng/rocks/')

#######################
# Test Database setup #
#######################

if 'test' in sys.argv:
    # If you also want to speed up password hashing in test cases.
    PASSWORD_HASHERS = (
        'django.contrib.auth.hashers.MD5PasswordHasher',
    )
    # Use SQLite3 for the database engine during testing.
    DATABASES = { 'default':
        {
        'ENGINE': 'django.db.backends.sqlite3',
        'NAME': 'test.db', # Add the name of your SQLite3 database file here.
        },
    }



##################
# LOCAL SETTINGS #
##################

# Allow any settings to be defined in local_settings.py which should be
# ignored in your version control system allowing for settings to be
# defined per machine.
if not CURRENT_PATH.startswith('/var/www'):
    try:
        from .local_settings import *
    except ImportError as e:
        if "local_settings" not in str(e):
            raise e<|MERGE_RESOLUTION|>--- conflicted
+++ resolved
@@ -7,11 +7,7 @@
 import rollbar
 
 
-<<<<<<< HEAD
-VERSION = '2.7.1b'
-=======
-VERSION = '2.7.1'
->>>>>>> 57f22872
+VERSION = '2.7.2b'
 
 CURRENT_PATH = os.path.dirname(os.path.realpath(__file__))
 PRODUCTION = True if CURRENT_PATH.startswith('/var/www') else False
