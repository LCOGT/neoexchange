# -*- coding: utf-8 -*-
# Django settings for neox project.

import os, ast
import sys
from django.utils.crypto import get_random_string
import rollbar


<<<<<<< HEAD
VERSION = '3.14.3'
=======
VERSION = '3.13.4'
>>>>>>> 7aaf7d97


CURRENT_PATH = os.path.dirname(os.path.realpath(__file__))
PRODUCTION = True if CURRENT_PATH.startswith('/var/www') else False
DEBUG = False
BRANCH = os.environ.get('BRANCH', None)
if BRANCH:
    BRANCH = '-' + BRANCH
else:
    BRANCH = ''

BASE_DIR = os.path.dirname(os.path.dirname(os.path.abspath(__file__)))

SESSION_COOKIE_NAME = 'neox.sessionid'

ADMINS = (
    # ('Your Name', 'your_email@example.com'),
)

ADMIN_TITLE = 'NEO exchange admin'
SUIT_CONFIG = {
    'ADMIN_NAME': 'NEO exchange admin'
}

MANAGERS = ADMINS

# Hosts/domain names that are valid for this site; required if DEBUG is False
# See https://docs.djangoproject.com/en/1.4/ref/settings/#allowed-hosts
ALLOWED_HOSTS = ['*']

# Local time zone for this installation. Choices can be found here:
# http://en.wikipedia.org/wiki/List_of_tz_zones_by_name
# although not all choices may be available on all operating systems.
# In a Windows environment this must be set to your system time zone.
TIME_ZONE = 'UTC'

# Language code for this installation. All choices can be found here:
# http://www.i18nguy.com/unicode/language-identifiers.html
LANGUAGE_CODE = 'en-us'

SITE_ID = 1

# If you set this to False, Django will make some optimizations so as not
# to load the internationalization machinery.
USE_I18N = True

# If you set this to False, Django will not format dates, numbers and
# calendars according to the current locale.
USE_L10N = True

# If you set this to False, Django will not use timezone-aware datetimes.
USE_TZ = False

# This determines if you use the Amazon S3 bucket or a local directory.
USE_S3 = ast.literal_eval(os.environ.get('USE_S3', 'False'))

# Absolute filesystem path to the directory that will hold user-uploaded files.
# Example: "/home/media/media.lawrence.com/media/"
MEDIA_ROOT = '/var/www/html/media/'

# URL that handles the media served from MEDIA_ROOT. Make sure to use a
# trailing slash.
# Examples: "http://media.lawrence.com/media/", "http://example.com/media/"
MEDIA_URL = '/media/'

STATIC_ROOT = '/var/www/html/static/'
STATIC_URL = '/static/'
STATICFILES_DIRS = [os.path.join(BASE_DIR, 'core'), ]

# List of finder classes that know how to find static files in
# various locations.
STATICFILES_FINDERS = (
    "django.contrib.staticfiles.finders.FileSystemFinder",
    "django.contrib.staticfiles.finders.AppDirectoriesFinder"
 )

MIDDLEWARE = (
    'django.contrib.sessions.middleware.SessionMiddleware',
    'django.middleware.common.CommonMiddleware',
    'django.middleware.csrf.CsrfViewMiddleware',
    'django.contrib.auth.middleware.AuthenticationMiddleware',
    'django.contrib.messages.middleware.MessageMiddleware',
    'django.middleware.clickjacking.XFrameOptionsMiddleware',
    'rollbar.contrib.django.middleware.RollbarNotifierMiddleware',
)

AUTHENTICATION_BACKENDS = (
    'neox.auth_backend.ValhallaBackend',
    'django.contrib.auth.backends.ModelBackend'
    )

ROOT_URLCONF = 'neox.urls'

# Python dotted path to the WSGI application used by Django's runserver.
WSGI_APPLICATION = 'neox.wsgi.application'

TEMPLATES = [
    {
        'BACKEND': 'django.template.backends.django.DjangoTemplates',
        'DIRS': [os.path.join(BASE_DIR, 'templates')],
        'APP_DIRS': True,
        'OPTIONS': {
            'context_processors': [
                'neox.neox_context.neox_context_processor',
                'django.template.context_processors.debug',
                'django.template.context_processors.request',
                'django.contrib.auth.context_processors.auth',
                'django.contrib.messages.context_processors.messages',
            ],
        },
    },
]

AUTH_PASSWORD_VALIDATORS = [
    {
        'NAME': 'django.contrib.auth.password_validation.UserAttributeSimilarityValidator',
    },
    {
        'NAME': 'django.contrib.auth.password_validation.MinimumLengthValidator',
    },
    {
        'NAME': 'django.contrib.auth.password_validation.CommonPasswordValidator',
    },
    {
        'NAME': 'django.contrib.auth.password_validation.NumericPasswordValidator',
    },
]

LOGIN_URL = '/accounts/login/'

LOGIN_REDIRECT_URL = '/'

# GRAPPELLI_INDEX_DASHBOARD = 'neox.dashboard.CustomIndexDashboard'

INSTALLED_APPS = (
    'django.contrib.auth',
    'django.contrib.contenttypes',
    'django.contrib.sessions',
    'django.contrib.sites',
    'django.contrib.staticfiles',
    'django.contrib.admin',
    'django.contrib.messages',
    'reversion',
    'core.apps.CoreConfig',
    'analyser.apps.AstrometerConfig',
)

rollbar_default_env = 'development' if DEBUG else 'production'
ROLLBAR = {
    'access_token': os.environ.get('ROLLBAR_TOKEN',''),
    'environment' : os.environ.get('ROLLBAR_ENVIRONMENT', rollbar_default_env),
    'root': BASE_DIR,
}
rollbar.init(**ROLLBAR)

LOGGING = {
    'version': 1,
    'disable_existing_loggers': True,
    'formatters': {
        'verbose': {
            'format' : "[%(asctime)s] %(levelname)s %(message)s",
            'datefmt' : "%d/%b/%Y %H:%M:%S"
        },
        'simple': {
            'format': '%(levelname)s %(message)s'
        },
    },
    'filters': {
        'require_debug_false': {
            '()': 'django.utils.log.RequireDebugFalse'
        }
    },
    'handlers': {
        'mail_admins': {
            'level': 'ERROR',
            'filters': ['require_debug_false'],
            'class': 'django.utils.log.AdminEmailHandler'
        },
        'console': {
            'level': 'DEBUG',
            'class': 'logging.StreamHandler',
            'formatter': 'verbose',
        }
    },
    'loggers': {
        # 'django.request': {
        #     'handlers': ['mail_admins'],
        #     'level': 'ERROR',
        #     'propagate': True,
        # },
        'django.request': {
            'handlers':['console'],
            'propagate': True,
            'level':'ERROR',
        },
        'core' : {
            'handlers' : ['console'],
            'level'    : 'INFO',
        },
        'astrometrics' : {
            'handlers' : ['console'],
            'level'    : 'ERROR',
        },
        'photometrics' : {
            'handlers' : ['console'],
            'level'    : 'ERROR',
        },
        'neox': {
            'handlers': ['console'],
            'level' : 'ERROR'
        }
    }
}

chars = 'abcdefghijklmnopqrstuvwxyz0123456789!@#$%^&*(-_=+)'
SECRET_KEY = os.environ.get('SECRET_KEY', get_random_string(50, chars))

DATABASES = {
    "default": {
        # Live DB
        "ENGINE": os.environ.get('NEOX_DB_ENGINE', 'django.db.backends.mysql'),
        "NAME": os.environ.get('NEOX_DB_NAME', 'neoexchange'),
        "USER": os.environ.get('NEOX_DB_USER',''),
        "PASSWORD": os.environ.get('NEOX_DB_PASSWD',''),
        "HOST": os.environ.get('NEOX_DB_HOST',''),
    }
}

DEFAULT_AUTO_FIELD = 'django.db.models.AutoField'

# Set MySQL-specific options
if DATABASES['default']['ENGINE'] =='django.db.backends.mysql':
    DATABASES['default']['OPTIONS'] =  { 'init_command': "SET sql_mode='STRICT_TRANS_TABLES'" }

##################
# Email settings #
##################

EMAIL_USE_TLS       = True
EMAIL_HOST          = 'smtp.gmail.com'
EMAIL_PORT          = 587
DEFAULT_FROM_EMAIL  = 'NEO Exchange <neox@lco.global>'
EMAIL_HOST_USER = os.environ.get('NEOX_EMAIL_USERNAME', '')
EMAIL_HOST_PASSWORD = os.environ.get('NEOX_EMAIL_PASSWORD', '')
EMAIL_MPC_RECIPIENTS = ['tlister@lco.global', ]

####################
# LCO Api settings #
####################

THUMBNAIL_URL = 'https://thumbnails.lco.global/'

ARCHIVE_API_URL = 'https://archive-api.lco.global/'
ARCHIVE_FRAMES_URL = ARCHIVE_API_URL + 'frames/'
ARCHIVE_TOKEN_URL = ARCHIVE_API_URL + 'api-token-auth/'
ARCHIVE_TOKEN = os.environ.get('ARCHIVE_TOKEN', '')

PORTAL_API_URL = 'https://observe.lco.global/api/'
PORTAL_REQUEST_API = PORTAL_API_URL + 'requestgroups/'
PORTAL_USERREQUEST_URL = 'https://observe.lco.global/requestgroups/'
PORTAL_REQUEST_URL = 'https://observe.lco.global/requests/'
PORTAL_TOKEN_URL = PORTAL_API_URL + 'api-token-auth/'
PORTAL_TOKEN = os.environ.get('VALHALLA_TOKEN', '')
PORTAL_PROFILE_URL = PORTAL_API_URL + 'profile/'
PORTAL_INSTRUMENTS_URL = PORTAL_API_URL + 'instruments/'

ZOONIVERSE_USER = os.environ.get('ZOONIVERSE_USER', '')
ZOONIVERSE_PASSWD = os.environ.get('ZOONIVERSE_PASSWD', '')

#######################
# Test Database setup #
#######################

if 'test' in sys.argv:
    # If you also want to speed up password hashing in test cases.
    PASSWORD_HASHERS = (
        'django.contrib.auth.hashers.MD5PasswordHasher',
    )
    # Use SQLite3 for the database engine during testing.
    DATABASES = { 'default':
        {
        'ENGINE': 'django.db.backends.sqlite3',
        'NAME': 'test.db', # Add the name of your SQLite3 database file here.
        },
    }
    USE_S3 = False

USE_FIREFOXDRIVER = True

##############################
# Use AWS S3 for Media Files #
##############################

if USE_S3:
    # aws settings
    AWS_ACCESS_KEY_ID = os.getenv('AWS_ACCESS_KEY_ID')
    AWS_SECRET_ACCESS_KEY = os.getenv('AWS_SECRET_ACCESS_KEY')
    AWS_STORAGE_BUCKET_NAME = os.getenv('AWS_STORAGE_BUCKET_NAME')
    AWS_S3_REGION_NAME = os.getenv('AWS_DEFAULT_REGION', 'us-west-2')
    AWS_DEFAULT_ACL = None
    AWS_S3_OBJECT_PARAMETERS = {'CacheControl': 'max-age=86400'}
    AWS_S3_SIGNATURE_VERSION = 's3v4'
    # s3 public media settings
    PUBLIC_MEDIA_LOCATION = 'data'
    MEDIA_URL = f'https://s3-{AWS_S3_REGION_NAME}.amazonaws.com/{AWS_STORAGE_BUCKET_NAME}/{PUBLIC_MEDIA_LOCATION}/'
    DEFAULT_FILE_STORAGE = 'neox.storage_backends.PublicMediaStorage'
    DATA_ROOT = os.getenv('DATA_ROOT', '')  # Set env variable on Apophis to '/apophis/eng/rocks/'
else:
    # For local use
    MEDIA_ROOT = os.getenv('MEDIA_ROOT', '/apophis/eng/media/')
    DATA_ROOT = os.getenv('DATA_ROOT', '/apophis/eng/rocks/')

##################
# LOCAL SETTINGS #
##################

# Allow any settings to be defined in local_settings.py which should be
# ignored in your version control system allowing for settings to be
# defined per machine.
if not CURRENT_PATH.startswith('/app'):
    try:
        from .local_settings import *
    except ImportError as e:
        if "local_settings" not in str(e):
            raise e<|MERGE_RESOLUTION|>--- conflicted
+++ resolved
@@ -7,11 +7,7 @@
 import rollbar
 
 
-<<<<<<< HEAD
-VERSION = '3.14.3'
-=======
-VERSION = '3.13.4'
->>>>>>> 7aaf7d97
+VERSION = '3.14.3.1'
 
 
 CURRENT_PATH = os.path.dirname(os.path.realpath(__file__))
