# -*- coding: utf-8 -*-
# Django settings for neox project.

import os, ast
import sys
from django.utils.crypto import get_random_string
import rollbar


<<<<<<< HEAD
VERSION = '3.8.5-focus'
=======
VERSION = '3.9.0'

>>>>>>> 7031518b

CURRENT_PATH = os.path.dirname(os.path.realpath(__file__))
PRODUCTION = True if CURRENT_PATH.startswith('/var/www') else False
DEBUG = False
BRANCH = os.environ.get('BRANCH', None)
if BRANCH:
    BRANCH = '-' + BRANCH
else:
    BRANCH = ''

BASE_DIR = os.path.dirname(os.path.dirname(os.path.abspath(__file__)))

SESSION_COOKIE_NAME = 'neox.sessionid'

ADMINS = (
    # ('Your Name', 'your_email@example.com'),
)

ADMIN_TITLE = 'NEO exchange admin'
SUIT_CONFIG = {
    'ADMIN_NAME': 'NEO exchange admin'
}

MANAGERS = ADMINS

# Hosts/domain names that are valid for this site; required if DEBUG is False
# See https://docs.djangoproject.com/en/1.4/ref/settings/#allowed-hosts
ALLOWED_HOSTS = ['*']

# Local time zone for this installation. Choices can be found here:
# http://en.wikipedia.org/wiki/List_of_tz_zones_by_name
# although not all choices may be available on all operating systems.
# In a Windows environment this must be set to your system time zone.
TIME_ZONE = 'UTC'

# Language code for this installation. All choices can be found here:
# http://www.i18nguy.com/unicode/language-identifiers.html
LANGUAGE_CODE = 'en-us'

SITE_ID = 1

# If you set this to False, Django will make some optimizations so as not
# to load the internationalization machinery.
USE_I18N = True

# If you set this to False, Django will not format dates, numbers and
# calendars according to the current locale.
USE_L10N = True

# If you set this to False, Django will not use timezone-aware datetimes.
USE_TZ = False

# This determines if you use the Amazon S3 bucket or a local directory.
USE_S3 = ast.literal_eval(os.environ.get('USE_S3', 'False'))

# Absolute filesystem path to the directory that will hold user-uploaded files.
# Example: "/home/media/media.lawrence.com/media/"
MEDIA_ROOT = '/var/www/html/media/'

# URL that handles the media served from MEDIA_ROOT. Make sure to use a
# trailing slash.
# Examples: "http://media.lawrence.com/media/", "http://example.com/media/"
MEDIA_URL = '/media/'

STATIC_ROOT = '/var/www/html/static/'
STATIC_URL = '/static/'
STATICFILES_DIRS = [os.path.join(BASE_DIR, 'core'), ]

# List of finder classes that know how to find static files in
# various locations.
STATICFILES_FINDERS = (
    "django.contrib.staticfiles.finders.FileSystemFinder",
    "django.contrib.staticfiles.finders.AppDirectoriesFinder"
 )

MIDDLEWARE = (
    'django.contrib.sessions.middleware.SessionMiddleware',
    'django.middleware.common.CommonMiddleware',
    'django.middleware.csrf.CsrfViewMiddleware',
    'django.contrib.auth.middleware.AuthenticationMiddleware',
    'django.contrib.messages.middleware.MessageMiddleware',
    'django.middleware.clickjacking.XFrameOptionsMiddleware',
    'rollbar.contrib.django.middleware.RollbarNotifierMiddleware',
)

AUTHENTICATION_BACKENDS = (
    'neox.auth_backend.ValhallaBackend',
    'django.contrib.auth.backends.ModelBackend'
    )

ROOT_URLCONF = 'neox.urls'

# Python dotted path to the WSGI application used by Django's runserver.
WSGI_APPLICATION = 'neox.wsgi.application'

TEMPLATES = [
    {
        'BACKEND': 'django.template.backends.django.DjangoTemplates',
        'DIRS': [os.path.join(BASE_DIR, 'templates')],
        'APP_DIRS': True,
        'OPTIONS': {
            'context_processors': [
                'neox.neox_context.neox_context_processor',
                'django.template.context_processors.debug',
                'django.template.context_processors.request',
                'django.contrib.auth.context_processors.auth',
                'django.contrib.messages.context_processors.messages',
            ],
        },
    },
]

AUTH_PASSWORD_VALIDATORS = [
    {
        'NAME': 'django.contrib.auth.password_validation.UserAttributeSimilarityValidator',
    },
    {
        'NAME': 'django.contrib.auth.password_validation.MinimumLengthValidator',
    },
    {
        'NAME': 'django.contrib.auth.password_validation.CommonPasswordValidator',
    },
    {
        'NAME': 'django.contrib.auth.password_validation.NumericPasswordValidator',
    },
]

LOGIN_URL = '/accounts/login/'

LOGIN_REDIRECT_URL = '/'

# GRAPPELLI_INDEX_DASHBOARD = 'neox.dashboard.CustomIndexDashboard'

INSTALLED_APPS = (
    'django.contrib.auth',
    'django.contrib.contenttypes',
    'django.contrib.sessions',
    'django.contrib.sites',
    'django.contrib.staticfiles',
    'django.contrib.admin',
    'django.contrib.messages',
    'reversion',
    'core.apps.CoreConfig',
    'analyser.apps.AstrometerConfig',
)

rollbar_default_env = 'development' if DEBUG else 'production'
ROLLBAR = {
    'access_token': os.environ.get('ROLLBAR_TOKEN',''),
    'environment' : os.environ.get('ROLLBAR_ENVIRONMENT', rollbar_default_env),
    'root': BASE_DIR,
}
rollbar.init(**ROLLBAR)

LOGGING = {
    'version': 1,
    'disable_existing_loggers': True,
    'formatters': {
        'verbose': {
            'format' : "[%(asctime)s] %(levelname)s %(message)s",
            'datefmt' : "%d/%b/%Y %H:%M:%S"
        },
        'simple': {
            'format': '%(levelname)s %(message)s'
        },
    },
    'filters': {
        'require_debug_false': {
            '()': 'django.utils.log.RequireDebugFalse'
        }
    },
    'handlers': {
        'mail_admins': {
            'level': 'ERROR',
            'filters': ['require_debug_false'],
            'class': 'django.utils.log.AdminEmailHandler'
        },
        'console': {
            'level': 'DEBUG',
            'class': 'logging.StreamHandler',
            'formatter': 'verbose',
        }
    },
    'loggers': {
        # 'django.request': {
        #     'handlers': ['mail_admins'],
        #     'level': 'ERROR',
        #     'propagate': True,
        # },
        'django.request': {
            'handlers':['console'],
            'propagate': True,
            'level':'ERROR',
        },
        'core' : {
            'handlers' : ['console'],
            'level'    : 'INFO',
        },
        'astrometrics' : {
            'handlers' : ['console'],
            'level'    : 'ERROR',
        },
        'photometrics' : {
            'handlers' : ['console'],
            'level'    : 'ERROR',
        },
        'neox': {
            'handlers': ['console'],
            'level' : 'ERROR'
        }
    }
}

chars = 'abcdefghijklmnopqrstuvwxyz0123456789!@#$%^&*(-_=+)'
SECRET_KEY = os.environ.get('SECRET_KEY', get_random_string(50, chars))

DATABASES = {
    "default": {
        # Live DB
        "ENGINE": os.environ.get('NEOX_DB_ENGINE', 'django.db.backends.mysql'),
        "NAME": os.environ.get('NEOX_DB_NAME', 'neoexchange'),
        "USER": os.environ.get('NEOX_DB_USER',''),
        "PASSWORD": os.environ.get('NEOX_DB_PASSWD',''),
        "HOST": os.environ.get('NEOX_DB_HOST',''),
    }
}

# Set MySQL-specific options
if DATABASES['default']['ENGINE'] =='django.db.backends.mysql':
    DATABASES['default']['OPTIONS'] =  { 'init_command': "SET sql_mode='STRICT_TRANS_TABLES'" }

##################
# Email settings #
##################

EMAIL_USE_TLS       = True
EMAIL_HOST          = 'smtp.gmail.com'
EMAIL_PORT          = 587
DEFAULT_FROM_EMAIL  = 'NEO Exchange <neox@lco.global>'
EMAIL_HOST_USER = os.environ.get('NEOX_EMAIL_USERNAME', '')
EMAIL_HOST_PASSWORD = os.environ.get('NEOX_EMAIL_PASSWORD', '')
EMAIL_MPC_RECIPIENTS = ['tlister@lco.global', 'jchatelain@lco.global']

####################
# LCO Api settings #
####################

THUMBNAIL_URL = 'https://thumbnails.lco.global/'

ARCHIVE_API_URL = 'https://archive-api.lco.global/'
ARCHIVE_FRAMES_URL = ARCHIVE_API_URL + 'frames/'
ARCHIVE_TOKEN_URL = ARCHIVE_API_URL + 'api-token-auth/'
ARCHIVE_TOKEN = os.environ.get('ARCHIVE_TOKEN', '')

PORTAL_API_URL = 'https://observe.lco.global/api/'
PORTAL_REQUEST_API = PORTAL_API_URL + 'requestgroups/'
PORTAL_USERREQUEST_URL = 'https://observe.lco.global/requestgroups/'
PORTAL_REQUEST_URL = 'https://observe.lco.global/requests/'
PORTAL_TOKEN_URL = PORTAL_API_URL + 'api-token-auth/'
PORTAL_TOKEN = os.environ.get('VALHALLA_TOKEN', '')
PORTAL_PROFILE_URL = PORTAL_API_URL + 'profile/'
PORTAL_INSTRUMENTS_URL = PORTAL_API_URL + 'instruments/'

ZOONIVERSE_USER = os.environ.get('ZOONIVERSE_USER', '')
ZOONIVERSE_PASSWD = os.environ.get('ZOONIVERSE_PASSWD', '')

#######################
# Test Database setup #
#######################

if 'test' in sys.argv:
    # If you also want to speed up password hashing in test cases.
    PASSWORD_HASHERS = (
        'django.contrib.auth.hashers.MD5PasswordHasher',
    )
    # Use SQLite3 for the database engine during testing.
    DATABASES = { 'default':
        {
        'ENGINE': 'django.db.backends.sqlite3',
        'NAME': 'test.db', # Add the name of your SQLite3 database file here.
        },
    }
    USE_S3 = False

USE_FIREFOXDRIVER = True

##############################
# Use AWS S3 for Media Files #
##############################

if USE_S3:
    # aws settings
    AWS_ACCESS_KEY_ID = os.getenv('AWS_ACCESS_KEY_ID')
    AWS_SECRET_ACCESS_KEY = os.getenv('AWS_SECRET_ACCESS_KEY')
    AWS_STORAGE_BUCKET_NAME = os.getenv('AWS_STORAGE_BUCKET_NAME')
    AWS_S3_REGION_NAME = os.getenv('AWS_DEFAULT_REGION', 'us-west-2')
    AWS_DEFAULT_ACL = None
    AWS_S3_OBJECT_PARAMETERS = {'CacheControl': 'max-age=86400'}
    AWS_S3_SIGNATURE_VERSION = 's3v4'
    # s3 public media settings
    PUBLIC_MEDIA_LOCATION = 'data'
    MEDIA_URL = f'https://s3-{AWS_S3_REGION_NAME}.amazonaws.com/{AWS_STORAGE_BUCKET_NAME}/{PUBLIC_MEDIA_LOCATION}/'
    DEFAULT_FILE_STORAGE = 'neox.storage_backends.PublicMediaStorage'
    DATA_ROOT = os.getenv('DATA_ROOT', '')  # Set env variable on Apophis to '/apophis/eng/rocks/'
else:
    # For local use
    MEDIA_ROOT = os.getenv('MEDIA_ROOT', '/apophis/eng/media/')
    DATA_ROOT = os.getenv('DATA_ROOT', '/apophis/eng/rocks/')

##################
# LOCAL SETTINGS #
##################

# Allow any settings to be defined in local_settings.py which should be
# ignored in your version control system allowing for settings to be
# defined per machine.
if not CURRENT_PATH.startswith('/app'):
    try:
        from .local_settings import *
    except ImportError as e:
        if "local_settings" not in str(e):
            raise e<|MERGE_RESOLUTION|>--- conflicted
+++ resolved
@@ -7,12 +7,7 @@
 import rollbar
 
 
-<<<<<<< HEAD
-VERSION = '3.8.5-focus'
-=======
-VERSION = '3.9.0'
-
->>>>>>> 7031518b
+VERSION = '3.8.6-focus'
 
 CURRENT_PATH = os.path.dirname(os.path.realpath(__file__))
 PRODUCTION = True if CURRENT_PATH.startswith('/var/www') else False
