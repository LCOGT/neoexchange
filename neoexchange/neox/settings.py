--- conflicted
+++ resolved
@@ -5,16 +5,12 @@
 import sys
 from django.utils.crypto import get_random_string
 
-<<<<<<< HEAD
 VERSION = '3.0.1a'
-=======
-VERSION = '2.4.0'
->>>>>>> b477043c
 
 CURRENT_PATH = os.path.dirname(os.path.realpath(__file__))
 PRODUCTION = True if CURRENT_PATH.startswith('/var/www') else False
 DEBUG = False
-BRANCH = os.environ.get('BRANCH',None)
+BRANCH = os.environ.get('BRANCH', None)
 if BRANCH:
     BRANCH = '-' + BRANCH
 else:
@@ -27,7 +23,7 @@
 
 BASE_DIR = os.path.dirname(os.path.dirname(os.path.abspath(__file__)))
 
-SESSION_COOKIE_NAME='neox.sessionid'
+SESSION_COOKIE_NAME = 'neox.sessionid'
 
 ADMINS = (
     # ('Your Name', 'your_email@example.com'),
@@ -78,7 +74,7 @@
 
 STATIC_ROOT = '/var/www/html/static/'
 STATIC_URL = PREFIX + '/static/'
-STATICFILES_DIRS = [os.path.join(BASE_DIR,'core'),]
+STATICFILES_DIRS = [os.path.join(BASE_DIR, 'core'), ]
 
 # List of finder classes that know how to find static files in
 # various locations.
@@ -139,7 +135,7 @@
     },
 ]
 
-LOGIN_URL = PREFIX +'/accounts/login/'
+LOGIN_URL = PREFIX + '/accounts/login/'
 
 LOGIN_REDIRECT_URL = PREFIX + '/'
 
@@ -160,9 +156,9 @@
 )
 
 OPBEAT = {
-    'ORGANIZATION_ID': os.environ.get('NEOX_OPBEAT_ORGID',''),
-    'APP_ID': os.environ.get('NEOX_OPBEAT_APPID',''),
-    'SECRET_TOKEN': os.environ.get('NEOX_OPBEAT_TOKEN',''),
+    'ORGANIZATION_ID': os.environ.get('NEOX_OPBEAT_ORGID', ''),
+    'APP_ID': os.environ.get('NEOX_OPBEAT_APPID', ''),
+    'SECRET_TOKEN': os.environ.get('NEOX_OPBEAT_TOKEN', ''),
     'DEBUG': False,
 }
 
@@ -226,7 +222,7 @@
             'level'    : 'ERROR',
         },
         'neox': {
-            'handlers':['console'],
+            'handlers': ['console'],
             'level' : 'ERROR'
         }
     }
@@ -255,7 +251,7 @@
 
 EMAIL_USE_TLS       = True
 EMAIL_HOST          = 'smtp.gmail.com'
-EMAIL_PORT          =  587
+EMAIL_PORT          = 587
 DEFAULT_FROM_EMAIL  = 'NEO Exchange <neox@lco.global>'
 EMAIL_HOST_USER = os.environ.get('NEOX_EMAIL_USERNAME', '')
 EMAIL_HOST_PASSWORD = os.environ.get('NEOX_EMAIL_PASSWORD', '')
@@ -272,17 +268,17 @@
 ARCHIVE_API_URL = 'https://archive-api.lco.global/'
 ARCHIVE_FRAMES_URL = ARCHIVE_API_URL + 'frames/'
 ARCHIVE_TOKEN_URL = ARCHIVE_API_URL + 'api-token-auth/'
-ARCHIVE_TOKEN = os.environ.get('ARCHIVE_TOKEN','')
+ARCHIVE_TOKEN = os.environ.get('ARCHIVE_TOKEN', '')
 
 PORTAL_API_URL = 'https://observe.lco.global/api/'
 PORTAL_REQUEST_API = PORTAL_API_URL + 'userrequests/'
 PORTAL_REQUEST_URL = 'https://observe.lco.global/userrequests/'
 PORTAL_TOKEN_URL = PORTAL_API_URL + 'api-token-auth/'
-PORTAL_TOKEN = os.environ.get('VALHALLA_TOKEN','')
+PORTAL_TOKEN = os.environ.get('VALHALLA_TOKEN', '')
 PORTAL_PROFILE_URL = PORTAL_API_URL + 'profile/'
 
-ZOONIVERSE_USER = os.environ.get('ZOONIVERSE_USER','')
-ZOONIVERSE_PASSWD = os.environ.get('ZOONIVERSE_PASSWD','')
+ZOONIVERSE_USER = os.environ.get('ZOONIVERSE_USER', '')
+ZOONIVERSE_PASSWD = os.environ.get('ZOONIVERSE_PASSWD', '')
 
 #######################
 # Test Database setup #
