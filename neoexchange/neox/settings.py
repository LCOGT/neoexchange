--- conflicted
+++ resolved
@@ -7,12 +7,7 @@
 import rollbar
 
 
-<<<<<<< HEAD
-VERSION = '3.8.2-focus'
-=======
-VERSION = '3.8.5'
-
->>>>>>> ceb9fbc0
+VERSION = '3.8.5-focus'
 
 CURRENT_PATH = os.path.dirname(os.path.realpath(__file__))
 PRODUCTION = True if CURRENT_PATH.startswith('/var/www') else False
