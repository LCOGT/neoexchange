--- conflicted
+++ resolved
@@ -4,11 +4,7 @@
 import os, sys
 from django.utils.crypto import get_random_string
 
-<<<<<<< HEAD
-VERSION = '1.5.0'
-=======
-VERSION = '1.5.1'
->>>>>>> 86161d01
+VERSION = '1.7.0'
 
 CURRENT_PATH = os.path.dirname(os.path.realpath(__file__))
 PRODUCTION = True if CURRENT_PATH.startswith('/var/www') else False
@@ -144,13 +140,6 @@
 # GRAPPELLI_INDEX_DASHBOARD = 'neox.dashboard.CustomIndexDashboard'
 
 INSTALLED_APPS = (
-<<<<<<< HEAD
-    'suit',
-    'neox',
-    'core',
-    'astrometer',
-=======
->>>>>>> 86161d01
     'django.contrib.auth',
     'django.contrib.contenttypes',
     'django.contrib.sessions',
