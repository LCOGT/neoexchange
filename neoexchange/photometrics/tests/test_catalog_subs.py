"""
NEO exchange: NEO observing portal for Las Cumbres Observatory
Copyright (C) 2016-2019 LCO

This program is free software: you can redistribute it and/or modify
it under the terms of the GNU General Public License as published by
the Free Software Foundation, either version 3 of the License, or
(at your option) any later version.

This program is distributed in the hope that it will be useful,
but WITHOUT ANY WARRANTY; without even the implied warranty of
MERCHANTABILITY or FITNESS FOR A PARTICULAR PURPOSE.  See the
GNU General Public License for more details.
"""

from datetime import datetime, timedelta
from unittest import skipIf
from math import sqrt, log10, log
import os
from glob import glob
import tempfile

from mock import patch
from django.test import TestCase
from django.forms.models import model_to_dict
from astropy.io import fits
from astropy.wcs import WCS
from astropy.table import Table
from astropy.coordinates import Angle
import astropy.units as u
from numpy import where, array
from numpy.testing import assert_allclose

from core.models import Body, Proposal, Block, Frame, SuperBlock
from neox.tests.mocks import mock_get_vizier_catalog_table

# Import module to test
from photometrics.catalog_subs import *
from core.views import check_catalog_and_refit

# Disable logging during testing
import logging
logger = logging.getLogger(__name__)
# Disable anything below CRITICAL level
logging.disable(logging.CRITICAL)


class ZeropointUnitTest(TestCase):

    def setUp(self):
        # Maybe do some static test catalog reading later
        # test if no catalog input, use default catalog
        # test_data = __file__.replace('.py', '_UCAC4.dat') #test_data_file captured with cat_table.write('test_ca
        # test_data = '/home/sgreenstreet/git/neoexchange/neoexchange/photometrics/tests/test_catalog_subs_UCAC4.d
        # mock_vizier().query_region().__getitem__.return_value=Table.read(test_data, format='csv')
        pass

    def compare_tables(self, expected_table, table, column, num_to_check=6, precision=6):

        for i in range(0, num_to_check+1):
            self.assertAlmostEqual(expected_table[column][i], table[column][i], precision)

    # @patch('photometrics.catalog_subs.Vizier')
    # def test_get_cat_ra_dec(self, mock_vizier):
    def test_get_cat_ra_dec(self):
        # test getting a single ra, dec, and rmag out of the default UCAC4 catalog
        # test_data = __file__.replace('.py', '_UCAC4.dat') #test_data_file captured with cat_table.write('test_catalog_subs_UCAC4.dat', format='csv')
        #        test_data = '/home/sgreenstreet/git/neoexchange/neoexchange/photometrics/tests/test_catalog_subs_UCAC4.dat'
        # test_query_result = []
        # test_query_result.append(Table.read(test_data, format='csv'))
        # mock_vizier().query_region().__getitem__.return_value=test_query_result
        # print mock_vizier().query_region().__getitem__.return_value#['_RAJ2000'][0]
        # print len(mock_vizier().query_region().__getitem__.return_value)
        # print mock_vizier().query_region().__getitem__(0)
        # print test_query_result.__getitem__(0)
        # print test_query_result[0]
        # print len(test_query_result)
        # mock_vizier().query_region().__getitem__.return_value=Table.read(test_data, format='csv')
        # print mock_vizier().query_region().__getitem__.return_value[0]#['_RAJ2000'][0]
        # print len(mock_vizier().query_region().__getitem__.return_value[0])

        expected_ra_first_source = 299.29474599999998

        expected_dec_first_source = 34.973799999999997

        expected_rmag_third_source = 12.642

        expected_len_cat_table = 1607

        cat_table, cat_name = get_vizier_catalog_table(299.590, 35.201, "30m", "30m", "UCAC4")
        # print(cat_table['_RAJ2000'][0], cat_table['_DEJ2000'][0]#, cat_table['rmag'][2])
        # print(cat_name)
        # print(cat_table)

        ra_first_source = cat_table['RAJ2000'][0]

        dec_first_source = cat_table['DEJ2000'][0]

        rmag_third_source = cat_table['rmag'][2]

        self.assertAlmostEqual(expected_ra_first_source, ra_first_source, 6)
        self.assertAlmostEqual(expected_dec_first_source, dec_first_source, 6)
        self.assertAlmostEqual(expected_rmag_third_source, rmag_third_source, 2)
        self.assertEqual(expected_len_cat_table, len(cat_table))

    # @patch('photometrics.catalog_subs.Vizier')
    # def test_no_cat(self, mock_vizier):
    def test_no_cat(self):

        expected_ra_first_source = 299.29474599999998

        expected_dec_first_source = 34.973799999999997

        expected_rmag_third_source = 12.642

        expected_len_cat_table = 1607

        cat_table, cat_name = get_vizier_catalog_table(299.590, 35.201, "30m", "30m")

        ra_first_source = cat_table['RAJ2000'][0]

        dec_first_source = cat_table['DEJ2000'][0]

        rmag_third_source = cat_table['rmag'][2]

        self.assertAlmostEqual(expected_ra_first_source, ra_first_source, 6)
        self.assertAlmostEqual(expected_dec_first_source, dec_first_source, 6)
        self.assertAlmostEqual(expected_rmag_third_source, rmag_third_source, 2)
        self.assertEqual(expected_len_cat_table, len(cat_table))

#    @patch('photometrics.catalog_subs.Vizier')
#    def test_get_cat_ra_dec_not_default(self, mock_vizier):
    def test_get_cat_ra_dec_not_default(self):

        expected_ra_first_source = 299.29136599999998

        expected_dec_first_source = 35.242404000000001

        expected_rmag_first_source = 14.32

        expected_len_cat_table = 737

        cat_table, cat_name = get_vizier_catalog_table(299.590, 35.201, "30m", "30m", "PPMXL")

        ra_first_source = cat_table['RAJ2000'][0]

        dec_first_source = cat_table['DEJ2000'][0]

        rmag_first_source = cat_table['r2mag'][0]

        self.assertAlmostEqual(expected_ra_first_source, ra_first_source, 8)
        self.assertAlmostEqual(expected_dec_first_source, dec_first_source, 8)
        self.assertAlmostEqual(expected_rmag_first_source, rmag_first_source, 3)
        self.assertEqual(expected_len_cat_table, len(cat_table))

#    @patch('photometrics.catalog_subs.Vizier')
#    def test_get_cat_diff_rmag_limit(self, mock_vizier):
    def test_get_cat_diff_rmag_limit(self):

        expected_ra_last_source = 299.82885099999999

        expected_dec_last_source = 34.998407

        expected_rmag_last_source = 14.5

        expected_len_cat_table = 443

        cat_table, cat_name = get_vizier_catalog_table(299.590, 35.201, "30m", "30m", rmag_limit="<=14.5", cat_name="PPMXL")

        ra_last_source = cat_table['RAJ2000'][-1]

        dec_last_source = cat_table['DEJ2000'][-1]

        rmag_last_source = cat_table['r2mag'][-1]

        self.assertAlmostEqual(expected_ra_last_source, ra_last_source, 8)
        self.assertAlmostEqual(expected_dec_last_source, dec_last_source, 6)
        self.assertAlmostEqual(expected_rmag_last_source, rmag_last_source, 1)
        self.assertEqual(expected_len_cat_table, len(cat_table))

#    @patch('photometrics.catalog_subs.Vizier')
#    def test_get_cat_diff_row_limit(self, mock_vizier):
    def test_get_cat_diff_row_limit(self):

        expected_ra_first_source = 299.29136599999998

        expected_dec_first_source = 35.242404000000001

        expected_rmag_first_source = 14.32

        expected_len_cat_table = 737

        cat_table, cat_name = get_vizier_catalog_table(299.590, 35.201, "30m", "30m", set_row_limit=40, cat_name="PPMXL")

        ra_first_source = cat_table['RAJ2000'][0]

        dec_first_source = cat_table['DEJ2000'][0]

        rmag_first_source = cat_table['r2mag'][0]

        self.assertAlmostEqual(expected_ra_first_source, ra_first_source, 8)
        self.assertAlmostEqual(expected_dec_first_source, dec_first_source, 8)
        self.assertAlmostEqual(expected_rmag_first_source, rmag_first_source, 2)
        self.assertEqual(expected_len_cat_table, len(cat_table))

#    @patch('photometrics.catalog_subs.Vizier')
#    def test_get_cat_diff_width(self, mock_vizier):
    def test_get_cat_diff_width(self):

        expected_ra_last_source = 299.74110200000001

        expected_dec_last_source = 35.313324999999999

        expected_rmag_3rdlast_source = 14.81

        expected_len_cat_table = 408

        cat_table, cat_name = get_vizier_catalog_table(299.590, 35.201, "15m", "15m")

        ra_last_source = cat_table['RAJ2000'][-1]

        dec_last_source = cat_table['DEJ2000'][-1]

        rmag_3rdlast_source = cat_table['rmag'][-3]

        self.assertAlmostEqual(expected_ra_last_source, ra_last_source, 6)
        self.assertAlmostEqual(expected_dec_last_source, dec_last_source, 6)
        self.assertAlmostEqual(expected_rmag_3rdlast_source, rmag_3rdlast_source, 2)
        self.assertEqual(expected_len_cat_table, len(cat_table))

#    @patch('photometrics.catalog_subs.Vizier')
#    def test_get_cat_ra_dec_above_row_limit(self, mock_vizier):
    def test_get_cat_ra_dec_above_row_limit(self):

        expected_ra_last_source = 267.35990700000002

        expected_dec_last_source = -28.212005999999999

        expected_rmag_last_source = 14.54

        expected_len_cat_table = 11838

        cat_table, cat_name = get_vizier_catalog_table(266.4168, -29.0078, "100m", "100m", "PPMXL")

        ra_last_source = cat_table['RAJ2000'][-1]

        dec_last_source = cat_table['DEJ2000'][-1]

        rmag_last_source = cat_table['r2mag'][-1]

        self.assertAlmostEqual(expected_ra_last_source, ra_last_source, 8)
        self.assertAlmostEqual(expected_dec_last_source, dec_last_source, 8)
        self.assertAlmostEqual(expected_rmag_last_source, rmag_last_source, 2)
        self.assertEqual(expected_len_cat_table, len(cat_table))

#    @patch('photometrics.catalog_subs.Vizier')
#    def test_get_cat_ra_dec_empty_list_PPMXL(self, mock_vizier):
    def test_get_cat_ra_dec_empty_list_PPMXL(self):

        expected_ra_last_source = 0.0

        expected_dec_last_source = 0.0

        expected_rmag_last_source = 0.0

        expected_len_cat_table = 100000

        cat_table, cat_name = get_vizier_catalog_table(298.590, 35.201, "0.5m", "0.5m", "PPMXL")

        ra_last_source = cat_table['RAJ2000'][-1]

        dec_last_source = cat_table['DEJ2000'][-1]

        rmag_last_source = cat_table['rmag'][-1]  # will replace cat_name with UCAC4 after failing with PPMXL

        self.assertAlmostEqual(expected_ra_last_source, ra_last_source, 8)
        self.assertAlmostEqual(expected_dec_last_source, dec_last_source, 8)
        self.assertAlmostEqual(expected_rmag_last_source, rmag_last_source, 2)
        self.assertEqual(expected_len_cat_table, len(cat_table))

#    @patch('photometrics.catalog_subs.Vizier')
#    def test_get_cat_ra_dec_empty_list_UCAC4(self, mock_vizier):
    def test_get_cat_ra_dec_empty_list_UCAC4(self):

        expected_ra_last_source = 0.0

        expected_dec_last_source = 0.0

        expected_rmag_last_source = 0.0

        expected_len_cat_table = 100000

        cat_table, cat_name = get_vizier_catalog_table(298.590, 35.201, "0.5m", "0.5m")

        ra_last_source = cat_table['RAJ2000'][-1]

        dec_last_source = cat_table['DEJ2000'][-1]

        rmag_last_source = cat_table['r2mag'][-1]  # will replace cat_name with PPMXL after failing with UCAC4

        self.assertAlmostEqual(expected_ra_last_source, ra_last_source, 8)
        self.assertAlmostEqual(expected_dec_last_source, dec_last_source, 8)
        self.assertAlmostEqual(expected_rmag_last_source, rmag_last_source, 2)
        self.assertEqual(expected_len_cat_table, len(cat_table))

    def test_get_cat_ra_dec_empty_rmag_column_UCAC4(self):

        expected_ra_last_source = 306.66333600

        expected_dec_last_source = -26.750156

        expected_rmag_last_source = 14.7

        expected_len_cat_table = 52

        cat_table, cat_name = get_vizier_catalog_table(306.6792, -26.6278, "15m", "15m")

        ra_last_source = cat_table['RAJ2000'][-1]

        dec_last_source = cat_table['DEJ2000'][-1]

        rmag_last_source = cat_table['r2mag'][-1]  # will replace cat_name with PPMXL after failing with UCAC4

        self.assertAlmostEqual(expected_ra_last_source, ra_last_source, 8)
        self.assertAlmostEqual(expected_dec_last_source, dec_last_source, 8)
        self.assertAlmostEqual(expected_rmag_last_source, rmag_last_source, 2)
        self.assertEqual(expected_len_cat_table, len(cat_table))

    def test_get_cat_ra_dec_GAIA_DR2(self):

        expected_ra_first_source = 299.84644068600
        expected_dec_first_source = 34.96403374990
        expected_rmag_first_source = 14.7231
        expected_e_rmag_first_source = 0.0003
        expected_flags_first_source = 0
        expected_len_cat_table = 585

        cat_table, cat_name = get_vizier_catalog_table(299.590, 35.201, "30m", "30m", "GAIA-DR2")

        ra_first_source = cat_table['RAJ2000'][0]
        dec_first_source = cat_table['DEJ2000'][0]
        rmag_first_source = cat_table['Gmag'][0]
        e_rmag_first_source = cat_table['e_Gmag'][0]
        flags_first_source = cat_table['Dup'][0]

        self.assertAlmostEqual(expected_ra_first_source, ra_first_source, 8)
        self.assertAlmostEqual(expected_dec_first_source, dec_first_source, 8)
        self.assertAlmostEqual(expected_rmag_first_source, rmag_first_source, 5)
        self.assertAlmostEqual(expected_e_rmag_first_source, e_rmag_first_source, 5)
        self.assertEqual(expected_flags_first_source, flags_first_source)
        self.assertEqual(expected_len_cat_table, len(cat_table))

    def test_cross_match_UCAC4_longerThan_testFITS(self):
        # test with cat 1 as longer UCAC4 table values and cat 2 as shorter test FITS table values

        expected_cross_match_table_data = [(299.303973, 299.304084, 1.11e-04, 35.20152, 35.201634, 1.1400e-04, 0.0, 13.8500003815, 0.05, 13.8500003815),
                                           (299.828851, 299.828851, 0.0, 34.99841, 34.998407, 3.0000e-06, 0.0, 14.5, 0.01, 14.5),
                                           (299.291455, 299.291366, 8.9000e-5, 35.242368, 35.242404, 3.6000e-05, 0.0, 14.3199996948, 0.03, 14.3199996948),
                                           (299.510127, 299.510143, 1.6000e-05, 34.960327, 34.960303, 2.4000e-05, 15.5469999313, 14.4499998093, 0.05, 1.097000),
                                           (299.308515, 299.308579, 6.4000e-05, 35.165529, 35.165495, 3.4000e-05, 15.0059995651, 14.8900003433, 0.02, 0.115999),
                                           (299.709162, 299.709139, 2.3000e-05, 35.218112, 35.218109, 3.0000e-06, 13.3520002365, 12.7700004578, 0.0, 0.582000),
                                           (299.860889, 299.860871, 1.8000e-05, 35.381485, 35.381474, 1.1000e-05, 14.9130001068, 14.0799999237, 0.0, 0.833000)]

        expected_cross_match_table = Table(rows=expected_cross_match_table_data, names=('RA Cat 1', 'RA Cat 2', 'RA diff',
                                                                                        'Dec Cat 1', 'Dec Cat 2', 'Dec diff',
                                                                                        'r mag Cat 1', 'r mag Cat 2', 'r mag err',
                                                                                        'r mag diff'), dtype=('f8', 'f8', 'f8', 'f8', 'f8', 'f8', 'f8', 'f8', 'f8', 'f8'))

        table_cat_1_data = [(299.303973, 35.20152, 0.0, 0),
                            (299.828851, 34.99841, 0.0, 0),
                            (299.291455, 35.242368, 0.0, 0),
                            (299.510127, 34.960327, 15.5469999313, 0),
                            (299.308515, 35.165529, 15.0059995651, 0),
                            (299.709162, 35.218112, 13.3520002365, 0),
                            (299.860889, 35.381485, 14.9130001068, 0)]

        table_cat_1 = Table(rows=table_cat_1_data, names=('obs_ra', 'obs_dec', 'obs_mag', 'flags'), dtype=('f8', 'f8', 'f8', 'i2'))

        table_cat_2_data = [(299.291366, 35.242404, 14.3199996948, 3, 0),
                            (299.304084, 35.201634, 13.8500003815, 5, 0),
                            (299.480004, 34.965488, 14.3800001144, 3, 0),
                            (299.308579, 35.165495, 14.8900003433, 2, 0),
                            (299.828851, 34.998407, 14.5, 1, 0),
                            (299.510143, 34.960303, 14.4499998093, 5, 0),
                            (299.709139, 35.218109, 12.7700004578, 0, 0),
                            (299.860871, 35.381474, 14.0799999237, 0, 0)]

        table_cat_2 = Table(rows=table_cat_2_data, names=('RAJ2000', 'DEJ2000', 'rmag', 'e_rmag', 'flags'), dtype=('f8', 'f8', 'f8', 'f8', 'i2'))

        cross_match_table = cross_match(table_cat_1, table_cat_2)

        self.compare_tables(expected_cross_match_table, cross_match_table, 'RA Cat 1')
        self.compare_tables(expected_cross_match_table, cross_match_table, 'RA Cat 2')
        self.compare_tables(expected_cross_match_table, cross_match_table, 'RA diff', precision=9)
        self.compare_tables(expected_cross_match_table, cross_match_table, 'Dec Cat 1')
        self.compare_tables(expected_cross_match_table, cross_match_table, 'Dec Cat 2')
        self.compare_tables(expected_cross_match_table, cross_match_table, 'Dec diff', precision=9)
        self.compare_tables(expected_cross_match_table, cross_match_table, 'r mag Cat 1', precision=10)
        self.compare_tables(expected_cross_match_table, cross_match_table, 'r mag Cat 2', precision=10)
        self.compare_tables(expected_cross_match_table, cross_match_table, 'r mag err', precision=2)
        self.compare_tables(expected_cross_match_table, cross_match_table, 'r mag diff')

    def test_cross_match_UCAC4_shorterThan_testFITS(self):
        # test with cat 1 as longer test FITS table values and cat 2 as shorter UCAC4 table values to test cat reordering
        # also tests filtering of poor cross matches

        expected_cross_match_table_data = [(299.291366, 299.291455, 8.9000e-5, 35.242404, 35.242368, 3.6000e-05, 14.3199996948, 0.0, 0.03, 14.3199996948),
                                           (299.304084, 299.303973, 1.11e-04, 35.201634, 35.20152, 1.1400e-04, 13.8500003815, 0.0, 0.05, 13.8500003815),
                                           (299.480004, 299.479984, 2.0000e-05, 34.965488, 34.965502, 1.4000e-05, 14.3800001144, 0.0, 0.03, 14.3800001144),
                                           (299.308579, 299.308515, 6.4000e-05, 35.165495, 35.165529, 3.4000e-05, 14.8900003433, 15.0059995651, 0.02, 0.115999),
                                           (299.828851, 299.828851, 0.0, 34.998407, 34.99841, 3.0000e-06, 14.5, 0.0, 0.01, 14.5),
                                           (299.510143, 299.510127, 1.6000e-05, 34.960303, 34.960327, 2.4000e-05, 14.4499998093, 15.5469999313, 0.05, 1.097000),
                                           (299.709139, 299.709162, 2.3000e-05, 35.218109, 35.218112, 3.0000e-06, 12.7700004578, 13.3520002365, 0.0, 0.582000),
                                           (299.860871, 299.860889, 1.8000e-05, 35.381474, 35.381485, 1.1000e-05, 14.0799999237, 14.9130001068, 0.0, 0.833000)]

        expected_cross_match_table = Table(rows=expected_cross_match_table_data, names=('RA Cat 1', 'RA Cat 2', 'RA diff', 'Dec Cat 1',
                                                                                        'Dec Cat 2', 'Dec diff', 'r mag Cat 1', 'r mag Cat 2',
                                                                                        'r mag err', 'r mag diff'), dtype=('f8', 'f8', 'f8', 'f8',
                                                                                                                           'f8', 'f8', 'f8', 'f8', 'f8', 'f8'))

        table_cat_1_data = [(299.303973, 35.20152, 0.0, 0),
                            (299.828851, 34.99841, 0.0, 0),
                            (299.291455, 35.242368, 0.0, 0),
                            (299.479984, 34.965502, 0.0, 0),
                            (299.510127, 34.960327, 15.5469999313, 0),
                            (299.308515, 35.165529, 15.0059995651, 0),
                            (299.884478, 34.978454, 0.0, 0),
                            (299.709162, 35.218112, 13.3520002365, 0),
                            (299.860889, 35.381485, 14.9130001068, 0)]

        table_cat_1 = Table(rows=table_cat_1_data, names=('obs_ra', 'obs_dec', 'obs_mag', 'flags'), dtype=('f8', 'f8', 'f8', 'i2'))

        table_cat_2_data = [(299.291366, 35.242404, 14.3199996948, 3, 0),
                            (299.304084, 35.201634, 13.8500003815, 5, 0),
                            (299.480004, 34.965488, 14.3800001144, 3, 0),
                            (299.308579, 35.165495, 14.8900003433, 2, 0),
                            (299.828851, 34.998407, 14.5, 1, 0),
                            (299.510143, 34.960303, 14.4499998093, 5, 0),
                            (299.709139, 35.218109, 12.7700004578, 0, 0),
                            (299.860871, 35.381474, 14.0799999237, 0, 0)]

        table_cat_2 = Table(rows=table_cat_2_data, names=('RAJ2000', 'DEJ2000', 'rmag', 'e_rmag', 'flags'), dtype=('f8', 'f8', 'f8', 'f8', 'i2'))

        cross_match_table = cross_match(table_cat_1, table_cat_2)

        self.compare_tables(expected_cross_match_table, cross_match_table, 'RA Cat 1', 7)
        self.compare_tables(expected_cross_match_table, cross_match_table, 'RA Cat 2', 7)
        self.compare_tables(expected_cross_match_table, cross_match_table, 'RA diff', num_to_check=7, precision=9)
        self.compare_tables(expected_cross_match_table, cross_match_table, 'Dec Cat 1', 7)
        self.compare_tables(expected_cross_match_table, cross_match_table, 'Dec Cat 2', 7)
        self.compare_tables(expected_cross_match_table, cross_match_table, 'Dec diff', num_to_check=7, precision=9)
        self.compare_tables(expected_cross_match_table, cross_match_table, 'r mag Cat 1', num_to_check=7, precision=10)
        self.compare_tables(expected_cross_match_table, cross_match_table, 'r mag Cat 2', num_to_check=7, precision=10)
        self.compare_tables(expected_cross_match_table, cross_match_table, 'r mag err', num_to_check=7, precision=2)
        self.compare_tables(expected_cross_match_table, cross_match_table, 'r mag diff', 7)

    def test_cross_match_PPMXL_shorterThan_testFITS(self):
        # test with cat 1 as longer test FITS table values and cat 2 as shorter PPMXL table values to test cat reordering
        # also tests filtering of poor cross matches

        expected_cross_match_table_data = [(299.291366, 299.291455, 8.9000e-5, 35.242404, 35.242368, 3.6000e-05, 14.3199996948, 0.0, 0.0, 14.3199996948),
                                           (299.304084, 299.303973, 1.11e-04, 35.201634, 35.20152, 1.1400e-04, 13.8500003815, 0.0, 0.0, 13.8500003815),
                                           (299.480004, 299.479984, 2.0000e-05, 34.965488, 34.965502, 1.4000e-05, 14.3800001144, 0.0, 0.0, 14.3800001144),
                                           (299.308579, 299.308515, 6.4000e-05, 35.165495, 35.165529, 3.4000e-05, 14.8900003433, 15.0059995651, 0.0, 0.115999),
                                           (299.828851, 299.828851, 0.0, 34.998407, 34.99841, 3.0000e-06, 14.5, 0.0,  0.0, 14.5),
                                           (299.510143, 299.510127, 1.6000e-05, 34.960303, 34.960327, 2.4000e-05, 14.4499998093, 15.5469999313, 0.0, 1.097000),
                                           (299.709139, 299.709162, 2.3000e-05, 35.218109, 35.218112, 3.0000e-06, 12.7700004578, 13.3520002365, 0.0, 0.582000),
                                           (299.860871, 299.860889, 1.8000e-05, 35.381474, 35.381485, 1.1000e-05, 14.0799999237, 14.9130001068, 0.0, 0.833000)]

        expected_cross_match_table = Table(rows=expected_cross_match_table_data, names=('RA Cat 1', 'RA Cat 2', 'RA diff', 'Dec Cat 1',
                                                                                        'Dec Cat 2', 'Dec diff', 'r mag Cat 1', 'r mag Cat 2',
                                                                                        'r mag err', 'r mag diff'), dtype=('f8', 'f8', 'f8',
                                                                                                                           'f8', 'f8', 'f8', 'f8', 'f8', 'f8', 'f8'))

        table_cat_1_data = [(299.303973, 35.20152, 0.0, 0),
                            (299.828851, 34.99841, 0.0, 0),
                            (299.291455, 35.242368, 0.0, 0),
                            (299.479984, 34.965502, 0.0, 0),
                            (299.510127, 34.960327, 15.5469999313, 0),
                            (299.308515, 35.165529, 15.0059995651, 0),
                            (299.884478, 34.978454, 0.0, 0),
                            (299.709162, 35.218112, 13.3520002365, 0),
                            (299.860889, 35.381485, 14.9130001068, 0)]

        table_cat_1 = Table(rows=table_cat_1_data, names=('obs_ra', 'obs_dec', 'obs_mag', 'flags'), dtype=('f8', 'f8', 'f8', 'i2'))

        table_cat_2_data = [(299.291366, 35.242404, 14.3199996948, 0),
                            (299.304084, 35.201634, 13.8500003815, 0),
                            (299.480004, 34.965488, 14.3800001144, 0),
                            (299.308579, 35.165495, 14.8900003433, 0),
                            (299.828851, 34.998407, 14.5, 0),
                            (299.510143, 34.960303, 14.4499998093, 0),
                            (299.709139, 35.218109, 12.7700004578, 0),
                            (299.860871, 35.381474, 14.0799999237, 0)]

        table_cat_2 = Table(rows=table_cat_2_data, names=('RAJ2000', 'DEJ2000', 'r2mag', 'fl'), dtype=('f8', 'f8', 'f8', 'i2'))

        cross_match_table = cross_match(table_cat_1, table_cat_2, "PPMXL")

        self.compare_tables(expected_cross_match_table, cross_match_table, 'RA Cat 1', 7)
        self.compare_tables(expected_cross_match_table, cross_match_table, 'RA Cat 2', 7)
        self.compare_tables(expected_cross_match_table, cross_match_table, 'RA diff', num_to_check=7, precision=9)
        self.compare_tables(expected_cross_match_table, cross_match_table, 'Dec Cat 1', 7)
        self.compare_tables(expected_cross_match_table, cross_match_table, 'Dec Cat 2', 7)
        self.compare_tables(expected_cross_match_table, cross_match_table, 'Dec diff', num_to_check=7, precision=9)
        self.compare_tables(expected_cross_match_table, cross_match_table, 'r mag Cat 1', num_to_check=7, precision=10)
        self.compare_tables(expected_cross_match_table, cross_match_table, 'r mag Cat 2', num_to_check=7, precision=10)
        self.compare_tables(expected_cross_match_table, cross_match_table, 'r mag err', num_to_check=7, precision=2)
        self.compare_tables(expected_cross_match_table, cross_match_table, 'r mag diff', 7)

    def test_cross_match_UCAC_shorterThan_testFITS(self):
        # test with cat 1 as longer test FITS table values and cat 2 as shorter UCAC table values to test cat reordering NOTE: UCAC not UCAC4 tested here...need to add a test for something other than a variation of PPMXL or UCAC.
        # also tests filtering of poor cross matches

        expected_cross_match_table_data = [(299.291366, 299.291455, 8.9000e-5, 35.242404, 35.242368, 3.6000e-05, 14.3199996948, 0.0, 0.03, 14.3199996948),
                                           (299.304084, 299.303973, 1.11e-04, 35.201634, 35.20152, 1.1400e-04, 13.8500003815, 0.0, 0.05, 13.8500003815),
                                           (299.480004, 299.479984, 2.0000e-05, 34.965488, 34.965502, 1.4000e-05, 14.3800001144, 0.0, 0.03, 14.3800001144),
                                           (299.308579, 299.308515, 6.4000e-05, 35.165495, 35.165529, 3.4000e-05, 14.8900003433, 15.0059995651, 0.02, 0.115999),
                                           (299.828851, 299.828851, 0.0, 34.998407, 34.99841, 3.0000e-06, 14.5, 0.0, 0.01, 14.5),
                                           (299.510143, 299.510127, 1.6000e-05, 34.960303, 34.960327, 2.4000e-05, 14.4499998093, 15.5469999313, 0.05, 1.097000),
                                           (299.709139, 299.709162, 2.3000e-05, 35.218109, 35.218112, 3.0000e-06, 12.7700004578, 13.3520002365, 0.0, 0.582000),
                                           (299.860871, 299.860889, 1.8000e-05, 35.381474, 35.381485, 1.1000e-05, 14.0799999237, 14.9130001068, 0.0, 0.833000)]

        expected_cross_match_table = Table(rows=expected_cross_match_table_data, names=('RA Cat 1', 'RA Cat 2', 'RA diff', 'Dec Cat 1',
                                                                                        'Dec Cat 2', 'Dec diff', 'r mag Cat 1', 'r mag Cat 2',
                                                                                        'r mag err', 'r mag diff'), dtype=('f8', 'f8', 'f8', 'f8',
                                                                                                                           'f8', 'f8', 'f8', 'f8', 'f8', 'f8'))

        table_cat_1_data = [(299.303973, 35.20152, 0.0, 0),
                            (299.828851, 34.99841, 0.0, 0),
                            (299.291455, 35.242368, 0.0, 0),
                            (299.479984, 34.965502, 0.0, 0),
                            (299.510127, 34.960327, 15.5469999313, 0),
                            (299.308515, 35.165529, 15.0059995651, 0),
                            (299.884478, 34.978454, 0.0, 0),
                            (299.709162, 35.218112, 13.3520002365, 0),
                            (299.860889, 35.381485, 14.9130001068, 0)]

        table_cat_1 = Table(rows=table_cat_1_data, names=('obs_ra', 'obs_dec', 'obs_mag', 'flags'), dtype=('f8', 'f8', 'f8', 'i2'))

        table_cat_2_data = [(299.291366, 35.242404, 14.3199996948, 3, 0),
                            (299.304084, 35.201634, 13.8500003815, 5, 0),
                            (299.480004, 34.965488, 14.3800001144, 3, 0),
                            (299.308579, 35.165495, 14.8900003433, 2, 0),
                            (299.828851, 34.998407, 14.5, 1, 0),
                            (299.510143, 34.960303, 14.4499998093, 5, 0),
                            (299.709139, 35.218109, 12.7700004578, 0, 0),
                            (299.860871, 35.381474, 14.0799999237, 0, 0)]

        table_cat_2 = Table(rows=table_cat_2_data, names=('RAJ2000', 'DEJ2000', 'rmag', 'e_rmag', 'flags'), dtype=('f8', 'f8', 'f8', 'f8', 'i2'))

        cross_match_table = cross_match(table_cat_1, table_cat_2, "UCAC")

        self.compare_tables(expected_cross_match_table, cross_match_table, 'RA Cat 1', 7)
        self.compare_tables(expected_cross_match_table, cross_match_table, 'RA Cat 2', 7)
        self.compare_tables(expected_cross_match_table, cross_match_table, 'RA diff', num_to_check=7, precision=9)
        self.compare_tables(expected_cross_match_table, cross_match_table, 'Dec Cat 1', 7)
        self.compare_tables(expected_cross_match_table, cross_match_table, 'Dec Cat 2', 7)
        self.compare_tables(expected_cross_match_table, cross_match_table, 'Dec diff', num_to_check=7, precision=9)
        self.compare_tables(expected_cross_match_table, cross_match_table, 'r mag Cat 1', num_to_check=7, precision=10)
        self.compare_tables(expected_cross_match_table, cross_match_table, 'r mag Cat 2', num_to_check=7, precision=10)
        self.compare_tables(expected_cross_match_table, cross_match_table, 'r mag err', num_to_check=7, precision=2)
        self.compare_tables(expected_cross_match_table, cross_match_table, 'r mag diff', 7)

    def test_cross_match_filtering(self):
        # test filtering of poor catalog cross matches

        expected_cross_match_table_data = [(299.480004, 299.479984, 2.0000e-05, 34.965488, 34.965502, 1.4000e-05, 14.3800001144, 0.0, 0.0, 14.3800001144),
                                           (299.308579, 299.308515, 6.4000e-05, 35.165495, 35.165529, 3.4000e-05, 14.8900003433, 15.0059995651, 0.0, 0.115999),
                                           (299.828851, 299.828851, 0.0, 34.998407, 34.99841, 3.0000e-06, 14.5, 0.0, 0.0, 14.5),
                                           (299.709139, 299.709162, 2.3000e-05, 35.218109, 35.218112, 3.0000e-06, 12.7700004578, 13.3520002365, 0.0, 0.582000),
                                           (299.860871, 299.860889, 1.8000e-05, 35.381474, 35.381485, 1.1000e-05, 14.0799999237, 14.9130001068, 0.0, 0.833000)]

        expected_cross_match_table = Table(rows=expected_cross_match_table_data, names=('RA Cat 1', 'RA Cat 2', 'RA diff', 'Dec Cat 1',
                                                                                        'Dec Cat 2', 'Dec diff', 'r mag Cat 1', 'r mag Cat 2',
                                                                                        'r mag err', 'r mag diff'), dtype=('f8', 'f8', 'f8', 'f8',
                                                                                                                           'f8', 'f8', 'f8', 'f8', 'f8', 'f8'))

        table_cat_1_data = [(299.303973, 35.20152, 0.0, 0),
                            (299.828851, 34.99841, 0.0, 0),
                            (299.291455, 35.242368, 0.0, 0),
                            (299.479984, 34.965502, 0.0, 0),
                            (299.510127, 34.960327, 15.5469999313, 0),
                            (299.308515, 35.165529, 15.0059995651, 0),
                            (299.884478, 34.978454, 0.0, 0),
                            (299.709162, 35.218112, 13.3520002365, 0),
                            (299.860889, 35.381485, 14.9130001068, 0),
                            (299.315295, 35.069564, 0.0, 0),
                            (299.321592, 35.351089, 14.0190000534, 0)]

        table_cat_1 = Table(rows=table_cat_1_data, names=('obs_ra', 'obs_dec', 'obs_mag', 'flags'), dtype=('f8', 'f8', 'f8', 'i2'))

        table_cat_2_data = [(299.291366, 35.242404, 14.3199996948, 1),
                            (299.304084, 35.201634, 13.8500003815, 1),
                            (299.480004, 34.965488, 14.3800001144, 0),
                            (299.308579, 35.165495, 14.8900003433, 0),
                            (299.828851, 34.998407, 14.5, 0),
                            (299.510143, 34.960303, 14.4499998093, 1),
                            (299.709139, 35.218109, 12.7700004578, 0),
                            (299.860871, 35.381474, 14.0799999237, 0),
                            (299.31235, 35.07259, 14.8500003815, 0),
                            (299.362172, 35.351208, 14.2600002289, 1)]

        table_cat_2 = Table(rows=table_cat_2_data, names=('RAJ2000', 'DEJ2000', 'r2mag', 'fl'), dtype=('f8', 'f8', 'f8', 'i2'))

        cross_match_table = cross_match(table_cat_1, table_cat_2, "PPMXL")

        self.compare_tables(expected_cross_match_table, cross_match_table, 'RA Cat 1', num_to_check=4)
        self.compare_tables(expected_cross_match_table, cross_match_table, 'RA Cat 2', num_to_check=4)
        self.compare_tables(expected_cross_match_table, cross_match_table, 'RA diff', num_to_check=4, precision=9)
        self.compare_tables(expected_cross_match_table, cross_match_table, 'Dec Cat 1', 4)
        self.compare_tables(expected_cross_match_table, cross_match_table, 'Dec Cat 2', 4)
        self.compare_tables(expected_cross_match_table, cross_match_table, 'Dec diff', num_to_check=4, precision=9)
        self.compare_tables(expected_cross_match_table, cross_match_table, 'r mag Cat 1', num_to_check=4, precision=10)
        self.compare_tables(expected_cross_match_table, cross_match_table, 'r mag Cat 2', num_to_check=4, precision=10)
        self.compare_tables(expected_cross_match_table, cross_match_table, 'r mag diff', 4)

    def test_cross_match_GAIA_longerThan_testFITS(self):
        # test with cat 1 as longer GAIA table values and cat 2 as shorter test FITS table values

        expected_cross_match_table_data = [(299.303973, 299.304084, 1.11e-04, 35.20152, 35.201634, 1.1400e-04, 0.0, 13.8500003815, 0.05, 13.8500003815),
                                           (299.828851, 299.828851, 0.0, 34.99841, 34.998407, 3.0000e-06, 0.0, 14.5, 0.01, 14.5),
                                           (299.291455, 299.291366, 8.9000e-5, 35.242368, 35.242404, 3.6000e-05, 0.0, 14.3199996948, 0.03, 14.3199996948),
                                           (299.510127, 299.510143, 1.6000e-05, 34.960327, 34.960303, 2.4000e-05, 15.5469999313, 14.4499998093, 0.05, 1.097000),
                                           (299.308515, 299.308579, 6.4000e-05, 35.165529, 35.165495, 3.4000e-05, 15.0059995651, 14.8900003433, 0.02, 0.115999),
                                           (299.709162, 299.709139, 2.3000e-05, 35.218112, 35.218109, 3.0000e-06, 13.3520002365, 12.7700004578, 0.0, 0.582000),
                                           (299.860889, 299.860871, 1.8000e-05, 35.381485, 35.381474, 1.1000e-05, 14.9130001068, 14.0799999237, 0.0, 0.833000)]

        expected_cross_match_table = Table(rows=expected_cross_match_table_data, names=('RA Cat 1', 'RA Cat 2', 'RA diff',
                                                                                        'Dec Cat 1', 'Dec Cat 2', 'Dec diff',
                                                                                        'r mag Cat 1', 'r mag Cat 2', 'r mag err',
                                                                                        'r mag diff'), dtype=('f8', 'f8', 'f8', 'f8', 'f8', 'f8', 'f8', 'f8', 'f8', 'f8'))

        table_cat_1_data = [(299.303973, 35.20152, 0.0, 0),
                            (299.828851, 34.99841, 0.0, 0),
                            (299.291455, 35.242368, 0.0, 0),
                            (299.510127, 34.960327, 15.5469999313, 0),
                            (299.308515, 35.165529, 15.0059995651, 0),
                            (299.709162, 35.218112, 13.3520002365, 0),
                            (299.860889, 35.381485, 14.9130001068, 0)]

        table_cat_1 = Table(rows=table_cat_1_data, names=('obs_ra', 'obs_dec', 'obs_mag', 'flags'), dtype=('f8', 'f8', 'f8', 'i2'))

        table_cat_2_data = [(299.291366, 35.242404, 14.3199996948, 3, 0),
                            (299.304084, 35.201634, 13.8500003815, 5, 0),
                            (299.480004, 34.965488, 14.3800001144, 3, 0),
                            (299.308579, 35.165495, 14.8900003433, 2, 0),
                            (299.828851, 34.998407, 14.5, 1, 0),
                            (299.510143, 34.960303, 14.4499998093, 5, 0),
                            (299.709139, 35.218109, 12.7700004578, 0, 0),
                            (299.860871, 35.381474, 14.0799999237, 0, 0)]

        table_cat_2 = Table(rows=table_cat_2_data, names=('RAJ2000', 'DEJ2000', 'Gmag', 'e_Gmag', 'Dup'), dtype=('f8', 'f8', 'f8', 'f8', 'i2'))

        cross_match_table = cross_match(table_cat_1, table_cat_2, cat_name='GAIA-DR2')

        self.compare_tables(expected_cross_match_table, cross_match_table, 'RA Cat 1')
        self.compare_tables(expected_cross_match_table, cross_match_table, 'RA Cat 2')
        self.compare_tables(expected_cross_match_table, cross_match_table, 'RA diff', precision=9)
        self.compare_tables(expected_cross_match_table, cross_match_table, 'Dec Cat 1')
        self.compare_tables(expected_cross_match_table, cross_match_table, 'Dec Cat 2')
        self.compare_tables(expected_cross_match_table, cross_match_table, 'Dec diff', precision=9)
        self.compare_tables(expected_cross_match_table, cross_match_table, 'r mag Cat 1', precision=10)
        self.compare_tables(expected_cross_match_table, cross_match_table, 'r mag Cat 2', precision=10)
        self.compare_tables(expected_cross_match_table, cross_match_table, 'r mag err', precision=2)
        self.compare_tables(expected_cross_match_table, cross_match_table, 'r mag diff')

    def test_get_zeropoint(self):
        # test zeropoint calculation

        expected_avg_zeropoint = 0.8520

        expected_std_zeropoint = 0.1745

        expected_count = 3

        expected_num_in_calc = 3

        cross_match_table_data = [(299.510143, 299.510127, 1.6000e-05, 34.960303, 34.960327, 2.4000e-05, 14.4499998093, 15.5469999313, 0.05, 1.097000),
                                  (299.860871, 299.860889, 1.8000e-05, 35.381474, 35.381485, 1.1000e-05, 14.0799999237, 14.9130001068, 0.03, 0.833000),
                                  (299.789005, 299.788977, 2.8000e-05, 34.983303, 34.98333, 2.7000e-05, 14.5200004578, 13.795999527, 0.03, 0.724000)]

        cross_match_table = Table(rows=cross_match_table_data, names=('RA Cat 1', 'RA Cat 2', 'RA diff', 'Dec Cat 1', 'Dec Cat 2', 'Dec diff',
                                                                      'r mag Cat 1', 'r mag Cat 2', 'r mag err', 'r mag diff'), dtype=('f8', 'f8', 'f8',
                                                                                                                                       'f8', 'f8', 'f8', 'f8', 'f8',
                                                                                                                                       'f8', 'f8'))

        avg_zeropoint, std_zeropoint, count, num_in_calc = get_zeropoint(cross_match_table, std_zeropoint_tolerance=0.2)

        self.assertAlmostEqual(expected_avg_zeropoint, avg_zeropoint, 4)
        self.assertAlmostEqual(expected_std_zeropoint, std_zeropoint, 4)
        self.assertAlmostEqual(expected_count, count, 1)
        self.assertAlmostEqual(expected_num_in_calc, num_in_calc, 1)

    def test_get_zeropoint_larger_dataset(self):
        # test zeropoint calculation

        expected_avg_zeropoint = 0.095078815789473692

        expected_std_zeropoint = 0.0212772458577

        expected_count = 4

        expected_num_in_calc = 4

        cross_match_table_data = [(299.308579, 299.308515, 6.4000e-05, 35.165495, 35.165529, 3.4000e-05, 14.8900003433, 15.0059995651, 0.03, 0.115999),
                                  (299.510143, 299.510127, 1.6000e-05, 34.960303, 34.960327, 2.4000e-05, 14.4499998093, 15.5469999313, 0.05, 1.097000),
                                  (299.709139, 299.709162, 2.3000e-05, 35.218109, 35.218112, 3.0000e-06, 12.7700004578, 13.3520002365, 0.03, 0.582000),
                                  (299.860871, 299.860889, 1.8000e-05, 35.381474, 35.381485, 1.1000e-05, 14.0799999237, 14.9130001068, 0.02, 0.833000),
                                  (299.480459, 299.480473, 1.4000e-05, 35.211664, 35.211664, 0.0, 14.1800003052, 14.2910003662, 0.01, 0.111000),
                                  (299.497849, 299.497893, 4.4000e-05, 35.414674, 35.4147, 2.6000e-05, 13.5900001526, 13.6560001373, 0.05, 0.066000),
                                  (299.786581, 299.786549, 3.2000e-05, 35.349776, 35.349781, 5.0000e-06, 14.1000003815, 14.1780004501, 0.0, 0.078000),
                                  (299.759237, 299.75918, 5.7000e-05, 35.256782, 35.256786, 4.0000e-06, 13.0900001526, 14.3479995728, 0.0, 1.258000),
                                  (299.789005, 299.788977, 2.8000e-05, 34.983303, 34.98333, 2.7000e-05, 14.5200004578, 13.795999527, 0.06, 0.724000),
                                  (299.999005, 299.998977, 2.8000e-05, 34.223303, 34.22333, 2.7000e-05, 14.5200004578, 0.0, 0.08, 14.5200004578)]

        cross_match_table = Table(rows=cross_match_table_data, names=('RA Cat 1', 'RA Cat 2', 'RA diff', 'Dec Cat 1', 'Dec Cat 2', 'Dec diff', 'r mag Cat 1', 'r mag Cat 2', 'r mag err', 'r mag diff'), dtype=('f8', 'f8', 'f8', 'f8', 'f8', 'f8', 'f8', 'f8', 'f8', 'f8'))

        avg_zeropoint, std_zeropoint, count, num_in_calc = get_zeropoint(cross_match_table, std_zeropoint_tolerance=0.1)

        self.assertAlmostEqual(expected_avg_zeropoint, avg_zeropoint, 4)
        self.assertAlmostEqual(expected_std_zeropoint, std_zeropoint, 4)
        self.assertAlmostEqual(expected_count, count, 1)
        self.assertAlmostEqual(expected_num_in_calc, num_in_calc, 1)

    def test_get_zeropoint_inconclusive_value(self):
        # test zeropoint calculation

        expected_avg_zeropoint = 40.0

        expected_std_zeropoint = 10.0

        expected_count = 0

        expected_num_in_calc = 2

        cross_match_table_data = [(209.146558, 209.146514825, 4.3175e-05, -17.450514, -17.4505721629, 5.8163e-05, 13.9300003052, 12.8761520386, 0.01, 1.0538),
                                  (209.107363, 209.107484127, 0.0001, -17.524826, -17.5249530573, 0.0001, 12.8000001907, 17.7864189148, 0.01, 4.9864),
                                  (209.319028, 209.319387053, 0.0004, -17.577961, -17.5778475751, 0.0001, 13.4300003052, 17.4026889801, 0.01, 3.9727)]

        cross_match_table = Table(rows=cross_match_table_data, names=('RA Cat 1', 'RA Cat 2', 'RA diff', 'Dec Cat 1', 'Dec Cat 2', 'Dec diff', 'r mag Cat 1', 'r mag Cat 2', 'r mag err', 'r mag diff'), dtype=('f8', 'f8', 'f8', 'f8', 'f8', 'f8', 'f8', 'f8', 'f8', 'f8'))

        avg_zeropoint, std_zeropoint, count, num_in_calc = get_zeropoint(cross_match_table, std_zeropoint_tolerance=0.1)

        self.assertAlmostEqual(expected_avg_zeropoint, avg_zeropoint, 4)
        self.assertAlmostEqual(expected_std_zeropoint, std_zeropoint, 4)
        self.assertAlmostEqual(expected_count, count, 1)
        self.assertAlmostEqual(expected_num_in_calc, num_in_calc, 1)

    def test_call_cross_match_and_zeropoint_with_PPMXL(self):

        expected_avg_zeropoint = 27.389040152231853

        expected_std_zeropoint = 0.08511626631873609

        expected_count = 12

        expected_num_in_calc = 12

        expected_cat_name = "PPMXL"

        expected_len_cross_match_table = 21

        catfile = os.path.join('photometrics', 'tests', 'oracdr_test_catalog.fits')

        header, table, cat_table, cross_match_table, avg_zeropoint, std_zeropoint, count, num_in_calc, cat_name = call_cross_match_and_zeropoint(catfile, cat_name="PPMXL")

        self.assertAlmostEqual(expected_avg_zeropoint, avg_zeropoint, 8)
        self.assertAlmostEqual(expected_std_zeropoint, std_zeropoint, 8)
        self.assertAlmostEqual(expected_count, count, 1)
        self.assertAlmostEqual(expected_num_in_calc, num_in_calc, 1)
        self.assertEqual(expected_cat_name, cat_name)
        self.assertAlmostEqual(expected_len_cross_match_table, len(cross_match_table))

    def test_call_cross_match_and_zeropoint_with_UCAC4(self):

        expected_avg_zeropoint = 27.3076036537

        expected_std_zeropoint = 0.0818534024596

        expected_count = 26

        expected_num_in_calc = 26

        expected_cat_name = "UCAC4"

        expected_len_cross_match_table = 56

        catfile = os.path.join('photometrics', 'tests', 'oracdr_test_catalog.fits')

        header, table, cat_table, cross_match_table, avg_zeropoint, std_zeropoint, count, num_in_calc, cat_name = call_cross_match_and_zeropoint(catfile)

        self.assertAlmostEqual(expected_avg_zeropoint, avg_zeropoint, 8)
        self.assertAlmostEqual(expected_std_zeropoint, std_zeropoint, 8)
        self.assertAlmostEqual(expected_count, count, 1)
        self.assertAlmostEqual(expected_num_in_calc, num_in_calc, 1)
        self.assertEqual(expected_cat_name, cat_name)
        self.assertAlmostEqual(expected_len_cross_match_table, len(cross_match_table))

    def test_call_cross_match_and_zeropoint_with_GAIADR2(self):

        expected_avg_zeropoint = 27.368678593401157

        expected_std_zeropoint = 0.018250034068048576

        expected_count = 10

        expected_num_in_calc = 10

        expected_cat_name = "GAIA-DR2"

        expected_len_cross_match_table = 20

        catfile = os.path.join('photometrics', 'tests', 'oracdr_test_catalog.fits')

        header, table, cat_table, cross_match_table, avg_zeropoint, std_zeropoint, count, num_in_calc, cat_name = call_cross_match_and_zeropoint(catfile, cat_name='GAIA-DR2')

        self.assertAlmostEqual(expected_avg_zeropoint, avg_zeropoint, 8)
        self.assertAlmostEqual(expected_std_zeropoint, std_zeropoint, 8)
        self.assertAlmostEqual(expected_count, count, 1)
        self.assertAlmostEqual(expected_num_in_calc, num_in_calc, 1)
        self.assertEqual(expected_cat_name, cat_name)
        self.assertAlmostEqual(expected_len_cross_match_table, len(cross_match_table))

    def test_call_with_diff_test_cat_force_to_UCAC4(self):
        """test the call with a different FITS catalog file that will return an empty vizier query table for the PPMXL
        catalog and a zeropoint already in the header, so that the computed avg_zeropoint is the difference between
        the FITS catalog ZP (in the header) and the Vizier catalog computed ZP
        """

        expected_avg_zeropoint = 0.276944994033

        expected_std_zeropoint = 0.0857935965306

        expected_count = 9

        expected_num_in_calc = 9

        expected_cat_name = "UCAC4"

        expected_len_cross_match_table = 19

        catfile = os.path.join('photometrics', 'tests', 'CatalogFiles', 'cpt1m010-kb70-20160210-0365-e90_cat.fits')

        header, table, cat_table, cross_match_table, avg_zeropoint, std_zeropoint, count, num_in_calc, cat_name = call_cross_match_and_zeropoint(catfile, cat_name="PPMXL")

        self.assertAlmostEqual(expected_avg_zeropoint, avg_zeropoint, 8)
        self.assertAlmostEqual(expected_std_zeropoint, std_zeropoint, 8)
        self.assertAlmostEqual(expected_count, count, 1)
        self.assertAlmostEqual(expected_num_in_calc, num_in_calc, 1)
        self.assertEqual(expected_cat_name, cat_name)
        self.assertAlmostEqual(expected_len_cross_match_table, len(cross_match_table))

    def test_call_with_diff_test_cat_UCAC4(self):
        # test the call with a different FITS catalog file and the default UCAC4 catalog

        expected_avg_zeropoint = 27.2969494845

        expected_std_zeropoint = 0.0512114572605

        expected_count = 8

        expected_num_in_calc = 8

        expected_cat_name = "UCAC4"

        expected_len_cross_match_table = 16

        catfile = os.path.join('photometrics', 'tests', 'CatalogFiles', 'elp1m008-fl05-20160217-0218-e90_cat.fits')

        header, table, cat_table, cross_match_table, avg_zeropoint, std_zeropoint, count, num_in_calc, cat_name = call_cross_match_and_zeropoint(catfile)

        self.assertAlmostEqual(expected_avg_zeropoint, avg_zeropoint, 8)
        self.assertAlmostEqual(expected_std_zeropoint, std_zeropoint, 8)
        self.assertAlmostEqual(expected_count, count, 1)
        self.assertAlmostEqual(expected_num_in_calc, num_in_calc, 1)
        self.assertEqual(expected_cat_name, cat_name)
        self.assertAlmostEqual(expected_len_cross_match_table, len(cross_match_table))

    def test_call_with_diff_test_cat_PPMXL(self):
        # test the call with a different FITS catalog file and the default UCAC4 catalog

        expected_avg_zeropoint = 27.0946609497

        expected_std_zeropoint = 0.0643614354292

        expected_count = 5

        expected_num_in_calc = 5

        expected_cat_name = "PPMXL"

        expected_len_cross_match_table = 8

        catfile = os.path.join('photometrics', 'tests', 'CatalogFiles', 'elp1m008-fl05-20160217-0218-e90_cat.fits')

        header, table, cat_table, cross_match_table, avg_zeropoint, std_zeropoint, count, num_in_calc, cat_name = call_cross_match_and_zeropoint(catfile, cat_name="PPMXL")

        self.assertAlmostEqual(expected_avg_zeropoint, avg_zeropoint, 8)
        self.assertAlmostEqual(expected_std_zeropoint, std_zeropoint, 8)
        self.assertAlmostEqual(expected_count, count, 1)
        self.assertAlmostEqual(expected_num_in_calc, num_in_calc, 1)
        self.assertEqual(expected_cat_name, cat_name)
        self.assertAlmostEqual(expected_len_cross_match_table, len(cross_match_table))

    @skipIf(True, "write test for no internet")
    def test_vizier_down(self):
        self.fail("write test for no internet")


class TestGetReferenceCatalog(TestCase):

    def setUp(self):
        self.temp_dir = tempfile.mkdtemp(prefix='tmp_neox_')

        self.header = { 'ra' : 228.33284875,
                        'dec': 38.395874166666665,
                        'width': '4.5m',
                        'height': '3.0m',
                      }
        self.expected_ref_catalog = os.path.join(self.temp_dir, 'GAIA-DR2_228.33+38.40_6.7500mx4.5000m.cat')

        self.remove = True
        self.debug_print = False

    def tearDown(self):
        if self.remove:
            try:
                files_to_remove = glob(os.path.join(self.temp_dir, '*'))
                for file_to_rm in files_to_remove:
                    os.remove(file_to_rm)
            except OSError:
                print("Error removing files in temporary test directory", self.temp_dir)
            try:
                os.rmdir(self.temp_dir)
                if self.debug_print:
                    print("Removed", self.temp_dir)
            except OSError:
                print("Error removing temporary test directory", self.temp_dir)
        else:
            print("Temporary test directory=", self.temp_dir)

    def touch(self, fname, times=None):
        with open(fname, 'a'):
            os.utime(fname, times)

    def test_fetch_catalog(self):

        expected_num_sources = 10

        refcat, num_sources = get_reference_catalog(self.temp_dir, self.header['ra'], self.header['dec'], self.header['width'], self.header['height'])

        self.assertTrue(os.path.exists(self.expected_ref_catalog))
        self.assertEqual(self.expected_ref_catalog, refcat)
        self.assertEqual(expected_num_sources, num_sources)

    def test_fetch_catalog_existing(self):

        self.touch(self.expected_ref_catalog)
        expected_num_sources = -1

        refcat, num_sources = get_reference_catalog(self.temp_dir, self.header['ra'], self.header['dec'], self.header['width'], self.header['height'])

        self.assertTrue(os.path.exists(self.expected_ref_catalog))
        self.assertEqual(self.expected_ref_catalog, refcat)
        self.assertEqual(expected_num_sources, num_sources)

    @patch('photometrics.catalog_subs.get_vizier_catalog_table', mock_get_vizier_catalog_table)
    def test_Sinistro_SH(self):

        expected_refcat = os.path.join(self.temp_dir, 'GAIA-DR2_122.50-57.75_39.7500mx39.7500m.cat')
        expected_numsrcs = 2

        ra = 122.5
        dec = -57.75
        frame_width = '26.5m'
        frame_height = '26.5m'
        refcat, num_ref_srcs = get_reference_catalog(self.temp_dir, ra, dec, frame_width, frame_height, cat_name="GAIA-DR2")

        self.assertEqual(expected_refcat, refcat)
        self.assertEqual(expected_numsrcs, num_ref_srcs)

    @patch('photometrics.catalog_subs.get_vizier_catalog_table', mock_get_vizier_catalog_table)
    def test_Sinistro_NH(self):

        expected_refcat = os.path.join(self.temp_dir, 'GAIA-DR2_0.12+0.75_39.7200mx39.7200m.cat')
        expected_numsrcs = 2

        ra = 0.12345
        dec = 0.752
        frame_width = '26.48m'
        frame_height = '26.48m'
        refcat, num_ref_srcs = get_reference_catalog(self.temp_dir, ra, dec, frame_width, frame_height, cat_name="GAIA-DR2")

        self.assertEqual(expected_refcat, refcat)
        self.assertEqual(expected_numsrcs, num_ref_srcs)

    @patch('photometrics.catalog_subs.get_vizier_catalog_table', mock_get_vizier_catalog_table)
    def test_Sinistro_NH_existing(self):

        expected_refcat = os.path.join(self.temp_dir, 'GAIA-DR2_10.12+0.75_39.7200mx39.7200m.cat')
        expected_numsrcs = -1

        self.touch(expected_refcat)
        ra = 10.12345
        dec = 0.752
        frame_width = '26.48m'
        frame_height = '26.48m'
        refcat, num_ref_srcs = get_reference_catalog(self.temp_dir, ra, dec, frame_width, frame_height, cat_name="GAIA-DR2")

        self.assertEqual(expected_refcat, refcat)
        self.assertEqual(expected_numsrcs, num_ref_srcs)

    @patch('photometrics.catalog_subs.get_vizier_catalog_table', mock_get_vizier_catalog_table)
    def test_Sinistro_NH_existing_RAwrap(self):

        expected_refcat = os.path.join(self.temp_dir, 'GAIA-DR2_0.12+0.75_39.7200mx39.7200m.cat')
        expected_numsrcs = -1

        self.touch(expected_refcat)
        ra = 0.12345
        dec = 0.752
        frame_width = '26.48m'
        frame_height = '26.48m'
        refcat, num_ref_srcs = get_reference_catalog(self.temp_dir, ra, dec, frame_width, frame_height, cat_name="GAIA-DR2")

        self.assertEqual(expected_refcat, refcat)
        self.assertEqual(expected_numsrcs, num_ref_srcs)

    @patch('photometrics.catalog_subs.get_vizier_catalog_table', mock_get_vizier_catalog_table)
    def test_Sinistro_NH_existing_overlap(self):

        expected_refcat = os.path.join(self.temp_dir, 'GAIA-DR2_0.12+0.75_39.72mx39.72m.cat')
        expected_numsrcs = -1

        self.touch(expected_refcat)
        ra = 0.134
        dec = 0.743
        frame_width = '26.48m'
        frame_height = '26.48m'
        refcat, num_ref_srcs = get_reference_catalog(self.temp_dir, ra, dec, frame_width, frame_height, cat_name="GAIA-DR2")

        self.assertEqual(expected_refcat, refcat)
        self.assertEqual(expected_numsrcs, num_ref_srcs)


class TestExistingCatalogCoverage(TestCase):

    def setUp(self):
        self.temp_dir = tempfile.mkdtemp(prefix='tmp_neox_')

        self.header = { 'ra' : 228.25,
                        'dec': 38.40,
                        'width': '4.5m',
                        'height': '3.0m',
                      }
        self.expected_ref_catalog = os.path.join(self.temp_dir, 'GAIA-DR2_228.25+38.40_6.7500mx4.5000m.cat')

        self.remove = True
        self.debug_print = False

    def tearDown(self):
        if self.remove:
            try:
                files_to_remove = glob(os.path.join(self.temp_dir, '*'))
                for file_to_rm in files_to_remove:
                    os.remove(file_to_rm)
            except OSError:
                print("Error removing files in temporary test directory", self.temp_dir)
            try:
                os.rmdir(self.temp_dir)
                if self.debug_print:
                    print("Removed", self.temp_dir)
            except OSError:
                print("Error removing temporary test directory", self.temp_dir)
        else:
            print("Temporary test directory=", self.temp_dir)

    def touch(self, fname, times=None):
        with open(fname, 'a'):
            os.utime(fname, times)

    def test_empty_dir(self):

        existing_catalog = existing_catalog_coverage(self.temp_dir, self.header['ra'], self.header['dec'], self.header['width'], self.header['height'])

        self.assertEqual(None, existing_catalog)

    def test_not_a_dir(self):

        existing_catalog = existing_catalog_coverage(self.expected_ref_catalog, self.header['ra'], self.header['dec'], self.header['width'], self.header['height'])

        self.assertEqual(None, existing_catalog)

    def test_wrong_cattype(self):
        self.touch(self.expected_ref_catalog)

        ra = self.header['ra'] + 0.25
        dec = self.header['dec'] - 0.01
        existing_catalog = existing_catalog_coverage(self.temp_dir, ra, dec, self.header['width'], self.header['height'], cat_name='PPMXL')

        self.assertEqual(None, existing_catalog)

    def test_1cat(self):
        self.touch(self.expected_ref_catalog)

        ra = self.header['ra'] + 0.0125
        dec = self.header['dec'] - 0.005
        existing_catalog = existing_catalog_coverage(self.temp_dir, ra, dec, self.header['width'], self.header['height'])

        self.assertEqual(self.expected_ref_catalog, existing_catalog)

    def test_1cat_nooverlap(self):
        self.touch(self.expected_ref_catalog)

        ra = self.header['ra'] + 10
        dec = self.header['dec'] - 10
        existing_catalog = existing_catalog_coverage(self.temp_dir, ra, dec, self.header['width'], self.header['height'])

        self.assertEqual(None, existing_catalog)

    def test_2cat_lhs(self):
        self.touch(self.expected_ref_catalog)
        second_cat = os.path.join(self.temp_dir, 'GAIA-DR2_228.14+38.40_6.7500mx4.500m.cat')
        self.touch(second_cat)

        ra = self.header['ra'] + 0.01
        dec = self.header['dec'] - 0.01
        existing_catalog = existing_catalog_coverage(self.temp_dir, ra, dec, self.header['width'], self.header['height'])

        self.assertEqual(self.expected_ref_catalog, existing_catalog)

    def test_2cat_rhs(self):
        self.touch(self.expected_ref_catalog)
        second_cat = os.path.join(self.temp_dir, 'GAIA-DR2_228.14+38.40_6.7500mx4.500m.cat')
        self.touch(second_cat)

        ra = self.header['ra'] - 0.10
        dec = self.header['dec'] + 0.01
        existing_catalog = existing_catalog_coverage(self.temp_dir, ra, dec, self.header['width'], self.header['height'])

        self.assertEqual(second_cat, existing_catalog)

    def test_1cat_SH(self):
        ref_catalog = os.path.join(self.temp_dir, 'GAIA-DR2_120.55-59.00_40.000mx40.000m.cat')

        self.touch(ref_catalog)

        ra = 120.58
        dec = -59.01
        width = '26.4m'
        height = '26.4m'
        existing_catalog = existing_catalog_coverage(self.temp_dir, ra, dec, width, height)

        self.assertEqual(ref_catalog, existing_catalog)


class TestConvertCatfileToCorners(TestCase):

    def test_nopath1(self):
        expected_tl = (228.5, 38.65)
        expected_br = (228.0, 38.15)

        cat_file = 'GAIA-DR2_228.25+38.40_30.0000mx30.0000m.cat'

        top_left, bottom_right = convert_catfile_to_corners(cat_file)

        self.assertEqual(expected_tl, top_left)
        self.assertEqual(expected_br, bottom_right)

    def test_nopath2(self):
        expected_tl = (28.5, -38.15)
        expected_br = (28.0, -38.65)

        cat_file = 'GAIA-DR2_28.25-38.40_30.0000mx30.0000m.cat'

        top_left, bottom_right = convert_catfile_to_corners(cat_file)

        self.assertEqual(expected_tl, top_left)
        self.assertEqual(expected_br, bottom_right)

    def test_nopath3(self):
        expected_tl = (328.503525, -38.229465)
        expected_br = (327.996475, -38.570535)

        cat_file = 'GAIA-DR2_328.25-38.40_30.4230mx20.4642m.cat'

        top_left, bottom_right = convert_catfile_to_corners(cat_file)

        self.assertEqual(expected_tl, top_left)
        self.assertEqual(expected_br, bottom_right)

    def test_withpath1(self):
        expected_tl = (228.5, 38.65)
        expected_br = (228.0, 38.15)

        cat_file = os.path.join('/tmp', 'tmp_neox_cucumber', 'GAIA-DR2_228.25+38.40_30.0000mx30.0000m.cat')

        top_left, bottom_right = convert_catfile_to_corners(cat_file)

        self.assertEqual(expected_tl, top_left)
        self.assertEqual(expected_br, bottom_right)

    def test_withpath2(self):
        expected_tl = (120.8, -58.75)
        expected_br = (120.3, -59.25)

        cat_file = os.path.join('/tmp', 'tmp_neox_cucumber', 'GAIA-DR2_120.55-59.00_30.0000mx30.0000m.cat')

        top_left, bottom_right = convert_catfile_to_corners(cat_file)

        self.assertEqual(expected_tl, top_left)
        self.assertEqual(expected_br, bottom_right)

    def test_withpath3(self):
        expected_tl = None
        expected_br = None

        cat_file = os.path.join('/tmp', 'tmp_neox_cucumber', 'GAIA-DR2.cat')

        top_left, bottom_right = convert_catfile_to_corners(cat_file)

        self.assertEqual(expected_tl, top_left)
        self.assertEqual(expected_br, bottom_right)


class FITSUnitTest(TestCase):
    def __init__(self, *args, **kwargs):
        super(FITSUnitTest, self).__init__(*args, **kwargs)

    def setUp(self):
        # Read in example FITS source catalog
        self.test_filename = os.path.join('photometrics', 'tests', 'oracdr_test_catalog.fits')
        hdulist = fits.open(self.test_filename)
        self.test_header = hdulist[0].header
        self.test_table = hdulist[1].data
        hdulist.close()
        self.table_firstitem = self.test_table[0:1]
        self.table_lastitem = self.test_table[-1:]
        self.table_item_flags24 = self.test_table[2:3]
        self.table_num_flags0 = len(where(self.test_table['flags'] == 0)[0])

        self.test_ldacfilename = os.path.join('photometrics', 'tests', 'ldac_test_catalog.fits')
        hdulist = fits.open(self.test_ldacfilename)
        self.test_ldactable = hdulist[2].data
        hdulist.close()
        self.ldac_table_firstitem = self.test_ldactable[0:1]

        self.test_banzaifilename = os.path.join('photometrics', 'tests', 'banzai_test_frame.fits.fz')
        hdulist = fits.open(self.test_banzaifilename)
        self.test_banzaiheader = hdulist['SCI'].header
        self.test_banzaitable = hdulist['CAT'].data
        self.test_banzaiwcs = WCS(self.test_banzaiheader)
        hdulist.close()
        self.banzai_table_firstitem = self.test_banzaitable[0:1]

        self.test_uncomp_banzaifilename = os.path.join('photometrics', 'tests', 'banzai_test_frame.fits')
        hdulist = fits.open(self.test_uncomp_banzaifilename)
        self.test_uncomp_banzaiheader = hdulist['SCI'].header
        self.test_uncomp_banzaitable = hdulist['CAT'].data
        hdulist.close()
        self.uncomp_banzai_table_firstitem = self.test_banzaitable[0:1]

        column_types = [('ccd_x', '>f4'), 
                        ('ccd_y', '>f4'), 
                        ('obs_ra', '>f8'), 
                        ('obs_dec', '>f8'), 
                        ('obs_ra_err', '>f8'), 
                        ('obs_dec_err', '>f8'), 
                        ('major_axis', '>f4'), 
                        ('minor_axis', '>f4'), 
                        ('ccd_pa', '>f4'), 
                        ('obs_mag', '>f4'), 
                        ('obs_mag_err', '>f4'), 
                        ('obs_sky_bkgd', '>f4'), 
                        ('flags', '>i2'),
                        ('flux_max', '>f4'),
                        ('threshold', '>f4')
                       ]
        self.basic_table = Table(dtype=column_types)

        self.maxDiff = None
        self.precision = 7

        self.flux2mag = 2.5/log(10)

    def compare_tables(self, expected_catalog, catalog, precision=4):
        for column in expected_catalog.colnames:
            expected_column_value = float(expected_catalog[column].quantity)
            catalog_column_value = float(catalog[column].quantity)
            self.assertAlmostEqual(expected_column_value, catalog_column_value, precision,
                msg="Failure on %s (%.*f != %.*f)" % (column, precision, expected_column_value,
                    precision, catalog_column_value))


class OpenFITSCatalog(FITSUnitTest):

    def test_catalog_does_not_exist(self):
        expected_hdr = {}
        expected_tbl = {}
        expected_cattype = None

        hdr, tbl, cattype = open_fits_catalog('wibble')

        self.assertEqual(expected_hdr, hdr)
        self.assertEqual(expected_tbl, tbl)
        self.assertEqual(expected_cattype, cattype)

    def test_catalog_is_not_FITS(self):
        expected_hdr = {}
        expected_tbl = {}
        expected_cattype = None

        hdr, tbl, cattype = open_fits_catalog(os.path.join('photometrics', 'tests', '__init__.py'))

        self.assertEqual(expected_hdr, hdr)
        self.assertEqual(expected_tbl, tbl)
        self.assertEqual(expected_cattype, cattype)

    def test_catalog_read_length(self):
        expected_hdr_len = len(self.test_header)
        expected_tbl_len = len(self.test_table)
        expected_cattype = 'LCOGT'

        hdr, tbl, cattype = open_fits_catalog(self.test_filename)

        self.assertEqual(expected_hdr_len, len(hdr))
        self.assertEqual(expected_tbl_len, len(tbl))
        self.assertEqual(expected_cattype, cattype)

    def test_catalog_read_hdr_keyword(self):
        expected_hdr_value = self.test_header['INSTRUME']

        hdr, tbl, cattype = open_fits_catalog(self.test_filename)

        self.assertEqual(expected_hdr_value, hdr['INSTRUME'])

    def test_catalog_read_tbl_column(self):
        expected_tbl_value = 'X_IMAGE'
        expected_tbl_units = 'pixel'

        hdr, tbl, cattype = open_fits_catalog(self.test_filename)

        self.assertEqual(expected_tbl_value, tbl.columns[1].name)
        self.assertEqual(expected_tbl_units, tbl.columns[1].unit)

    def test_catalog_read_xy(self):
        # X,Y CCD Co-ordinates of the last detection
        expected_x = 1067.9471
        expected_y = 1973.7445

        hdr, tbl, cattype = open_fits_catalog(self.test_filename)

        self.assertAlmostEqual(expected_x, tbl[-1]['X_IMAGE'], 4)
        self.assertAlmostEqual(expected_y, tbl[-1]['Y_IMAGE'], 4)

    def test_ldac_read_catalog(self):
        unexpected_value = {}

        hdr, tbl, cattype = open_fits_catalog(self.test_ldacfilename)
        self.assertNotEqual(unexpected_value, hdr)
        self.assertNotEqual(unexpected_value, tbl)
        self.assertNotEqual(unexpected_value, cattype)

    def test_ldac_catalog_read_length(self):
        expected_hdr_len = 352
        expected_tbl_len = len(self.test_ldactable)
        expected_cattype = 'FITS_LDAC'

        hdr, tbl, cattype = open_fits_catalog(self.test_ldacfilename)

        self.assertEqual(expected_hdr_len, len(hdr))
        self.assertEqual(expected_tbl_len, len(tbl))
        self.assertEqual(expected_cattype, cattype)

    def test_ldac_catalog_header(self):
        outpath = os.path.join("photometrics", "tests")
        expected_header = fits.Header.fromfile(os.path.join(outpath, "test_header"), sep='\n', endcard=False, padding=False)

        hdr, tbl, cattype = open_fits_catalog(self.test_ldacfilename)

        for key in expected_header:
            self.assertEqual(expected_header[key], hdr[key],
                msg="Failure on %s (%s != %s)" % (key, expected_header[key], hdr[key]))

    def test_ldac_catalog_read_hdr_keyword(self):
        expected_hdr_value = 'kb76'

        hdr, tbl, cattype = open_fits_catalog(self.test_ldacfilename)

        self.assertEqual(expected_hdr_value, hdr['INSTRUME'])

    def test_catalog_read_tbl_column2(self):
        expected_tbl_value = 'XWIN_IMAGE'
        expected_tbl_units = 'pixel'

        hdr, tbl, cattype = open_fits_catalog(self.test_ldacfilename)

        self.assertEqual(expected_tbl_value, tbl.columns[1].name)
        self.assertEqual(expected_tbl_units, tbl.columns[1].unit)

    def test_ldac_catalog_read_xy(self):
        # X,Y CCD Co-ordinates of the last detection
        expected_x = 1758.0389801526617
        expected_y = 2024.9652134253395

        hdr, tbl, cattype = open_fits_catalog(self.test_ldacfilename)

        self.assertAlmostEqual(expected_x, tbl[-1]['XWIN_IMAGE'], self.precision)
        self.assertAlmostEqual(expected_y, tbl[-1]['YWIN_IMAGE'], self.precision)

    def test_banzai_read_catalog(self):
        unexpected_value = {}

        hdr, tbl, cattype = open_fits_catalog(self.test_banzaifilename)
        self.assertNotEqual(unexpected_value, hdr)
        self.assertNotEqual(unexpected_value, tbl)
        self.assertNotEqual(unexpected_value, cattype)

    def test_banzai_catalog_read_length(self):
        expected_hdr_len = 278-23  # Total-compression keywords
        expected_tbl_len = len(self.test_banzaitable)
        expected_cattype = 'BANZAI'

        hdr, tbl, cattype = open_fits_catalog(self.test_banzaifilename)

        self.assertEqual(expected_hdr_len, len(hdr))
        self.assertEqual(expected_tbl_len, len(tbl))
        self.assertEqual(expected_cattype, cattype)

    def test_banzai_catalog_read_hdr_keyword(self):
        expected_hdr_value = 'kb76'

        hdr, tbl, cattype = open_fits_catalog(self.test_banzaifilename)

        self.assertEqual(expected_hdr_value, hdr['INSTRUME'])

    def test_catalog_read_tbl_column3(self):
        expected_tbl_value = 'XWIN'
#        expected_tbl_units = 'pixel'   # No units in the new table (yet?)

        hdr, tbl, cattype = open_fits_catalog(self.test_banzaifilename)

        self.assertEqual(expected_tbl_value, tbl.columns[2].name)
#        self.assertEqual(expected_tbl_units, tbl.columns[2].unit)

    def test_banzai_catalog_read_xy(self):
        # X,Y CCD Co-ordinates of the last detection
        expected_x = 1990.0072393055439
        expected_y = 1219.86182435688

        hdr, tbl, cattype = open_fits_catalog(self.test_banzaifilename)

        self.assertAlmostEqual(expected_x, tbl[-1]['XWIN'], self.precision)
        self.assertAlmostEqual(expected_y, tbl[-1]['YWIN'], self.precision)

    def test_uncomp_banzai_read_catalog(self):
        unexpected_value = {}

        hdr, tbl, cattype = open_fits_catalog(self.test_uncomp_banzaifilename)
        self.assertNotEqual(unexpected_value, hdr)
        self.assertNotEqual(unexpected_value, tbl)
        self.assertNotEqual(unexpected_value, cattype)

    def test_uncomp_banzai_catalog_read_length(self):
        expected_hdr_len = 251
        expected_tbl_len = len(self.test_uncomp_banzaitable)
        expected_cattype = 'BANZAI'

        hdr, tbl, cattype = open_fits_catalog(self.test_uncomp_banzaifilename)

        self.assertEqual(expected_hdr_len, len(hdr))
        self.assertEqual(expected_tbl_len, len(tbl))
        self.assertEqual(expected_cattype, cattype)

    def test_uncomp_banzai_catalog_read_hdr_keyword(self):
        expected_hdr_value = 'kb76'

        hdr, tbl, cattype = open_fits_catalog(self.test_uncomp_banzaifilename)

        self.assertEqual(expected_hdr_value, hdr['INSTRUME'])

    def test_uncomp_banzai_catalog_read_tbl_column(self):
        expected_tbl_value = 'XWIN'
#        expected_tbl_units = 'pixel'   # No units in the new table (yet?)

        hdr, tbl, cattype = open_fits_catalog(self.test_uncomp_banzaifilename)

        self.assertEqual(expected_tbl_value, tbl.columns[2].name)
#        self.assertEqual(expected_tbl_units, tbl.columns[2].unit)

    def test_uncomp_banzai_catalog_read_xy(self):
        # X,Y CCD Co-ordinates of the last detection
        expected_x = 1990.0072393055439
        expected_y = 1219.86182435688

        hdr, tbl, cattype = open_fits_catalog(self.test_uncomp_banzaifilename)

        self.assertAlmostEqual(expected_x, tbl[-1]['XWIN'], self.precision)
        self.assertAlmostEqual(expected_y, tbl[-1]['YWIN'], self.precision)


class TestConvertValues(FITSUnitTest):

    def test_dateobs_conversion(self):

        expected_value = datetime(2016, 2, 22, 19, 16, 42, 664000)

        value = convert_value('obs_date' , self.test_header['DATE-OBS'])

        self.assertEqual(expected_value, value)

    def test_dateobs_no_frac_seconds(self):

        expected_value = datetime(2016, 2, 22, 19, 16, 42)

        value = convert_value('obs_date' , '2016-02-22T19:16:42')

        self.assertEqual(expected_value, value)

    def test_bad_astrometric_rms(self):

        expected_value = None

        value = convert_value('astrometric_fit_rms' , '-99/-99 ')

        self.assertEqual(expected_value, value)

    def test_avg_astrometric_rms(self):

        expected_value = 0.15

        value = convert_value('astrometric_fit_rms' , '0.16/0.14 ')

        self.assertAlmostEqual(expected_value, value, 4)

    def test_astrometric_catalog(self):

        expected_value = 'UCAC3'

        value = convert_value('astrometric_catalog' , 'UCAC3@CDS ')

        self.assertEqual(expected_value, value)

    def test_no_conversion(self):

        expected_value = 100.0

        value = convert_value('exptime' , self.test_header['EXPTIME'])

        self.assertEqual(expected_value, value)

    def test_flux_to_mag(self):

        expected_value = -7.5

        value = convert_value('obs_mag' , 1000.0)

        self.assertEqual(expected_value, value)

    def test_negflux_to_mag(self):

        expected_value = -1.5

        value = convert_value('obs_mag' , -1.5)

        self.assertEqual(expected_value, value)

    def test_flux_to_magerr(self):

        expected_value = self.flux2mag * (10.0/360.0)

        value = convert_value('obs_mag_err' , (10.0, 360.0))

        self.assertEqual(expected_value, value)

    def test_ra_to_decimal_degrees(self):

        expected_value = 86.7366375  # conversion of 05:46:56.793 to decimal degrees

        value = convert_value('field_center_ra', '05:46:56.793')

        self.assertAlmostEqual(expected_value, value, 7)

    def test_dec_to_decimal_degrees(self):

        expected_value = -27.7043417  # conversion of -27:42:15.63 to decimal degrees

        value = convert_value('field_center_dec', '-27:42:15.63')

        self.assertAlmostEqual(expected_value, value, 7)

    def test_field_width(self):

        expected_value = '15.7846m'  # 2028 pixels x 0.467"/pixel converted to arcmin

        value = convert_value('field_width', (2028, 0.467))

        self.assertEqual(expected_value, value)

    def test_field_height(self):

        expected_value = '15.8624m'  # 2038 pixels x 0.467"/pixel converted to arcmin

        value = convert_value('field_height', (2038, 0.467))

        self.assertEqual(expected_value, value)

    def test_mu_threshold(self):

        expected_value = 34.158398

        value = convert_value('mu_threshold', (-5.4871593, 0.467))

        self.assertAlmostEqual(expected_value, value, 5)


class FITSReadHeader(FITSUnitTest):

    def test_header(self):

        obs_date = datetime.strptime(self.test_header['DATE-OBS'], '%Y-%m-%dT%H:%M:%S.%f')
        expected_params = { 'site_code'  : 'K92',
                            'instrument' : self.test_header['INSTRUME'],
                            'filter'     : self.test_header['FILTER'],
                            'framename'  : self.test_header['ORIGNAME'],
                            'exptime'    : self.test_header['EXPTIME'],
                            'obs_date'      : obs_date,
                            'obs_midpoint'  : obs_date + timedelta(seconds=self.test_header['EXPTIME'] / 2.0),
                            'field_center_ra' : Angle(self.test_header['RA'], unit=u.hour).deg,
                            'field_center_dec' : Angle(self.test_header['DEC'], unit=u.deg).deg,
                            'field_width'   : '15.7846m',
                            'field_height'  : '15.8624m',
                            'pixel_scale'   : self.test_header['SECPIX'],
                            'zeropoint'     : self.test_header['L1ZP'],
                            'zeropoint_err' : self.test_header['L1ZPERR'],
                            'zeropoint_src' : self.test_header['L1ZPSRC'],
                            'fwhm'          : self.test_header['L1FWHM'],
                            'astrometric_fit_rms'    : None,
                            'astrometric_fit_status' : self.test_header['WCSERR'],
                            'astrometric_fit_nstars' : self.test_header['WCSMATCH'],
                            'astrometric_catalog'    : 'UCAC3',
                            'gain'          : self.test_header['GAIN'],
                            'saturation'    : self.test_header['SATURATE'],
                          }

        header, table, cattype = open_fits_catalog(self.test_filename)
        frame_header = get_catalog_header(header)

        self.assertEqual(expected_params, frame_header)

    def test_ldac_header(self):
        obs_date = datetime.strptime('2016-04-28T20:11:54.303', '%Y-%m-%dT%H:%M:%S.%f')
        expected_params = { 'site_code'  : 'K92',
                            'instrument' : 'kb76',
                            'filter'     : 'w',
                            'framename'  : 'cpt1m013-kb76-20160428-0141-e00.fits',
                            'exptime'    : 115.0,
                            'obs_date'      : obs_date,
                            'obs_midpoint'  : obs_date + timedelta(seconds=115.0 / 2.0),
                            'field_center_ra'  : Angle('14:39:19.402', unit=u.hour).deg,
                            'field_center_dec' : Angle('-09:46:03.82', unit=u.deg).deg,
                            'field_width'   : '15.7846m',
                            'field_height'  : '15.8624m',
                            'pixel_scale'   : 0.467,
                            'zeropoint'     : -99.0,
                            'zeropoint_err' : -99.0,
                            'zeropoint_src' : 'NOT_FIT(LCOGTCAL-V0.0.2-r8174)',
                            'fwhm'          : 2.886,
                            'astrometric_fit_rms'    : (0.13495+0.15453)/2.0,
                            'astrometric_fit_status' : 0,
                            'astrometric_fit_nstars' : 22,
                            'astrometric_catalog'    : 'UCAC4',
                          }
        expected_cattype = "FITS_LDAC"

        header, table, cattype = open_fits_catalog(self.test_ldacfilename)
        self.assertEqual(expected_cattype, cattype)
        frame_header = get_catalog_header(header, "FITS_LDAC")

        self.assertEqual(expected_params, frame_header)

    def test_banzai_header(self):
        obs_date = datetime.strptime('2016-06-06T22:48:14', '%Y-%m-%dT%H:%M:%S')
        expected_params = { 'site_code'  : 'K92',
                            'instrument' : 'kb76',
                            'filter'     : 'w',
                            'framename'  : 'cpt1m013-kb76-20160606-0396-e00.fits',
                            'exptime'    : 100.0,
                            'obs_date'      : obs_date,
                            'obs_midpoint'  : obs_date + timedelta(seconds=100.0 / 2.0),
                            'field_center_ra'  : Angle('18:11:47.017', unit=u.hour).deg,
                            'field_center_dec' : Angle('+01:16:54.21', unit=u.deg).deg,
                            'field_width'   : '15.8715m',
                            'field_height'  : '15.9497m',
                            'pixel_scale'   : 0.46957,
                            'fwhm'          : 2.110443536975972,
                            'astrometric_fit_status' : 0,
                            'astrometric_catalog'    : '2MASS',
                            'astrometric_fit_rms'    : 0.3,
                            'astrometric_fit_nstars' : -4,
                            'zeropoint'     : -99,
                            'zeropoint_err' : -99,
                            'zeropoint_src' : 'N/A',
                            'wcs'           : self.test_banzaiwcs,
                            'reduction_level' : 91
                          }
        expected_cattype = "BANZAI"

        header, table, cattype = open_fits_catalog(self.test_banzaifilename)
        self.assertEqual(expected_cattype, cattype)
        frame_header = get_catalog_header(header, "BANZAI")

        self.assertEqual(len(expected_params), len(frame_header))
        for key in expected_params:
            if key != 'wcs':
                self.assertEqual(expected_params[key], frame_header[key])
            else:
                expected_wcs = expected_params[key].wcs
                frame_wcs = frame_header[key].wcs
                assert_allclose(expected_wcs.crval, frame_wcs.crval, rtol=1e-8)
                assert_allclose(expected_wcs.crpix, frame_wcs.crpix, rtol=1e-8)
                assert_allclose(expected_wcs.cd, frame_wcs.cd, rtol=1e-8)

    def test_banzai_header_gaiadr2(self):
        obs_date = datetime.strptime('2016-06-06T22:48:14', '%Y-%m-%dT%H:%M:%S')
        expected_params = { 'site_code'  : 'K92',
                            'instrument' : 'kb76',
                            'filter'     : 'w',
                            'framename'  : 'cpt1m013-kb76-20160606-0396-e00.fits',
                            'exptime'    : 100.0,
                            'obs_date'      : obs_date,
                            'obs_midpoint'  : obs_date + timedelta(seconds=100.0 / 2.0),
                            'field_center_ra'  : Angle('18:11:47.017', unit=u.hour).deg,
                            'field_center_dec' : Angle('+01:16:54.21', unit=u.deg).deg,
                            'field_width'   : '15.8715m',
                            'field_height'  : '15.9497m',
                            'pixel_scale'   : 0.46957,
                            'fwhm'          : 2.110443536975972,
                            'astrometric_fit_status' : 0,
                            'astrometric_catalog'    : 'GAIA-DR2',
                            'astrometric_fit_rms'    : 0.3,
                            'astrometric_fit_nstars' : -4,
                            'zeropoint'     : -99,
                            'zeropoint_err' : -99,
                            'zeropoint_src' : 'N/A',
                            'wcs'           : self.test_banzaiwcs,
                            'reduction_level' : 91
                          }
        expected_cattype = "BANZAI"

        header, table, cattype = open_fits_catalog(self.test_banzaifilename)
        self.assertEqual(expected_cattype, cattype)
        # Modify PIPEVER to version number after switch to solving with GAIA-DR2
        header['PIPEVER'] = '0.20.0  '
        frame_header = get_catalog_header(header, "BANZAI")

        self.assertEqual(len(expected_params), len(frame_header))
        for key in expected_params:
            if key != 'wcs':
                self.assertEqual(expected_params[key], frame_header[key])
            else:
                expected_wcs = expected_params[key].wcs
                frame_wcs = frame_header[key].wcs
                assert_allclose(expected_wcs.crval, frame_wcs.crval, rtol=1e-8)
                assert_allclose(expected_wcs.crpix, frame_wcs.crpix, rtol=1e-8)
                assert_allclose(expected_wcs.cd, frame_wcs.cd, rtol=1e-8)

    def test_banzai_header_gaiadr2_devversion(self):
        obs_date = datetime.strptime('2016-06-06T22:48:14', '%Y-%m-%dT%H:%M:%S')
        expected_params = { 'site_code'  : 'K92',
                            'instrument' : 'kb76',
                            'filter'     : 'w',
                            'framename'  : 'cpt1m013-kb76-20160606-0396-e00.fits',
                            'exptime'    : 100.0,
                            'obs_date'      : obs_date,
                            'obs_midpoint'  : obs_date + timedelta(seconds=100.0 / 2.0),
                            'field_center_ra'  : Angle('18:11:47.017', unit=u.hour).deg,
                            'field_center_dec' : Angle('+01:16:54.21', unit=u.deg).deg,
                            'field_width'   : '15.8715m',
                            'field_height'  : '15.9497m',
                            'pixel_scale'   : 0.46957,
                            'fwhm'          : 2.110443536975972,
                            'astrometric_fit_status' : 0,
                            'astrometric_catalog'    : 'GAIA-DR2',
                            'astrometric_fit_rms'    : 0.3,
                            'astrometric_fit_nstars' : -4,
                            'zeropoint'     : -99,
                            'zeropoint_err' : -99,
                            'zeropoint_src' : 'N/A',
                            'wcs'           : self.test_banzaiwcs,
                            'reduction_level' : 91
                          }
        expected_cattype = "BANZAI"

        header, table, cattype = open_fits_catalog(self.test_banzaifilename)
        self.assertEqual(expected_cattype, cattype)
        # Modify PIPEVER to version number after switch to solving with GAIA-DR2
        header['PIPEVER'] = '0.20.0dev1234'
        frame_header = get_catalog_header(header, "BANZAI")

        self.assertEqual(len(expected_params), len(frame_header))
        for key in expected_params:
            if key != 'wcs':
                self.assertEqual(expected_params[key], frame_header[key])
            else:
                expected_wcs = expected_params[key].wcs
                frame_wcs = frame_header[key].wcs
                assert_allclose(expected_wcs.crval, frame_wcs.crval, rtol=1e-8)
                assert_allclose(expected_wcs.crpix, frame_wcs.crpix, rtol=1e-8)
                assert_allclose(expected_wcs.cd, frame_wcs.cd, rtol=1e-8)

    def test_banzai_header_gaiadr2_version1_0(self):
        obs_date = datetime.strptime('2016-06-06T22:48:14', '%Y-%m-%dT%H:%M:%S')
        expected_params = { 'site_code'  : 'K92',
                            'instrument' : 'kb76',
                            'filter'     : 'w',
                            'framename'  : 'cpt1m013-kb76-20160606-0396-e00.fits',
                            'exptime'    : 100.0,
                            'obs_date'      : obs_date,
                            'obs_midpoint'  : obs_date + timedelta(seconds=100.0 / 2.0),
                            'field_center_ra'  : Angle('18:11:47.017', unit=u.hour).deg,
                            'field_center_dec' : Angle('+01:16:54.21', unit=u.deg).deg,
                            'field_width'   : '15.8715m',
                            'field_height'  : '15.9497m',
                            'pixel_scale'   : 0.46957,
                            'fwhm'          : 2.110443536975972,
                            'astrometric_fit_status' : 0,
                            'astrometric_catalog'    : 'GAIA-DR2',
                            'astrometric_fit_rms'    : 0.3,
                            'astrometric_fit_nstars' : -4,
                            'zeropoint'     : -99,
                            'zeropoint_err' : -99,
                            'zeropoint_src' : 'N/A',
                            'wcs'           : self.test_banzaiwcs,
                            'reduction_level' : 91
                          }
        expected_cattype = "BANZAI"

        header, table, cattype = open_fits_catalog(self.test_banzaifilename)
        self.assertEqual(expected_cattype, cattype)
        # Modify PIPEVER to version number after switch to solving with GAIA-DR2
        header['PIPEVER'] = '1.0.42'
        frame_header = get_catalog_header(header, "BANZAI")

        self.assertEqual(len(expected_params), len(frame_header))
        for key in expected_params:
            if key != 'wcs':
                self.assertEqual(expected_params[key], frame_header[key])
            else:
                expected_wcs = expected_params[key].wcs
                frame_wcs = frame_header[key].wcs
                assert_allclose(expected_wcs.crval, frame_wcs.crval, rtol=1e-8)
                assert_allclose(expected_wcs.crpix, frame_wcs.crpix, rtol=1e-8)
                assert_allclose(expected_wcs.cd, frame_wcs.cd, rtol=1e-8)

    def test_banzai_header_bad_version(self):
        obs_date = datetime.strptime('2016-06-06T22:48:14', '%Y-%m-%dT%H:%M:%S')
        expected_params = { 'site_code'  : 'K92',
                            'instrument' : 'kb76',
                            'filter'     : 'w',
                            'framename'  : 'cpt1m013-kb76-20160606-0396-e00.fits',
                            'exptime'    : 100.0,
                            'obs_date'      : obs_date,
                            'obs_midpoint'  : obs_date + timedelta(seconds=100.0 / 2.0),
                            'field_center_ra'  : Angle('18:11:47.017', unit=u.hour).deg,
                            'field_center_dec' : Angle('+01:16:54.21', unit=u.deg).deg,
                            'field_width'   : '15.8715m',
                            'field_height'  : '15.9497m',
                            'pixel_scale'   : 0.46957,
                            'fwhm'          : 2.110443536975972,
                            'astrometric_fit_status' : 0,
                            'astrometric_catalog'    : '2MASS',
                            'astrometric_fit_rms'    : 0.3,
                            'astrometric_fit_nstars' : -4,
                            'zeropoint'     : -99,
                            'zeropoint_err' : -99,
                            'zeropoint_src' : 'N/A',
                            'wcs'           : self.test_banzaiwcs,
                            'reduction_level' : 91
                          }
        expected_cattype = "BANZAI"

        header, table, cattype = open_fits_catalog(self.test_banzaifilename)
        self.assertEqual(expected_cattype, cattype)
        # Modify PIPEVER to version number after switch to solving with GAIA-DR2
        header['PIPEVER'] = 'wibble'
        frame_header = get_catalog_header(header, "BANZAI")

        self.assertEqual(len(expected_params), len(frame_header))
        for key in expected_params:
            if key != 'wcs':
                self.assertEqual(expected_params[key], frame_header[key])
            else:
                expected_wcs = expected_params[key].wcs
                frame_wcs = frame_header[key].wcs
                assert_allclose(expected_wcs.crval, frame_wcs.crval, rtol=1e-8)
                assert_allclose(expected_wcs.crpix, frame_wcs.crpix, rtol=1e-8)
                assert_allclose(expected_wcs.cd, frame_wcs.cd, rtol=1e-8)

    def test_banzai_header_blank_version(self):
        obs_date = datetime.strptime('2016-06-06T22:48:14', '%Y-%m-%dT%H:%M:%S')
        expected_params = { 'site_code'  : 'K92',
                            'instrument' : 'kb76',
                            'filter'     : 'w',
                            'framename'  : 'cpt1m013-kb76-20160606-0396-e00.fits',
                            'exptime'    : 100.0,
                            'obs_date'      : obs_date,
                            'obs_midpoint'  : obs_date + timedelta(seconds=100.0 / 2.0),
                            'field_center_ra'  : Angle('18:11:47.017', unit=u.hour).deg,
                            'field_center_dec' : Angle('+01:16:54.21', unit=u.deg).deg,
                            'field_width'   : '15.8715m',
                            'field_height'  : '15.9497m',
                            'pixel_scale'   : 0.46957,
                            'fwhm'          : 2.110443536975972,
                            'astrometric_fit_status' : 0,
                            'astrometric_catalog'    : '2MASS',
                            'astrometric_fit_rms'    : 0.3,
                            'astrometric_fit_nstars' : -4,
                            'zeropoint'     : -99,
                            'zeropoint_err' : -99,
                            'zeropoint_src' : 'N/A',
                            'wcs'           : self.test_banzaiwcs,
                            'reduction_level' : 91
                          }
        expected_cattype = "BANZAI"

        header, table, cattype = open_fits_catalog(self.test_banzaifilename)
        self.assertEqual(expected_cattype, cattype)
        # Modify PIPEVER to blank bad version number
        header['PIPEVER'] = '      '
        frame_header = get_catalog_header(header, "BANZAI")

        self.assertEqual(len(expected_params), len(frame_header))
        for key in expected_params:
            if key != 'wcs':
                self.assertEqual(expected_params[key], frame_header[key])
            else:
                expected_wcs = expected_params[key].wcs
                frame_wcs = frame_header[key].wcs
                assert_allclose(expected_wcs.crval, frame_wcs.crval, rtol=1e-8)
                assert_allclose(expected_wcs.crpix, frame_wcs.crpix, rtol=1e-8)
                assert_allclose(expected_wcs.cd, frame_wcs.cd, rtol=1e-8)

    def test_banzai_header_bad_major_version(self):
        obs_date = datetime.strptime('2016-06-06T22:48:14', '%Y-%m-%dT%H:%M:%S')
        expected_params = { 'site_code'  : 'K92',
                            'instrument' : 'kb76',
                            'filter'     : 'w',
                            'framename'  : 'cpt1m013-kb76-20160606-0396-e00.fits',
                            'exptime'    : 100.0,
                            'obs_date'      : obs_date,
                            'obs_midpoint'  : obs_date + timedelta(seconds=100.0 / 2.0),
                            'field_center_ra'  : Angle('18:11:47.017', unit=u.hour).deg,
                            'field_center_dec' : Angle('+01:16:54.21', unit=u.deg).deg,
                            'field_width'   : '15.8715m',
                            'field_height'  : '15.9497m',
                            'pixel_scale'   : 0.46957,
                            'fwhm'          : 2.110443536975972,
                            'astrometric_fit_status' : 0,
                            'astrometric_catalog'    : '2MASS',
                            'astrometric_fit_rms'    : 0.3,
                            'astrometric_fit_nstars' : -4,
                            'zeropoint'     : -99,
                            'zeropoint_err' : -99,
                            'zeropoint_src' : 'N/A',
                            'wcs'           : self.test_banzaiwcs,
                            'reduction_level' : 91
                          }
        expected_cattype = "BANZAI"

        header, table, cattype = open_fits_catalog(self.test_banzaifilename)
        self.assertEqual(expected_cattype, cattype)
        # Modify PIPEVER to blank bad version number
        header['PIPEVER'] = 'FOO.42.0'
        frame_header = get_catalog_header(header, "BANZAI")

        self.assertEqual(len(expected_params), len(frame_header))
        for key in expected_params:
            if key != 'wcs':
                self.assertEqual(expected_params[key], frame_header[key])
            else:
                expected_wcs = expected_params[key].wcs
                frame_wcs = frame_header[key].wcs
                assert_allclose(expected_wcs.crval, frame_wcs.crval, rtol=1e-8)
                assert_allclose(expected_wcs.crpix, frame_wcs.crpix, rtol=1e-8)
                assert_allclose(expected_wcs.cd, frame_wcs.cd, rtol=1e-8)

    def test_banzai_header_bad_minor_version(self):
        obs_date = datetime.strptime('2016-06-06T22:48:14', '%Y-%m-%dT%H:%M:%S')
        expected_params = { 'site_code'  : 'K92',
                            'instrument' : 'kb76',
                            'filter'     : 'w',
                            'framename'  : 'cpt1m013-kb76-20160606-0396-e00.fits',
                            'exptime'    : 100.0,
                            'obs_date'      : obs_date,
                            'obs_midpoint'  : obs_date + timedelta(seconds=100.0 / 2.0),
                            'field_center_ra'  : Angle('18:11:47.017', unit=u.hour).deg,
                            'field_center_dec' : Angle('+01:16:54.21', unit=u.deg).deg,
                            'field_width'   : '15.8715m',
                            'field_height'  : '15.9497m',
                            'pixel_scale'   : 0.46957,
                            'fwhm'          : 2.110443536975972,
                            'astrometric_fit_status' : 0,
                            'astrometric_catalog'    : '2MASS',
                            'astrometric_fit_rms'    : 0.3,
                            'astrometric_fit_nstars' : -4,
                            'zeropoint'     : -99,
                            'zeropoint_err' : -99,
                            'zeropoint_src' : 'N/A',
                            'wcs'           : self.test_banzaiwcs,
                            'reduction_level' : 91
                          }
        expected_cattype = "BANZAI"

        header, table, cattype = open_fits_catalog(self.test_banzaifilename)
        self.assertEqual(expected_cattype, cattype)
        # Modify PIPEVER to blank bad version number
        header['PIPEVER'] = '0.BAR.42    '
        frame_header = get_catalog_header(header, "BANZAI")

        self.assertEqual(len(expected_params), len(frame_header))
        for key in expected_params:
            if key != 'wcs':
                self.assertEqual(expected_params[key], frame_header[key])
            else:
                expected_wcs = expected_params[key].wcs
                frame_wcs = frame_header[key].wcs
                assert_allclose(expected_wcs.crval, frame_wcs.crval, rtol=1e-8)
                assert_allclose(expected_wcs.crpix, frame_wcs.crpix, rtol=1e-8)
                assert_allclose(expected_wcs.cd, frame_wcs.cd, rtol=1e-8)


class FITSLDACToHeader(FITSUnitTest):

    def setUp(self):

        self.header_array = array(['SIMPLE  =                    T / conforms to FITS standard',
                                   'BITPIX  =                  -32 / array data type',
                                   'NAXIS   =                    2 / number of array dimensions',
                                   'NAXIS1  =                 2028',
                                   'NAXIS2  =                 2038',
                                   "COMMENT   FITS (Flexible Image Transport System) format is defined in 'Astronomy",
                                   "COMMENT   and Astrophysics', volume 376, page 359; bibcode: 2001A&A...376..359H"], 
                                   dtype='|U80')

    def test_nocomment(self):

        header = fits_ldac_to_header(self.header_array)

        self.assertEqual(header['BITPIX'], -32)
        self.assertEqual(header['NAXIS1'], 2028)
        self.assertEqual(header['NAXIS2'], 2038)

    def test_comments(self):

        self.header_array[2] = 'NAXIS1  =                 2028 / length of data axis 1'
        self.header_array[3] = 'NAXIS2  =                 2038 / length of data axis 2'

        header = fits_ldac_to_header(self.header_array)

        self.assertEqual(header['BITPIX'], -32)
        self.assertEqual(header['NAXIS1'], 2028)
        self.assertEqual(header['NAXIS2'], 2038)


class FITSSubsetCatalogTable(FITSUnitTest):

    def test_dimensions(self):
        expected_rows = 360
        expected_columns = 15

        hdr_mapping, tbl_mapping = oracdr_catalog_mapping()
        new_table = subset_catalog_table(self.test_table, tbl_mapping)

        self.assertEqual(expected_rows, len(new_table))
        self.assertEqual(expected_columns, len(new_table.colnames))

    def test_ldac_dimensions(self):
        expected_rows = 974
        expected_columns = 15

        hdr_mapping, tbl_mapping = fitsldac_catalog_mapping()
        new_table = subset_catalog_table(self.test_ldactable, tbl_mapping)

        self.assertEqual(expected_rows, len(new_table))
        self.assertEqual(expected_columns, len(new_table.colnames))


class FITSReadCatalog(FITSUnitTest):

    def test_first_item(self):

        expected_catalog = self.basic_table
        expected_catalog.add_row({ 'ccd_x' : 106.11763763,
                                   'ccd_y' :  18.61132812,
                                   'major_axis'  : 1.87925231,
                                   'minor_axis'  : 1.74675643,
                                   'ccd_pa'      : -79.38792419,
                                   'obs_ra'  :  86.868051829832439,
                                   'obs_dec' : -27.575127242664802,
                                   'obs_ra_err'  : 7.464116913258858e-06,
                                   'obs_dec_err' : 7.516842315248245e-06,
                                   'obs_mag'      : -2.5*log10(11228.246),
                                   'obs_mag_err'  : 0.037939535221954708,
                                   'obs_sky_bkgd' : 746.41577148,
                                   'flags' : 0,
                                   'flux_max' : 486.95441,
                                   'threshold' : 43.438805,
                                 })

        catalog_items = get_catalog_items_old(self.test_header, self.table_firstitem)

        self.assertEqual(expected_catalog, catalog_items)

    def test_last_item(self):

        expected_catalog = self.basic_table
        expected_catalog.add_row({ 'ccd_x' : 1067.94714355,
                                   'ccd_y' :  1973.74450684,
                                   'major_axis'  : 2.7380364,
                                   'minor_axis'  : 2.454973,
                                   'ccd_pa'      : 85.39698792,
                                   'obs_ra'  :  86.727294383019555,
                                   'obs_dec' : -27.82876912480173,
                                   'obs_ra_err'  : 1.5709768391021522e-06,
                                   'obs_dec_err' : 1.733559011455713e-06,
                                   'obs_mag' : -2.5*log10(215428.83),
                                   'obs_mag_err'  : self.flux2mag * self.table_lastitem['FLUXERR_AUTO']/self.table_lastitem['FLUX_AUTO'],
                                   'obs_sky_bkgd' : 744.8538208,
                                   'flags' : 0,
                                   'flux_max' : 9418.0869,
                                   'threshold' : 43.438805,
                                 })

        catalog_items = get_catalog_items_old(self.test_header, self.table_lastitem)

        self.assertEqual(expected_catalog, catalog_items)

    def test_reject_item_flags24(self):

        expected_catalog = self.basic_table

        catalog_items = get_catalog_items_old(self.test_header, self.table_item_flags24)

        self.assertEqual(len(expected_catalog), len(catalog_items))

    def test_accept_item_flags24(self):

        expected_catalog = self.basic_table
        expected_catalog.add_row({ 'ccd_x' :  234.52952576,
                                   'ccd_y' :    8.05962372,
                                   'major_axis'  : 2.38448,
                                   'minor_axis'  : 2.3142395,
                                   'ccd_pa'      : 54.71178436,
                                   'obs_ra'  :  86.849261129458455,
                                   'obs_dec' : -27.573775115523741,
                                   'obs_ra_err'  : 3.1925407884572581e-06,
                                   'obs_dec_err' : 2.9221911507086037e-06,
                                   'obs_mag' : -2.5*log10(67883.703125),
                                   'obs_mag_err'  : self.flux2mag * self.table_item_flags24['FLUXERR_AUTO']/self.table_item_flags24['FLUX_AUTO'],
                                   'obs_sky_bkgd' : 741.20977783,
                                   'flags' : 24,
                                   'flux_max' : 2913.0918,
                                   'threshold' : 43.438805,
                                 })

        catalog_items = get_catalog_items_old(self.test_header, self.table_item_flags24, flag_filter=24)

        self.compare_tables(expected_catalog, catalog_items, 9)

    def test_first_item_with_bad_zeropoint(self):

        expected_catalog = self.basic_table
        expected_catalog.add_row({ 'ccd_x' : 106.11763763,
                                   'ccd_y' :  18.61132812,
                                   'major_axis'  : 1.87925231,
                                   'minor_axis'  : 1.74675643,
                                   'ccd_pa'      : -79.38792419,
                                   'obs_ra'  :  86.868051829832439,
                                   'obs_dec' : -27.575127242664802,
                                   'obs_ra_err'  : 7.464116913258858e-06,
                                   'obs_dec_err' : 7.516842315248245e-06,
                                   'obs_mag'      : -2.5*log10(11228.246),
                                   'obs_mag_err'  : 0.037939535221954708,
                                   'obs_sky_bkgd' : 746.41577148,
                                   'flags' : 0,
                                   'flux_max' : 486.95441,
                                   'threshold' : 43.438805,
                                 })

        header_items = {'zeropoint' : -99}
        catalog_items = get_catalog_items_old(header_items, self.table_firstitem)

        self.assertEqual(expected_catalog, catalog_items)

    def test_first_item_with_good_zeropoint(self):

        header_items = {'zeropoint' : 23.0}
        expected_catalog = self.basic_table
        expected_catalog.add_row({ 'ccd_x' : 106.11763763,
                                   'ccd_y' :  18.61132812,
                                   'major_axis'  : 1.87925231,
                                   'minor_axis'  : 1.74675643,
                                   'ccd_pa'      : -79.38792419,
                                   'obs_ra'  :  86.868051829832439,
                                   'obs_dec' : -27.575127242664802,
                                   'obs_ra_err'  : 7.464116913258858e-06,
                                   'obs_dec_err' : 7.516842315248245e-06,
                                   'obs_mag'      : -2.5*log10(11228.246) + header_items['zeropoint'],
                                   'obs_mag_err'  : 0.037939535221954708,
                                   'obs_sky_bkgd' : 746.41577148,
                                   'flags' : 0,
                                   'flux_max' : 486.95441,
                                   'threshold' : 43.438805,
                                 })

        catalog_items = get_catalog_items_old(header_items, self.table_firstitem)

        self.assertEqual(expected_catalog, catalog_items)

    def test_first_item_with_no_zeropoint(self):

        header_items = {'zerowibble' : -99}
        expected_catalog = self.basic_table
        expected_catalog.add_row({ 'ccd_x' : 106.11763763,
                                   'ccd_y' :  18.61132812,
                                   'major_axis'  : 1.87925231,
                                   'minor_axis'  : 1.74675643,
                                   'ccd_pa'      : -79.38792419,
                                   'obs_ra'  : 86.868051829832439,
                                   'obs_dec' : -27.575127242664802,
                                   'obs_ra_err'  : 7.464116913258858e-06,
                                   'obs_dec_err' : 7.516842315248245e-06,
                                   'obs_mag'      : -2.5*log10(11228.246),
                                   'obs_mag_err'  : 0.037939535221954708,
                                   'obs_sky_bkgd' : 746.41577148,
                                   'flags' : 0,
                                   'flux_max' : 486.95441,
                                   'threshold' : 43.438805,
                                 })

        catalog_items = get_catalog_items_old(header_items, self.table_firstitem)

        self.assertEqual(expected_catalog, catalog_items)

    def test_ldac_first_item(self):

        expected_catalog = self.basic_table
        expected_catalog.add_row({ 'ccd_x' : 1375.7452509015964,
                                   'ccd_y' :  42.12366067399433,
                                   'major_axis'  : 1.88223171,
                                   'minor_axis'  : 1.73628092,
                                   'ccd_pa'      : 7.76751757,
                                   'obs_ra'  :  219.7877046646191,
                                   'obs_dec' : -9.6401399241501036,
                                   'obs_ra_err'  : 8.92232262319e-06,
                                   'obs_dec_err' : 8.12455029148e-06,
                                   'obs_mag'      : -2.5*log10(206447.5625) + 00.00,
                                   'obs_mag_err'  : 0.0034573016162758306,
                                   'obs_sky_bkgd' : 343.17666626,
                                   'flags' : 0,
                                   'flux_max' : 5177.54296875,
                                   'threshold' : 29.2062811208271
                                 })

        header, table, cattype = open_fits_catalog(self.test_ldacfilename)
        header_items = get_catalog_header(header, cattype)
        catalog_items = get_catalog_items_old(header_items, self.ldac_table_firstitem, "FITS_LDAC")
        self.compare_tables(expected_catalog, catalog_items, 4)


class TestUpdateLDACCatalogWCS(FITSUnitTest):

    def setUp(self):
        super(TestUpdateLDACCatalogWCS, self).setUp()
        self.new_test_ldacfilename = self.test_ldacfilename + '.new'
        if os.path.exists(self.new_test_ldacfilename):
            os.unlink(self.new_test_ldacfilename)

    def tearDown(self):
        remove = True
        if os.path.exists(self.new_test_ldacfilename) and remove:
            os.unlink(self.new_test_ldacfilename)

    def test_bad_image_file(self):
        test_file = os.path.join('photometrics', 'tests', '__init__.py')

        expected_status = -1

        status = update_ldac_catalog_wcs(test_file, test_file, False)

        self.assertEqual(expected_status, status)

    def test_bad_image_wcs(self):
        test_file = os.path.join('photometrics', 'tests', 'example-sbig-e10.fits')

        expected_status = -2

        status = update_ldac_catalog_wcs(test_file, test_file, False)

        self.assertEqual(expected_status, status)

    def test_bad_catalog(self):
        test_fits_file = os.path.join('photometrics', 'tests', 'example-good_wcs.fits')
        test_file = os.path.join('photometrics', 'tests', 'example-sbig-e10.fits')

        expected_status = -3

        status = update_ldac_catalog_wcs(test_fits_file, test_file, False)

        self.assertEqual(expected_status, status)

    def test_null_update(self):
        test_fits_file = os.path.abspath(os.path.join('photometrics', 'tests', 'example-good_wcs.fits'))

        expected_status = 0

        status = update_ldac_catalog_wcs(test_fits_file, self.test_ldacfilename, False)

        self.assertEqual(expected_status, status)
        self.assertTrue(os.path.exists(self.test_ldacfilename + '.new'))


class TestDetermineFilenames(TestCase):

    def test_catalog_to_image(self):

        expected_product = 'cpt1m013-kb76-20160222-0110-e90.fits'

        filename = determine_filenames('cpt1m013-kb76-20160222-0110-e90_cat.fits')

        self.assertEqual(expected_product, filename)

    def test_ql_catalog_to_image(self):

        expected_product = 'cpt1m013-kb76-20160222-0110-e10.fits'

        filename = determine_filenames('cpt1m013-kb76-20160222-0110-e10_cat.fits')

        self.assertEqual(expected_product, filename)

    def test_catalog_to_image_with_path(self):

        expected_product = 'cpt1m013-kb76-20160222-0110-e10.fits'

        product = os.path.join('photometrics', 'tests', 'cpt1m013-kb76-20160222-0110-e10_cat.fits')
        filename = determine_filenames(product)

        self.assertEqual(expected_product, filename)

    def test_image_to_catalog(self):

        expected_product = 'cpt1m013-kb76-20160222-0110-e90_cat.fits'

        filename = determine_filenames('cpt1m013-kb76-20160222-0110-e90.fits')

        self.assertEqual(expected_product, filename)

    def test_ql_image_to_catalog(self):

        expected_product = 'cpt1m013-kb76-20160222-0110-e10_cat.fits'

        filename = determine_filenames('cpt1m013-kb76-20160222-0110-e10.fits')

        self.assertEqual(expected_product, filename)

    def test_catalog_wrong_format(self):

        expected_product = None

        filename = determine_filenames('oracdr_test_catalog.fits')

        self.assertEqual(expected_product, filename)

    def test_banzai_image_to_catalog(self):

        expected_product = 'cpt1m013-kb76-20160222-0110-e91.fits'

        filename = determine_filenames('cpt1m013-kb76-20160222-0110-e91.fits')

        self.assertEqual(expected_product, filename)

    def test_banzai_ql_image_to_catalog(self):

        expected_product = 'cpt1m013-kb76-20160222-0110-e11.fits'

        filename = determine_filenames('cpt1m013-kb76-20160222-0110-e11.fits')

        self.assertEqual(expected_product, filename)


class TestIncrementRedLevel(TestCase):

    def test_quicklook_image(self):

        expected_product = 'cpt1m013-kb76-20160222-0110-e11.fits'
        product = 'cpt1m013-kb76-20160222-0110-e10.fits'

        filename = increment_red_level(product)

        self.assertEqual(expected_product, filename)

    def test_quicklook_catalog(self):

        expected_product = 'cpt1m013-kb76-20160222-0110-e11_cat.fits'
        product = 'cpt1m013-kb76-20160222-0110-e10_cat.fits'

        filename = increment_red_level(product)

        self.assertEqual(expected_product, filename)

    def test_finalred_image(self):

        expected_product = 'cpt1m013-kb76-20160222-0110-e91.fits'
        product = 'cpt1m013-kb76-20160222-0110-e90.fits'

        filename = increment_red_level(product)

        self.assertEqual(expected_product, filename)

    def test_finalred_catalog(self):

        expected_product = 'cpt1m013-kb76-20160222-0110-e91_cat.fits'
        product = 'cpt1m013-kb76-20160222-0110-e90_cat.fits'

        filename = increment_red_level(product)

        self.assertEqual(expected_product, filename)

    def test_curtisred_image(self):

        expected_product = 'cpt1m013-kb76-20160222-0110-e92.fits'
        product = 'cpt1m013-kb76-20160222-0110-e91.fits'

        filename = increment_red_level(product)

        self.assertEqual(expected_product, filename)

    def test_curtisred_catalog(self):

        expected_product = 'cpt1m013-kb76-20160222-0110-e92_cat.fits'
        product = 'cpt1m013-kb76-20160222-0110-e91_cat.fits'

        filename = increment_red_level(product)

        self.assertEqual(expected_product, filename)

    def test_finalred_ldac_catalog(self):

        expected_product = 'cpt1m013-kb76-20160222-0110-e91_ldac.fits'
        product = 'cpt1m013-kb76-20160222-0110-e90_ldac.fits'

        filename = increment_red_level(product)

        self.assertEqual(expected_product, filename)

    def test_semiraw_ldac_catalog(self):

        expected_product = 'oracdr_test_e09_ldac.fits'
        product = 'oracdr_test_e08_ldac.fits'

        filename = increment_red_level(product)

        self.assertEqual(expected_product, filename)

    def test_maxvalue_image(self):

        expected_product = 'lsc0m4990kb29-20160420-0099-e99.fits'
        product = 'lsc0m4990kb29-20160420-0099-e99.fits'

        filename = increment_red_level(product)

        self.assertEqual(expected_product, filename)


class ExternalCodeUnitTest(TestCase):

    def __init__(self, *args, **kwargs):
        super(ExternalCodeUnitTest, self).__init__(*args, **kwargs)
        self.test_dir = tempfile.mkdtemp(prefix='tmp_neox_')

        self.debug_print = False

    def tearDown(self):
        remove = True
        if remove:
            try:
                files_to_remove = glob(os.path.join(self.test_dir, '*'))
                for file_to_rm in files_to_remove:
                    os.remove(file_to_rm)
            except OSError:
                print("Error removing files in temporary test directory", self.test_dir)
            try:
                os.rmdir(self.test_dir)
                if self.debug_print:
                    print("Removed", self.test_dir)
            except OSError:
                print("Error removing temporary test directory", self.test_dir)


class UpdateFrameZeropointTest(FITSUnitTest):

    def setUp(self):

        # Create test body
        params = {  'provisional_name' : 'N999r0q',
                    'abs_mag'       : 21.0,
                    'slope'         : 0.15,
                    'epochofel'     : '2015-03-19 00:00:00',
                    'meananom'      : 325.2636,
                    'argofperih'    : 85.19251,
                    'longascnode'   : 147.81325,
                    'orbinc'        : 8.34739,
                    'eccentricity'  : 0.1896865,
                    'meandist'      : 1.2176312,
                    'source_type'   : 'U',
                    'elements_type' : 'MPC_MINOR_PLANET',
                    'active'        : True,
                    'origin'        : 'M',
                    }
        self.body_with_provname, created = Body.objects.get_or_create(**params)

        # Create test proposal
        neo_proposal_params = { 'code'  : 'LCO2015A-009',
                                'title' : 'LCOGT NEO Follow-up Network'
                              }
        self.neo_proposal, created = Proposal.objects.get_or_create(**neo_proposal_params)

        # Create test block
        sblock_params = {
                         'body'     : self.body_with_provname,
                         'proposal' : self.neo_proposal,
                         'groupid'  : self.body_with_provname.current_name() + '_CPT-20150420',
                         'block_start' : '2017-03-08 05:05:00',
                         'block_end'   : '2017-03-08 05:22:36',
                         'tracking_number' : '0000358587',
                         'active'   : False
                       }
        self.test_sblock = SuperBlock.objects.create(**sblock_params)
        block_params = { 'telclass' : '1m0',
                         'site'     : 'LSC',
                         'body'     : self.body_with_provname,
                         'superblock' : self.test_sblock,
                         'block_start' : '2017-03-08 05:05:00',
                         'block_end'   : '2017-03-08 05:22:36',
                         'request_number' : '0001358587',
                         'num_exposures' : 6,
                         'exp_length' : 120.0,
                         'active'   : False
                       }
        self.test_block = Block.objects.create(**block_params)

        self.test_header = { 'astrometric_catalog': '2MASS',
                        'astrometric_fit_nstars': -4,
                        'astrometric_fit_rms': 0.3,
                        'astrometric_fit_status': 0,
                        'exptime': 120.0,
                        'field_center_dec': -28.85420305555556,
                        'field_center_ra': 131.64724583333333,
                        'field_height': '26.5940m',
                        'field_width': '26.5940m',
                        'filter': 'w',
                        'framename': 'lsc1m005-fl15-20170307-0121-e00.fits',
                        'fwhm': 1.908032083525876,
                        'instrument': 'fl15',
                        'obs_date': datetime(2017, 3, 8, 5, 5, 40, 100000),
                        'obs_midpoint': datetime(2017, 3, 8, 5, 6, 40, 100000),
                        'pixel_scale': 0.38956,
                        'reduction_level': 91,
                        'site_code': 'W85',
                        'zeropoint': 29.6113857745,
                        'zeropoint_err': 0.0414642608048,
                        'zeropoint_src': 'N/A'
                      }

        # Create test frame
        frame_params = {    'sitecode': 'W85',
                            'instrument': 'fl15',
                            'filter': 'w',
                            'filename': 'lsc1m005-fl15-20170307-0121-e91.fits',
                            'exptime': 120.0,
                            'midpoint': datetime(2017, 3, 8, 5, 6, 40),
                            'block': self.test_block,
                            'zeropoint': -99,
                            'zeropoint_err': -99,
                            'fwhm': 1.9080,
                            'frametype': 91,
                            'rms_of_fit': None,
                            'nstars_in_fit': None,
                            'astrometric_catalog': ' ',
                            'photometric_catalog': ' '
                        }

        self.test_frame1, created = Frame.objects.get_or_create(**frame_params)

        frame_params = {    'sitecode': 'W85',
                            'instrument': 'fl15',
                            'filter': 'w',
                            'filename': 'lsc1m005-fl15-20170307-0121-e91_ldac.fits',
                            'exptime': 120.0,
                            'midpoint': datetime(2017, 3, 8, 5, 6, 40),
                            'block': self.test_block,
                            'zeropoint': -99,
                            'zeropoint_err': -99,
                            'fwhm': 1.9080,
                            'frametype': 6,
                            'rms_of_fit': None,
                            'nstars_in_fit': None,
                            'astrometric_catalog': ' ',
                            'photometric_catalog': ' '
                        }

        self.test_frame2, created = Frame.objects.get_or_create(**frame_params)

    def test_update_SINGLE_frame_zeropoint(self):

        ast_cat_name = "2MASS"
        phot_cat_name = "UCAC4"
        fits_file = 'lsc1m005-fl15-20170307-0121-e91.fits'

        frame = update_frame_zeropoint(self.test_header, ast_cat_name, phot_cat_name, frame_filename=fits_file, frame_type=self.test_frame1.frametype)

        self.assertEqual(frame.zeropoint, 29.6113857745)
        self.assertEqual(frame.zeropoint_err, 0.0414642608048)
        self.assertEqual(frame.rms_of_fit, 0.3)
        self.assertEqual(frame.nstars_in_fit, -4)
        self.assertEqual(frame.astrometric_catalog, '2MASS')
        self.assertEqual(frame.photometric_catalog, 'UCAC4')

    def test_update_BANZAI_LDAC_frame_zeropoint(self):

        ast_cat_name = "2MASS"
        phot_cat_name = "UCAC4"
        fits_file = 'lsc1m005-fl15-20170307-0121-e91_ldac.fits'

        frame = update_frame_zeropoint(self.test_header, ast_cat_name, phot_cat_name, frame_filename=fits_file, frame_type=self.test_frame2.frametype)

        self.assertEqual(frame.zeropoint, 29.6113857745)
        self.assertEqual(frame.zeropoint_err, 0.0414642608048)
        self.assertEqual(frame.rms_of_fit, 0.3)
        self.assertEqual(frame.nstars_in_fit, -4)
        self.assertEqual(frame.astrometric_catalog, '2MASS')
        self.assertEqual(frame.photometric_catalog, 'UCAC4')


class MakeSEXTFileTest(FITSUnitTest):

    def setUp(self):

        # Hand-rolled WCS for pickling testing
        self.naxis_header = {'NAXIS1' : 4096, 'NAXIS2' : 4096, 'NAXIS' : 2}
        self.w = WCS(self.naxis_header)

        frame_params = {    'sitecode': 'V37',
                            'instrument': 'fl05',
                            'filter': 'w',
                            'filename': 'elp1m008-fl05-20160225-0100-e91.fits',
                            'exptime': 125.0,
                            'midpoint': datetime(2016, 2, 26, 3, 58, 46, 189000),
                            'block': None,
                            'zeropoint': 29.6113857745,
                            'zeropoint_err': 0.0414642608048,
                            'fwhm': 3.246,
                            'frametype': 0,
                            'rms_of_fit': None,
                            'nstars_in_fit': 10.0,
                            'wcs': self.w
                        }

        self.test_frame, created = Frame.objects.get_or_create(**frame_params)

        source_params = {   'frame': self.test_frame,
                            'obs_x': 2165.8260536,
                            'obs_y': 57.1152786081,
                            'obs_ra': 163.864883508,
                            'obs_dec': 39.0624181436,
                            'obs_mag': 21.4522571564,
                            'err_obs_ra': 0.0000143653990456,
                            'err_obs_dec': 0.0000414534439506,
                            'err_obs_mag': 0.0147576071322,
                            'background': 1712.08544922,
                            'major_axis': 1.71870410442,
                            'minor_axis': 1.58122706413,
                            'position_angle': -74.1212539673,
                            'ellipticity': 0.0799887776375,
                            'aperture_size': 3,
                            'flags': 0,
                            'flux_max': 126.969825745,
                            'threshold': 59.2340202332
                        }
        self.test_cat_src, created = CatalogSources.objects.get_or_create(**source_params)

        frame_params = {    'sitecode': 'K92',
                            'instrument': 'kb76',
                            'filter': 'w',
                            'filename': 'cpt1m013-kb76-20160505-0205-e11.fits',
                            'exptime': 60.0,
                            'midpoint': datetime(2016, 5, 5, 20, 2, 29),
                            'block': None,
                            'zeropoint': 27.7305864552,
                            'zeropoint_err': 0.0776317342309,
                            'fwhm': 2.825,
                            'frametype': 0,
                            'rms_of_fit': None,
                            'nstars_in_fit': 3.0,
                            'wcs': self.w
                        }

        self.test_frame_2, created = Frame.objects.get_or_create(**frame_params)

        source_params = {   'frame': self.test_frame_2,
                            'obs_x': 886.244640655,
                            'obs_y': 18.2107121645,
                            'obs_ra': 218.143035602,
                            'obs_dec': 9.89449095608,
                            'obs_mag': 16.2081203461,
                            'err_obs_ra': 0.0000039612496427,
                            'err_obs_dec': 0.0000041685561005,
                            'err_obs_mag': 0.00291323265992,
                            'background': 169.387756348,
                            'major_axis': 1.67034721375,
                            'minor_axis': 1.67034721375,
                            'position_angle': -77.6206283569,
                            'ellipticity': 0.0477138161659,
                            'aperture_size': 3,
                            'flags': 0,
                            'flux_max': 1086.3104248,
                            'threshold': 29.7845497131
                        }
        self.test_cat_src_2, created = CatalogSources.objects.get_or_create(**source_params)

        source_params = {   'frame': self.test_frame_2,
                            'obs_x': 886.244640655,
                            'obs_y': 4078.2107121645,
                            'obs_ra': 218.143035602,
                            'obs_dec': 9.89449095608,
                            'obs_mag': 16.2081203461,
                            'err_obs_ra': 0.0000039612496427,
                            'err_obs_dec': 0.0000041685561005,
                            'err_obs_mag': 0.00291323265992,
                            'background': 169.387756348,
                            'major_axis': 1.67034721375,
                            'minor_axis': 1.67034721375,
                            'position_angle': -77.6206283569,
                            'ellipticity': 0.0477138161659,
                            'aperture_size': 3,
                            'flags': 0,
                            'flux_max': 1086.3104248,
                            'threshold': 29.7845497131
                        }
        self.test_cat_src_3, created = CatalogSources.objects.get_or_create(**source_params)

        source_params = {   'frame': self.test_frame_2,
                            'obs_x': 4086.244640655,
                            'obs_y': 178.2107121645,
                            'obs_ra': 218.143035602,
                            'obs_dec': 9.89449095608,
                            'obs_mag': 16.2081203461,
                            'err_obs_ra': 0.0000039612496427,
                            'err_obs_dec': 0.0000041685561005,
                            'err_obs_mag': 0.00291323265992,
                            'background': 169.387756348,
                            'major_axis': 1.67034721375,
                            'minor_axis': 1.67034721375,
                            'position_angle': -77.6206283569,
                            'ellipticity': 0.0477138161659,
                            'aperture_size': 3,
                            'flags': 0,
                            'flux_max': 1086.3104248,
                            'threshold': 29.7845497131
                        }
        self.test_cat_src_4, created = CatalogSources.objects.get_or_create(**source_params)

        source_params = {   'frame': self.test_frame_2,
                            'obs_x': 708.002750723,
                            'obs_y': 1960.00075651,
                            'obs_ra': 218.164206491,
                            'obs_dec': 9.64089784636,
                            'obs_mag': 18.4867630005,
                            'err_obs_ra': 0.0000016381997233,
                            'err_obs_dec': 0.0000016349852456,
                            'err_obs_mag': 0.00311457808129,
                            'background': 43.1037330627,
                            'major_axis': 0.651648461819,
                            'minor_axis': 0.648237645626,
                            'position_angle': 7.21760177612,
                            'ellipticity': 0.00523412227631,
                            'aperture_size': 3,
                            'flags': 0,
                            'flux_max': 4937.96289062,
                            'threshold': 28.2903823853
                        }
        self.test_cat_src_5, created = CatalogSources.objects.get_or_create(**source_params)

        # Hand-rolled WCS for pickling testing
        self.naxis_header2 = {'NAXIS1' : 1500, 'NAXIS2' : 2000, 'NAXIS' : 2}
        self.w2 = WCS(self.naxis_header2)

        frame_params = {    'sitecode': 'K92',
                            'instrument': 'kb76',
                            'filter': 'w',
                            'filename': 'ldac_test_catalog.fits',
                            'exptime': 115.0,
                            'midpoint': datetime(2016, 4, 28, 20, 11, 54),
                            'block': None,
                            'zeropoint': 27.7305864552,
                            'zeropoint_err': 0.0776317342309,
                            'fwhm': 2.886,
                            'frametype': 0,
                            'rms_of_fit': None,
                            'nstars_in_fit': 3.0,
                            'wcs': self.w2
                        }

        self.test_frame_3, created = Frame.objects.get_or_create(**frame_params)

        source_params = {   'frame': self.test_frame_3,
                            'obs_x': 886.244640655,
                            'obs_y': 18.2107121645,
                            'obs_ra': 218.143035602,
                            'obs_dec': 9.89449095608,
                            'obs_mag': 16.2081203461,
                            'err_obs_ra': 0.0000039612496427,
                            'err_obs_dec': 0.0000041685561005,
                            'err_obs_mag': 0.00291323265992,
                            'background': 169.387756348,
                            'major_axis': 1.67034721375,
                            'minor_axis': 1.67034721375,
                            'position_angle': -77.6206283569,
                            'ellipticity': 0.0477138161659,
                            'aperture_size': 3,
                            'flags': 0,
                            'flux_max': 1086.3104248,
                            'threshold': 29.7845497131
                        }
        self.test_cat_src_6, created = CatalogSources.objects.get_or_create(**source_params)

        source_params = {   'frame': self.test_frame_3,
                            'obs_x': 886.244640655,
                            'obs_y': 1078.2107121645,
                            'obs_ra': 218.143035602,
                            'obs_dec': 9.89449095608,
                            'obs_mag': 16.2081203461,
                            'err_obs_ra': 0.0000039612496427,
                            'err_obs_dec': 0.0000041685561005,
                            'err_obs_mag': 0.00291323265992,
                            'background': 169.387756348,
                            'major_axis': 1.67034721375,
                            'minor_axis': 1.67034721375,
                            'position_angle': -77.6206283569,
                            'ellipticity': 0.0477138161659,
                            'aperture_size': 3,
                            'flags': 0,
                            'flux_max': 1086.3104248,
                            'threshold': 29.7845497131
                        }
        self.test_cat_src_7, created = CatalogSources.objects.get_or_create(**source_params)

        source_params = {   'frame': self.test_frame_3,
                            'obs_x': 1086.244640655,
                            'obs_y': 178.2107121645,
                            'obs_ra': 218.143035602,
                            'obs_dec': 9.89449095608,
                            'obs_mag': 16.2081203461,
                            'err_obs_ra': 0.0000039612496427,
                            'err_obs_dec': 0.0000041685561005,
                            'err_obs_mag': 0.00291323265992,
                            'background': 169.387756348,
                            'major_axis': 1.67034721375,
                            'minor_axis': 1.67034721375,
                            'position_angle': -77.6206283569,
                            'ellipticity': 0.0477138161659,
                            'aperture_size': 3,
                            'flags': 0,
                            'flux_max': 1086.3104248,
                            'threshold': 29.7845497131
                        }
        self.test_cat_src_8, created = CatalogSources.objects.get_or_create(**source_params)

        source_params = {   'frame': self.test_frame_3,
                            'obs_x': 708.002750723,
                            'obs_y': 1960.00075651,
                            'obs_ra': 218.164206491,
                            'obs_dec': 9.64089784636,
                            'obs_mag': 18.4867630005,
                            'err_obs_ra': 0.0000016381997233,
                            'err_obs_dec': 0.0000016349852456,
                            'err_obs_mag': 0.00311457808129,
                            'background': 43.1037330627,
                            'major_axis': 0.651648461819,
                            'minor_axis': 0.648237645626,
                            'position_angle': 7.21760177612,
                            'ellipticity': 0.00523412227631,
                            'aperture_size': 3,
                            'flags': 0,
                            'flux_max': 4937.96289062,
                            'threshold': 28.2903823853
                        }
        self.test_cat_src_9, created = CatalogSources.objects.get_or_create(**source_params)

    def test_dictionary_creation(self):

        test_dict = {   'number': 1,
                        'obs_x': 2165.826,
                        'obs_y': 57.115,
                        'obs_mag': 21.4523,
                        'theta': -74.1,
                        'elongation': 1.087,
                        'fwhm': 3.30,
                        'flags': 0,
                        'deltamu': 0.828,
                        'flux': 1835.1,
                        'area': 8.5378,
                        'ra': 163.86488,
                        'dec': 39.06242
                    }

        num_iter = 1

        sext_params = make_sext_dict(self.test_cat_src, num_iter)

        self.assertEqual(sext_params['number'], test_dict['number'])
        self.assertAlmostEqual(sext_params['obs_x'], test_dict['obs_x'], 3)
        self.assertAlmostEqual(sext_params['obs_y'], test_dict['obs_y'], 3)
        self.assertAlmostEqual(sext_params['obs_mag'], test_dict['obs_mag'], 4)
        self.assertAlmostEqual(sext_params['theta'], test_dict['theta'], 1)
        self.assertAlmostEqual(sext_params['elongation'], test_dict['elongation'], 3)
        self.assertAlmostEqual(sext_params['fwhm'], test_dict['fwhm'], 2)
        self.assertEqual(sext_params['flags'], test_dict['flags'])
        self.assertAlmostEqual(sext_params['deltamu'], test_dict['deltamu'], 3)
        self.assertAlmostEqual(sext_params['flux'], test_dict['flux'], 1)
        self.assertAlmostEqual(sext_params['area'], test_dict['area'], 4)
        self.assertAlmostEqual(sext_params['ra'], test_dict['ra'], 5)
        self.assertAlmostEqual(sext_params['dec'], test_dict['dec'], 5)

    def test_line_creation(self):

        test_dict = {   'number': 1,
                        'obs_x': 106.118,
                        'obs_y': 18.611,
                        'obs_mag': 17.1818,
                        'theta': -79.4,
                        'elongation': 1.076,
                        'fwhm': 3.63,
                        'flags': 0,
                        'deltamu': 2.624,
                        'flux': 11228.2,
                        'area': 10.3126,
                        'ra': 86.86805,
                        'dec': -27.57513
                    }

        test_line = '         1    106.118     18.611  17.1818  -79.4       1.076      3.63   0  2.62        11228.2    10  86.86805 -27.57513'

        sext_line = make_sext_file_line(test_dict)

        self.assertEqual(sext_line, test_line)

    def test_multiple_sources_sext_dict_trimmed(self):

        test_dict_first = { 'number': 1,
                            'obs_x': 708.003,
                            'obs_y': 1960.001,
                            'obs_mag': 18.4868,
                            'theta': 7.218,
                            'elongation': 1.005,
                            'fwhm': 1.30,
                            'flags': 0,
                            'deltamu': 5.605,
                            'flux': 4983.4,
                            'area': 1.3271,
                            'ra': 218.16421,
                            'dec': 9.64090
                         }

        cat_ldacfilename = os.path.join(os.path.sep, 'tmp', 'tmp_neox_2016GS2', 'cpt1m013-kb76-20160505-0205-e11_ldac.fits')
        catalog_type = 'FITS_LDAC'

        sext_dict_list, fits_filename = make_sext_dict_list(cat_ldacfilename, catalog_type)

        self.assertEqual(len(sext_dict_list), 1)

        self.assertEqual(sext_dict_list[0]['number'], test_dict_first['number'])
        self.assertAlmostEqual(sext_dict_list[0]['obs_x'], test_dict_first['obs_x'], 3)
        self.assertAlmostEqual(sext_dict_list[0]['obs_y'], test_dict_first['obs_y'], 3)
        self.assertAlmostEqual(sext_dict_list[0]['obs_mag'], test_dict_first['obs_mag'], 4)
        self.assertAlmostEqual(sext_dict_list[0]['theta'], test_dict_first['theta'], 1)
        self.assertAlmostEqual(sext_dict_list[0]['elongation'], test_dict_first['elongation'], 3)
        self.assertAlmostEqual(sext_dict_list[0]['fwhm'], test_dict_first['fwhm'], 2)
        self.assertEqual(sext_dict_list[0]['flags'], test_dict_first['flags'])
        self.assertAlmostEqual(sext_dict_list[0]['deltamu'], test_dict_first['deltamu'], 3)
        self.assertAlmostEqual(sext_dict_list[0]['flux'], test_dict_first['flux'], 1)
        self.assertAlmostEqual(sext_dict_list[0]['area'], test_dict_first['area'], 4)
        self.assertAlmostEqual(sext_dict_list[0]['ra'], test_dict_first['ra'], 5)
        self.assertAlmostEqual(sext_dict_list[0]['dec'], test_dict_first['dec'], 5)

    def test_multiple_sources_sext_dict_untrimmed(self):

        test_dict_first = { 'number': 1,
                            'obs_x': 886.245,
                            'obs_y': 18.211,
                            'obs_mag': 16.2081,
                            'theta': -77.62,
                            'elongation': 1.00,
                            'fwhm': 3.34,
                            'flags': 0,
                            'deltamu': 3.9049,
                            'flux': 40643.1,
                            'area': 8.7652,
                            'ra': 218.14304,
                            'dec': 9.89449
                          }

        test_dict_middle1 = { 'number': 2,
                              'obs_x': 886.245,
                              'obs_y': 1078.211,
                              'obs_mag': 16.2081,
                              'theta': -77.62,
                              'elongation': 1.00,
                              'fwhm': 3.34,
                              'flags': 0,
                              'deltamu': 3.9049,
                              'flux': 40643.1,
                              'area': 8.7652,
                              'ra': 218.14304,
                              'dec': 9.89449
                           }

        test_dict_middle2 = { 'number': 3,
                              'obs_x': 1086.245,
                              'obs_y': 178.211,
                              'obs_mag': 16.2081,
                              'theta': -77.62,
                              'elongation': 1.00,
                              'fwhm': 3.34,
                              'flags': 0,
                              'deltamu': 3.9049,
                              'flux': 40643.1,
                              'area': 8.7652,
                              'ra': 218.14304,
                              'dec': 9.89449
                           }

        test_dict_last = {  'number': 4,
                            'obs_x': 708.003,
                            'obs_y': 1960.001,
                            'obs_mag': 18.4868,
                            'theta': 7.218,
                            'elongation': 1.005,
                            'fwhm': 1.30,
                            'flags': 0,
                            'deltamu': 5.605,
                            'flux': 4983.4,
                            'area': 1.3271,
                            'ra': 218.16421,
                            'dec': 9.64090
                         }

        cat_ldacfilename = os.path.join(os.path.sep, 'photometrics', 'tests', 'ldac_test_catalog.fits')
        catalog_type = 'FITS_LDAC'

        sext_dict_list, fits_filename = make_sext_dict_list(cat_ldacfilename, catalog_type)

        self.assertEqual(len(sext_dict_list), 4)

        self.assertEqual(sext_dict_list[0]['number'], test_dict_first['number'])
        self.assertAlmostEqual(sext_dict_list[0]['obs_x'], test_dict_first['obs_x'], 3)
        self.assertAlmostEqual(sext_dict_list[0]['obs_y'], test_dict_first['obs_y'], 3)
        self.assertAlmostEqual(sext_dict_list[0]['obs_mag'], test_dict_first['obs_mag'], 4)
        self.assertAlmostEqual(sext_dict_list[0]['theta'], test_dict_first['theta'], 1)
        self.assertAlmostEqual(sext_dict_list[0]['elongation'], test_dict_first['elongation'], 3)
        self.assertAlmostEqual(sext_dict_list[0]['fwhm'], test_dict_first['fwhm'], 2)
        self.assertEqual(sext_dict_list[0]['flags'], test_dict_first['flags'])
        self.assertAlmostEqual(sext_dict_list[0]['deltamu'], test_dict_first['deltamu'], 3)
        self.assertAlmostEqual(sext_dict_list[0]['flux'], test_dict_first['flux'], 1)
        self.assertAlmostEqual(sext_dict_list[0]['area'], test_dict_first['area'], 4)
        self.assertAlmostEqual(sext_dict_list[0]['ra'], test_dict_first['ra'], 5)
        self.assertAlmostEqual(sext_dict_list[0]['dec'], test_dict_first['dec'], 5)

        self.assertEqual(sext_dict_list[1]['number'], test_dict_middle1['number'])
        self.assertAlmostEqual(sext_dict_list[1]['obs_x'], test_dict_middle1['obs_x'], 3)
        self.assertAlmostEqual(sext_dict_list[1]['obs_y'], test_dict_middle1['obs_y'], 3)
        self.assertAlmostEqual(sext_dict_list[1]['obs_mag'], test_dict_middle1['obs_mag'], 4)
        self.assertAlmostEqual(sext_dict_list[1]['theta'], test_dict_middle1['theta'], 1)
        self.assertAlmostEqual(sext_dict_list[1]['elongation'], test_dict_middle1['elongation'], 3)
        self.assertAlmostEqual(sext_dict_list[1]['fwhm'], test_dict_middle1['fwhm'], 2)
        self.assertEqual(sext_dict_list[1]['flags'], test_dict_middle1['flags'])
        self.assertAlmostEqual(sext_dict_list[1]['deltamu'], test_dict_middle1['deltamu'], 3)
        self.assertAlmostEqual(sext_dict_list[1]['flux'], test_dict_middle1['flux'], 1)
        self.assertAlmostEqual(sext_dict_list[1]['area'], test_dict_middle1['area'], 4)
        self.assertAlmostEqual(sext_dict_list[1]['ra'], test_dict_middle1['ra'], 5)
        self.assertAlmostEqual(sext_dict_list[1]['dec'], test_dict_middle1['dec'], 5)

        self.assertEqual(sext_dict_list[2]['number'], test_dict_middle2['number'])
        self.assertAlmostEqual(sext_dict_list[2]['obs_x'], test_dict_middle2['obs_x'], 3)
        self.assertAlmostEqual(sext_dict_list[2]['obs_y'], test_dict_middle2['obs_y'], 3)
        self.assertAlmostEqual(sext_dict_list[2]['obs_mag'], test_dict_middle2['obs_mag'], 4)
        self.assertAlmostEqual(sext_dict_list[2]['theta'], test_dict_middle2['theta'], 1)
        self.assertAlmostEqual(sext_dict_list[2]['elongation'], test_dict_middle2['elongation'], 3)
        self.assertAlmostEqual(sext_dict_list[2]['fwhm'], test_dict_middle2['fwhm'], 2)
        self.assertEqual(sext_dict_list[2]['flags'], test_dict_middle2['flags'])
        self.assertAlmostEqual(sext_dict_list[2]['deltamu'], test_dict_middle2['deltamu'], 3)
        self.assertAlmostEqual(sext_dict_list[2]['flux'], test_dict_middle2['flux'], 1)
        self.assertAlmostEqual(sext_dict_list[2]['area'], test_dict_middle2['area'], 4)
        self.assertAlmostEqual(sext_dict_list[2]['ra'], test_dict_middle2['ra'], 5)
        self.assertAlmostEqual(sext_dict_list[2]['dec'], test_dict_middle2['dec'], 5)

        self.assertEqual(sext_dict_list[-1]['number'], test_dict_last['number'])
        self.assertAlmostEqual(sext_dict_list[-1]['obs_x'], test_dict_last['obs_x'], 3)
        self.assertAlmostEqual(sext_dict_list[-1]['obs_y'], test_dict_last['obs_y'], 3)
        self.assertAlmostEqual(sext_dict_list[-1]['obs_mag'], test_dict_last['obs_mag'], 4)
        self.assertAlmostEqual(sext_dict_list[-1]['theta'], test_dict_last['theta'], 1)
        self.assertAlmostEqual(sext_dict_list[-1]['elongation'], test_dict_last['elongation'], 3)
        self.assertAlmostEqual(sext_dict_list[-1]['fwhm'], test_dict_last['fwhm'], 2)
        self.assertEqual(sext_dict_list[-1]['flags'], test_dict_last['flags'])
        self.assertAlmostEqual(sext_dict_list[-1]['deltamu'], test_dict_last['deltamu'], 3)
        self.assertAlmostEqual(sext_dict_list[-1]['flux'], test_dict_last['flux'], 1)
        self.assertAlmostEqual(sext_dict_list[-1]['area'], test_dict_last['area'], 4)
        self.assertAlmostEqual(sext_dict_list[-1]['ra'], test_dict_last['ra'], 5)
        self.assertAlmostEqual(sext_dict_list[-1]['dec'], test_dict_last['dec'], 5)

    def test_make_sext_line_list(self):

        test_dict_list = [{  'number': 405,
                            'obs_x': 5.959,
                            'obs_y': 800.006,
                            'obs_mag': 20.7902,
                            'theta': -89.1,
                            'elongation': 1.070,
                            'fwhm': 0.63,
                            'flags': 0,
                            'deltamu': 2.82,
                            'flux': 597.2,
                            'area': 0,
                            'ra': 218.25847,
                            'dec': 9.79143
                          },
                          {  'number': 456,
                            'obs_x': 2017.041,
                            'obs_y': 655.951,
                            'obs_mag': 20.1782,
                            'theta': 80.4,
                            'elongation': 1.006,
                            'fwhm': 1.30,
                            'flags': 0,
                            'deltamu': 3.91,
                            'flux': 1049.4,
                            'area': 1,
                            'ra': 217.99272,
                            'dec': 9.81255
                          }]

        test_line_list = ['       405      5.959    800.006  20.7902  -89.1       1.070      0.63   0  2.82          597.2     0 218.25847   9.79143', '       456   2017.041    655.951  20.1782   80.4       1.006      1.30   0  3.91         1049.4     1 217.99272   9.81255']

        sext_line_list = make_sext_line_list(test_dict_list)

        self.assertEqual(len(sext_line_list), 2)
        self.assertEqual(sext_line_list[0], test_line_list[0])
        self.assertEqual(sext_line_list[-1], test_line_list[1])


<<<<<<< HEAD
class TestDetermineImageForCatalog(TestCase):

    def setUp(self):
        pass

    def test_ql_ldac_no_path(self):
        expected_filename = 'lsc1m005-fl15-20171109-0139-e11.fits'
        expected_filepath = 'lsc1m005-fl15-20171109-0139-e11.fits'

        fits_filename, fits_filepath = determine_image_for_catalog('lsc1m005-fl15-20171109-0139-e11_ldac.fits')

        self.assertEqual(expected_filename, fits_filename)
        self.assertEqual(expected_filepath, fits_filepath)

    def test_red_ldac_no_path(self):
        expected_filename = 'lsc1m005-fl15-20171109-0139-e91.fits'
        expected_filepath = 'lsc1m005-fl15-20171109-0139-e91.fits'

        fits_filename, fits_filepath = determine_image_for_catalog('lsc1m005-fl15-20171109-0139-e91_ldac.fits')

        self.assertEqual(expected_filename, fits_filename)
        self.assertEqual(expected_filepath, fits_filepath)

    def test_ql_ldac_path(self):
        expected_filename = 'lsc1m005-fl15-20171109-0139-e11.fits'
        expected_filepath = '/apophis/eng/rocks/20171109/lsc1m005-fl15-20171109-0139-e11.fits'

        fits_filename, fits_filepath = determine_image_for_catalog('/apophis/eng/rocks/20171109/lsc1m005-fl15-20171109-0139-e11_ldac.fits')

        self.assertEqual(expected_filename, fits_filename)
        self.assertEqual(expected_filepath, fits_filepath)

    def test_red_ldac_path(self):
        expected_filename = 'lsc1m005-fl15-20171109-0139-e91.fits'
        expected_filepath = '/apophis/eng/rocks/20171109/lsc1m005-fl15-20171109-0139-e91.fits'

        fits_filename, fits_filepath = determine_image_for_catalog('/apophis/eng/rocks/20171109/lsc1m005-fl15-20171109-0139-e91_ldac.fits')

        self.assertEqual(expected_filename, fits_filename)
        self.assertEqual(expected_filepath, fits_filepath)

    def test_ql_cat_no_path(self):
        expected_filename = 'lsc1m005-fl15-20171109-0139-e11.fits'
        expected_filepath = 'lsc1m005-fl15-20171109-0139-e11.fits'

        fits_filename, fits_filepath = determine_image_for_catalog('lsc1m005-fl15-20171109-0139-e11_cat.fits')

        self.assertEqual(expected_filename, fits_filename)
        self.assertEqual(expected_filepath, fits_filepath)

    def test_red_cat_no_path(self):
        expected_filename = 'lsc1m005-fl15-20171109-0139-e91.fits'
        expected_filepath = 'lsc1m005-fl15-20171109-0139-e91.fits'

        fits_filename, fits_filepath = determine_image_for_catalog('lsc1m005-fl15-20171109-0139-e91_cat.fits')

        self.assertEqual(expected_filename, fits_filename)
        self.assertEqual(expected_filepath, fits_filepath)

    def test_ql_cat_path(self):
        expected_filename = 'lsc1m005-fl15-20171109-0139-e11.fits'
        expected_filepath = '/apophis/eng/rocks/20171109/lsc1m005-fl15-20171109-0139-e11.fits'

        fits_filename, fits_filepath = determine_image_for_catalog('/apophis/eng/rocks/20171109/lsc1m005-fl15-20171109-0139-e11_cat.fits')

        self.assertEqual(expected_filename, fits_filename)
        self.assertEqual(expected_filepath, fits_filepath)

    def test_red_cat_path(self):
        expected_filename = 'lsc1m005-fl15-20171109-0139-e91.fits'
        expected_filepath = '/apophis/eng/rocks/20171109/lsc1m005-fl15-20171109-0139-e91.fits'

        fits_filename, fits_filepath = determine_image_for_catalog('/apophis/eng/rocks/20171109/lsc1m005-fl15-20171109-0139-e91_cat.fits')

        self.assertEqual(expected_filename, fits_filename)
        self.assertEqual(expected_filepath, fits_filepath)

    def test_ql_no_path(self):
        expected_filename = 'lsc1m005-fl15-20171109-0139-e11.fits'
        expected_filepath = 'lsc1m005-fl15-20171109-0139-e11.fits'

        fits_filename, fits_filepath = determine_image_for_catalog('lsc1m005-fl15-20171109-0139-e11.fits')

        self.assertEqual(expected_filename, fits_filename)
        self.assertEqual(expected_filepath, fits_filepath)

    def test_red_no_path(self):
        expected_filename = 'lsc1m005-fl15-20171109-0139-e91.fits'
        expected_filepath = 'lsc1m005-fl15-20171109-0139-e91.fits'

        fits_filename, fits_filepath = determine_image_for_catalog('lsc1m005-fl15-20171109-0139-e91.fits')

        self.assertEqual(expected_filename, fits_filename)
        self.assertEqual(expected_filepath, fits_filepath)

    def test_ql_path(self):
        expected_filename = 'lsc1m005-fl15-20171109-0139-e11.fits'
        expected_filepath = '/apophis/eng/rocks/20171109/lsc1m005-fl15-20171109-0139-e11.fits'

        fits_filename, fits_filepath = determine_image_for_catalog('/apophis/eng/rocks/20171109/lsc1m005-fl15-20171109-0139-e11.fits')

        self.assertEqual(expected_filename, fits_filename)
        self.assertEqual(expected_filepath, fits_filepath)

    def test_red_path(self):
        expected_filename = 'lsc1m005-fl15-20171109-0139-e91.fits'
        expected_filepath = '/apophis/eng/rocks/20171109/lsc1m005-fl15-20171109-0139-e91.fits'

        fits_filename, fits_filepath = determine_image_for_catalog('/apophis/eng/rocks/20171109/lsc1m005-fl15-20171109-0139-e91.fits')

        self.assertEqual(expected_filename, fits_filename)
        self.assertEqual(expected_filepath, fits_filepath)

    def test_ql_gaia_ldac_no_path(self):
        expected_filename = 'lsc1m005-fl15-20171109-0139-e11.fits'
        expected_filepath = 'lsc1m005-fl15-20171109-0139-e11.fits'

        fits_filename, fits_filepath = determine_image_for_catalog('lsc1m005-fl15-20171109-0139-e12_ldac.fits')

        self.assertEqual(expected_filename, fits_filename)
        self.assertEqual(expected_filepath, fits_filepath)

    def test_red_gaia_ldac_no_path(self):
        expected_filename = 'lsc1m005-fl15-20171109-0139-e91.fits'
        expected_filepath = 'lsc1m005-fl15-20171109-0139-e91.fits'

        fits_filename, fits_filepath = determine_image_for_catalog('lsc1m005-fl15-20171109-0139-e92_ldac.fits')

        self.assertEqual(expected_filename, fits_filename)
        self.assertEqual(expected_filepath, fits_filepath)

    def test_ql_gaia_ldac_path(self):
        expected_filename = 'lsc1m005-fl15-20171109-0139-e11.fits'
        expected_filepath = '/apophis/eng/rocks/20171109/lsc1m005-fl15-20171109-0139-e11.fits'

        fits_filename, fits_filepath = determine_image_for_catalog('/apophis/eng/rocks/20171109/lsc1m005-fl15-20171109-0139-e12_ldac.fits')

        self.assertEqual(expected_filename, fits_filename)
        self.assertEqual(expected_filepath, fits_filepath)

    def test_red_gaia_ldac_path(self):
        expected_filename = 'lsc1m005-fl15-20171109-0139-e91.fits'
        expected_filepath = '/apophis/eng/rocks/20171109/lsc1m005-fl15-20171109-0139-e91.fits'

        fits_filename, fits_filepath = determine_image_for_catalog('/apophis/eng/rocks/20171109/lsc1m005-fl15-20171109-0139-e92_ldac.fits')

        self.assertEqual(expected_filename, fits_filename)
        self.assertEqual(expected_filepath, fits_filepath)
=======
class TestSanitizeObjectName(TestCase):

    def test_none(self):
        expected_obj_name = None

        object_name = sanitize_object_name(None)

        self.assertEqual(expected_obj_name, object_name)

    def test_nonstring(self):
        expected_obj_name = None

        object_name = sanitize_object_name(12345)

        self.assertEqual(expected_obj_name, object_name)

    def test_numpy_string(self):
        expected_obj_name = '2016WW2'

        name_array = array(['(2016 WW2)'])
        object_name = sanitize_object_name(name_array[0])

        self.assertEqual(expected_obj_name, object_name)

    def test_regular_asteroid(self):
        expected_obj_name = '12345'

        object_name = sanitize_object_name('12345')

        self.assertEqual(expected_obj_name, object_name)

    def test_asteroid_with_space(self):
        expected_obj_name = '2020BR10'

        object_name = sanitize_object_name('2020 BR10')

        self.assertEqual(expected_obj_name, object_name)

    def test_asteroid_with_two_desigs(self):
        expected_obj_name = '85989_1999JD6'

        object_name = sanitize_object_name('85989 (1999 JD6)')

        self.assertEqual(expected_obj_name, object_name)

    def test_asteroid_with_brackets(self):
        expected_obj_name = '123456'

        object_name = sanitize_object_name('(123456)')

        self.assertEqual(expected_obj_name, object_name)

    def test_comet_periodic(self):
        expected_obj_name = '46P'

        object_name = sanitize_object_name('46/P')

        self.assertEqual(expected_obj_name, object_name)

    def test_comet_nonperiodic(self):
        expected_obj_name = 'C_2019Y4'

        object_name = sanitize_object_name('C/2019 Y4')

        self.assertEqual(expected_obj_name, object_name)

    def test_comet_whitespace(self):
        expected_obj_name = 'C_2019Y4'

        object_name = sanitize_object_name('  C/2019 Y4 ')

        self.assertEqual(expected_obj_name, object_name)

    def test_unnumbered_comet_with_longname(self):
        name = 'Machholz-Fujikawa-Iwamo (C/2018 V1'
        expected_name = 'Machholz_Fujikawa_Iwamo_C_2018V1'

        new_name = sanitize_object_name(name)

        self.assertEqual(expected_name, new_name)

    def test_staticsource_names(self):
        expected_obj_names = ['agk81d266', 'bd25d4655', 'cd_34d241', 'eg21', 'feige110', 'g138_31', 'g191_b2b', 'gd108', 'grw70d5824',
            'hd49798', 'hd60753', 'hilt600', 'hr153', 'hr1544', 'hz2', 'hz21', 'lb227', 'lds749b', 'ltt1020', 'ngc7293']

        statsrc_names = ['AGK+81d266', 'BD+25d4655', 'CD-34d241', 'EG21', 'Feige110', 'G138-31', 'G191-B2B', 'GD108', 'GRW+70d5824',
            'HD 49798', 'HD60753', 'HILT600', 'HR153', 'HR1544', 'HZ2', 'HZ21', 'LB227', 'LDS749B', 'LTT1020', 'NGC 7293']

        for i,stat_src in enumerate(statsrc_names):
            object_name = sanitize_object_name(stat_src)
            self.assertEqual(expected_obj_names[i], object_name.lower())

    def test_horizons_names(self):
        expected_obj_names = ['2016WW2', '5604_1992FE', 'PANSTARRS_C_2017D5', '66391_Moshup_1999KW4', 'PANSTARRS_C_2015ER61',
            'Lemmon_C_2017S7', 'ATLAS_C_2017M4', '11Parthenope', '328P_LONEOS_Tucker', 'A_2018V3', '155P_Shoemaker3',
            '29P_Schwassmann_Wachmann1', 'Groeller_P_2019V2', 'Pruyne_P_2019X1', '4581_Asclepius_1989FC', '289P_Blanpain',
            '469219_Kamo`oalewa_2016HO3', '2100_Ra_Shalom_1978RA', 'NEOWISE_C_2016U1']

        horizons_names = ['(2016 WW2)',
                          '5604 (1992 FE)',
                          'PANSTARRS (C/2017 D5)',
                          '66391 Moshup (1999 KW4)',
                          'PANSTARRS (C/2015 ER61)',
                          'Lemmon (C/2017 S7)',
                          'ATLAS (C/2017 M4)',
                          '11 Parthenope',
                          '328P/LONEOS-Tucker',
                          'A/2018 V3',
                          '155P/Shoemaker 3',
                          '29P/Schwassmann-Wachmann 1',
                          'Groeller (P/2019 V2)',
                          'Pruyne (P/2019 X1)',
                          '4581 Asclepius (1989 FC)',
                          '289P/Blanpain',
                          '469219 Kamo`oalewa (2016 HO3)',
                          '2100 Ra-Shalom (1978 RA)',
                          'NEOWISE (C/2016 U1)']

        for i, name in enumerate(horizons_names):
            object_name = sanitize_object_name(name)
            self.assertEqual(expected_obj_names[i], object_name)


class TestMakeObjectDirectory(ExternalCodeUnitTest):

    def __init__(self, *args, **kwargs):
        super(TestMakeObjectDirectory, self).__init__(*args, **kwargs)

        self.test_filepath = os.path.join(self.test_dir, 'lsc1m004-fa03-20200212-0088-e91.fits')

    def tearDown(self):
        remove = True
        if remove:
            try:
                files_to_remove = glob(os.path.join(self.test_dir, '*'))
                for file_to_rm in files_to_remove:
                    os.rmdir(file_to_rm)
            except OSError:
                print("Error removing directories in temporary test directory", self.test_dir)
            try:
                os.rmdir(self.test_dir)
                if self.debug_print:
                    print("Removed", self.test_dir)
            except OSError:
                print("Error removing temporary test directory", self.test_dir)

    def test_regular_object_noblock(self):
        object_name = 'N999q0q'
        expected_object_dir = os.path.join(self.test_dir, object_name)

        object_dir = make_object_directory(self.test_filepath, object_name, '')

        self.assertEqual(expected_object_dir, object_dir)

    def test_regular_object(self):
        object_name = 'N999q0q'
        block_id = '12345'
        expected_object_dir = os.path.join(self.test_dir, object_name+'_'+block_id)

        object_dir = make_object_directory(self.test_filepath, object_name, block_id)

        self.assertEqual(expected_object_dir, object_dir)

    def test_object_with_space(self):
        object_name = '2020 BR10'
        block_id = '12345'
        expected_object_dir = os.path.join(self.test_dir, object_name.replace(' ', '')+'_'+block_id)

        object_dir = make_object_directory(self.test_filepath, object_name, block_id)

        self.assertEqual(expected_object_dir, object_dir)

    def test_comet(self):
        object_name = 'C/2019 Y4'
        block_id = '12345'
        expected_object_dir = os.path.join(self.test_dir, object_name.replace(' ', '').replace('/', '_')+'_'+block_id)

        object_dir = make_object_directory(self.test_filepath, object_name, block_id)

        self.assertEqual(expected_object_dir, object_dir)
>>>>>>> 9f11ce82
<|MERGE_RESOLUTION|>--- conflicted
+++ resolved
@@ -3160,7 +3160,6 @@
         self.assertEqual(sext_line_list[-1], test_line_list[1])
 
 
-<<<<<<< HEAD
 class TestDetermineImageForCatalog(TestCase):
 
     def setUp(self):
@@ -3309,7 +3308,8 @@
 
         self.assertEqual(expected_filename, fits_filename)
         self.assertEqual(expected_filepath, fits_filepath)
-=======
+
+
 class TestSanitizeObjectName(TestCase):
 
     def test_none(self):
@@ -3489,5 +3489,4 @@
 
         object_dir = make_object_directory(self.test_filepath, object_name, block_id)
 
-        self.assertEqual(expected_object_dir, object_dir)
->>>>>>> 9f11ce82
+        self.assertEqual(expected_object_dir, object_dir)