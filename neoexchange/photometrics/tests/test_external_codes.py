--- conflicted
+++ resolved
@@ -781,7 +781,6 @@
         det1 = dets['detections'][0]
         for frame in arange(expected_dets_dict['num_frames']):
             for column in expected_array.dtype.names:
-<<<<<<< HEAD
                 self.assertAlmostEqual(expected_array[column][frame], det1[column][frame], 7)
 
 class TestUnpackTarball(TestCase):
@@ -807,7 +806,4 @@
     #     files = unpack_tarball(self.spectra_path,self.spectra_unpack_dir)
     #
     #     self.assertEqual(expected_num_files,len(files))
-    #     self.assertEqual(expected_file_name,files[1])
-=======
-                self.assertAlmostEqual(expected_array[column][frame], det1[column][frame], 7)
->>>>>>> d3b583cf
+    #     self.assertEqual(expected_file_name,files[1])