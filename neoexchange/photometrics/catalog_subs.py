"""
NEO exchange: NEO observing portal for Las Cumbres Observatory
Copyright (C) 2016-2019 LCO

catalog_subs.py -- Code to retrieve source detection infomation from FITS catalogs.

This program is free software: you can redistribute it and/or modify
it under the terms of the GNU General Public License as published by
the Free Software Foundation, either version 3 of the License, or
(at your option) any later version.

This program is distributed in the hope that it will be useful,
but WITHOUT ANY WARRANTY; without even the implied warranty of
MERCHANTABILITY or FITNESS FOR A PARTICULAR PURPOSE.  See the
GNU General Public License for more details.
"""

import logging
import os
from glob import glob
import numpy as np
from datetime import datetime, timedelta
from math import sqrt, log10, log, degrees, cos
from collections import OrderedDict
import time
from requests.exceptions import ReadTimeout, ConnectTimeout, ConnectionError
import re
import warnings

from astropy.utils.exceptions import AstropyDeprecationWarning
from astropy.io import fits
from astropy.table import Table
from astropy.coordinates import Angle
warnings.simplefilter('ignore', category = AstropyDeprecationWarning)
from astroquery.vizier import Vizier
import astropy.units as u
import astropy.coordinates as coord
from astropy.wcs import WCS, FITSFixedWarning, InvalidTransformError
from astropy.wcs.utils import proj_plane_pixel_scales
from astropy import __version__ as astropyversion

from astrometrics.ephem_subs import LCOGT_domes_to_site_codes
from astrometrics.time_subs import timeit
from core.models import CatalogSources, Frame
from core.utils import NeoException

logger = logging.getLogger(__name__)


def reset_database_connection():
    """Reset the Django DB connection. This will cause Django to reconnect and
    get around the OperationalError: (2006, 'MySQL server has gone away')
    problems from timeouts on long-running processes"""

    from django import db
    db.close_old_connections()


def call_cross_match_and_zeropoint(catfile, std_zeropoint_tolerance=0.1, cat_name="UCAC4",  set_row_limit=10000, rmag_limit="<=15.0"):

    if type(catfile) == str:
        header, table = extract_catalog(catfile)
    else:
        header, table = (catfile[0], catfile[1])

    start = time.time()
    cat_table, cat_name = get_vizier_catalog_table(header['field_center_ra'], header['field_center_dec'], header['field_width'], header['field_height'], cat_name, set_row_limit, rmag_limit)
    end = time.time()
    logger.debug("TIME: get_vizier_catalog took {:.1f} seconds".format(end-start))

    start = time.time()
    cross_match_table = cross_match(table, cat_table, cat_name)
    end = time.time()
    logger.debug("TIME: cross_match took {:.1f} seconds".format(end-start))

    # cross_match can be a very slow process (tens of minutes) which can cause
    # the DB connection to time out. If we reset and explicitly close the
    # connection, Django will auto-reconnect.
    reset_database_connection()

    if cross_match_table is not None:
        start = time.time()
        avg_zeropoint, std_zeropoint, count, num_in_calc = get_zeropoint(cross_match_table, std_zeropoint_tolerance)
        end = time.time()
        logger.debug("TIME: get_zeropoint took {:.1f} seconds".format(end-start))
    else:
        avg_zeropoint = -99
        std_zeropoint = 99.0
        count = 0
        num_in_calc = 0

    return header, table, cat_table, cross_match_table, avg_zeropoint, std_zeropoint, count, num_in_calc, cat_name


def get_vizier_catalog_table(ra, dec, set_width, set_height, cat_name="UCAC4", set_row_limit=10000, rmag_limit="<=15.0"):
    """Pulls a catalog from Vizier"""

    # Mapping of NEOx catalog names to Vizier catalogs
    cat_mapping = { "GAIA-DR2" : "I/345/gaia2",
                    "UCAC4" : "I/322A",
                    "PPMXL" : "I/317"
                  }

    # query Vizier on a region of the sky with ra and dec coordinates of a specified catalog
    while set_row_limit < 100000:

        if "UCAC4" in cat_name:
            query_service = Vizier(row_limit=set_row_limit, column_filters={"r2mag": rmag_limit, "r1mag": rmag_limit}, columns=['RAJ2000', 'DEJ2000', 'rmag', 'e_rmag'])
        elif "GAIA-DR2" in cat_name:
            query_service = Vizier(row_limit=set_row_limit, column_filters={"Gmag": rmag_limit, "Plx": ">0"}, columns=['RAJ2000', 'DEJ2000', 'e_RAJ2000', 'e_DEJ2000', 'Gmag', 'e_Gmag', 'Dup'])
        else:
            query_service = Vizier(row_limit=set_row_limit, column_filters={"r2mag": rmag_limit, "r1mag": rmag_limit}, columns=['RAJ2000', 'DEJ2000', 'r2mag', 'fl'])

        vizier_servers_list = ['vizier.cfa.harvard.edu', 'vizier.hia.nrc.ca', 'vizier.cds.unistra.fr', ] # Preferred first
        query_service.VIZIER_SERVER = vizier_servers_list[0]

        query_service.TIMEOUT = 60
        try:
            result = query_service.query_region(coord.SkyCoord(ra, dec, unit=(u.deg, u.deg), frame='icrs'), width=set_width, height=set_height, catalog=cat_mapping[cat_name])
        except (ReadTimeout, ConnectionError):
            logger.warning("Timeout seen querying {}".format(query_service.VIZIER_SERVER))
            query_service.TIMEOUT = 120
            result = query_service.query_region(coord.SkyCoord(ra, dec, unit=(u.deg, u.deg), frame='icrs'), width=set_width, height=set_height, catalog=cat_mapping[cat_name])
        except ConnectTimeout:
            old_server = query_service.VIZIER_SERVER
            query_service.VIZIER_SERVER = vizier_servers_list[-1]
            logger.warning("Timeout querying {}. Switching to {}".format(old_server, query_service.VIZIER_SERVER))
            result = query_service.query_region(coord.SkyCoord(ra, dec, unit=(u.deg, u.deg), frame='icrs'), width=set_width, height=set_height, catalog=cat_mapping[cat_name])
        if result is None or len(result) == 0:
            old_server = query_service.VIZIER_SERVER
            query_service.VIZIER_SERVER = vizier_servers_list[-1]
            logger.warning("Error querying {}. Switching to {}".format(old_server, query_service.VIZIER_SERVER))
            result = query_service.query_region(coord.SkyCoord(ra, dec, unit=(u.deg, u.deg), frame='icrs'), width=set_width, height=set_height, catalog=cat_mapping[cat_name])
        # resulting catalog table
        # if resulting catalog table is empty or the r mag column has only masked values, try the other catalog and redo
        # the query; if the resulting catalog table is still empty, fill the table with zeros
        if cat_name == "UCAC4":
            rmag = 'rmag'
        elif cat_name == "GAIA-DR2":
            rmag = 'Gmag'
        else:
            rmag = 'r2mag'
        if (len(result) < 1) or (np.sum(~result[0][rmag].mask) < 1):
            if "PPMXL" in cat_name:
                cat_name = "UCAC4"
                query_service = Vizier(row_limit=set_row_limit, column_filters={"r2mag": rmag_limit, "r1mag": rmag_limit}, columns=['RAJ2000', 'DEJ2000', 'rmag', 'e_rmag'])
                result = query_service.query_region(coord.SkyCoord(ra, dec, unit=(u.deg, u.deg), frame='icrs'), width=set_width, height=set_height, catalog=cat_mapping[cat_name])
                if len(result) > 0:
                    cat_table = result[0]
                else:
                    zeros_list = [0.0] * 100000
                    zeros_int_list = [0] * 100000
                    cat_table = Table([zeros_list, zeros_list, zeros_list, zeros_int_list, zeros_int_list], names=('RAJ2000', 'DEJ2000', 'rmag', 'flags', 'e_rmag'))
            else:
                cat_name = "PPMXL"
                query_service = Vizier(row_limit=set_row_limit, column_filters={"r2mag": rmag_limit, "r1mag": rmag_limit}, columns=['RAJ2000', 'DEJ2000', 'r2mag', 'fl'])
                result = query_service.query_region(coord.SkyCoord(ra, dec, unit=(u.deg, u.deg), frame='icrs'), width=set_width, height=set_height, catalog=cat_mapping[cat_name])
                if len(result) > 0:
                    cat_table = result[0]
                else:
                    zeros_list = [0.0] * 100000
                    zeros_int_list = [0] * 100000
                    cat_table = Table([zeros_list, zeros_list, zeros_list, zeros_int_list], names=('RAJ2000', 'DEJ2000', 'r2mag', 'fl'))
        # if the resulting table is neither empty nor missing columns values, set the cat_table
        else:
            cat_table = result[0]

        # if didn't get all of the table, try again with a larger row limit
        if len(cat_table) == set_row_limit:
            set_row_limit += 10000
            if "UCAC4" in cat_name:
                query_service = Vizier(row_limit=set_row_limit, column_filters={"r2mag": rmag_limit, "r1mag": rmag_limit}, columns=['RAJ2000', 'DEJ2000', 'rmag', 'e_rmag'])
            elif "GAIA-DR2" in cat_name:
                query_service = Vizier(row_limit=set_row_limit, column_filters={"Gmag": rmag_limit, "Plx": ">0"}, columns=['RAJ2000', 'DEJ2000', 'e_RAJ2000', 'e_DEJ2000', 'Gmag', 'e_Gmag', 'Dup'])
            else:
                query_service = Vizier(row_limit=set_row_limit, column_filters={"r2mag": rmag_limit, "r1mag": rmag_limit}, columns=['RAJ2000', 'DEJ2000', 'r2mag', 'fl'])
            result = query_service.query_region(coord.SkyCoord(ra, dec, unit=(u.deg, u.deg), frame='icrs'), width=set_width, catalog=cat_mapping[cat_name])

            # resulting catalog table
            cat_table = result[0]
        else:
            break

    return cat_table, cat_name


def cross_match(FITS_table, cat_table, cat_name="UCAC4", cross_match_diff_threshold=0.001):
    """
    Cross matches RA and Dec for sources in two catalog tables. Every source in the shorter length catalog is cross
    matched with a source in the longer length catalog. Cross matches with RA or Dec differences < 0.001 are not
    included in the final output table. Outputs a table of RA, Dec, and r-mag for each cross-matched source.
    """

    ra_min_diff_threshold = 1.0
    dec_min_diff_threshold = 1.0
    ra_min_diff = ra_min_diff_threshold
    dec_min_diff = dec_min_diff_threshold
    dec_cat_1 = 0.0
    dec_cat_2 = 0.0
    ra_cat_1 = 0.0
    ra_cat_2 = 0.0
    rmag_cat_1 = 0.0
    rmag_cat_2 = 0.0
    cross_match_list = []

    if len(FITS_table) >= len(cat_table):
        table_1 = cat_table
        table_2 = FITS_table
        RA_table_2 = table_2['obs_ra']
        Dec_table_2 = table_2['obs_dec']
        rmag_table_2 = table_2['obs_mag']
        flags_table_2 = table_2['flags']
        table1_has_errs = True
        RA_table_1 = table_1['RAJ2000']
        Dec_table_1 = table_1['DEJ2000']
        if "PPMXL" in cat_name:
            rmag_table_1 = table_1['r2mag']
            flags_table_1 = table_1['fl']
            rmag_err_table_1 = table_1['RAJ2000'] * 0  # PPMXL does not have r mag errors, so copy RA table column and turn values all to zeros
        elif "GAIA-DR2" in cat_name:
            rmag_table_1 = table_1['Gmag']
            rmag_err_table_1 = table_1['e_Gmag']
            flags_table_1 = table_1['Dup']
        else:
            rmag_table_1 = table_1['rmag']
            flags_table_1 = table_1['RAJ2000'] * 0  # UCAC4 does not have flags, so copy RA table column and turn values all to zeros
            rmag_err_table_1 = table_1['e_rmag']
    else:
        table_1 = FITS_table
        table_2 = cat_table
        RA_table_1 = table_1['obs_ra']
        Dec_table_1 = table_1['obs_dec']
        rmag_table_1 = table_1['obs_mag']
        flags_table_1 = table_1['flags']
        rmag_err_table_1 = 'nan'
        RA_table_2 = table_2['RAJ2000']
        Dec_table_2 = table_2['DEJ2000']
        table1_has_errs = False

        if "PPMXL" in cat_name:
            rmag_table_2 = table_2['r2mag']
            flags_table_2 = table_2['fl']
            rmag_err_table_2 = table_2['RAJ2000'] * 0  # PPMXL does not have r mag errors, so copy RA table column and turn values all to zeros
        elif "GAIA-DR2" in cat_name:
            rmag_table_2 = table_2['Gmag']
            rmag_err_table_2 = table_2['e_Gmag']
            flags_table_2 = table_2['Dup']
        else:
            rmag_table_2 = table_2['rmag']
            flags_table_2 = table_2['RAJ2000'] * 0  # UCAC4 does not have flags, so copy RA table column and turn values all to zeros
            rmag_err_table_2 = table_2['e_rmag']
    y = 0
    logger.debug("TIME: Table lengths: {} {}".format(len(Dec_table_1), len(Dec_table_2)))
    for value in Dec_table_1:
        if flags_table_1[y] < 1:
            # Convert masked elements to None to avoid warning error from Table.
            if not np.ma.is_masked(rmag_table_1[y]):
                rmag_table_1_temp = rmag_table_1[y]
            else:
                rmag_table_1_temp = None
            z = 0
            start = time.time()
            for source in Dec_table_2:
                if flags_table_2[z] < 1:
                    rmag_table_2_temp = rmag_table_2[z]
                    if abs(source - value) < dec_min_diff:
                        dec_min_diff = abs(source - value)
                        ra_table_1_temp = RA_table_1[y]
                        ra_table_2_temp = RA_table_2[z]
                        if abs(ra_table_1_temp - ra_table_2_temp) < ra_min_diff:
                            ra_min_diff = abs(ra_table_1_temp - ra_table_2_temp)
                            dec_cat_1 = value
                            dec_cat_2 = source
                            ra_cat_1 = ra_table_1_temp
                            ra_cat_2 = ra_table_2_temp
                            rmag_cat_1 = rmag_table_1_temp
                            rmag_cat_2 = rmag_table_2_temp
                            if rmag_cat_1 is not None and rmag_cat_2 is not None and not np.isnan(rmag_cat_1) and not np.isnan(rmag_cat_2):
                                rmag_diff = abs(rmag_cat_1 - rmag_cat_2)
                            else:
                                rmag_diff = None
                            rmag_error = None
                            # Calculate errors when possible, ignore when not.
                            try:
                                if table1_has_errs:
                                    rmag_error = float(rmag_err_table_1[y]) / 100.0
                                else:
                                    rmag_error = float(rmag_err_table_2[z]) / 100.0
                            except ValueError:
                                rmag_error = None
                z += 1
            end = time.time()
            if y <= 10:
                logger.debug("TIME: inner loop took {:.2f} seconds".format(end-start))
        if ra_min_diff < cross_match_diff_threshold and dec_min_diff < cross_match_diff_threshold:
            cross_match_list.append((ra_cat_1, ra_cat_2, ra_min_diff, dec_cat_1, dec_cat_2, dec_min_diff, rmag_cat_1, rmag_cat_2, rmag_error, rmag_diff))
        y += 1
        ra_min_diff = ra_min_diff_threshold
        dec_min_diff = dec_min_diff_threshold

    if len(cross_match_list) > 0:
        cross_match_table = Table(rows=cross_match_list, names=('RA Cat 1', 'RA Cat 2', 'RA diff', 'Dec Cat 1', 'Dec Cat 2',
                                                                'Dec diff', 'r mag Cat 1', 'r mag Cat 2', 'r mag err',
                                                                'r mag diff'), dtype=('f8', 'f8', 'f8', 'f8', 'f8', 'f8', 'f8', 'f8', 'f8', 'f8'))
    else:
        logger.warning("Did not find any cross matches")
        cross_match_table = None

    return cross_match_table


def get_zeropoint(cross_match_table, std_zeropoint_tolerance):
    """Computes a zeropoint from the two catalogues in 'cross_match_table' and iterates until all outliers are thrown out."""

    avg_zeropoint = 40.0
    std_zeropoint = 10.0
    num_iter = 0
    num_in_calc = 0
    r_mag_diff_threshold = 40.0
    count = 0

    while num_iter < 800:

        if std_zeropoint > std_zeropoint_tolerance:
            count = 0
            sum_r_mag_mean_numerator = 0.0
            sum_r_mag_mean_denominator = 0.0
            std_zeropoint_numerator = 0.0
            std_zeropoint_denominator = 0.0

            y = 0
            for value in cross_match_table['r mag diff']:
                if cross_match_table['r mag Cat 1'][y] != 'nan' and cross_match_table['r mag Cat 2'][y] != 'nan':
                    if abs(value - avg_zeropoint) < r_mag_diff_threshold:
                        if cross_match_table['r mag err'][y] < 0.01:
                            cross_match_table['r mag err'][y] += 0.001
                        sum_r_mag_mean_numerator += (value / cross_match_table['r mag err'][y])
                        sum_r_mag_mean_denominator += (1.0 / cross_match_table['r mag err'][y])
                        count += 1
                        num_in_calc = count
                y += 1

            if count > 2:
                avg_zeropoint = sum_r_mag_mean_numerator / sum_r_mag_mean_denominator  # weighted mean zeropoint
            else:
                avg_zeropoint = 40.0

            y = 0
            for value in cross_match_table['r mag diff']:
                if cross_match_table['r mag Cat 1'][y] != 'nan' and cross_match_table['r mag Cat 2'][y] != 'nan':
                    if abs(value - avg_zeropoint) < r_mag_diff_threshold:
                        std_zeropoint_numerator += ((1.0 / cross_match_table['r mag err'][y]) * (cross_match_table['r mag diff'][y] - avg_zeropoint)**2)
                        std_zeropoint_denominator += (1.0 / cross_match_table['r mag err'][y])
                y += 1

            if count > 2:
                std_zeropoint = sqrt(std_zeropoint_numerator / (((float(count) - 1)/float(count)) * std_zeropoint_denominator))
            else:
                std_zeropoint = 10.0

        r_mag_diff_threshold -= 0.05
        num_iter += 1

    return avg_zeropoint, std_zeropoint, count, num_in_calc


def write_ldac(table, output_file):
    """
    write out a reference catalog table in new FITS_LDAC file (mainly for use in SCAMP)
    input: <table>, an Astropy Table of data, <output_file>, filename to write out
    return: number of sources written to file
    """

    # create primary header (empty)
    primaryhdu = fits.PrimaryHDU(header=fits.Header())

    # create header table
    hdr_col = fits.Column(name='Field Header Card', format='1680A',
                          array=["obtained through Vizier"])
    hdrhdu = fits.BinTableHDU.from_columns(fits.ColDefs([hdr_col]))
    hdrhdu.header['EXTNAME'] = 'LDAC_IMHEAD'
    # hdrhdu.header['TDIM1'] = ('(80, 36)') # remove?

    # create data table
    colname_dict = { 'RAJ2000'  : 'XWIN_WORLD',
                     'DEJ2000'  : 'YWIN_WORLD',
                     'e_RAJ2000': 'ERRAWIN_WORLD',
                     'e_DEJ2000': 'ERRBWIN_WORLD',
                     'mag'      : 'MAG',
                     'e_mag'    : 'MAGERR'
                   }
    format_dict = { 'RAJ2000'   : '1D',
                    'DEJ2000'   : '1D',
                    'e_RAJ2000' : '1E',
                    'e_DEJ2000' : '1E',
                    'mag'       : '1E',
                    'e_mag'     : '1E'
                  }
    disp_dict = { 'RAJ2000'   : 'F13.8',
                  'DEJ2000'   : 'F13.8',
                  'e_RAJ2000' : 'F13.8',
                  'e_DEJ2000' : 'F13.8',
                  'mag'       : 'F8.4',
                  'e_mag'     : 'F8.5'
                }
    unit_dict = { 'RAJ2000'   : 'deg',
                  'DEJ2000'   : 'deg',
                  'e_RAJ2000' : 'deg',
                  'e_DEJ2000' : 'deg',
                  'mag'       : 'mag',
                  'e_mag'     : 'mag'
                }

    data_cols = []
    for col_name in table.columns:
        if col_name not in list(colname_dict.keys()):
            continue
        data_cols.append(fits.Column(name=colname_dict[col_name],
                                     format=format_dict[col_name],
                                     array=table[col_name],
                                     unit=unit_dict[col_name],
                                     disp=disp_dict[col_name]))

    data_cols.append(fits.Column(name='OBSDATE',
                                 disp='F13.8',
                                 format='1D',
                                 unit='yr',
                                 array=np.ones(len(table))*2015.5))

    datahdu = fits.BinTableHDU.from_columns(fits.ColDefs(data_cols))
    datahdu.header['EXTNAME'] = 'LDAC_OBJECTS'

    num_sources = len(table)

    # # combine HDUs and write file
    hdulist = fits.HDUList([primaryhdu, hdrhdu, datahdu])
    if float(astropyversion.split('.')[0]) > 1:
        hdulist.writeto(output_file, overwrite=True)
    elif float(astropyversion.split('.')[1]) >= 3:
        hdulist.writeto(output_file, overwrite=True)
    else:
        hdulist.writeto(output_file, clobber=True)

    logger.info('wrote {:d} sources from {} to LDAC file'.format(num_sources, output_file))

    return num_sources


def convert_catfile_to_corners(cat_file):
    regex = re.compile(r"([a-zA-Z0-9-]+)_(\d{0,3}.\d*)([+-]\d*.\d*)_(\d*.\d*)mx(\d*.\d*)m.cat")
    top_left = None
    bottom_right = None

    m = regex.search(cat_file)
    if m:
        if len(m.groups()) == 5:
            ra = float(m.group(2))
            dec = float(m.group(3))
            width = float(m.group(4)) / 60.0 / 2.0
            height = float(m.group(5)) / 60.0 / 2.0
            top_left = (ra+width, dec+height)
            bottom_right = (ra-width, dec-height)
    return top_left, bottom_right


def existing_catalog_coverage(dest_dir, ra, dec, width, height, cat_name="GAIA-DR2", cat_type='*.cat', dbg=False):
    """Search in <dest_dir> for catalogs of type [cat_name] that cover the
    pointing specified by <ra, dec> and with area <width, height>. The first
    match that covers the area is returned otherwise None is returned"""

    cat_file = None
    cat_path = os.path.join(dest_dir, '')
    if os.path.isdir(cat_path):
        cat_files = glob(cat_path + cat_name + cat_type)
        if len(cat_files) >= 1:
            unit = width[-1]
            if unit == 'm':
                half_width = float(width[0:-1]) / 60.0 / 2.0
            elif unit == 'd':
                half_width = float(width[0:-1]) / 2.0
            else:
                logger.error("Unrecognized unit")
                half_width = float(width) / 2.0
            unit = height[-1]
            if unit == 'm':
                half_height = float(height[0:-1]) / 60.0 / 2.0
            elif unit == 'd':
                half_height = float(height[0:-1]) / 2.0
            else:
                logger.error("Unrecognized unit")
                half_height = float(height) / 2.0
            top_left = (ra + half_width, dec + half_height)
            bottom_right = (ra - half_width, dec - half_height)
            if dbg:
                print("Frame=", top_left, bottom_right)
            for test_file in cat_files:
                if dbg:
                    print("catalog=", test_file)
                cat_top_left, cat_bottom_right = convert_catfile_to_corners(test_file)
                if dbg:
                    print("Catalog=", cat_top_left, cat_bottom_right)
                if cat_top_left is not None and cat_bottom_right is not None:
                    if cat_top_left[0] >= top_left[0] and cat_bottom_right[0] <= bottom_right[0] and\
                            cat_top_left[1] >= top_left[1] and cat_bottom_right[1] <= bottom_right[1]:
                        cat_file = test_file
                        if dbg:
                            print(" Inside bounds")
                    else:
                        if dbg:
                            print("Outside bounds")
    return cat_file


def get_reference_catalog(dest_dir, ra, dec, set_width, set_height, cat_name="GAIA-DR2", set_row_limit=10000, rmag_limit="<=18.0", dbg=False):
    """Download and save a catalog from [cat_name] (defaults to 'GAIA-DR2') into
    the passed <dest_dir> around the passed (ra, dec) co-ordinates and width and
    height. The catalog file will be of the form <dest_dir/<cat_name>.cat, with
    any hyphens removed.
    The path to the reference catalog and the number of sources written are
    returned. If the catalog already exists, the path and '-1' will be returned.
    """

    num_sources = None

    # Check for existing reference catalog
    refcat = existing_catalog_coverage(dest_dir, ra, dec, set_width, set_height, cat_name, '*.cat', dbg)
    if dbg:
        print("refcat=", refcat)
    if refcat is not None and os.path.exists(refcat):
        logger.debug("Reference catalog {} already exists".format(refcat))
        return refcat, -1

    # Add 50% to passed width and height in lieu of actual calculation of extent
    # of a series of frames
    units = set_width[-1]
    try:
        ref_width = float(set_width[:-1]) * 1.5
        ref_width = "{:.4f}{}".format(ref_width, units)
    except ValueError:
        ref_width = set_width
    units = set_height[-1]
    try:
        ref_height = float(set_height[:-1]) * 1.5
        ref_height = "{:.4f}{}".format(ref_height, units)
    except ValueError:
        ref_height = set_height
    cat_table, final_cat_name = get_vizier_catalog_table(ra, dec, ref_width, ref_height, cat_name, set_row_limit, rmag_limit)

    # Rewrite name of catalog to include position and size
    refcat = "{}_{ra:.2f}{dec:+.2f}_{width}x{height}.cat".format(cat_name, ra=ra, dec=dec, width=ref_width, height=ref_height)
    refcat = os.path.join(dest_dir, refcat)

    if final_cat_name != cat_name:
        logger.warning("Did not get catalog type that was expected ({} vs {})".format(final_cat_name, cat_name))
        refcat = None
    else:
        # Rename and standardize column names, add error units and convert to degrees
        cat_table.rename_column('Gmag', 'mag')
        cat_table.rename_column('e_Gmag', 'e_mag')
        if type(cat_table['e_RAJ2000'].unit) == 'str':
            cat_table['e_RAJ2000'] = cat_table['e_RAJ2000'] * u.mas
        cat_table['e_RAJ2000'] = cat_table['e_RAJ2000'].to(u.deg)
        if type(cat_table['e_DEJ2000'].unit) == 'str':
            cat_table['e_DEJ2000'] = cat_table['e_DEJ2000'] * u.mas
        cat_table['e_DEJ2000'] = cat_table['e_DEJ2000'].to(u.deg)
        num_sources = write_ldac(cat_table, refcat)
    return refcat, num_sources


class FITSHdrException(Exception):
    """Raised when a required FITS header keyword is missing"""

    def __init__(self, keyword):
        self.keyword = keyword

    def __str__(self):
        return "Required keyword '" + self.keyword + "' missing"


class FITSTblException(Exception):
    """Raised when a required FITS table column is missing"""

    def __init__(self, column):
        self.column = column

    def __str__(self):
        return "Required column '" + self.column + "' missing"


def oracdr_catalog_mapping():
    """Returns two dictionaries of the mapping between the FITS header and table
    items and CatalogItem quantities for LCOGT ORAC-DR pipeline format catalog
    files."""

    header_dict = { 'site_id'    : 'SITEID',
                    'enc_id'     : 'ENCID',
                    'tel_id'     : 'TELID',
                    'instrument' : 'INSTRUME',
                    'filter'     : 'FILTER',
                    'framename'  : 'ORIGNAME',
                    'exptime'    : 'EXPTIME',
                    'obs_date'   : 'DATE-OBS',
                    'field_center_ra' : 'RA',
                    'field_center_dec' : 'DEC',
                    'field_width' : 'SEXIMASX',
                    'field_height' : 'SEXIMASY',
                    'pixel_scale' : 'SECPIX',
                    'zeropoint'  : 'L1ZP',
                    'zeropoint_err' : 'L1ZPERR',
                    'zeropoint_src' : 'L1ZPSRC',
                    'fwhm'          : 'L1FWHM',
                    'astrometric_fit_rms'    : 'WCSRDRES',
                    'astrometric_fit_status' : 'WCSERR',
                    'astrometric_fit_nstars' : 'WCSMATCH',
                    'astrometric_catalog'    : 'WCCATTYP',
                    'gain'          : 'GAIN',
                    'saturation'    : 'SATURATE'
                  }

    table_dict = OrderedDict([
                    ('ccd_x'         , 'X_IMAGE'),
                    ('ccd_y'         , 'Y_IMAGE'),
                    ('obs_ra'        , 'ALPHA_J2000'),
                    ('obs_dec'       , 'DELTA_J2000'),
                    ('obs_ra_err'    , 'ERRX2_WORLD'),
                    ('obs_dec_err'   , 'ERRY2_WORLD'),
                    ('major_axis'    , 'A_IMAGE'),
                    ('minor_axis'    , 'B_IMAGE'),
                    ('ccd_pa'        , 'THETA_IMAGE'),
                    ('obs_mag'       , 'FLUX_AUTO'),
                    ('obs_mag_err'   , 'FLUXERR_AUTO'),
                    ('obs_sky_bkgd'  , 'BACKGROUND'),
                    ('flags'         , 'FLAGS'),
                    ('flux_max'      , 'FLUX_MAX'),
                    ('threshold'     , 'THRESHOLD'),
                 ])

    return header_dict, table_dict


def fitsldac_catalog_mapping():
    """Returns two dictionaries of the mapping between the FITS header and table
    items and CatalogItem quantities for FITS_LDAC format catalog files (as used
    by SCAMP)."""

    header_dict = { 'site_id'    : 'SITEID',
                    'enc_id'     : 'ENCID',
                    'tel_id'     : 'TELID',
                    'instrument' : 'INSTRUME',
                    'filter'     : 'FILTER',
                    'framename'  : 'ORIGNAME',
                    'exptime'    : 'EXPTIME',
                    'obs_date'   : 'DATE-OBS',
                    'field_center_ra' : 'RA',
                    'field_center_dec' : 'DEC',
                    'field_width' : 'NAXIS1',
                    'field_height' : 'NAXIS2',
#                    'pixel_scale' : 'SECPIX',
                    'pixel_scale' : '<WCS>',
                    'zeropoint'  : 'L1ZP',
                    'zeropoint_err' : 'L1ZPERR',
                    'zeropoint_src' : '<L1ZPSRC>',
                    'fwhm'          : 'L1FWHM',
                    'astrometric_fit_rms'    : '<WCSRDRES>',
                    'astrometric_fit_status' : 'WCSERR',
                    'astrometric_fit_nstars' : '<WCSMATCH>',
                    'astrometric_catalog'    : '<WCCATTYP>',
                    'reduction_level'        : '<RLEVEL>'
                  }

    table_dict = OrderedDict([
                    ('ccd_x'         , 'XWIN_IMAGE'),
                    ('ccd_y'         , 'YWIN_IMAGE'),
                    ('obs_ra'        , 'ALPHA_J2000'),
                    ('obs_dec'       , 'DELTA_J2000'),
                    ('obs_ra_err'    , 'ERRX2_WORLD'),
                    ('obs_dec_err'   , 'ERRY2_WORLD'),
                    ('major_axis'    , 'AWIN_IMAGE'),
                    ('minor_axis'    , 'BWIN_IMAGE'),
                    ('ccd_pa'        , 'THETAWIN_IMAGE'),
                    ('obs_mag'       , 'FLUX_AUTO'),
                    ('obs_mag_err'   , 'FLUXERR_AUTO'),
                    ('obs_sky_bkgd'  , 'BACKGROUND'),
                    ('flags'         , 'FLAGS'),
                    ('flux_max'      , 'FLUX_MAX'),
                    ('threshold'     , 'MU_THRESHOLD'),
                 ])

    return header_dict, table_dict


def banzai_catalog_mapping():
    """Returns two dictionaries of the mapping between the FITS header and table
    items and CatalogItem quantities for new pipeline (BANZAI) format catalog
    files. Items in angle brackets (<FOO>) need to be derived (pixel scale)
    or assumed as they are missing from the headers."""

    header_dict = { 'site_id'    : 'SITEID',
                    'enc_id'     : 'ENCID',
                    'tel_id'     : 'TELID',
                    'instrument' : 'INSTRUME',
                    'filter'     : 'FILTER',
                    'framename'  : 'ORIGNAME',
                    'exptime'    : 'EXPTIME',
                    'obs_date'   : 'DATE-OBS',
                    'field_center_ra' : 'RA',
                    'field_center_dec' : 'DEC',
                    'field_width' : 'NAXIS1',
                    'field_height' : 'NAXIS2',
                    'pixel_scale' : '<WCS>',
                    'zeropoint'     : '<L1ZP>',
                    'zeropoint_err' : '<L1ZPERR>',
                    'zeropoint_src' : '<L1ZPSRC>',
<<<<<<< HEAD
                    'color_used'    : '<L1COLORU>',
                    'color'         : '<L1COLOR>',
                    'color_err'     : '<L1COLERR>',
                    'fwhm'          : 'L1FWHM',
=======
                    'fwhm'          : '<L1FWHM>',
>>>>>>> 8386bcda
                    'astrometric_fit_rms'    : '<WCSRDRES>',
                    'astrometric_fit_status' : 'WCSERR',
                    'astrometric_fit_nstars' : '<WCSMATCH>',
                    'astrometric_catalog'    : '<WCCATTYP>',
                    'reduction_level'        : 'RLEVEL'
                  }

    table_dict = OrderedDict([
                    ('ccd_x'         , 'XWIN'),
                    ('ccd_y'         , 'YWIN'),
                    ('obs_ra'        , 'RA'),
                    ('obs_dec'       , 'DEC'),
                    # ('obs_ra_err'    , 'ERRX2_WORLD'),
                    # ('obs_dec_err'   , 'ERRY2_WORLD'),
                    ('major_axis'    , 'A'),
                    ('minor_axis'    , 'B'),
                    ('ccd_pa'        , 'THETA'),
                    ('obs_mag'       , 'FLUX'),
                    ('obs_mag_err'   , 'FLUXERR'),
                    ('obs_sky_bkgd'  , 'BACKGROUND'),
                    ('flags'         , 'FLAG'),
                    # ('flux_max'      , 'FLUX_MAX'),
                    # ('threshold'     , 'MU_THRESHOLD'),
                 ])

    return header_dict, table_dict


def banzai_ldac_catalog_mapping():
    """Returns two dictionaries of the mapping between the FITS header and table
    items and CatalogItem quantities for FITS_LDAC catalogs extracted from the
    new pipeline (BANZAI) format files. Items in angle brackets (<FOO>) need to
    be derived (pixel scale) or assumed as they are missing from the headers."""

    header_dict = { 'site_id'    : 'SITEID',
                    'enc_id'     : 'ENCID',
                    'tel_id'     : 'TELID',
                    'instrument' : 'INSTRUME',
                    'filter'     : 'FILTER',
                    'framename'  : 'ORIGNAME',
                    'exptime'    : 'EXPTIME',
                    'obs_date'   : 'DATE-OBS',
                    'field_center_ra' : 'RA',
                    'field_center_dec' : 'DEC',
                    'field_width' : 'NAXIS1',
                    'field_height' : 'NAXIS2',
                    'pixel_scale' : '<WCS>',
<<<<<<< HEAD
                    'zeropoint'     : '<L1ZP>',
                    'zeropoint_err' : '<L1ZPERR>',
                    'zeropoint_src' : '<L1ZPSRC>',
                    'fwhm'          : 'L1FWHM',
=======
                    'zeropoint'     : '<ZP>',
                    'zeropoint_err' : '<ZP>',
                    'zeropoint_src' : '<ZPSRC>',
                    'fwhm'          : '<L1FWHM>',
>>>>>>> 8386bcda
                    'astrometric_fit_rms'    : '<WCSRDRES>',
                    'astrometric_fit_status' : 'WCSERR',
                    'astrometric_fit_nstars' : '<WCSMATCH>',
                    'astrometric_catalog'    : '<WCCATTYP>',
                    'reduction_level'        : 'RLEVEL'
                  }

    table_dict = OrderedDict([
                    ('ccd_x'         , 'XWIN_IMAGE'),
                    ('ccd_y'         , 'YWIN_IMAGE'),
                    ('obs_ra'        , 'ALPHA_J2000'),
                    ('obs_dec'       , 'DELTA_J2000'),
                    ('obs_ra_err'    , 'ERRX2_WORLD'),
                    ('obs_dec_err'   , 'ERRY2_WORLD'),
                    ('major_axis'    , 'AWIN_IMAGE'),
                    ('minor_axis'    , 'BWIN_IMAGE'),
                    ('ccd_pa'        , 'THETAWIN_IMAGE'),
                    ('obs_mag'       , 'FLUX_AUTO'),
                    ('obs_mag_err'   , 'FLUXERR_AUTO'),
                    ('obs_sky_bkgd'  , 'BACKGROUND'),
                    ('flags'         , 'FLAGS'),
                    ('flux_max'      , 'FLUX_MAX'),
                    ('threshold'     , 'MU_THRESHOLD'),
                 ])

    return header_dict, table_dict


def convert_to_string_value(value):
    left_end = value.find("'")
    right_end = value.rfind("'")
    value = value[left_end+1:right_end]
    string = value.strip()
    return string


def fits_ldac_to_header(header_array):
    header = fits.Header()
    i = 0
    # Ignore END
    while i < len(header_array)-1:
        card = header_array[i]
        keyword = card[0:8]
        if len(card.strip()) != 0:
            if keyword.rstrip() == "COMMENT":
                comment_text = card[8:]
                header.add_comment(comment_text)
            elif keyword.rstrip() != "HISTORY":
                comment_loc = card.rfind('/ ')
                # if no comment found, (comment_loc= -1), set to length of string
                # to ensure we get everything
                if comment_loc == -1:
                    comment_loc = len(card)
                value = card[10:comment_loc]
                if '.' in value:
                    try:
                        value = float(value)
                    except ValueError:
                        # String with periods in it
                        value = convert_to_string_value(value)
                elif "'" in value:
                    value = convert_to_string_value(value)
                else:
                    try:
                        value = int(value)
                    except ValueError:
                        if value.strip() == 'T':
                            value = True
                        elif value.strip() == 'F':
                            value = False
                comment = ''
                if 8 < comment_loc <= len(card):
                    comment = card[comment_loc+2:]
                header.append((keyword, value, comment), bottom=True)

        i += 1

    return header


def get_header(fits_file):
    """Opens the specified FITS image or catalog <fits_file> and returns
    the interpreted generic NEOx header dictionary and type of file"""

    # Open catalog, get header and check fit status
    fits_header, junk_table, cattype = open_fits_catalog(fits_file, header_only=True)
    try:
        header = get_catalog_header(fits_header, cattype)
    except FITSHdrException as e:
        logger.error("Bad header for %s (%s)" % (fits_file, e))
        return -1, None

    return header, cattype


def open_fits_catalog(catfile, header_only=False):
    """Opens a FITS source catalog specified by <catfile> and returns the header,
    table data and catalog type. If [header_only]= is True, only the header is
    returned, and <table> is set to an empty dictionary."""

    header = {}
    table = {}
    cattype = None

    try:
        hdulist = fits.open(catfile)
    except IOError as e:
        logger.error("Unable to open FITS catalog %s (Reason=%s)" % (catfile, e))
        return header, table, cattype

    # Verify HDUs first
    try:
        for hdu in hdulist:
            hdu.verify('exception')
    except OSError:
        logger.error("Verification of FITS catalog {} failed".format(catfile))
        return header, table, 'CORRUPT'

    if len(hdulist) == 2:
        header = hdulist[0].header
        cattype = 'LCOGT'
        if header_only is False:
            table = hdulist[1].data
    elif len(hdulist) == 3 and hdulist[1].header.get('EXTNAME', None) == 'LDAC_IMHEAD':
        # This is a FITS_LDAC catalog produced by SExtractor for SCAMP
        if header_only is False:
            table = hdulist[2].data
        cattype = 'FITS_LDAC'
        if 'e92_ldac' in catfile or 'e91_ldac' in catfile:
            # TAL 2022/07/31: Now BANZAI is doing ZPs for (most) frames now,
            # can make all LDACs BANZAI_LDAC type
            cattype = 'BANZAI_LDAC'
        header_array = hdulist[1].data[0][0]
        header = fits_ldac_to_header(header_array)
    elif len(hdulist) == 4 or (len(hdulist) == 3 and hdulist[1].header.get('EXTNAME', None) != 'LDAC_IMHEAD'):
        # New BANZAI-format data
        cattype = 'BANZAI'
        try:
            sci_index = hdulist.index_of('SCI')
        except KeyError:
            sci_index = -1
        try:
            cat_index = hdulist.index_of('CAT')
        except KeyError:
            cat_index = -1

        if sci_index != -1 and cat_index != -1:
            header = hdulist[sci_index].header
            if header_only is False:
                table = hdulist[cat_index].data
        else:
            logger.error("Could not find SCI and CAT HDUs in file")
    elif len(hdulist) == 1:
        # BANZAI-format after extraction of image
        cattype = 'BANZAI'
        try:
            sci_index = hdulist.index_of('SCI')
        except KeyError:
            sci_index = -1

        if sci_index != -1:
            header = hdulist[sci_index].header
        else:
            logger.error("Could not find SCI HDU in file")
    else:
        logger.error("Unexpected number of catalog HDUs (Expected 2, got %d)" % len(hdulist))

    hdulist.close()

    return header, table, cattype


def convert_value(keyword, value):
    """Routine to perform domain-specific transformation of values read from the
    FITS catalog.
    """

    # Conversion factor for fluxes->magnitude
    FLUX2MAG = 2.5/log(10)

    newvalue = value

    if keyword == 'obs_date':
        try:
            newvalue = datetime.strptime(value, '%Y-%m-%dT%H:%M:%S.%f')
        except ValueError:
            try:
                newvalue = datetime.strptime(value, '%Y-%m-%dT%H:%M:%S')
            except ValueError:
                pass
    elif keyword == 'astrometric_fit_rms':
        # Check for bad cases of '-99/-99' and replace with None
        if value.strip() == '-99/-99':
            newvalue = None
        else:
            try:
                (ra_rms, dec_rms) = value.strip().split('/')
                newvalue = (float(ra_rms) + float(dec_rms)) / 2.0
            except TypeError:
                pass
    elif keyword == 'astrometric_catalog':
        if '@' in value:
            newvalue = value.split('@')[0]
    elif keyword == 'obs_ra_err' or keyword == 'obs_dec_err':
        # Turn variance into an error
        newvalue = sqrt(value)
    elif keyword == 'obs_mag':
        try:
            newvalue = -2.5 * log10(value)
        except ValueError:
            logger.warning("Trying to convert a -ve flux to a magnitude")
    elif keyword == 'obs_mag_err':
        try:
            newvalue = FLUX2MAG * (value[0]/value[1])
        except IndexError:
            logger.warning("Need to pass a tuple of (flux error, flux) to compute a magnitude error")
    elif keyword == 'field_center_ra':
        ra = Angle(value, unit=u.hour)
        newvalue = ra.deg
    elif keyword == 'field_center_dec':
        dec = Angle(value, unit=u.deg)
        newvalue = dec.deg
    elif keyword == 'field_width' or keyword == 'field_height':
        try:
            # Calculate width/height by multiplying number of pixels by pixel scale and converting to arcmin
            dimension = (value[0]*value[1])/60.0
            newvalue = "%.4fm" % dimension
        except IndexError:
            logger.warning("Need to pass a tuple of (number of x/y pixels, pixel scale) to compute a width/height")
    elif keyword == 'mu_threshold':
        try:
            # Calculate threshold in magnitudes per sq. arcsec by dividing the
            # threshold counts by pixel area and converting to a magnitude
            newvalue = pow(10, (value[0]/-2.5)) * (value[1]*value[1])
        except IndexError:
            logger.warning("Need to pass a tuple of (threshold in mag per sq. arcsec, pixel scale) to compute a threshold")
        except TypeError:
            logger.warning("Need to pass a tuple of (threshold in mag per sq. arcsec, pixel scale) to compute a threshold")

    return newvalue


def get_catalog_header(catalog_header, catalog_type='LCOGT', debug=False):
    """Look through the FITS catalog header for the concepts we want for which
    the keyword is given in the mapping specified for the [catalog_type]

    The required header items are returned in a dictionary. A FITSHdrException
    is raised if a required keyword is missing or the value of a keyword is
    'UNKNOWN'.
    """

    fixed_values_map = {'<WCCATTYP>'  : '2MASS',  # Hardwire catalog to 2MASS for BANZAI's astrometry.net-based solves
                                                  # (but could be modified based on version number further down)
                        '<ZP>'        : -99,      # Hardwire zeropoint to -99.0 for BANZAI catalogs
                        '<ZPSRC>'     : 'N/A',    # Hardwire zeropoint src to 'N/A' for BANZAI catalogs
                        '<L1ZP>'      : -99,      # Hardwire zeropoint to -99.0 for newer BANZAI catalogs where it's missing e.g. w band
                        '<L1ZPERR>'   : -99,      # Hardwire zeropoint to -99.0 for newer BANZAI catalogs where it's missing e.g. w band
                        '<L1ZPSRC>'   : 'BANZAI', # Hardwire zeropoint src to 'N/A' for newer BANZAI catalogs where it's missing
                        '<WCSRDRES>'  : 0.3,      # Hardwire RMS to 0.3"
                        '<WCSMATCH>'  : -4,       # Hardwire no. of stars matched to 4 (1 quad)
<<<<<<< HEAD
                        '<RLEVEL>'    : 91        # Hardwire reduction level (mostly old catalogs in the tests)
=======
                        '<L1FWHM>'    : -99       # May not be present if BANZAI WCS fit fails
>>>>>>> 8386bcda
                        }

    header_items = {}
    if catalog_type == 'LCOGT':
        hdr_mapping, tbl_mapping = oracdr_catalog_mapping()
    elif catalog_type == 'FITS_LDAC':
        hdr_mapping, tbl_mapping = fitsldac_catalog_mapping()
    elif catalog_type == 'BANZAI':
        hdr_mapping, tbl_mapping = banzai_catalog_mapping()
    elif catalog_type == 'BANZAI_LDAC':
        hdr_mapping, tbl_mapping = banzai_ldac_catalog_mapping()
    else:
        logger.error("Unsupported catalog mapping: %s", catalog_type)
        return header_items

    for item in hdr_mapping.keys():
        fits_keyword = hdr_mapping[item]
        if fits_keyword in catalog_header:
            # Found, extract value
            value = catalog_header[fits_keyword]
            if value == 'UNKNOWN':
                if debug:
                    logger.debug('UNKNOWN value found for %s', fits_keyword)
                raise FITSHdrException(fits_keyword)
            # Convert if necessary
            if item != 'field_width' and item != 'field_height':
                new_value = convert_value(item, value)
            else:
                new_value = value
            header_item = { item: new_value}
            header_items.update(header_item)
        elif fits_keyword[0] == '<' and fits_keyword[-1] == '>':
            header_item = None
            if fits_keyword == '<WCS>':
                # Suppress warnings from newer astropy versions which raise
                # FITSFixedWarning on the lack of OBSGEO-L,-B,-H keywords even
                # though we have OBSGEO-X,-Y,-Z as recommended by the FITS
                # Paper VII standard...
                warnings.simplefilter('ignore', category=FITSFixedWarning)
                try:
                    fits_wcs = WCS(catalog_header)
                except InvalidTransformError:
                    raise NeoException('Invalid WCS solution')
                pixscale = proj_plane_pixel_scales(fits_wcs).mean()*3600.0
                header_item = {item: round(pixscale, 5), 'wcs' : fits_wcs}
            # See if there is a version of the keyword in the file first
            file_fits_keyword = fits_keyword[1:-1]
            if catalog_header.get(file_fits_keyword, None):
                value = catalog_header[file_fits_keyword]
                # Convert if necessary
                if item != 'field_width' and item != 'field_height':
                    new_value = convert_value(item, value)
                else:
                    new_value = value
                header_item = { item: new_value}
            else:
                if fits_keyword in fixed_values_map:
                    if fits_keyword == "<WCCATTYP>" and (catalog_type == 'BANZAI' or catalog_type == 'BANZAI_LDAC'):
                        # This now needs special handling as the value
                        # is BANZAI version dependent...
                        pipever = catalog_header.get("PIPEVER", None)
                        if pipever is not None:
                            # Determine major and minor version
                            pipe_versions = pipever.split('.')
                            try:
                                major = int(pipe_versions[0])
                                minor = int(pipe_versions[1])
                                astrom_catalog = fixed_values_map[fits_keyword]
                                if major >= 1 or (major == 0 and minor >= 20):
                                    # BANZAI versions after 0.20.0 use GAIA-DR2
                                    astrom_catalog = 'GAIA-DR2'
                                header_item = {item: astrom_catalog}
                            except ValueError:
                                filename = catalog_header['origname'].replace('00.fits', str(catalog_header['rlevel']) + '.fits')
                                logger.warning("Could not extract a pipeline version from " + filename)
                                header_item = {item: fixed_values_map[fits_keyword]}
                    else:
                        header_item = {item: fixed_values_map[fits_keyword]}
            if header_item:
                header_items.update(header_item)
        else:
            raise FITSHdrException(fits_keyword)

    if 'obs_date' in header_items and 'exptime' in header_items:
        try:
            header_items['exptime'] = float(header_items['exptime'])
        except ValueError:
            pass
        header_items['obs_midpoint'] = header_items['obs_date'] + timedelta(seconds=header_items['exptime'] / 2.0)
    # Determine site code
    if 'site_id' in header_items and 'enc_id' in header_items and 'tel_id' in header_items:
        site_code = LCOGT_domes_to_site_codes(header_items['site_id'], header_items['enc_id'], header_items['tel_id'])
        if site_code != 'XXX':
            header_items['site_code'] = site_code
            del header_items['site_id']
            del header_items['enc_id']
            del header_items['tel_id']
        else:
            logger.error("Could not determine site code from %s-%s-%s", header_items['site_id'], header_items['enc_id'], header_items['tel_id'])
    if 'field_width' in header_items and 'field_height' in header_items and 'pixel_scale' in header_items:
        header_items['field_width'] = convert_value('field_width', (header_items['field_width'], header_items['pixel_scale']))
        header_items['field_height'] = convert_value('field_height', (header_items['field_height'], header_items['pixel_scale']))
    return header_items


def subset_catalog_table(fits_table, column_mapping):

    # Turn the fitrec fits_table into an Astropy Table object (Needed before
    # subsetting the columns)
    table = Table(fits_table)

    # Get the list of new columns we want
    new_columns = column_mapping.values()
    # Make a new table containing only the subset of columns we want and return
    # it
    new_table = Table(table.columns[tuple(new_columns)])

    return new_table


def get_catalog_items_old(header_items, table, catalog_type='LCOGT', flag_filter=0):
    """Extract the needed columns specified in the mapping from the FITS
    binary table. Sources with a FLAGS value greater than [flag_filter]
    will not be returned.
    The sources in the catalog are returned as an AstroPy Table containing
    the subset of columns specified in the table mapping."""

    if catalog_type == 'LCOGT':
        hdr_mapping, tbl_mapping = oracdr_catalog_mapping()
    elif catalog_type == 'FITS_LDAC':
        hdr_mapping, tbl_mapping = fitsldac_catalog_mapping()
    elif catalog_type == 'BANZAI':
        hdr_mapping, tbl_mapping = banzai_catalog_mapping()
    elif catalog_type == 'BANZAI_LDAC':
        hdr_mapping, tbl_mapping = banzai_ldac_catalog_mapping()
    else:
        logger.error("Unsupported catalog mapping: %s", catalog_type)
        return None

    # Check if all columns exist first
    for column in tbl_mapping.values():
        if column not in table.names:
            raise FITSTblException(column)

    new_table = subset_catalog_table(table, tbl_mapping)
    # Rename columns
    for new_name in tbl_mapping:
        new_table.rename_column(tbl_mapping[new_name], new_name)

    # Create a new output table (it will likely be shorter due to filtering
    # on flags value)
    out_table = Table(dtype=new_table.dtype)

    for source in new_table:
        source_items = {}
        if 'flags' in tbl_mapping and source['flags'] <= flag_filter:

            for item in tbl_mapping.keys():
                value = source[item]
                # Don't convert magnitude or magnitude error yet
                if 'obs_mag' not in item:
                    new_value = convert_value(item, value)
                else:
                    new_value = value
                new_column = {item : new_value}
                source_items.update(new_column)
            # Convert flux error and flux to magnitude error and magnitude (needs to be this order as
            # the flux is needed for the magnitude error.
            # If a good zeropoint is available from the header, add that too.
            source_items['obs_mag_err'] = convert_value('obs_mag_err', (source_items['obs_mag_err'], source_items['obs_mag']))
            source_items['obs_mag'] = convert_value('obs_mag', source_items['obs_mag'])
            # Convert MU_THRESHOLD (in magnitudes per sq. arcsec) into a THRESHOLD
            # in counts
            if 'threshold' in tbl_mapping.keys() and 'MU_' in tbl_mapping['threshold'].upper():
                source_items['threshold'] = convert_value('mu_threshold', (source_items['threshold'], header_items['pixel_scale']))
            if header_items.get('zeropoint', -99) != -99:
                source_items['obs_mag'] += header_items['zeropoint']
            out_table.add_row(source_items)
    return out_table


def get_catalog_items_new(header_items, table, catalog_type='LCOGT', flag_filter=0, neg_flux_mask=True):
    """Extract the needed columns specified in the mapping from the FITS
    binary table. Sources with a FLAGS value greater than [flag_filter]
    will not be returned.
    If [neg_flux_mask] is True (the default), then sources with -ve flux will
    be removed from the returned table.
    Fluxes are converted to intensity (flux/second) by dividing by the exposure
    time (from `header_items['exptime']) and then to magnitudes and then the
    zeropoint is applied (if valid).
    The sources in the catalog are returned as an AstroPy Table containing
    the subset of columns specified in the table mapping."""

    if catalog_type == 'LCOGT':
        hdr_mapping, tbl_mapping = oracdr_catalog_mapping()
    elif catalog_type == 'FITS_LDAC':
        hdr_mapping, tbl_mapping = fitsldac_catalog_mapping()
    elif catalog_type == 'BANZAI':
        hdr_mapping, tbl_mapping = banzai_catalog_mapping()
    elif catalog_type == 'BANZAI_LDAC':
        hdr_mapping, tbl_mapping = banzai_ldac_catalog_mapping()
    else:
        logger.error("Unsupported catalog mapping: %s", catalog_type)
        return None

    # Check if all columns exist first
    for column in tbl_mapping.values():
        if column not in table.names:
            raise FITSTblException(column)

    new_table = subset_catalog_table(table, tbl_mapping)
    # Rename columns
    for new_name in tbl_mapping:
        new_table.rename_column(tbl_mapping[new_name], new_name)

    # Filter on flags first
    if 'flags' in tbl_mapping:
        size_before = len(new_table)
        new_table = new_table[new_table['flags'] <= flag_filter]
        size_after = len(new_table)
        logger.debug("Filtered table. Number of sources {}->{}".format(size_before, size_after))

    # Filter out -ve fluxes
    if neg_flux_mask:
        good_flux_mask = new_table['obs_mag'] > 0.0
        new_table = new_table[good_flux_mask]
    # Convert columns
    new_table['obs_ra_err'] = np.sqrt(new_table['obs_ra_err'])
    new_table['obs_dec_err'] = np.sqrt(new_table['obs_dec_err'])
    FLUX2MAG = 2.5/log(10)
    new_table['obs_mag_err'] = FLUX2MAG * (new_table['obs_mag_err'] / new_table['obs_mag'])
    new_table['obs_mag'] = -2.5 * np.log10(new_table['obs_mag'] / header_items['exptime'])
    if 'threshold' in tbl_mapping.keys() and 'MU_' in tbl_mapping['threshold'].upper():
        scale = header_items['pixel_scale'] * header_items['pixel_scale']
        new_table['threshold'] = np.power(10, (new_table['threshold']/-2.5)) * scale
    if header_items.get('zeropoint', -99) != -99:
        new_table['obs_mag'] += header_items['zeropoint']

    return new_table


def update_ldac_catalog_wcs(fits_image_file, fits_catalog, overwrite=True):
    """Updates the world co-ordinates (ALPHA_J2000, DELTA_J2000) in a FITS LDAC
    catalog <fits_catalog> with a new WCS read from a FITS image
    <fits_image_file>.
    The transformation is done using the CCD XWIN_IMAGE, YWIN_IMAGE values
    passed through astropy's all_pix2world().
    """

    needed_cols = ['ccd_x', 'ccd_y', 'obs_ra', 'obs_dec']
    status = 0
    # Open FITS image and extract WCS
    try:
        header = fits.getheader(fits_image_file)
        new_wcs = WCS(header)
    except IOError as e:
        logger.error("Error reading WCS from %s. Error was: %s" % (fits_image_file, e))
        return -1
    if header.get('WCSERR', 99) > 0:
        logger.error("Bad value of WCSERR in the header indicating bad fit")
        return -2

    # Extract FITS LDAC catalog
    try:
        hdulist = fits.open(fits_catalog)
    except IOError as e:
        logger.error("Unable to open FITS catalog %s (Reason=%s)" % (fits_catalog, e))
        return -3
    if len(hdulist) != 3:
        logger.error("Unable to open FITS catalog %s (Reason=%s)" % (fits_catalog, "No LDAC table found"))
        return -3
    if len(hdulist) > 2 and hdulist[1].header.get('EXTNAME', None) != 'LDAC_IMHEAD':
        logger.error("Unable to open FITS catalog %s (Reason=%s)" % (fits_catalog, "No LDAC table found"))
        return -3

    tbl_table = hdulist[2].data

    hdr_mapping, tbl_mapping = fitsldac_catalog_mapping()
    # Check if all columns exist first
    for column in needed_cols:
        if tbl_mapping[column] not in tbl_table.names:
            raise FITSTblException(column)

    # Pull out columns as arrays
    ccd_x = tbl_table[tbl_mapping['ccd_x']]
    ccd_y = tbl_table[tbl_mapping['ccd_y']]

    new_ra, new_dec = new_wcs.all_pix2world(ccd_x, ccd_y, 1)

    tbl_table[tbl_mapping['obs_ra']] = new_ra
    tbl_table[tbl_mapping['obs_dec']] = new_dec

    # Write out new catalog file
    new_fits_catalog = fits_catalog
    to_overwrite = True
    if overwrite is not True:
        new_fits_catalog += '.new'
        to_overwrite = False
    hdulist.writeto(new_fits_catalog, checksum=True, overwrite=to_overwrite)
    return status


def remove_corrupt_catalog(catfile):
    """Removes the corrupted file <catfile> from disk and from the DB (if able).
    Returns a tuple of whether the disk files was removed (True/False) and the
    number of db records deleted (or -1 if the Frame wasn't found in the db)
    """

    removed = False
    try:
        os.unlink(catfile)
        logger.warning(f'Removed corrupted file {catfile}')
        removed = True
    except OSError as e:
        logger.error(f'Unable to remove corrupted {catfile}')

    num_deleted = 0
    fileroot = os.path.basename(catfile)
    split_loc = fileroot.rfind('-e9')
    if split_loc > 0:
        fileroot = fileroot[:split_loc]
    try:
        frames = Frame.objects.filter(filename__startswith=fileroot, \
            frametype__in=(Frame.BANZAI_LDAC_CATALOG, Frame.FITS_LDAC_CATALOG))
        # No way will this ever end badly...
        num_deleted, types_deleted = frames.delete()
        logger.info(f'Deleted Frames {frames}')
    except Frame.DoesNotExist:
        logger.warning(f'Unable to delete DB records associated with {fileroot}')
        num_deleted = -1

    return removed, num_deleted

def extract_catalog(catfile, catalog_type='LCOGT', flag_filter=0, new=True, remove=False):
    """High-level routine to read LCOGT FITS catalogs from <catfile>.
    This returns a dictionary of needed header items and an AstroPy table of
    the sources that pass the [flag_filter] cut-off or None if the file could
    not be opened. If [remove]=True, then if the <catfile> fails header
    verification in open_fits_catalog(), it will be deleted here."""

    header = table = None
    fits_header, fits_table, cattype = open_fits_catalog(catfile)

    if cattype == 'CORRUPT' and remove is True:
        removed, num_db_deleted = remove_corrupt_catalog(catfile)
        remove_str = 'was not'
        if removed:
            remove_str = 'was'
        logger.warning(f'Corrupt {catfile} {remove_str} removed from disk. {num_db_deleted} Frame records removed from DB')

    if len(fits_header) != 0 and len(fits_table) != 0:
        header = get_catalog_header(fits_header, catalog_type)
        # get_catalog_items() is the slow part
        if new:
            table = get_catalog_items_new(header, fits_table, catalog_type, flag_filter)
        else:
            table = get_catalog_items_old(header, fits_table, catalog_type, flag_filter)

    return header, table


def update_zeropoint(header, table, avg_zeropoint, std_zeropoint, include_zperr=True):

    header['zeropoint'] = avg_zeropoint
    header['zeropoint_err'] = std_zeropoint
    header['zeropoint_src'] = 'py_zp_cvc-V0.1'

    for source in table:
        source['obs_mag'] += avg_zeropoint
        # source['obs_mag_err'] = sqrt(((source['obs_mag_err']/source['obs_mag'])**2.0) + ((header['zeropoint_err']/header['zeropoint'])**2.0))
        if include_zperr is True:
            source['obs_mag_err'] = sqrt((source['obs_mag_err']**2.0) + (header['zeropoint_err']**2.0))

    return header, table


def update_frame_zeropoint(header, ast_cat_name, phot_cat_name, frame_filename, frame_type):
    """update the Frame zeropoint, astrometric fit, astrometric catalog
    and photometric catalog used"""

    # if a Frame exists for the file, update the zeropoint,
    # astrometric catalog, rms_of_fit, nstars_in_fit, and
    # photometric catalog in the Frame
    try:
        frame = Frame.objects.get(filename=frame_filename, block__isnull=False)
        frame.zeropoint = header['zeropoint']
        frame.zeropoint_err = header['zeropoint_err']
        frame.zeropoint_src = header['zeropoint_src']
        frame.color_used = header.get('color_used', '')
        frame.color = header.get('color', -99.0)
        frame.color_err = header.get('color_err', -99.0)
        frame.rms_of_fit = header['astrometric_fit_rms']
        frame.nstars_in_fit = header['astrometric_fit_nstars']
        frame.astrometric_catalog = header.get('astrometric_catalog', ast_cat_name)
        frame.photometric_catalog = header.get('photometric_catalog', phot_cat_name)
        frame.save()
    except Frame.MultipleObjectsReturned:
        logger.error("Multiple frames found")
    except Frame.DoesNotExist:
        if frame_type == Frame.NEOX_RED_FRAMETYPE:
            prior_frame_filename = fits_file.replace('e92.fits', 'e91.fits')
            try:
                prior_frame = Frame.objects.get(filename=prior_frame_filename, frametype=Frame.BANZAI_RED_FRAMETYPE)
                block = prior_frame.block
            except Frame.DoesNotExist:
                logger.error(f"Couldn't find prior frame {prior_frame_filename}")
                frame = block = None
            except Frame.MultipleObjectsReturned:
                logger.error(f"Found multiple prior frames for {prior_frame_filename}")
                frame = block = None
            if block:
                frame_params = {    'sitecode':header['site_code'],
                                    'instrument':header['instrument'],
                                    'filter':header['filter'],
                                    'filename':frame_filename,
                                    'exptime':header['exptime'],
                                    'midpoint':header['obs_midpoint'],
                                    'block': block,
                                    'quality' : header['quality'],
                                    'zeropoint':header['zeropoint'],
                                    'zeropoint_err':header['zeropoint_err'],
                                    'zeropoint_src':header['zeropoint_src'],
                                    'color_used' : header.get('color_used', ''),
                                    'color' : header.get('color', -99.0),
                                    'color_err' : header.get('color_err', -99.0),
                                    'fwhm':header['fwhm'],
                                    'frametype':frame_type,
                                    'rms_of_fit':header['astrometric_fit_rms'],
                                    'nstars_in_fit':header['astrometric_fit_nstars'],
                                    'wcs' : header['wcs'],
                                    'astrometric_catalog' : ast_cat_name,
                                    'photometric_catalog' : phot_cat_name
                                }

                frame = Frame.objects.create(**frame_params)

    return frame


@timeit
def store_catalog_sources(catfile, catalog_type='LCOGT', std_zeropoint_tolerance=0.1, phot_cat_name="UCAC4", ast_cat_name="2MASS"):

    num_new_frames_created = 0
    num_in_table = 0
    num_sources_created = 0

    # read the catalog file. Allow removal of corrupted LDAC files.
    start = time.time()
    header, table = extract_catalog(catfile, catalog_type, remove=True)
    end = time.time()
    logger.debug("TIME: extract_catalog took {:.1f} seconds".format(end-start))

    if header and table:

        # check for good zeropoints
        if header.get('zeropoint', -99) == -99 or header.get('zeropoint_err', -99) == -99:
            # if bad, determine new zeropoint
            logger.debug("Refitting zeropoint, tolerance set to {}".format(std_zeropoint_tolerance))
            start = time.time()
            if '2m0' in header.get('framename', ''):
                rmag_limit = '<=18.0'
            else:
                rmag_limit = '<=16.5'
            header, table, cat_table, cross_match_table, avg_zeropoint, std_zeropoint, count, num_in_calc, phot_cat_name = call_cross_match_and_zeropoint((header, table), std_zeropoint_tolerance, phot_cat_name, rmag_limit=rmag_limit)
            end = time.time()
            logger.debug("TIME: compute_zeropoint took {:.1f} seconds".format(end-start))
            logger.debug("New zp={} {} {} {}".format(avg_zeropoint, std_zeropoint, count, num_in_calc))
            # if crossmatch is good, update new zeropoint
            if std_zeropoint < std_zeropoint_tolerance:
                logger.debug("Got good zeropoint - updating header")
                header, table = update_zeropoint(header, table, avg_zeropoint, std_zeropoint)

                # get the fits filename from the catfile in order to get the Block from the Frame
                if 'e90_cat.fits' in os.path.basename(catfile):
                    fits_file = os.path.basename(catfile.replace('e90_cat.fits', 'e90.fits'))
                if 'e91_ldac.fits' in os.path.basename(catfile):
                    fits_file = os.path.basename(catfile.replace('e91_ldac.fits', 'e91.fits'))
                elif 'e10_cat.fits' in os.path.basename(catfile):
                    fits_file = os.path.basename(catfile.replace('e10_cat.fits', 'e10.fits'))
                elif 'e11_ldac.fits' in os.path.basename(catfile):
                    fits_file = os.path.basename(catfile.replace('e11_ldac.fits', 'e11.fits'))
                elif 'e92_ldac.fits' in os.path.basename(catfile):
                    fits_file = os.path.basename(catfile.replace('e92_ldac.fits', 'e91.fits'))
                elif 'e12_ldac.fits' in os.path.basename(catfile):
                    fits_file = os.path.basename(catfile.replace('e12_ldac.fits', 'e11.fits'))
                else:
                    fits_file = os.path.basename(catfile)

                # update the zeropoint computed above in the FITS file Frame
                frame = update_frame_zeropoint(header, ast_cat_name, phot_cat_name, frame_filename=fits_file, frame_type=Frame.SINGLE_FRAMETYPE)

                # update the zeropoint computed above in the CATALOG file Frame
                frame_cat = update_frame_zeropoint(header, ast_cat_name, phot_cat_name, frame_filename=os.path.basename(catfile), frame_type=Frame.BANZAI_LDAC_CATALOG)

                # store the CatalogSources
                num_sources_created, num_in_table = get_or_create_CatalogSources(table, frame)
            else:
                logger.warning("Didn't get good zeropoint - not updating header")
    else:
        logger.warning("Could not open %s" % catfile)

    return num_sources_created, num_in_table


def get_or_create_CatalogSources(table, frame):

    num_sources_created = 0

    num_in_table = len(table)
    num_cat_sources = CatalogSources.objects.filter(frame=frame).count()
    if num_cat_sources == 0:
        new_sources = []
        for source in table:
            new_source = CatalogSources(frame=frame, obs_x=source['ccd_x'], obs_y=source['ccd_y'],
                                        obs_ra=source['obs_ra'], obs_dec=source['obs_dec'], obs_mag=source['obs_mag'],
                                        err_obs_ra=source['obs_ra_err'], err_obs_dec=source['obs_dec_err'],
                                        err_obs_mag=source['obs_mag_err'], background=source['obs_sky_bkgd'],
                                        major_axis=source['major_axis'], minor_axis=source['minor_axis'],
                                        position_angle=source['ccd_pa'], ellipticity=1.0-(source['minor_axis']/source['major_axis']),
                                        aperture_size=3.0, flags=source['flags'], flux_max=source['flux_max'], threshold=source['threshold'])
            new_sources.append(new_source)
        try:
            with transaction.atomic():
                CatalogSources.objects.bulk_create(new_sources, batch_size=200)
        except:
            CatalogSources.objects.bulk_create(new_sources)
        num_sources_created = len(new_sources)
    elif num_in_table != num_cat_sources:
        for source in table:
            source_params = {   'frame': frame,
                                'obs_x': source['ccd_x'],
                                'obs_y': source['ccd_y'],
                                'obs_ra': source['obs_ra'],
                                'obs_dec': source['obs_dec'],
                                'obs_mag': source['obs_mag'],
                                'err_obs_ra': source['obs_ra_err'],
                                'err_obs_dec': source['obs_dec_err'],
                                'err_obs_mag': source['obs_mag_err'],
                                'background': source['obs_sky_bkgd'],
                                'major_axis': source['major_axis'],
                                'minor_axis': source['minor_axis'],
                                'position_angle': source['ccd_pa'],
                                'ellipticity': 1.0-(source['minor_axis']/source['major_axis']),
                                'aperture_size': 3.0,
                                'flags': source['flags'],
                                'flux_max': source['flux_max'],
                                'threshold': source['threshold']
                            }
            cat_src, created = CatalogSources.objects.get_or_create(**source_params)
            if created is True:
                num_sources_created += 1
    else:
        logger.info("Number of sources in catalog match number in DB; skipping")

    return num_sources_created, num_in_table


def make_sext_dict(catsrc, num_iter):
    """create a dictionary of needed parameters
    for the .sext file creation needed for mtdlink"""
    sext_params = { 'number': num_iter,
                    'obs_x': catsrc.obs_x,
                    'obs_y': catsrc.obs_y,
                    'obs_mag': catsrc.obs_mag,
                    'theta': catsrc.position_angle,
                    'elongation': catsrc.make_elongation(),
                    'fwhm': catsrc.make_fwhm(),
                    'flags': catsrc.flags,
                    'deltamu': catsrc.make_mu_threshold()-catsrc.make_mu_max(),
                    'flux': catsrc.make_flux(),
                    'area': catsrc.make_area(),
                    'ra': catsrc.obs_ra,
                    'dec': catsrc.obs_dec
                  }

    return sext_params


def make_sext_file_line(sext_params):
    """format the print line for the .sext files
    needed for mtdlink"""

    print_format = "      %4i   %8.3f   %8.3f  %7.4f %6.1f    %8.3f     %5.2f   %1i  %4.2f   %12.1f   %3i %9.5f %9.5f"

    sext_line = print_format % (sext_params['number'], sext_params['obs_x'], sext_params['obs_y'], sext_params['obs_mag'],
                                sext_params['theta'], sext_params['elongation'], sext_params['fwhm'], sext_params['flags'],
                                sext_params['deltamu'], sext_params['flux'], sext_params['area'], sext_params['ra'], sext_params['dec'])

    return sext_line


def determine_image_for_catalog(new_catalog):
    """Determines the originating FITS filename for the passed catalog name,
    allowing correct naming for the corresponding .sext file"""
    if 'e92_ldac.fits' in new_catalog or 'e12_ldac.fits' in new_catalog:
        real_fits_filename = os.path.basename(new_catalog).replace('2_ldac.fits', '1.fits')
        fits_filename_path = new_catalog.replace('2_ldac.fits', '1.fits')
    elif '_ldac.fits' in new_catalog:
        real_fits_filename = os.path.basename(new_catalog).replace('_ldac.fits', '.fits')
        fits_filename_path = new_catalog.replace('_ldac.fits', '.fits')
    elif '_cat.fits' in new_catalog:
        real_fits_filename = os.path.basename(new_catalog).replace('_cat.fits', '.fits')
        fits_filename_path = new_catalog.replace('_cat.fits', '.fits')
    else:
        real_fits_filename = os.path.basename(new_catalog)
        fits_filename_path = new_catalog

    return real_fits_filename, fits_filename_path


def make_sext_dict_list(new_catalog, catalog_type, edge_trim_limit=75.0):
    """create a list of dictionary entries for
    creating the .sext files needed for mtdlink"""

    sext_dict_list = []

    # get correct fits filename for naming .sext file
    real_fits_filename, fits_filename_path = determine_image_for_catalog(new_catalog)

    # May need to filter objects within 5 pixels of frame edge as does in cleansex.tcl
    try:
        frame = Frame.objects.get(filename=real_fits_filename)
        edge_trim_limit, num_x_pixels, num_y_pixels = get_trim_limit(frame, edge_trim_limit)
    except Frame.MultipleObjectsReturned:
        logger.error("Found multiple versions of fits frame %s pointing at multiple blocks" % real_fits_filename)
        return -3, -3
    except Frame.DoesNotExist:
        logger.error("Frame entry for fits file %s does not exist" % real_fits_filename)
        return -3, -3
    sources = CatalogSources.objects.filter(frame__filename=real_fits_filename, obs_mag__gt=0.0, obs_x__gt=edge_trim_limit,
                                            obs_x__lt=num_x_pixels-edge_trim_limit, obs_y__gt=edge_trim_limit, obs_y__lt=num_y_pixels-edge_trim_limit)
    num_iter = 1
    for source in sources:
        sext_dict_list.append(make_sext_dict(source, num_iter))
        num_iter += 1

    return sext_dict_list, fits_filename_path


def get_trim_limit(frame, edge_trim_limit):
    """determine if the image is a square 1-m image and trim
    or if the image is a non-square 0.4-m image and don't trim"""

    num_x_pixels = frame.get_x_size()
    num_y_pixels = frame.get_y_size()
    if abs(num_x_pixels-num_y_pixels) < 10.0:
        edge_trim_limit = edge_trim_limit
    else:
        edge_trim_limit = 0.0
    return edge_trim_limit, num_x_pixels, num_y_pixels


def make_sext_line_list(sext_dict_list):
    """sort the list of dictionary entries and
    create a list of formatted strings to be
    printed in the .sext files needed for mtdlink"""

    sext_line_list = []

    sext_dict_list_sorted = sorted(sext_dict_list, key=lambda k: k['obs_x'])

    for source in sext_dict_list_sorted:
        sext_line = make_sext_file_line(source)
        sext_line_list.append(sext_line)

    return sext_line_list


def make_sext_file(dest_dir, new_catalog, catalog_type):
    """Synthesizes the .sext file needed for running
    mtdlink instead of running sextractor again"""

    sext_dict_list, fits_filename_path = make_sext_dict_list(new_catalog, catalog_type)
    try:
        int(fits_filename_path)
        if fits_filename_path != 0:
            logger.error("Error making SExtractor file for %s" % new_catalog)
            return None
    except ValueError:
        pass
    sext_line_list = make_sext_line_list(sext_dict_list)
    sext_filename = open(os.path.join(dest_dir, os.path.basename(fits_filename_path).replace('.fits', '.sext')), 'w')
    for line in sext_line_list:
        sext_filename.write(line)
        sext_filename.write('\n')
    sext_filename.close()

    return fits_filename_path


def determine_filenames(product):
    """Given a passed <product> filename, determine the corresponding catalog
    filename and vice-versa
    """

    new_product = None
    full_path = product
    product = os.path.basename(product)
    if '_cat.fits' in product:
        new_product = product.replace('_cat', '', 1)
    elif '_ldac.fits' in product:
        new_product = product.replace('_ldac', '', 1)
    else:
        file_bits = product.split(os.extsep)
        if len(file_bits) == 2:
            filename_noext = file_bits[0]
            red_level = filename_noext[-2:]
            if red_level.isdigit():
                if int(red_level) == 90 or int(red_level) == 10:
                    new_product = filename_noext + '_cat' + os.extsep + file_bits[1]
                else:
                    # Uncompressed BANZAI product - output is input
                    new_product = file_bits[0] + os.extsep + file_bits[1]
        elif len(file_bits) == 3:
            # Fpacked BANZAI product - output is input
            new_product = None
            funpack_status = funpack_fits_file(full_path)
            if funpack_status == 0:
                new_product = file_bits[0] + os.extsep + file_bits[1]
    return new_product


def increment_red_level(product):
    """Determines the reduction level of a passed pipeline product <product>,
    and increments the reduction level by 1."""

    new_product = None
    product = os.path.basename(product)
    if '_cat' in product :
        file_bits = product.split('_cat')
        file_bits[1] = '_cat' + file_bits[1]
    elif '_ldac' in product :
        file_bits = product.split('_ldac')
        file_bits[1] = '_ldac' + file_bits[1]
    else:
        file_bits = product.split(os.extsep)
        file_bits[1] = os.extsep + file_bits[1]
    if len(file_bits) == 2:
        filename_noext = file_bits[0]
        red_level = filename_noext[-2:]
        if red_level.isdigit():
            red_level = "%02.2d" % (min(int(red_level)+1, 99),)
            filename_noext = filename_noext[:-2] + red_level
            new_product = filename_noext + file_bits[1]
    return new_product


def funpack_fits_file(fpack_file, all_hdus=False):
    """Opens the passed <fpack_file> with fits.open to uncompress it. If
    [all_hdus]=False (default) only the 'SCI' extension is written to the
    uncompressed file. Otherwise all HDUs are written.  A status
    value of 0 is returned if the unpacked file already exists or the uncompress
    was successful, -1 is returned otherwise"""

    file_bits = fpack_file.split(os.extsep)
    if len(file_bits) != 3 and file_bits[-1].lower() != 'fz':
        return -1
    unpacked_file = file_bits[0] + os.extsep + file_bits[1]
    if os.path.exists(unpacked_file):
        return 0
    hdulist = fits.open(fpack_file)

    # Make new primary header and add to new HDUList
    header = hdulist['SCI'].header
    data = hdulist['SCI'].data
    hdu = fits.PrimaryHDU(data, header)
    hdu._bscale = 1.0
    hdu._bzero = 0.0
    hdu.header.remove("BSCALE", ignore_missing=True)
    hdu.header.insert("NAXIS2", ("BSCALE", 1.0), after=True)
    hdu.header.remove("BZERO", ignore_missing=True)
    hdu.header.insert("BSCALE", ("BZERO", 0.0), after=True)
    new_hdulist = fits.HDUList([hdu,])

    if all_hdus:
        for index, hdu in enumerate(hdulist[1:]):
#            print(index, hdu.name+'X', hdu._summary())
            if hdu.name != 'SCI':
                if hasattr(hdu, 'compressed_data'):
                    new_hdu = fits.ImageHDU(data=hdu.data, header=hdu.header, name=hdu.name)
                else:
                    new_hdu = hdu
                new_hdulist.append(new_hdu)
    new_hdulist.writeto(unpacked_file, checksum=True)
    hdulist.close()
    new_hdulist.close()

    return 0


def extract_sci_image(file_path, catalog_path):
    """Extracts the science image out of the BANZAI multi-extension fits files."""

    fits_file = os.path.basename(file_path)
    fits_filename_path = os.path.join(os.path.dirname(catalog_path), fits_file)

    if os.path.exists(fits_filename_path):
        return fits_filename_path

    try:
        hdulist = fits.open(file_path)
    except IOError as e:
        logger.error("Unable to open FITS catalog %s (Reason=%s)" % (catfile, e))

    try:
        sci_index = hdulist.index_of('SCI')
        hdulist = hdulist[sci_index]
        hdulist.writeto(fits_filename_path)
    except KeyError:
        sci_index = -1

    return fits_filename_path


def search_box(frame, ra, dec, box_halfwidth=3.0, dbg=False):
    """Search CatalogSources for the passed Frame object for sources within a
    box of <box_halfwidth> centered on <ra>, <dec>.
    <ra>, <dec> are in radians, <box_halfwidth> is in arcseconds, default is 3.0"
    """
    box_halfwidth_deg = box_halfwidth / 3600.0
    ra_deg = degrees(ra)
    dec_deg = degrees(dec)
    ra_min = ra_deg - box_halfwidth_deg / cos(dec)
    ra_max = ra_deg + box_halfwidth_deg / cos(dec)
    box_dec_min = dec_deg - box_halfwidth_deg
    box_dec_max = dec_deg + box_halfwidth_deg
    dec_min = min(box_dec_min, box_dec_max)
    dec_max = max(box_dec_min, box_dec_max)
    if dbg: 
        logger.debug("Searching %.4f->%.4f, %.4f->%.4f in %s" % (ra_min, ra_max, dec_min, dec_max, frame.filename))

    sources = CatalogSources.objects.filter(frame=frame, obs_ra__range=(ra_min, ra_max), obs_dec__range=(dec_min, dec_max))
    return sources


def get_fits_files(fits_path):
    """Look through a directory, uncompressing any fpacked files and return a
    list of all the .fits files"""

    sorted_fits_files = []
    fits_path = os.path.join(fits_path, '')
    if os.path.isdir(fits_path):

        fpacked_files = sorted(glob(fits_path + '*e91.fits.fz') + glob(fits_path + '*e11.fits.fz'))
        for fpack_file in fpacked_files:
            funpack_fits_file(fpack_file)

        sorted_fits_files = sorted(glob(fits_path + '*e91.fits') + glob(fits_path + '*e11.fits'))

    else:
        logger.error(f"{fits_path} is not a directory")

    return sorted_fits_files


def sanitize_object_name(object_name):
    """Remove problematic characters (space, slash) from object names so it
    can be used for e.g. directory names"""

    clean_object_name = None
    if type(object_name) == str or type(object_name) == np.str_:
        clean_object_name = object_name.strip().replace('(', '').replace(')', '')
        # collapse multiple sequential spaces into a single space.
        clean_object_name = ' '.join(clean_object_name.split())
        # Find the rightmost space and then do space->underscore mapping *left*
        # of that but space->empty string right of that.
        index = clean_object_name.rfind(' ')
        if index > 0:
            first_part = clean_object_name[0:index].replace(' ', '_')
            second_part = clean_object_name[index:].replace(' ', '')
            clean_object_name = first_part + second_part
        clean_object_name = clean_object_name.replace('/P', 'P').replace('/', '_')
        # Additional mangling for calibration stars (StaticSources)
        clean_object_name = clean_object_name.replace('+', '').replace('-', '_')

    return clean_object_name


def make_object_directory(filepath, object_name, block_id):

    object_directory = sanitize_object_name(object_name)
    if block_id != '':
        object_directory = object_directory + '_' + str(block_id)
    object_directory = os.path.join(os.path.dirname(filepath), object_directory)
    if not os.path.exists(object_directory):
        oldumask = os.umask(0o002)
        os.makedirs(object_directory)
        os.umask(oldumask)
    return object_directory


def sort_rocks(fits_files):
    """Takes a list of FITS files and creates directories for each asteroid
    object and unique block number (i.e. if an object is observed more than
    once, it will get a separate directory). The input fits files are then
    symlinked into the appropriate directory.
    A list of the directory names is return, with the entries being of the form
    <object name>_<block id #>"""

    objects = []
    for fits_filepath in fits_files:
        fits_header, fits_table, cattype = open_fits_catalog(fits_filepath, header_only=True)
        object_name = fits_header.get('OBJECT', None)
        block_id = fits_header.get('BLKUID', '').replace('/', '')
        if object_name:
            object_directory = make_object_directory(fits_filepath, object_name, block_id)
            if os.path.basename(object_directory) not in objects:
                objects.append(os.path.basename(object_directory))
            dest_filepath = os.path.join(object_directory, os.path.basename(fits_filepath))
            # if the file is an e91 and an e11 exists in the working directory, remove the link to the e11 and link the e91
            if 'e91' in fits_filepath:
                if os.path.lexists(dest_filepath.replace('e91.fits', 'e11.fits')):
                    os.unlink(dest_filepath.replace('e91.fits', 'e11.fits'))
                if not os.path.lexists(dest_filepath):
                    os.symlink(fits_filepath, dest_filepath)
            # if the file is an e11 and an e91 doesn't exit in the working directory, create link to the e11
            elif 'e11' in fits_filepath and not os.path.exists(dest_filepath.replace('e11.fits', 'e91.fits')):
                if not os.path.exists(dest_filepath):
                    os.symlink(fits_filepath, dest_filepath)
    return objects


def find_first_last_frames(fits_files):
    """Determines the first and last reduced frames in the DB for a list of
    passed <fits_files> (which may have paths).
    The Frame objects for the earliest and latest frames are returned if all
    are found, otherwise None is returned.
    """

    first_frame = Frame(midpoint=datetime.max)
    last_frame = Frame(midpoint=datetime.min)
    for fits_filepath in fits_files:
        fits_file = os.path.basename(fits_filepath)
        try:
            frame = Frame.objects.get(filename=fits_file, frametype__in=(Frame.BANZAI_QL_FRAMETYPE, Frame.BANZAI_RED_FRAMETYPE))
        except Frame.DoesNotExist:
            logger.error("Cannot find Frame DB entry for %s" % fits_file)
            first_frame = last_frame = None
            break
        except Frame.MultipleObjectsReturned:
            logger.error("Found multiple entries in DB for %s" % fits_file)
            first_frame = last_frame = None
            break
        if frame.midpoint < first_frame.midpoint:
            first_frame = frame
        if frame.midpoint > last_frame.midpoint:
            last_frame = frame
    return first_frame, last_frame<|MERGE_RESOLUTION|>--- conflicted
+++ resolved
@@ -711,14 +711,10 @@
                     'zeropoint'     : '<L1ZP>',
                     'zeropoint_err' : '<L1ZPERR>',
                     'zeropoint_src' : '<L1ZPSRC>',
-<<<<<<< HEAD
                     'color_used'    : '<L1COLORU>',
                     'color'         : '<L1COLOR>',
                     'color_err'     : '<L1COLERR>',
-                    'fwhm'          : 'L1FWHM',
-=======
                     'fwhm'          : '<L1FWHM>',
->>>>>>> 8386bcda
                     'astrometric_fit_rms'    : '<WCSRDRES>',
                     'astrometric_fit_status' : 'WCSERR',
                     'astrometric_fit_nstars' : '<WCSMATCH>',
@@ -766,17 +762,10 @@
                     'field_width' : 'NAXIS1',
                     'field_height' : 'NAXIS2',
                     'pixel_scale' : '<WCS>',
-<<<<<<< HEAD
                     'zeropoint'     : '<L1ZP>',
                     'zeropoint_err' : '<L1ZPERR>',
                     'zeropoint_src' : '<L1ZPSRC>',
-                    'fwhm'          : 'L1FWHM',
-=======
-                    'zeropoint'     : '<ZP>',
-                    'zeropoint_err' : '<ZP>',
-                    'zeropoint_src' : '<ZPSRC>',
                     'fwhm'          : '<L1FWHM>',
->>>>>>> 8386bcda
                     'astrometric_fit_rms'    : '<WCSRDRES>',
                     'astrometric_fit_status' : 'WCSERR',
                     'astrometric_fit_nstars' : '<WCSMATCH>',
@@ -1037,11 +1026,8 @@
                         '<L1ZPSRC>'   : 'BANZAI', # Hardwire zeropoint src to 'N/A' for newer BANZAI catalogs where it's missing
                         '<WCSRDRES>'  : 0.3,      # Hardwire RMS to 0.3"
                         '<WCSMATCH>'  : -4,       # Hardwire no. of stars matched to 4 (1 quad)
-<<<<<<< HEAD
-                        '<RLEVEL>'    : 91        # Hardwire reduction level (mostly old catalogs in the tests)
-=======
+                        '<RLEVEL>'    : 91,       # Hardwire reduction level (mostly old catalogs in the tests)
                         '<L1FWHM>'    : -99       # May not be present if BANZAI WCS fit fails
->>>>>>> 8386bcda
                         }
 
     header_items = {}
