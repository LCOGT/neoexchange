--- conflicted
+++ resolved
@@ -39,13 +39,10 @@
 from django.core.files.storage import default_storage
 
 from photometrics.external_codes import unpack_tarball
-<<<<<<< HEAD
 from core.models import Frame, CatalogSources
 from astrometrics.ephem_subs import horizons_ephem
 from astrometrics.time_subs import timeit
-=======
 from photometrics.catalog_subs import sanitize_object_name
->>>>>>> 2d4fe5af
 
 logger = logging.getLogger(__name__)
 
@@ -317,21 +314,13 @@
     anim.save(filename, dpi=90, writer='imagemagick')
 
     # Save to default location because Matplotlib wants a string filename not File object
-<<<<<<< HEAD
-    daydir = path.replace(out_path, "").lstrip("/")
-    if guide_frames:
-        movie_filename = os.path.join(daydir, obj.replace(' ', '_') + '_' + rn + '_guidemovie.gif')
-    else:
-        movie_filename = os.path.join(daydir, obj.replace(' ', '_') + '_' + rn + '_framemovie.gif')
-    movie_file = default_storage.open(movie_filename, "wb+")
-    with open(filename, 'rb+') as f:
-        movie_file.write(f.read())
-    movie_file.close()
-    return movie_file.name
-=======
     if settings.USE_S3:
         daydir = path.replace(out_path, "").lstrip("/")
         movie_filename = os.path.join(daydir, sanitize_object_name(obj) + '_' + rn + '_guidemovie.gif')
+        if guide_frames:
+            movie_filename = os.path.join(daydir, sanitize_object_name(obj) + '_' + rn + '_guidemovie.gif')
+        else:
+            movie_filename = os.path.join(daydir, sanitize_object_name(obj) + '_' + rn + '_framemovie.gif')
         movie_file = default_storage.open(movie_filename, "wb+")
         with open(filename, 'rb+') as f:
             movie_file.write(f.read())
@@ -339,8 +328,6 @@
         return movie_file.name
     else:
         return filename
-
->>>>>>> 2d4fe5af
 
 
 def make_movie(date_obs, obj, req, base_dir, out_path, prop):
