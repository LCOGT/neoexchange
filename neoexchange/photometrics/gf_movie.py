"""
NEO exchange: NEO observing portal for Las Cumbres Observatory
Copyright (C) 2018-2019 LCO

This program is free software: you can redistribute it and/or modify
it under the terms of the GNU General Public License as published by
the Free Software Foundation, either version 3 of the License, or
(at your option) any later version.

This program is distributed in the hope that it will be useful,
but WITHOUT ANY WARRANTY; without even the implied warranty of
MERCHANTABILITY or FITNESS FOR A PARTICULAR PURPOSE.  See the
GNU General Public License for more details.
"""

import sys
import numpy as np
from math import degrees, cos, radians, copysign
import matplotlib
import matplotlib.pyplot as plt
from matplotlib.animation import FuncAnimation
import pyslalib.slalib as S
from astropy.io import fits
from astropy.wcs import WCS
from django.conf import settings
from astropy.wcs._wcs import InvalidTransformError
from astropy.wcs.utils import skycoord_to_pixel
from astropy.coordinates import SkyCoord
from astropy.visualization import ZScaleInterval
from datetime import datetime, timedelta
import calendar
import os
from glob import glob
import argparse
import warnings
import logging

from django.core.files.storage import default_storage

from photometrics.external_codes import unpack_tarball
from core.models import Block, Frame, CatalogSources
from astrometrics.ephem_subs import horizons_ephem
from astrometrics.time_subs import timeit
from photometrics.catalog_subs import sanitize_object_name

logger = logging.getLogger(__name__)


def print_progress_bar(iteration, total, prefix='', suffix='', decimals=1, length=100, fill='█', time_in=None):
    """
    Call in a loop to create terminal progress bar
    @params:
        iteration   - Required  : current iteration (Int)
        total       - Required  : total iterations (Int)
        prefix      - Optional  : prefix string (Str)
        suffix      - Optional  : suffix string (Str)
        decimals    - Optional  : positive number of decimals in percent complete (Int)
        length      - Optional  : character length of bar (Int)
        fill        - Optional  : bar fill character (Str)
        time_in     - Optional  : if given, will estimate time remaining until completion (Datetime object)
    """
    percent = ("{0:." + str(decimals) + "f}").format(100 * (iteration / float(total)))
    filled_length = int(length * iteration // total)
    bar = fill * filled_length + '-' * (length - filled_length)
    if time_in is not None:
        now = datetime.now()
        delta_t = now-time_in
        delta_t = delta_t.total_seconds()
        total_time = delta_t/iteration*(float(total)-iteration)
        # print(total_time, delta_t, iteration, float(total))
        if total_time > 90:
            time_left = '| {0:.1f} min remaining |'.format(total_time/60)
        elif total_time > 5400:
            time_left = '| {0:.1f} hrs remaining |'.format(total_time/60/60)
        else:
            time_left = '| {0:.1f} sec remaining |'.format(total_time)
    else:
        time_left = ' '
    print('\r%s |%s| %s%%%s%s' % (prefix, bar, percent, time_left, suffix), end='\r')
    # Print New Line on Complete
    if iteration == total:
        print()


def get_header_info(fits_file):
    with fits.open(fits_file, ignore_missing_end=True) as hdul:
        try:
            header = hdul['SCI'].header
        except KeyError:
            try:
                header = hdul['COMPRESSED_IMAGE'].header
            except KeyError:
                header = hdul[0].header
        # create title
        obj = header['OBJECT']
        try:
            rn = header['REQNUM'].lstrip('0')
        except KeyError:
            rn = 'UNKNOWN'
        try:
            site = header['SITEID'].upper()
        except KeyError:
            site = ' '
        try:
            inst = header['INSTRUME'].upper()
        except KeyError:
            inst = ' '
        if header['OBSTYPE'] in 'GUIDE':
            frame_type = 'guide'
        else:
            frame_type = 'frame'
    return obj, rn, site, inst, frame_type


def make_gif(frames, title=None, sort=True, fr=100, init_fr=1000, progress=True, out_path="", show_reticle=False, center=None, plot_source=False, target_data=None, horizons_comp=False):
    """
    takes in list of .fits guide frames and turns them into a moving gif.
    <frames> = list of .fits frame paths
    <title> = [optional] string containing gif title, set to empty string or False for no title
    <sort> = [optional] bool to sort frames by title (Which usually corresponds to date)
    <fr> = frame rate for output gif in ms/frame [default = 100 ms/frame or 10fps]
    <init_fr> = frame rate for first 5 frames in ms/frame [default = 1000 ms/frame or 1fps]
    <show_reticle> = Bool to determine if reticle present for all guide frames.
    <center> = Display only Central region of frame with this many arcmin/side.
    output = savefile (path of gif)
    """

    if sort is True:
        fits_files = np.sort(frames)
    else:
        fits_files = frames
    path = os.path.dirname(frames[0]).lstrip(' ')

    start_frames = 5
    copies = 1
    if init_fr and init_fr > fr and len(fits_files) > start_frames:
        copies = init_fr // fr
        i = 0
        while i < start_frames * copies:
            c = 1
            while c < copies:
                fits_files = np.insert(fits_files, i, fits_files[i])
                i += 1
                c += 1
            i += 1

    # pull out files that exist
    good_fits_files = [f for f in fits_files if os.path.exists(f)]
    base_name_list = [os.path.basename(f) for f in good_fits_files]
    if len(good_fits_files) == 0:
        return "WARNING: COULD NOT FIND FITS FILES"

    fig = plt.figure()

    frame_query = Frame.objects.filter(filename__in=base_name_list).order_by('midpoint').prefetch_related('catalogsources_set')
    frame_obj = frame_query[0]
    end_frame = frame_query.last()
    start = frame_obj.midpoint - timedelta(minutes=5)
    end = end_frame.midpoint + timedelta(minutes=5)
    sitecode = frame_obj.sitecode
    obj_name = frame_obj.block.body.name
    rn = frame_obj.block.request_number
    if frame_obj.block.obstype == Block.OPT_IMAGING:
        frame_type = 'frame'
    else:
        frame_type = 'guide'

    if horizons_comp:
        # Get predicted JPL position of target in first frame

        try:
            ephem = horizons_ephem(obj_name, start, end, sitecode, ephem_step_size='1m')
            date_array = np.array([calendar.timegm(d.timetuple()) for d in ephem['datetime']])
        except TypeError:
            date_array = []

    time_in = datetime.now()
    x_offset = 0
    y_offset = 0

    def update(n):
        """ this method is required to build FuncAnimation
        <file> = frame currently being iterated
        output: return plot.
        """
        # get data/Header from Fits
        try:
            with fits.open(good_fits_files[n], ignore_missing_end=True) as hdul:
                try:
                    header_n = hdul['SCI'].header
                    data = hdul['SCI'].data
                except KeyError:
                    try:
                        header_n = hdul['COMPRESSED_IMAGE'].header
                        data = hdul['COMPRESSED_IMAGE'].data
                    except KeyError:
                        header_n = hdul[0].header
                        data = hdul[0].data
        except FileNotFoundError:
            if progress:
                logger.warning('Could not find Frame {}'.format(good_fits_files[n]))
            return None
<<<<<<< HEAD

        # Set frame to be center of chip in arcmin
        shape = data.shape
        x_frac = 0
        y_frac = 0
        if center is not None:
            width = (center * 60)/header_n['PIXSCALE']
            y_frac = np.max(int((shape[0] - width) / 2), 0)
            x_frac = np.max(int((shape[1] - width) / 2), 0)

            # set data ranges
            data_x_range = [x_frac, -(x_frac+1)]
            data_y_range = [y_frac, -(y_frac+1)]
            if target_data:
                nonlocal x_offset
                nonlocal y_offset
                td = target_data[n]
                target_source = td['best_source']
                if target_source:
                    x_offset = int(target_source.obs_x - header_n['CRPIX1'])
                    y_offset = int(target_source.obs_y - header_n['CRPIX2'])
                elif not x_offset and not y_offset:
                    with warnings.catch_warnings():
                        warnings.simplefilter("ignore")
                        wcs = WCS(header_n)  # get wcs transformation
                    coord = SkyCoord(td['ra'], td['dec'], unit="rad")
                    x_pix, y_pix = skycoord_to_pixel(coord, wcs)
                    if 0 < x_pix < shape[1] and 0 < y_pix < shape[0]:
                        x_offset = int(x_pix - header_n['CRPIX1'])
                        y_offset = int(y_pix - header_n['CRPIX2'])
                if abs(x_offset) > x_frac:
                    x_offset = int(copysign(x_frac, x_offset))
                if abs(y_offset) > y_frac:
                    y_offset = int(copysign(y_frac, y_offset))
                data_x_range = [x + x_offset for x in data_x_range]
                data_y_range = [y + y_offset for y in data_y_range]
                x_frac += x_offset
                y_frac += y_offset
            data = data[data_y_range[0]:data_y_range[1], data_x_range[0]:data_x_range[1]]
            # Set new coordinates for Reference Pixel w/in smaller window
            header_n['CRPIX1'] -= x_frac
            header_n['CRPIX2'] -= y_frac

=======
>>>>>>> 2aa4f1ee
        # pull Date from Header
        try:
            date_obs = header_n['DATE-OBS']
        except KeyError:
            date_obs = header_n['DATE_OBS']
        date = datetime.strptime(date_obs, '%Y-%m-%dT%H:%M:%S.%f')
        # reset plot
        ax = plt.gca()
        ax.clear()
        ax.axis('off')

        try:
            # set wcs grid/axes
            with warnings.catch_warnings():
                warnings.simplefilter("ignore")
                wcs = WCS(header_n)  # get wcs transformation
                ax = plt.gca(projection=wcs)
            dec = ax.coords['dec']
            dec.set_major_formatter('dd:mm')
            dec.set_ticks_position('br')
            dec.set_ticklabel_position('br')
            dec.set_ticklabel(fontsize=10, exclude_overlapping=True)
            ra = ax.coords['ra']
            ra.set_major_formatter('hh:mm:ss')
            ra.set_ticks_position('lb')
            ra.set_ticklabel_position('lb')
            ra.set_ticklabel(fontsize=10, exclude_overlapping=True)
            ax.coords.grid(color='black', ls='solid', alpha=0.5)
        except InvalidTransformError:
            pass
        # finish up plot
        current_count = len(np.unique(good_fits_files[:n + 1]))

        if title is None:
            sup_title = f'REQ# {header_n["REQNUM"]} -- {header_n["OBJECT"]} at {header_n["SITEID"].upper()} ({header_n["INSTRUME"]}) -- Filter: {header_n["FILTER"]}'
        else:
            sup_title = title
        fig.suptitle(sup_title)
        ax.set_title('UT Date: {} ({} of {})'.format(date.strftime('%x %X'), current_count,
                                                     int(len(good_fits_files) - (copies - 1) * start_frames)), pad=10)

        # Set frame to be center of chip in arcmin
        shape = data.shape
        x_frac = 0
        y_frac = 0
        if center is not None:
            y_frac = np.max(int((shape[0] - (center * 60)/header_n['PIXSCALE']) / 2), 0)
            x_frac = np.max(int((shape[1] - (center * 60)/header_n['PIXSCALE']) / 2), 0)

            # set data ranges
            data_x_range = [x_frac, -(x_frac+1)]
            data_y_range = [y_frac, -(y_frac+1)]
            if target_data:
                nonlocal x_offset
                nonlocal y_offset
                td = target_data[n]
                coord = SkyCoord(td['ra'], td['dec'], unit="rad")
                x_pix, y_pix = skycoord_to_pixel(coord, wcs)
                x_offset = int(x_pix - header_n['CRPIX1'])
                y_offset = int(y_pix - header_n['CRPIX2'])
                if abs(x_offset) > x_frac:
                    x_offset = int(copysign(x_frac, x_offset))
                if abs(y_offset) > y_frac:
                    y_offset = int(copysign(y_frac, y_offset))
                data_x_range = [x + x_offset for x in data_x_range]
                data_y_range = [y + y_offset for y in data_y_range]
                x_frac += x_offset
                y_frac += y_offset
            data = data[data_y_range[0]:data_y_range[1], data_x_range[0]:data_x_range[1]]
            # Set new coordinates for Reference Pixel w/in smaller window
            header_n['CRPIX1'] -= x_frac
            header_n['CRPIX2'] -= y_frac

        z_interval = ZScaleInterval().get_limits(data)  # set z-scale: responsible for vast majority of compute time
        plt.imshow(data, cmap='gray', vmin=z_interval[0], vmax=z_interval[1])

        # If first few frames, add 5" and 15" reticle
        if current_count < 6 and fr != init_fr or show_reticle:
            if plot_source and (data.shape[1] > header_n['CRPIX1'] > 0) and (data.shape[0] > header_n['CRPIX2'] > 0):
                plt.plot([header_n['CRPIX1']], [header_n['CRPIX2']], color='red', marker='+', linestyle=' ', label="Frame_Center")
            else:
                circle_5arcsec = plt.Circle((header_n['CRPIX1'], header_n['CRPIX2']), 5/header_n['PIXSCALE'], fill=False, color='limegreen', linewidth=1.5)
                circle_15arcsec = plt.Circle((header_n['CRPIX1'], header_n['CRPIX2']), 15/header_n['PIXSCALE'], fill=False, color='lime', linewidth=1.5)
                ax.add_artist(circle_5arcsec)
                ax.add_artist(circle_15arcsec)

        # add sources
        if plot_source:
            try:
                frame_obj = Frame.objects.get(filename=os.path.basename(good_fits_files[n]))
                sources = CatalogSources.objects.filter(frame=frame_obj, obs_y__range=(y_frac, shape[0] - y_frac + 2 * y_offset), obs_x__range=(x_frac, shape[1] - x_frac + 2 * x_offset))
                for source in sources:
                    circle_source = plt.Circle((source.obs_x - x_frac, source.obs_y - y_frac), 3/header_n['PIXSCALE'], fill=False, color='red', linewidth=1, alpha=.5)
                    ax.add_artist(circle_source)
            except Frame.DoesNotExist:
                pass

        # Highlight best target and search box
        x_pix = header_n['CRPIX1']
        y_pix = header_n['CRPIX2']
        if target_data:
            td = target_data[n]
            target_source = td['best_source']
            if target_source:
                target_circle = plt.Circle((target_source.obs_x - x_frac, target_source.obs_y - y_frac), 3/header_n['PIXSCALE'], fill=False, color='limegreen', linewidth=1)
                ax.add_artist(target_circle)
            bw = td['bw']
            bw /= header_n['PIXSCALE']
            coord = SkyCoord(td['ra'], td['dec'], unit="rad")
            # if target_source:
            #     print(coord.separation(SkyCoord(target_source.obs_ra, target_source.obs_dec, unit="deg")).arcsec)
            x_pix, y_pix = skycoord_to_pixel(coord, wcs)
            box_width = plt.Rectangle((x_pix-bw-x_frac, y_pix-bw-y_frac), width=bw*2, height=bw*2, fill=False, color='yellow', linewidth=1, alpha=.5)
            ax.add_artist(box_width)

        # show the position of the JPL Horizons prediction relative to CRPIX if no target data.
        if horizons_comp and date_array.any():
            jpl_ra = np.interp(calendar.timegm(date.timetuple()), date_array, ephem['RA'])
            jpl_dec = np.interp(calendar.timegm(date.timetuple()), date_array, ephem['DEC'])
            jpl_coord = SkyCoord(jpl_ra, jpl_dec, unit="deg")
            jpl_x_pix, jpl_y_pix = skycoord_to_pixel(jpl_coord, wcs)
            if target_data and jpl_coord.separation(coord).arcsec > 3:
                plt.plot([x_pix, jpl_x_pix], [y_pix, jpl_y_pix], color='lightblue', linestyle='-', linewidth=1, alpha=.5)
                plt.plot([jpl_x_pix], [jpl_y_pix], color='blue', marker='x', linestyle=' ', label="JPL Prediction")
            elif not target_data:
                plt.plot([jpl_x_pix], [jpl_y_pix], color='blue', marker='x', linestyle=' ', label="JPL Prediction")

        if progress:
            print_progress_bar(n+1, len(good_fits_files), prefix='Creating Gif: Frame {}'.format(current_count), time_in=time_in)
        return ax

    ax1 = update(0)
    plt.tight_layout(pad=4)

    # takes in fig, update function, and frame rate set to fr
    anim = FuncAnimation(fig, update, frames=len(good_fits_files), blit=False, interval=fr)

    filename = os.path.join(path, sanitize_object_name(obj_name) + '_' + rn + '_{}movie.gif'.format(frame_type))
    anim.save(filename, dpi=90, writer='imagemagick')

    plt.close('all')
    # Save to default location because Matplotlib wants a string filename not File object
    if settings.USE_S3:
        movie_filename = filename.replace(out_path, "").lstrip("/")
        movie_file = default_storage.open(movie_filename, "wb+")
        with open(filename, 'rb+') as f:
            movie_file.write(f.read())
        movie_file.close()
        return movie_file.name
    else:
        return filename


def make_movie(date_obs, obj, req, base_dir, out_path, prop):
    """Make gif of FLOYDS Guide Frames given the following:
    <date_obs> -- Day of Observation (i.e. '20180910')
    <obj> -- object name w/ spaces replaced by underscores (i.e. '144332' or '2018_EB1')
    <req> -- Request number of the observation
    <base_dir> -- Directory of data. This will be the DATA_ROOT/date_obs/
    <prop> -- Proposal ID
    NOTE: Can take a while to load if building new gif with many frames.
    """

    path = os.path.join(base_dir, obj + '_' + req)
    logger.info('BODY: {}, DATE: {}, REQNUM: {}, PROP: {}'.format(obj, date_obs, req, prop))
    logger.debug('DIR: {}'.format(path))  # where it thinks an unpacked tar is at

    filename = glob(os.path.join(path, '*2df_ex.fits'))  # checking if unpacked
    frames = []
    if not filename:
        unpack_path = os.path.join(base_dir, obj+'_'+req)
        tar_files = glob(os.path.join(base_dir, prop+"*"+req+"*.tar.gz"))  # if file not found, looks for tarball

        if tar_files:
            tar_path = tar_files[0]
            logger.info("Unpacking 1st tar")
            spec_files = unpack_tarball(tar_path, unpack_path)  # unpacks tarball
            filename = spec_files[0]
        else:
            logger.error("Could not find tarball for request: %s" % req)
            return None
    if filename:  # If first order tarball is unpacked
        movie_dir = glob(os.path.join(path, "Guide_frames"))
        if movie_dir:  # if 2nd order tarball is unpacked
            frames = glob(os.path.join(movie_dir[0], "*.fits.fz"))
            if not frames:
                frames = glob(os.path.join(movie_dir[0], "*.fits"))
        else:  # unpack 2nd tarball
            tarintar = glob(os.path.join(path, "*.tar"))
            if tarintar:
                unpack_path = os.path.join(path, 'Guide_frames')
                guide_files = unpack_tarball(tarintar[0], unpack_path)  # unpacks tar
                logger.info("Unpacking tar in tar")
                for file in guide_files:
                    if '.fits.fz' in file:
                        frames.append(file)
            else:
                logger.error("Could not find Guide Frames or Guide Frame tarball for request: %s" % req)
                return None
    else:
        logger.error("Could not find spectrum data or tarball for request: %s" % req)
        return None
    if frames is not None and len(frames) > 0:
        logger.debug("#Frames = {}".format(len(frames)))
        logger.info("Making Movie...")
        movie_file = make_gif(frames, out_path=out_path, progress=False)
        return movie_file
    else:
        logger.error("There must be at least 1 frame to make guide movie.")
        return None


if __name__ == '__main__':
    parser = argparse.ArgumentParser()
    parser.add_argument("path", help="Path to directory containing .fits or .fits.fz files", type=str)
    parser.add_argument("--fr", help="Frame rate in ms/frame (Defaults to 100 ms/frame or 10 frames/second", default=100, type=float)
    parser.add_argument("--ir", help="Frame rate in ms/frame for first 5 frames (Defaults to 1000 ms/frame or 1 frames/second", default=1000, type=float)
    parser.add_argument("--tr", help="Add target circle at crpix values?", default=False, action="store_true")
    parser.add_argument("--C", help="Only include Center Snapshot (Value= new FOV in in Arcmin)", default=None, type=float)
    args = parser.parse_args()
    path = args.path
    fr = args.fr
    ir = args.ir
    tr = args.tr
    center = args.C
    logger.debug("Base Framerate: {}".format(fr))
    if path[-1] != '/':
        path += '/'
    files = np.sort(glob(path+'*.fits.fz'))
    if len(files) < 1:
        files = np.sort(glob(path+'*.fits'))
    if len(files) >= 1:
        gif_file = make_gif(files, fr=fr, init_fr=ir, show_reticle=tr, center=center, progress=True)
        logger.info("New gif created: {}".format(gif_file))
    else:
        logger.info("No files found.")
<|MERGE_RESOLUTION|>--- conflicted
+++ resolved
@@ -200,52 +200,7 @@
             if progress:
                 logger.warning('Could not find Frame {}'.format(good_fits_files[n]))
             return None
-<<<<<<< HEAD
-
-        # Set frame to be center of chip in arcmin
-        shape = data.shape
-        x_frac = 0
-        y_frac = 0
-        if center is not None:
-            width = (center * 60)/header_n['PIXSCALE']
-            y_frac = np.max(int((shape[0] - width) / 2), 0)
-            x_frac = np.max(int((shape[1] - width) / 2), 0)
-
-            # set data ranges
-            data_x_range = [x_frac, -(x_frac+1)]
-            data_y_range = [y_frac, -(y_frac+1)]
-            if target_data:
-                nonlocal x_offset
-                nonlocal y_offset
-                td = target_data[n]
-                target_source = td['best_source']
-                if target_source:
-                    x_offset = int(target_source.obs_x - header_n['CRPIX1'])
-                    y_offset = int(target_source.obs_y - header_n['CRPIX2'])
-                elif not x_offset and not y_offset:
-                    with warnings.catch_warnings():
-                        warnings.simplefilter("ignore")
-                        wcs = WCS(header_n)  # get wcs transformation
-                    coord = SkyCoord(td['ra'], td['dec'], unit="rad")
-                    x_pix, y_pix = skycoord_to_pixel(coord, wcs)
-                    if 0 < x_pix < shape[1] and 0 < y_pix < shape[0]:
-                        x_offset = int(x_pix - header_n['CRPIX1'])
-                        y_offset = int(y_pix - header_n['CRPIX2'])
-                if abs(x_offset) > x_frac:
-                    x_offset = int(copysign(x_frac, x_offset))
-                if abs(y_offset) > y_frac:
-                    y_offset = int(copysign(y_frac, y_offset))
-                data_x_range = [x + x_offset for x in data_x_range]
-                data_y_range = [y + y_offset for y in data_y_range]
-                x_frac += x_offset
-                y_frac += y_offset
-            data = data[data_y_range[0]:data_y_range[1], data_x_range[0]:data_x_range[1]]
-            # Set new coordinates for Reference Pixel w/in smaller window
-            header_n['CRPIX1'] -= x_frac
-            header_n['CRPIX2'] -= y_frac
-
-=======
->>>>>>> 2aa4f1ee
+
         # pull Date from Header
         try:
             date_obs = header_n['DATE-OBS']
@@ -292,8 +247,9 @@
         x_frac = 0
         y_frac = 0
         if center is not None:
-            y_frac = np.max(int((shape[0] - (center * 60)/header_n['PIXSCALE']) / 2), 0)
-            x_frac = np.max(int((shape[1] - (center * 60)/header_n['PIXSCALE']) / 2), 0)
+            width = (center * 60) / header_n['PIXSCALE']
+            y_frac = np.max(int((shape[0] - width) / 2), 0)
+            x_frac = np.max(int((shape[1] - width) / 2), 0)
 
             # set data ranges
             data_x_range = [x_frac, -(x_frac+1)]
