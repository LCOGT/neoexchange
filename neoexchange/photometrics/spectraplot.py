--- conflicted
+++ resolved
@@ -20,12 +20,7 @@
 from astropy.wcs import WCS
 from astropy import units as u
 from datetime import datetime
-<<<<<<< HEAD
-=======
-import matplotlib
-matplotlib.use('Agg')
-import matplotlib.pyplot as plt
->>>>>>> e784120f
+
 import os
 import logging
 import numpy as np
