--- conflicted
+++ resolved
@@ -767,7 +767,6 @@
 
     return files
 
-<<<<<<< HEAD
 def convert_file_to_crlf(file_to_convert, binary=None, dbg=False):
     """Converts the passed <file_to_convert> to DOS/CRLF line endings by running
     'unix2dos' on it."""
@@ -779,7 +778,39 @@
 
     cmdline = "%s %s" % ( binary, file_to_convert)
     cmdline = cmdline.rstrip()
-=======
+    if dbg:
+        print(cmdline)
+
+    if dbg is True:
+        retcode_or_cmdline = cmdline
+    else:
+        dest_dir = os.path.dirname(file_to_convert)
+        logger.debug("cmdline=%s" % cmdline)
+        args = cmdline.split()
+        retcode_or_cmdline = call(args, cwd=dest_dir)
+
+    return retcode_or_cmdline
+
+def funpack_file(fpack_file, binary=None, dbg=False):
+    """Calls 'funpack' on the passed <fpack_file> to uncompress it. A status
+    value of 0 is returned if the unpacked file already exists or the uncompress
+    was successful, -1 is returned otherwise"""
+
+    file_bits = fpack_file.split(os.extsep)
+    if len(file_bits) != 3 and file_bits[-1].lower() != 'fz':
+        return -1
+    unpacked_file = file_bits[0] + os.extsep + file_bits[1]
+    if os.path.exists(unpacked_file):
+        return 0
+
+    binary = binary or find_binary("funpack")
+    if binary is None:
+        logger.error("Could not locate 'funpack' executable in PATH")
+        return -42
+
+    cmdline = "%s -F %s" % ( binary, fpack_file)
+    cmdline = cmdline.rstrip()
+
 
 def run_damit_periodscan(lcs_input_filename, psinput_filename, psoutput_filename, binary=None, dbg=False):
     """ Run DAMIT code to calculate periodogram based on lc .
@@ -794,41 +825,12 @@
     catline = f"cat {lcs_input_filename}"
     cmdline = cmdline.rstrip()
     catline = catline.rstrip()
->>>>>>> f4347f79
     if dbg:
         print(cmdline)
 
     if dbg is True:
         retcode_or_cmdline = cmdline
     else:
-<<<<<<< HEAD
-        dest_dir = os.path.dirname(file_to_convert)
-        logger.debug("cmdline=%s" % cmdline)
-        args = cmdline.split()
-        retcode_or_cmdline = call(args, cwd=dest_dir)
-
-    return retcode_or_cmdline
-
-def funpack_file(fpack_file, binary=None, dbg=False):
-    """Calls 'funpack' on the passed <fpack_file> to uncompress it. A status
-    value of 0 is returned if the unpacked file already exists or the uncompress
-    was successful, -1 is returned otherwise"""
-
-    file_bits = fpack_file.split(os.extsep)
-    if len(file_bits) != 3 and file_bits[-1].lower() != 'fz':
-        return -1
-    unpacked_file = file_bits[0] + os.extsep + file_bits[1]
-    if os.path.exists(unpacked_file):
-        return 0
-
-    binary = binary or find_binary("funpack")
-    if binary is None:
-        logger.error("Could not locate 'funpack' executable in PATH")
-        return -42
-
-    cmdline = "%s -F %s" % ( binary, fpack_file)
-    cmdline = cmdline.rstrip()
-=======
         logger.debug(f"cmdline={catline} | {cmdline}")
         cmd_args = cmdline.split()
         cat_args = catline.split()
@@ -836,7 +838,7 @@
         cmd_call = Popen(cmd_args, cwd=dest_dir, stdin=cat_call.stdout, stdout=PIPE)
         retcode_or_cmdline = cmd_call.communicate()
 
-    return retcode_or_cmdline
+    return retcode_or_cmdline        
 
 
 def run_damit(call_name, cat_input_filename, primary_call, write_out=False, binary=None, dbg=False):
@@ -852,19 +854,12 @@
     catline = f"cat {cat_input_filename}"
     cmdline = cmdline.rstrip()
     catline = catline.rstrip()
->>>>>>> f4347f79
     if dbg:
         print(cmdline)
 
     if dbg is True:
         retcode_or_cmdline = cmdline
     else:
-<<<<<<< HEAD
-        dest_dir = os.path.dirname(fpack_file)
-        logger.debug("cmdline=%s" % cmdline)
-        args = cmdline.split()
-        retcode_or_cmdline = call(args, cwd=dest_dir)
-=======
         logger.debug(f"cmdline={catline} | {cmdline}")
         cmd_args = cmdline.split()
         cat_args = catline.split()
@@ -875,6 +870,5 @@
         else:
             cmd_call = Popen(cmd_args, cwd=dest_dir, stdin=cat_call.stdout, stdout=PIPE)
         retcode_or_cmdline = cmd_call.communicate()
->>>>>>> f4347f79
 
     return retcode_or_cmdline