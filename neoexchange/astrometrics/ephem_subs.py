'''
NEO exchange: NEO observing portal for Las Cumbres Observatory
Copyright (C) 2014-2018 LCO

ephem_subs.py -- Asteroid ephemeris related routines.

This program is free software: you can redistribute it and/or modify
it under the terms of the GNU General Public License as published by
the Free Software Foundation, either version 3 of the License, or
(at your option) any later version.

This program is distributed in the hope that it will be useful,
but WITHOUT ANY WARRANTY; without even the implied warranty of
MERCHANTABILITY or FITNESS FOR A PARTICULAR PURPOSE.  See the
GNU General Public License for more details.
'''

import logging
from datetime import datetime, timedelta, time
from math import sin, cos, tan, asin, acos, atan2, degrees, radians, pi, sqrt, fabs, exp, log10, ceil

try:
    import pyslalib.slalib as S
except:
    pass
from numpy import array, concatenate, zeros
import copy
from itertools import groupby

# Local imports
from astrometrics.time_subs import datetime2mjd_utc, datetime2mjd_tdb, mjd_utc2mjd_tt, ut1_minus_utc, round_datetime
import astrometrics.site_config as cfg
#from astsubs import mpc_8lineformat

logger = logging.getLogger(__name__)


def compute_phase_angle(r, delta, es_Rsq, dbg=False):
    '''Method to compute the phase angle (beta), trapping bad values'''
    # Compute phase angle, beta (Sun-Target-Earth angle)
    logger.debug("r(%s), r^2 (%s),delta (%s),delta^2 (%s), es_Rsq (%s)" % (r,r*r,delta,delta*delta,es_Rsq))
    arg = (r*r+delta*delta-es_Rsq)/(2.0*r*delta)
    logger.debug("arg=%s" % arg)

    if arg >= 1.0:
        beta = 0.0
    elif arg <= -1.0:
        beta = pi
    else:
        beta = acos(arg)

    logger.debug("Phase angle, beta (deg)=%s %s" % (beta, degrees(beta)))
    return beta

def compute_ephem(d, orbelems, sitecode, dbg=False, perturb=True, display=False):
    '''Routine to compute the geocentric or topocentric position, magnitude,
    motion and altitude of an asteroid or comet for a specific date and time
    from a dictionary of orbital elements.
    '''
# Light travel time for 1 AU (in sec)
    tau = 499.004783806

# Compute MJD for UTC
    mjd_utc = datetime2mjd_utc(d)

# Compute epoch of the elements as a MJD
    try:
        epochofel = datetime.strptime(orbelems['epochofel'], '%Y-%m-%d %H:%M:%S')
    except TypeError:
        epochofel = orbelems['epochofel']
    epoch_mjd = datetime2mjd_utc(epochofel)

    logger.debug('Element Epoch= %.1f' % (epoch_mjd))
    logger.debug('MJD(UTC) =   %.15f' % (mjd_utc))
    logger.debug(' JD(UTC) = %.8f' % (mjd_utc + 2400000.5))

# Convert MJD(UTC) to MJD(TT)
    mjd_tt = mjd_utc2mjd_tt(mjd_utc)
    logger.debug('MJD(TT)  =   %.15f' % (mjd_tt))

# Compute UT1-UTC

    dut = ut1_minus_utc(mjd_utc)
    logger.debug("UT1-UTC  = %.15f" % (dut))

# Obtain precession-nutation 3x3 rotation matrix
# Should really be TDB but "TT will do" says The Wallace...

    rmat = S.sla_prenut(2000.0, mjd_tt)

    logger.debug(rmat)

# Obtain latitude, longitude of the observing site.
# Reverse longitude to get the more normal East-positive convention
#    (site_num, site_name, site_long, site_lat, site_hgt) = S.sla_obs(0, 'SAAO74')
#    site_long = -site_long
    (site_name, site_long, site_lat, site_hgt) = get_sitepos(sitecode)
    logger.debug("Site code/name, lat/long/height=%s %s %f %f %.1f" % (sitecode, site_name, site_long, site_lat, site_hgt))

    if site_name == '?':
        logger.debug("WARN: No site co-ordinates found, computing for geocenter")
        pvobs = zeros(6)
    else:
# Compute local apparent sidereal time
# Do GMST first which takes UT1 and then add East longitiude and the equation of the equinoxes
# (which takes TDB; but we use TT here)
#
        gmst = S.sla_gmst(mjd_utc+(dut/86400.0))
        stl = gmst + site_long + S.sla_eqeqx(mjd_tt)
        logger.debug('GMST, LAST, EQEQX, GAST, long= %.17f %.17f %E %.17f %.17f' % (gmst, stl, S.sla_eqeqx(mjd_tt), gmst+S.sla_eqeqx(mjd_tt), site_long))
        pvobs = S.sla_pvobs(site_lat, site_hgt, stl)

    logger.debug("PVobs(orig)=%s\n            %s" % (pvobs[0:3],pvobs[3:6]*86400.0))

# Apply transpose of precession/nutation matrix to pv vector to go from
# true equator and equinox of date to J2000.0 mean equator and equinox (to
# match the reference system of sla_epv)
#
    pos_new = S.sla_dimxv(rmat, pvobs[0:3])
    vel_new = S.sla_dimxv(rmat, pvobs[3:6])
    pvobs_new = concatenate([pos_new, vel_new])
    logger.debug("PVobs(new)=%s\n            %s" % (pvobs_new[0:3],pvobs_new[3:6]*86400.0))

# Earth position and velocity

# Moderate precision/speed version. N.B different order of bary vs. heliocentric!
#(vel_bar, pos_bar, e_vel_hel, e_pos_hel) = S.sla_evp(mjd_tt, 2000.0)

# High precision/slowest version. N.B different order of bary vs. heliocentric sets
# and position vs velocity!
# N.B. velocities are AU/day not AU/sec !
# Also N.B. ! Must use heliocentric positions, not barycentric as normal as
# asteroid position from sla_planel is also heliocentric.
    (e_pos_hel, e_vel_hel, e_pos_bar, e_vel_bar) = S.sla_epv(mjd_tt)
# Uncomment the lines below to use JPL DE430 ephemeris. This, and the
# associated code, needs to be installed...
#    ephem = Ephemeris(430)
#    (e_pos_hel, e_vel_hel, e_pos_bar, e_vel_bar ) = ephem.epv(mjd_tt)
    e_vel_hel = e_vel_hel/86400.0

    logger.debug("Sun->Earth [X, Y, Z]=%s" % e_pos_hel)
    logger.debug("Sun->Earth [X, Y, Z]= %20.15E %20.15E %20.15E" % (e_pos_hel[0], e_pos_hel[1], e_pos_hel[2]))
    logger.debug("Sun->Earth [Xdot, Ydot, Zdot]=%s" % e_vel_hel)
    logger.debug("Sun->Earth [Xdot, Ydot, Zdot]= %20.15E %20.15E %20.15E" % (e_vel_hel[0]*86400.0, e_vel_hel[1]*86400.0, e_vel_hel[2]*86400.0))

# Add topocentric offset in position and velocity
    e_pos_hel = e_pos_hel + pvobs_new[0:3]
    e_vel_hel = e_vel_hel + pvobs_new[3:6]
    logger.debug("Sun->Obsvr [X, Y, Z]=%s" % e_pos_hel)
    logger.debug("Sun->Obsvr [Xdot, Ydot, Zdot]=%s" % e_vel_hel)

# Asteroid position (and velocity)

    comet = False
    jform = 2
    if 'elements_type' in orbelems and str(orbelems['elements_type']).upper() == 'MPC_COMET':
        comet = True
        jform = 3

# Perturb elements

    if comet == True:
        p_orbelems = {'LongNode' : radians(orbelems['longascnode']),
                      'Inc' : radians(orbelems['orbinc']),
                      'ArgPeri' : radians(orbelems['argofperih']),
                      'SemiAxisOrQ' : orbelems['perihdist'],
                      'Ecc' : orbelems['eccentricity'],
                     }
        orbelems['meananom'] = 0.0
        aorq = orbelems['perihdist']
        epoch_mjd = datetime2mjd_utc(orbelems['epochofperih'])
    else:
        p_orbelems = {'LongNode' : radians(orbelems['longascnode']),
                      'Inc' : radians(orbelems['orbinc']),
                      'ArgPeri' : radians(orbelems['argofperih']),
                      'SemiAxisOrQ' : orbelems['meandist'],
                      'Ecc' : orbelems['eccentricity']
                     }
        try:
            p_orbelems['MeanAnom'] = radians(orbelems['meananom'])
        except TypeError:
             p_orbelems['MeanAnom'] = 0.0
             orbelems['meananom'] = 0.0
        try:
            aorq = float(orbelems['meandist'])
        except TypeError:
            aorq = 0.0
    p_orbelems['H'] = orbelems['abs_mag']
    p_orbelems['G'] = orbelems['slope']
    if perturb == True:
        (p_epoch_mjd, p_orbelems['Inc'], p_orbelems['LongNode'], p_orbelems['ArgPeri'],
                p_orbelems['SemiAxisOrQ'], p_orbelems['Ecc'], p_orbelems['MeanAnom'], j) = S.sla_pertel( jform, epoch_mjd, mjd_tt, epoch_mjd, radians(orbelems['orbinc']), radians(orbelems['longascnode']),
                    radians(orbelems['argofperih']), aorq, orbelems['eccentricity'],
                    radians(orbelems['meananom']))
    else:
        p_epoch_mjd = epoch_mjd
        j = 0

    if j != 0:
        logger.error("Perturbing error=%s" % j)
        return []


    r3 = -100.
    delta = 0.0
    ltt = 0.0
    pos = zeros(3)
    vel = zeros(3)
    #rel_pos= [0.0, 0.0, 0.0]

    while (fabs(delta - r3) > .01):
        r3 = delta
        if comet == True:
            (pv, status) = S.sla_planel(mjd_tt - (ltt/86400.0), jform, p_epoch_mjd,
                            p_orbelems['Inc'], p_orbelems['LongNode'],
                            p_orbelems['ArgPeri'], p_orbelems['SemiAxisOrQ'], p_orbelems['Ecc'],
                            0.0, 0.0)
        else:
            (pv, status) = S.sla_planel(mjd_tt - (ltt/86400.0), jform, p_epoch_mjd,
                            p_orbelems['Inc'], p_orbelems['LongNode'],
                            p_orbelems['ArgPeri'], p_orbelems['SemiAxisOrQ'], p_orbelems['Ecc'],
                            p_orbelems['MeanAnom'], 0.0)


        logger.debug("Sun->Asteroid [x,y,z]=%s %s" % (pv[0:3], status))
        logger.debug("Sun->Asteroid [xdot,ydot,zdot]=%s %s" % (pv[3:6], status))

        for i, e_pos in enumerate(e_pos_hel):
            pos[i] = pv[i] - e_pos

        for i, e_vel in enumerate(e_vel_hel):
            vel[i] = pv[i+3] - e_vel

        logger.debug("Earth->Asteroid [x,y,z]=%s" % pos)
        logger.debug("Earth->Asteroid [xdot,ydot,zdot]=%s" % vel)

# geometric distance, delta (AU)
        delta = sqrt(pos[0]*pos[0] + pos[1]*pos[1] + pos[2]*pos[2])

        logger.debug("Geometric distance, delta (AU)=%s" % delta)

# Light travel time to asteroid
        ltt = tau * delta
        logger.debug("Light travel time (sec, min, days)=%s %s %s" % (ltt, ltt/60.0, ltt/86400.0))

# Correct position for planetary aberration
    for i, a_pos in enumerate(pos):
        pos[i] = a_pos - (ltt * vel[i])

    logger.debug("Earth->Asteroid [x,y,z]=%s" % pos)
    logger.debug("Earth->Asteroid [x,y,z]= %20.15E %20.15E %20.15E" % (pos[0], pos[1], pos[2]))
    logger.debug("Earth->Asteroid [xdot,ydot,zdot]=%s %s %s" % (vel[0]*86400.0,vel[1]*86400.0,vel[2]*86400.0))

# Convert Cartesian to RA, Dec
    (ra, dec) = S.sla_dcc2s(pos)
    logger.debug("ra,dec=%s %s" % (ra, dec))
    ra = S.sla_dranrm(ra)
    logger.debug("ra,dec=%s %s" % (ra, dec))
    (rsign, ra_geo_deg) = S.sla_dr2tf(2, ra)
    (dsign, dec_geo_deg) = S.sla_dr2af(1, dec)

# Compute r, the Sun-Target distance. Correct for light travel time first
    cposx = pv[0] - (ltt * pv[3])
    cposy = pv[1] - (ltt * pv[4])
    cposz = pv[2] - (ltt * pv[5])
    r = sqrt(cposx*cposx + cposy*cposy + cposz*cposz)

    logger.debug("r (AU) =%s" % r)

# Compute R, the Earth-Sun distance. (Only actually need R^2 for the mag. formula)
    es_Rsq = (e_pos_hel[0]*e_pos_hel[0] + e_pos_hel[1]*e_pos_hel[1] + e_pos_hel[2]*e_pos_hel[2])

    logger.debug("R (AU) =%s" % sqrt(es_Rsq))
    logger.debug("delta (AU)=%s" % delta)

# Compute sky motion

    sky_vel = compute_relative_velocity_vectors(e_pos_hel, e_vel_hel, pos, vel, delta, dbg)
    logger.debug("vel1, vel2, r= %15.10lf %15.10lf %15.10lf" % (sky_vel[1], sky_vel[2], delta))
    logger.debug("vel1, vel2, r= %15.10e %15.10e %15.10lf\n" % (sky_vel[1], sky_vel[2], delta))

    total_motion, sky_pa, ra_motion, dec_motion = compute_sky_motion(sky_vel, delta, dbg)

    mag = -99
    if comet == True:
    # Calculate magnitude of comet
    # Here 'H' is the absolute magnitude, 'kappa' the slope parameter defined in Meeus
    # _Astronomical Algorithms_ p. 231, is equal to 2.5 times the 'G' read from the elements
        if p_orbelems['H'] and p_orbelems['G']:
            mag = p_orbelems['H'] + 5.0 * log10(delta) + 2.5 * p_orbelems['G'] * log10(r)

    else:
    # Compute phase angle, beta (Sun-Target-Earth angle)
        beta = compute_phase_angle(r, delta, es_Rsq)

        phi1 = exp(-3.33 * (tan(beta/2.0))**0.63)
        phi2 = exp(-1.87 * (tan(beta/2.0))**1.22)

    #    logger.debug("Phi1, phi2=%s" % phi1,phi2)

    # Calculate magnitude of object
        if p_orbelems['H'] and p_orbelems['G']:
            try:
                mag = p_orbelems['H'] + 5.0 * log10(r * delta) - \
                    (2.5 * log10((1.0 - p_orbelems['G'])*phi1 + p_orbelems['G']*phi2))
            except ValueError:
                logger.error("Error computing magnitude")
                logger.error("{")
                for key in p_orbelems:
                    logger.error("'%s': %s" % (key, str(p_orbelems[key])))
                logger.error("}")
                logger.error("r, delta=%f %f" % (r,delta))
    az_rad, alt_rad = moon_alt_az(d, ra, dec, site_long, site_lat, site_hgt)
    airmass = S.sla_airmas((pi/2.0)-alt_rad)
    alt_deg = degrees(alt_rad)

#    if display: print "  %02.2dh %02.2dm %02.2d.%02.2ds %s%02.2dd %02.2d\' %02.2d.%01.1d\"  V=%.1f  %5.2f %.1f % 7.3f %8.4f" % ( ra_geo_deg[0],
    if display: print "  %02.2d %02.2d %02.2d.%02.2d %s%02.2d %02.2d %02.2d.%01.1d  V=%.1f  %5.2f %.1f % 7.3f %8.4f" % ( ra_geo_deg[0],
        ra_geo_deg[1], ra_geo_deg[2], ra_geo_deg[3],
        dsign, dec_geo_deg[0], dec_geo_deg[1], dec_geo_deg[2], dec_geo_deg[3],
        mag, total_motion, sky_pa, alt_deg, airmass )

# Compute South Polar Distance from Dec
    dec_arcsec_decimal = dec_geo_deg[2] + dec_geo_deg[3]
    dec_arcmin_decimal = dec_geo_deg[1] + (dec_arcsec_decimal/60.)
    dec_deg_decimal = dec_geo_deg[0] + (dec_arcmin_decimal/60.)
    if '+' in dsign:
        spd = 90. + dec_deg_decimal
    elif '-' in dsign:
        spd = 90. - dec_deg_decimal
    else:
        spd = None

    emp_line = (d, ra, dec, mag, total_motion, alt_deg, spd, sky_pa)

    return emp_line


def compute_relative_velocity_vectors(obs_pos_hel, obs_vel_hel, obj_pos, obj_vel, delta, dbg=True):
    '''Computes relative velocity vector between the observer and the object.
    Adapted from the Bill Gray/find_orb routine of the same name with some
    changes as obj_pos in our code is already the needed result of subtracting
    the Heliocenter->Observer vector from the Heliocenter->Asteroid vector and
    so we don't need to do this when we form the first 3 elements of matrix.'''

    obj_vel = obj_vel * 86400.0
    j2000_vel = zeros(3)
    matrix = zeros(9)
    i = 0
    while (i < 3):
        j2000_vel[i] = obj_vel[i] - obs_vel_hel[i]
        matrix[i] = obj_pos[i] / delta
        i += 1
    logger.debug("   obj_vel= %15.10f %15.10f %15.10f" % (obj_vel[0], obj_vel[1], obj_vel[2]))
    logger.debug("   obs_vel= %15.10f %15.10f %15.10f" % (obs_vel_hel[0], obs_vel_hel[1], obs_vel_hel[2]))
    logger.debug("   obs_vel= %15.10e %15.10e %15.10e" % (obs_vel_hel[0], obs_vel_hel[1], obs_vel_hel[2]))

    logger.debug(" j2000_vel= %15.10e %15.10e %15.10e" % (j2000_vel[0], j2000_vel[1], j2000_vel[2]))
    logger.debug("matrix_vel= %15.10f %15.10f %15.10f" % (matrix[0], matrix[1], matrix[2] ))

    length = sqrt( matrix[0] * matrix[0] + matrix[1] * matrix[1])
    matrix[3] =  matrix[1] / length
    matrix[4] = -matrix[0] / length
    matrix[5] = 0.

    matrix[6] =  matrix[4] * matrix[2]
    matrix[7] = -matrix[3] * matrix[2]
    matrix[8] = length

    vel = zeros(3)
    i = 0
    while (i < 9):
        vel[i / 3] = matrix[i] * j2000_vel[0] + matrix[i+1] * j2000_vel[1] + matrix[i+2] * j2000_vel[2]
        i += 3

    return vel

def compute_sky_motion(sky_vel, delta, dbg=True):
    '''Computes the total motion and Position Angle, along with the RA, Dec
    components, of an asteroids' sky motion. Motion is in "/min, PA in degrees.

    Adapted from the Bill Gray/find_orb routine of the same name.'''

    ra_motion = degrees(sky_vel[1]) / delta
    dec_motion = degrees(sky_vel[2]) / delta
    ra_motion = -ra_motion * 60.0 / 24.0
    dec_motion = dec_motion * 60.0 / 24.0

    sky_pa = 180.0 + degrees(atan2(-ra_motion, -dec_motion))
    logger.debug( "RA motion, Dec motion, PA=%10.7f %10.7f %6.1f" % (ra_motion, dec_motion, sky_pa ))

    total_motion = sqrt(ra_motion * ra_motion + dec_motion * dec_motion)
    logger.debug( "Total motion=%10.7f" % (total_motion))

    return (total_motion, sky_pa, ra_motion, dec_motion)

def format_emp_line(emp_line, site_code):

# Convert radians for RA, Dec into strings for printing
    (ra_string, dec_string) = radec2strings(emp_line[1], emp_line[2], ' ')
# Format time and print out the overall ephemeris
    emp_time = datetime.strftime(emp_line[0], '%Y %m %d %H:%M')

    if str(site_code) == '500':
# Geocentric position, so no altitude. moon parameters, score or hour angle
        geo_row_format = "%-16s|%s|%s|%04.1f|%5.2f|%5.1f|N/A|N/A|N/A|N/A|N/A|N/A"

        formatted_line = geo_row_format % (emp_time, ra_string, dec_string, \
            emp_line[3], emp_line[4], emp_line[7])

    else:
# Get site and mount parameters
        (site_name, site_long, site_lat, site_hgt) = get_sitepos(site_code)
        (ha_neg_limit, ha_pos_limit, mount_alt_limit) = get_mountlimits(site_code)

#                         Date  RA Dec Mag   Motion P.A  Alt Mphase Msep Malt   Score HA
        blk_row_format = "%-16s|%s|%s|%04.1f|%5.2f|%5.1f|%+d|%04.2f|%3d|%+02.2d|%+04d|%s"

# Compute apparent RA, Dec of the Moon
        (moon_app_ra, moon_app_dec, diam) = moon_ra_dec(emp_line[0], site_long, site_lat, site_hgt)
# Convert to alt, az (only the alt is actually needed)
        (moon_az, moon_alt) = moon_alt_az(emp_line[0], moon_app_ra, moon_app_dec, site_long, site_lat, site_hgt)
        moon_alt = degrees(moon_alt)
# Compute object<->Moon seperation and convert to degrees
        moon_obj_sep = S.sla_dsep(emp_line[1], emp_line[2], moon_app_ra, moon_app_dec)
        moon_obj_sep = degrees(moon_obj_sep)
# Calculate Moon phase (in range 0.0..1.0)
        moon_phase = moonphase(emp_line[0], site_long, site_lat, site_hgt)

# Compute H.A.
        ha = compute_hourangle(emp_line[0], site_long, site_lat, site_hgt, emp_line[1], emp_line[2])
        ha_in_deg = degrees(ha)
# Check HA is in limits, skip this slot if not
        if (ha_in_deg >= ha_pos_limit or ha_in_deg <= ha_neg_limit):
            ha_string = 'Limits'
        else:
            (ha_string,junk) = radec2strings(ha, ha, ':')
            ha_string = ha_string[0:6]

# Calculate slot score
        slot_score = compute_score(emp_line[5], moon_alt, moon_obj_sep, mount_alt_limit)

# Calculate the no. of FOVs from the starting position
#    pointings_sep = S.sla_dsep(emp_line[1], emp_line[2], start_ra, start_dec)
#    num_fov = int(pointings_sep/ccd_fov)

        formatted_line = blk_row_format % (emp_time, ra_string, dec_string, \
            emp_line[3], emp_line[4],  emp_line[7], emp_line[5],\
            moon_phase, moon_obj_sep, moon_alt, slot_score, ha_string)

    line_as_list = formatted_line.split('|')
    return line_as_list

def call_compute_ephem(elements, dark_start, dark_end, site_code, ephem_step_size, alt_limit=0):
    '''Wrapper for compute_ephem to enable use within plan_obs (or other codes)
    by making repeated calls for datetimes from <dark_start> -> <dark_end> spaced
    by <ephem_step_size> seconds. The results are assembled into a list of tuples
    in the same format as returned by read_findorb_ephem()'''

#    print
#    formatted_elem_lines = mpc_8lineformat(elements)
#    for line in formatted_elem_lines:
#        print line

    slot_length = 0 # XXX temporary hack
    step_size_secs = 300
    if str(ephem_step_size)[-1] == 'm':
        try:
            step_size_secs = float(ephem_step_size[0:-1]) * 60
        except ValueError:
            pass
    else:
        step_size_secs = ephem_step_size
    ephem_time = round_datetime(dark_start, step_size_secs / 60, False)

    full_emp = []
    while ephem_time < dark_end:
        emp_line = compute_ephem(ephem_time, elements, site_code, dbg=False, perturb=True, display=False)
        full_emp.append(emp_line)
        ephem_time = ephem_time + timedelta(seconds=step_size_secs)

# Get subset of ephemeris when it's dark and object is up
    visible_emp = dark_and_object_up(full_emp, dark_start, dark_end, slot_length, alt_limit)
    emp = []
    for line in visible_emp:
        emp.append(format_emp_line(line, site_code))

    return emp

def make_unit_vector(angle):
    '''Make a unit vector from the passed angle (in degrees).
    The result is returned in a numpy array'''

    return array([cos(radians(angle)), sin(radians(angle))])

def average_angles(angle1, angle2):
    '''Average two angles <angle1> <angle2> (in degrees) correctly.
    The result is returned in degrees.'''

    v1 = make_unit_vector(angle1)
    v2 = make_unit_vector(angle2)
    v = v1 + v2
    average = degrees(atan2(v[1], v[0]))
    if average < 0.0:
        average += 360.0
    return average

def determine_rates_pa(start_time, end_time, elements, site_code):
    '''Determine the minimum and maximum rates (in "/min) and the average
    position angle (PA) and range of PA (delta PA) during the time
    from <start_time> -> <end_time> for the body represented by <elements>
    from the <site_code>'''

    first_frame_emp = compute_ephem(start_time, elements, site_code, dbg=False, perturb=True, display=True)
    first_frame_speed = first_frame_emp[4]
    first_frame_pa = first_frame_emp[7]

    last_frame_emp = compute_ephem(end_time, elements, site_code, dbg=False, perturb=True, display=True)
    last_frame_speed = last_frame_emp[4]
    last_frame_pa = last_frame_emp[7]

    logger.debug("Speed range %.2f ->%.2f, PA range %.1f->%.1f" % (first_frame_speed , last_frame_speed, first_frame_pa, last_frame_pa))
    min_rate = min(first_frame_speed, last_frame_speed) - (0.01*min(first_frame_speed, last_frame_speed))
    max_rate = max(first_frame_speed, last_frame_speed) + (0.01*max(first_frame_speed, last_frame_speed))
    pa = average_angles(first_frame_pa, last_frame_pa)
    deltapa = max(first_frame_pa,last_frame_pa) - min(first_frame_pa,last_frame_pa)
    if deltapa > 180.0:
        deltapa = 360.0 - deltapa
    deltapa = max(10.0, deltapa)

    return min_rate, max_rate, pa, deltapa

def determine_darkness_times(site_code, utc_date=datetime.utcnow(), debug=False):
    '''Determine the times of darkness at the site specified by <site_code>
    for the date of [utc_date] (which defaults to UTC now if not given).
    The darkness times given are when the Sun is lower than -15 degrees
    altitude (intermediate between nautical (-12) and astronomical (-18)
    darkness, which has been chosen as more appropriate for fainter asteroids.
    '''
    # Check if current date is greater than the end of the last night's astro darkness
    # Add 1 hour to this to give a bit of slack at the end and not suddenly jump
    # into the next day
    try:
        utc_date = utc_date.replace(hour=0, minute=0, second=0, microsecond=0)
    except TypeError:
        utc_date = datetime.combine(utc_date, time())
    (start_of_darkness, end_of_darkness) = astro_darkness(site_code, utc_date)
    end_of_darkness = end_of_darkness+timedelta(hours=1)
    logger.debug("Start,End of darkness=%s %s", start_of_darkness, end_of_darkness)
    if utc_date > end_of_darkness:
        logger.debug("Planning for the next night")
        utc_date = utc_date + timedelta(days=1)
    elif start_of_darkness.hour > end_of_darkness.hour and  utc_date.hour < end_of_darkness.hour:
        logger.debug("Planning for the previous night")
        utc_date = utc_date + timedelta(days=-1)

    utc_date = utc_date.replace(hour=0, minute=0, second=0, microsecond=0)
    logger.debug("Planning observations for %s for %s", utc_date, site_code)
    # Get hours of darkness for site
    (dark_start, dark_end) = astro_darkness(site_code, utc_date)
    logger.debug("Dark from %s to %s", dark_start, dark_end)

    return dark_start, dark_end

def astro_darkness(sitecode, utc_date, round_ad=True):

    accurate = True
    if accurate == True:
        (ad_start, ad_end) = accurate_astro_darkness(sitecode, utc_date)
    else:
        (ad_start, ad_end) = crude_astro_darkness(sitecode, utc_date)

    if ad_start != None and ad_end != None:
        if round_ad == True:
            ad_start = round_datetime(ad_start, 10)
            ad_end = round_datetime(ad_end, 10)

    return ad_start, ad_end

def crude_astro_darkness(sitecode, utc_date):
    '''Really crude version of routine to compute times of astronomical
    darkness which just hard-wires times based on the site'''

    if sitecode == 'F65':
        ad_start = utc_date + timedelta(hours=6, minutes=00)
        ad_end = utc_date + timedelta(hours=14, minutes=50)
    elif sitecode == 'E10':
        ad_start = utc_date + timedelta(hours=8, minutes=00)
        ad_end = utc_date + timedelta(hours=20, minutes=00)
    elif sitecode == 'G51':
        ad_start = utc_date + timedelta(hours=4, minutes=20)
        ad_end = utc_date + timedelta(hours=11, minutes=44)
    elif sitecode == '711' or sitecode == 'V37':
        ad_start = utc_date + timedelta(hours=3, minutes=00)
        ad_end = utc_date + timedelta(hours=10, minutes=50)
    elif sitecode == 'W85' or sitecode == 'W86' or sitecode == 'W87':
        ad_start = utc_date + timedelta(hours=1, minutes=00)
        ad_end = utc_date + timedelta(hours=8, minutes=39)
    elif sitecode == 'K91' or sitecode == 'K92' or sitecode == 'K93':
        ad_start = utc_date + timedelta(hours=0, minutes=0)
        ad_end = utc_date + timedelta(hours=4, minutes=39)
    else:
        print "Unsupported sitecode", sitecode
        return (None, None)

    return ad_start, ad_end

def accurate_astro_darkness(sitecode, utc_date, debug=False):

# Convert passed UTC date to MJD and then Julian centuries

    mjd_utc = datetime2mjd_utc(utc_date)
    T = (mjd_utc - 51544.5)/36525.0

# Mean longitude of the Sun
    sun_mean_long = (280.46645 + T * (36000.76983 + T * 0.0003032) ) % 360

# Mean anomaly of the Sun
    sun_mean_anom = (357.52910 + T * (35999.05030 - T * (0.0001559 - 0.00000048 * T ) ) ) % 360

# Earth's eccentricity
    earth_e = 0.016708617 - T * (0.000042037 - T * 0.0000001236)

# Sun's equation of the center
    sun_eqcent = (1.914600 - T * (0.004817 - 0.000014 * T)) * sin(radians(sun_mean_anom)) +\
                 (0.019993 - T * 0.000101) * sin(2.0 *radians(sun_mean_anom)) +\
                 0.000290 * sin(3.0 *radians(sun_mean_anom))
# Sun's true longitude
    sun_true_long = sun_mean_long + sun_eqcent

# Obliquity of the ecliptic
    (dpsi, deps, eps0) = S.sla_nutc80(mjd_utc)

# Omega (Longitude of the ascending node of the Moon's orbit)
    omega = radians(125.04-1934.136*T)
    eps = degrees(eps0) + 0.00256*cos(omega)

    sun_app_long = sun_true_long - 0.00569-0.00478*sin(omega)
    sun_app_ra = atan2(cos(radians(eps)) * sin(radians(sun_app_long)), cos(radians(sun_app_long)))
    sun_app_ra = S.sla_dranrm(sun_app_ra)
    sun_app_dec = asin(sin(radians(eps)) * sin(radians(sun_app_long)))

    (site_name, site_long, site_lat, site_hgt) = get_sitepos(sitecode)

# Zenith distance of the Sun in degrees, normally 102 (nautical twilight as used
# in the scheduler) but could be 108 (astronomical twilight) or 90.5 (sunset)
# Here we use 105 (-15 degrees Sun altitude) to keep windows away from the
# brighter twilight which could be a problem for our faint targets.

    sun_zd = 105
    hourangle = degrees(acos(cos(radians(sun_zd))/(cos(site_lat)*cos(sun_app_dec))-tan(site_lat)*tan(sun_app_dec)))

    eqtime = 4.0 * (sun_mean_long - 0.0057183 - degrees(sun_app_ra) + degrees(dpsi) * cos(radians(eps)))
    solarnoon = (720-4*degrees(site_long)-eqtime)/1440
    sunrise = (solarnoon - hourangle*4/1440) % 1
    sunset = (solarnoon + hourangle*4/1440) % 1
    if debug: print solarnoon + hourangle*4/1440, solarnoon - hourangle*4/1440
    if debug: print sunset, sunrise

    if sunrise < sunset:
        sunrise = sunrise + 1
    if debug:
        to_return = [T, sun_mean_long, sun_mean_anom, earth_e, sun_eqcent, \
            sun_true_long, degrees(omega), sun_app_long, degrees(eps0), eps, \
            degrees(sun_app_ra), degrees(sun_app_dec), eqtime, hourangle]
        print to_return

    else:
        to_return = (utc_date+timedelta(days=sunset), utc_date+timedelta(days=sunrise))

    return to_return

def dark_and_object_up(emp, dark_start, dark_end, slot_length, alt_limit=30.0, debug=False):
    '''Returns the subset of the passed ephemeris where the object is up and
    the site is dark.
    Modified 2013/1/21: Now slot_length is passed in so this is subtracted
    from the night end, ensuring blocks don't begin at sunrise.'''

    dark_up_emp = []

    for x in emp:
        visible = False
        if  (x[0]>=dark_start and x[0]<=dark_end-timedelta(minutes=slot_length)) and x[5] >= float(alt_limit):
            visible = True
            dark_up_emp.append(x)
        if debug: print x[0].date(), x[0].time(), (x[0]>=dark_start and x[0]<dark_end-timedelta(minutes=slot_length)), x[5], alt_limit, visible


    return dark_up_emp

class MagRangeError(Exception):
    '''Raised when an invalid magnitude is found'''

    def __init__(self, value):
        self.value = value

    def __str__(self):
        return self.value

BRIGHTEST_ALLOWABLE_MAG = 6

def get_mag_mapping(site_code):
    '''Defines the site-specific mappings from target magnitude to desired
    slot length (in minutes) assuming minimum exposure count is 4. A null
    dictionary is returned if the site name isn't recognized'''

    twom_site_codes = ['F65', 'E10']
    good_onem_site_codes = ['V37', 'K91', 'K92', 'K93', 'W85', 'W86', 'W87']
    # COJ normally has bad seeing, allow more time
    bad_onem_site_codes = ['Q63', 'Q64']
    point4m_site_codes = ['Z21', 'Z17', 'W89', 'W79', 'T04', 'T03', 'Q58', 'Q59', 'V38', 'L09']

# Magnitudes represent upper bin limits
    site_code = site_code.upper()
    if site_code in twom_site_codes:
# Mappings for FTN/FTS. Assumes Spectral+Solar filter
        mag_mapping = {
                17   : 5.5,
                17.5 : 7.5,
                18   : 10,
                19   : 15,
                20   : 20,
                20.5 : 22.5,
                21   : 25,
                21.5 : 27.5,
                22   : 30,
                23.3 : 35
               }
    elif site_code in good_onem_site_codes:
# Mappings for McDonald. Assumes kb74+w
        mag_mapping = {
                16.0 : 5.5,
                16.5 : 6.5,
                17   : 9.5,
                17.5 : 12,
                18   : 15,
                20   : 20,
                20.5 : 22.5,
                21   : 25,
                21.5 : 30,
                22.0 : 40,
                22.5 : 45
               }
    elif site_code in bad_onem_site_codes:
# COJ normally has bad seeing, allow more time
        mag_mapping = {
                16.0 : 6.5,
                16.5 : 9.5,
                17   : 12,
                17.5 : 15,
                18   : 17.5,
                19.5 : 20,
                20   : 22.5,
                20.5 : 25,
                21   : 27.5,
                21.5 : 32.5,
                22.0 : 35
               }
    elif site_code in point4m_site_codes:
        mag_mapping = {
                12   : 15.0,
                15   : 17.5,
                17.5 : 20,
                18.5 : 22.5,
                19.5 : 25,
                20   : 27.5,
                20.5 : 32.5,
                21.0 : 35
               }
    else:
        mag_mapping = {}

    return mag_mapping


def determine_slot_length(mag, site_code, debug=False):

    if mag < BRIGHTEST_ALLOWABLE_MAG:
        raise MagRangeError("Target too bright")

# Obtain magnitude->slot length mapping dictionary
    mag_mapping = get_mag_mapping(site_code)
    if debug: print mag_mapping
    if mag_mapping == {}: return 0

    # Derive your tuple from the magnitude->slot length mapping data structure
    upper_mags = tuple(sorted(mag_mapping.keys()))

    for upper_mag in upper_mags:
        if mag < upper_mag:
            return mag_mapping[upper_mag]

    raise MagRangeError("Target magnitude outside bins")

def estimate_exptime(rate, pixscale=0.304, roundtime=10.0):
    '''Gives the estimated exposure time (in seconds) for the given rate and
    pixelscale'''

    exptime = (60.0 / rate / pixscale)*1.0
    round_exptime = max(int(exptime/roundtime)*roundtime, 1.0)
    return (round_exptime, exptime)

def determine_exptime(speed, pixel_scale, max_exp_time=300.0):
    (round_exptime, full_exptime) =  estimate_exptime(speed, pixel_scale, 5.0)

    if ( round_exptime > max_exp_time ):
        logger.debug("Capping exposure time at %.1f seconds (Was %1.f seconds)" % \
            (round_exptime, max_exp_time))
        round_exptime = full_exptime = max_exp_time
    if ( round_exptime < 10.0 ):
# If under 10 seconds, re-round to nearest half second
        (round_exptime, full_exptime) = estimate_exptime(speed, pixel_scale, 0.5)
    logger.debug("Estimated exptime=%.1f seconds (%.1f)" % (round_exptime ,full_exptime))

    return round_exptime

def determine_exp_time_count(speed, site_code, slot_length_in_mins, mag, filter_pattern):
    exp_time = None
    exp_count = None
    min_exp_count = 4

    (chk_site_code, setup_overhead, exp_overhead, pixel_scale, ccd_fov, site_max_exp_time, alt_limit) = get_sitecam_params(site_code)

    slot_length = slot_length_in_mins * 60.0

    #Set maximum exposure time to value that will achieve approximately S/N = 100 for objects fainter than 18 in V,R,I,gp,rp,ip.
    #This allows for LC with reasonable cadence for bright, slow moving objects.
    try:
        max_exp_time = min((determine_slot_length(mag, site_code)*60.) / min_exp_count, site_max_exp_time)
    except MagRangeError:
        max_exp_time = site_max_exp_time
    #pretify max exposure time to nearest 5 seconds
    max_exp_time = int(round(max_exp_time/5))*5

    exp_time = determine_exptime(speed, pixel_scale, max_exp_time)

    #Make first estimate for exposure count ignoring molecule creation
    exp_count = int((slot_length - setup_overhead)/(exp_time + exp_overhead))
    #Reduce exposure count by number of exposures necessary to accomidate molecule overhead
    mol_overhead = molecule_overhead(build_filter_blocks(filter_pattern, exp_count))
    exp_count = int(ceil(exp_count * (1.0-(mol_overhead / ((( exp_time + exp_overhead ) * exp_count) + mol_overhead)))))
    #Safety while loop for edge cases
    while setup_overhead + molecule_overhead(build_filter_blocks(filter_pattern, exp_count)) + (exp_overhead * float(exp_count)) + exp_time * float(exp_count) > slot_length:
        exp_count -= 1

    if exp_count < min_exp_count:
        exp_count = min_exp_count
        exp_time = (slot_length - setup_overhead - molecule_overhead(build_filter_blocks(filter_pattern, min_exp_count)) - (exp_overhead * float(exp_count))) / exp_count
        logger.debug("Reducing exposure time to %.1f secs to allow %d exposures in group" % ( exp_time, exp_count ))
    logger.debug("Slot length of %.1f mins (%.1f secs) allows %d x %.1f second exposures" % \
        ( slot_length/60.0, slot_length, exp_count, exp_time))
    if exp_time == None or exp_time <= 0.0 or exp_count < 1:
        logger.debug("Invalid exposure count")
        exp_time = None
        exp_count = None

    return exp_time, exp_count

<<<<<<< HEAD
def determine_spectro_slot_length(exp_time, calibs, exp_count=1):
    '''Determine the length of time that a planned spectroscopic observation will take.
    This is based on the <exp_time> and no. of spectrum exposures [exp_count] (defaults
    to 1) and also on the value of <calibs>, which can be one of ('none', before',
    'after' or 'both') depending on whether calibrations (arcs and lamp flats) are not
    wanted, wanted either before or after the spectrum, or both before and after.
    Values and formulae come from Valhalla and values are encoded in
    get_sitecam_params(). Currently only FLOYDS is supported and no distinction is
    made between FTN and FTS.
    The estimated time, in seconds, is returned.'''

    site_code = 'F65-FLOYDS'
    slot_length = None

    (chk_site_code, overheads, exp_overhead, pixel_scale, ccd_fov, max_exp_time, alt_limit) = get_sitecam_params(site_code)

    num_molecules = 1
    calibs = calibs.lower()
    if calibs == 'before' or calibs == 'after':
        num_molecules = 3
    elif calibs == 'both':
        num_molecules = 5

    if type(overheads) == dict and exp_overhead > -1:
        slot_length = (exp_time + exp_overhead) * float(exp_count)
        if calibs != 'none':
            # If we have calibration molecules, add their time and readout to the total
            slot_length += float(num_molecules-1)*(overheads['calib_exposure_time'] + exp_overhead)
        slot_length += num_molecules * (overheads.get('config_change_time', 0.0) + overheads.get('per_molecule_time', 0.0))
        slot_length += overheads.get('acquire_exposure_time', 0.0) + overheads.get('acquire_processing_time', 0.0)
        slot_length += overheads.get('front_padding',0.0)
        slot_length = ceil(slot_length)
    return slot_length
=======
def molecule_overhead(filter_blocks):
    single_mol_overhead = cfg.molecule_overhead['filter_change'] + cfg.molecule_overhead['per_molecule_time']
    molecule_setup_overhead =  single_mol_overhead * len(filter_blocks)
    return molecule_setup_overhead

def build_filter_blocks(filter_pattern, exp_count):
    filter_bits = filter_pattern.split(',')
    filter_bits = filter(None, filter_bits)
    filter_list = []
    filter_blocks = []
    while exp_count > 0:
        filter_list += filter_bits[:exp_count]
        exp_count -= len(filter_bits)
    for f, m in groupby(filter_list):
        filter_blocks.append(list(m))
    if len(filter_blocks) == 0:
        filter_blocks = [filter_bits]
    return filter_blocks
>>>>>>> e515d583

def compute_score(obj_alt, moon_alt, moon_sep, alt_limit=25.0):
    '''Simple noddy scoring calculation for choosing best slot'''

    objalt_wgt = 1.0
    moonalt_wgt = 0.33
    bad_score = -999
    score = bad_score
# Check distance to the Moon. If <25deg, it's no good. Should really be a
# function of moon phase
    if moon_sep < 25.0:
        score = bad_score
    elif obj_alt < alt_limit:
        score = bad_score
    else:
# Prefer when object is highest and moon is lowest
        score = (objalt_wgt * obj_alt) - (moonalt_wgt * moon_alt)

    return score

def arcmins_to_radians(arcmin):
    return (arcmin/60.0)*(pi/180.0)

def comp_sep(ra_cand_deg, dec_cand_deg, ra_ephem_rad, dec_ephem_rad):
    '''Wrapper around SLALIB's sla_dsep to compute the separation between a
    detected position specified by (ra_cand_deg, dec_cand_deg; in DEGREES) with
    an ephemeris position (ra_ephem_rad, dec_ephem_rad; in RADIANS).
    The computed separation is returned in arcseconds'''

    sep = S.sla_dsep(radians(ra_cand_deg), radians(dec_cand_deg), ra_ephem_rad, dec_ephem_rad)
    sep = degrees(sep)*3600.0
    return sep

def get_sitepos(site_code, dbg=False):
    '''Returns site name, geodetic longitude (East +ve), latitude (both in radians)
    and altitude (meters) for passed sitecode. This can be either a SLALIB site
    name or a MPC sitecode (FTN, FTS and SQA currently defined).
    Be *REALLY* careful over longitude sign conventions...'''

    site_code = site_code.upper()
    if site_code == 'F65' or site_code == 'FTN':
# MPC code for FTN. Positions from JPL HORIZONS, longitude converted from 203d 44' 32.6" East
# 156d 15' 27.4" W
        (site_lat, status)  =  S.sla_daf2r(20, 42, 25.5)
        (site_long, status) =  S.sla_daf2r(156, 15, 27.4)
        site_long = -site_long
        site_hgt = 3055.0
        site_name = 'Haleakala-Faulkes Telescope North (FTN)'
    elif site_code == 'E10' or site_code == 'FTS':
# MPC code for FTS. Positions from JPL HORIZONS ( 149d04'13.0''E, 31d16'23.4''S, 1111.8 m )
        (site_lat, status)  =  (S.sla_daf2r(31, 16, 23.4))
        site_lat = -site_lat
        (site_long, status) = S.sla_daf2r(149, 04, 13.0)
        site_hgt = 1111.8
        site_name = 'Siding Spring-Faulkes Telescope South (FTS)'
    elif site_code == 'SQA' or site_code == 'G51':
        (site_lat, status)  =  S.sla_daf2r(34, 41, 29.23)
        (site_long, status) =  S.sla_daf2r(120, 02, 32.0)
        site_long = -site_long
        site_hgt = 328.0
        site_name = 'Sedgwick Observatory (SQA)'
    elif site_code == 'ELP-DOMA' or site_code == 'V37':
        (site_lat, status)  =  S.sla_daf2r(30, 40, 47.53)
        (site_long, status) =  S.sla_daf2r(104, 00, 54.63)
        site_long = -site_long
        site_hgt = 2010.0
        site_name = 'LCO Node at McDonald Observatory (ELP)'
    elif site_code == 'ELP-AQWA-0M4A' or site_code == 'V38':
        (site_lat, status)  =  S.sla_daf2r(30, 40, 48.15)
        (site_long, status) =  S.sla_daf2r(104, 00, 54.24)
        site_long = -site_long
        site_hgt = 2027.0
        site_name = 'LCO Node at McDonald Observatory (ELP)'
    elif site_code == 'BPL' or site_code == '500':
        (site_lat, status)  =  S.sla_daf2r(34, 25, 57)
        (site_long, status) =  S.sla_daf2r(119, 51, 46)
        site_long = -site_long
        site_hgt = 7.0
        site_name = 'LCO Back Parking Lot Node (BPL)'
    elif site_code == 'LSC-DOMA-1M0A' or site_code == 'W85':
# Latitude, longitude from Eric Mamajek (astro-ph: 1210.1616) Table 6. Height
# corrected by +3m for telescope height from Vince.
        (site_lat, status)  =  S.sla_daf2r(30, 10, 2.58)
        site_lat = -site_lat   # Southern hemisphere !
        (site_long, status) =  S.sla_daf2r(70, 48, 17.24)
        site_long = -site_long # West of Greenwich !
        site_hgt = 2201.0
        site_name = 'LCO LSC Node 1m0 Dome A at Cerro Tololo'
    elif site_code == 'LSC-DOMB-1M0A' or site_code == 'W86':
# Latitude, longitude from Eric Mamajek (astro-ph: 1210.1616) Table 6. Height
# corrected by +3m for telescope height from Vince.
        (site_lat, status)  =  S.sla_daf2r(30, 10, 2.39)
        site_lat = -site_lat   # Southern hemisphere !
        (site_long, status) =  S.sla_daf2r(70, 48, 16.78)
        site_long = -site_long # West of Greenwich !
        site_hgt = 2201.0
        site_name = 'LCO LSC Node 1m0 Dome B at Cerro Tololo'
    elif site_code == 'LSC-DOMC-1M0A' or site_code == 'W87':
# Latitude, longitude from Eric Mamajek (astro-ph: 1210.1616) Table 6. Height
# corrected by +3m for telescope height from Vince.
        (site_lat, status)  =  S.sla_daf2r(30, 10, 2.81)
        site_lat = -site_lat   # Southern hemisphere !
        (site_long, status) =  S.sla_daf2r(70, 48, 16.85)
        site_long = -site_long # West of Greenwich !
        site_hgt = 2201.0
        site_name = 'LCO LSC Node 1m0 Dome C at Cerro Tololo'
    elif site_code == 'LSC-AQWA-0M4A' or site_code == 'W89':
# Latitude, longitude from somewhere
        (site_lat, status)  =  S.sla_daf2r(30, 10, 3.79)
        site_lat = -site_lat   # Southern hemisphere !
        (site_long, status) =  S.sla_daf2r(70, 48, 16.88)
        site_long = -site_long # West of Greenwich !
        site_hgt = 2202.5
        site_name = 'LCO LSC Node 0m4a Aqawan A at Cerro Tololo'
    elif site_code == 'LSC-AQWB-0M4A' or site_code == 'W79':
# Latitude, longitude from Nikolaus/Google Earth
        (site_lat, status)  =  S.sla_daf2r(30, 10, 3.56)
        site_lat = -site_lat   # Southern hemisphere !
        (site_long, status) =  S.sla_daf2r(70, 48, 16.74)
        site_long = -site_long # West of Greenwich !
        site_hgt = 2202.5
        site_name = 'LCO LSC Node 0m4a Aqawan A at Cerro Tololo'
    elif site_code == 'CPT-DOMA-1M0A' or site_code == 'K91':
# Latitude, longitude from site GPS co-ords plus offsets from site plan. Height
# corrected by +3m for telescope height from Vince.
        (site_lat, status)  =  S.sla_daf2r(32, 22, 50.0)
        site_lat = -site_lat   # Southern hemisphere !
        (site_long, status) =  S.sla_daf2r(20, 48, 36.65)
        site_hgt = 1807.0
        site_name = 'LCO CPT Node 1m0 Dome A at Sutherland'
    elif site_code == 'CPT-DOMB-1M0A' or site_code == 'K92':
# Latitude, longitude from site GPS co-ords plus offsets from site plan. Height
# corrected by +3m for telescope height from Vince.
        (site_lat, status)  =  S.sla_daf2r(32, 22, 50.0)
        site_lat = -site_lat   # Southern hemisphere !
        (site_long, status) =  S.sla_daf2r(20, 48, 36.13)
        site_hgt = 1807.0
        site_name = 'LCO CPT Node 1m0 Dome B at Sutherland'
    elif site_code == 'CPT-DOMC-1M0A' or site_code == 'K93':
# Latitude, longitude from site GPS co-ords plus offsets from site plan. Height
# corrected by +3m for telescope height from Vince.
        (site_lat, status)  =  S.sla_daf2r(32, 22, 50.38)
        site_lat = -site_lat   # Southern hemisphere !
        (site_long, status) =  S.sla_daf2r(20, 48, 36.39)
        site_hgt = 1807.0
        site_name = 'LCO CPT Node 1m0 Dome C at Sutherland'
    elif site_code == 'COJ-DOMA-1M0A' or site_code == 'Q63':
# Latitude, longitude from Google Earth guesswork. Height
# corrected by +3m for telescope height from Vince.
        (site_lat, status)  =  S.sla_daf2r(31, 16, 22.56)
        site_lat = -site_lat   # Southern hemisphere !
        (site_long, status) =  S.sla_daf2r(149, 04, 14.33)
        site_hgt = 1168.0
        site_name = 'LCO COJ Node 1m0 Dome A at Siding Spring'
    elif site_code == 'COJ-DOMB-1M0A' or site_code == 'Q64':
# Latitude, longitude from Google Earth guesswork. Height
# corrected by +3m for telescope height from Vince.
        (site_lat, status)  =  S.sla_daf2r(31, 16, 22.89)
        site_lat = -site_lat   # Southern hemisphere !
        (site_long, status) =  S.sla_daf2r(149, 04, 14.75)
        site_hgt = 1168.0
        site_name = 'LCO COJ Node 1m0 Dome B at Siding Spring'
    elif site_code == 'TFN-AQWA-0M4A' or site_code == 'Z21':
# Latitude, longitude from Todd B./Google Earth
        (site_lat, status)  =  S.sla_daf2r(28, 18, 1.11)
        (site_long, status) =  S.sla_daf2r(16, 30, 42.13)
        site_long = -site_long # West of Greenwich !
        site_hgt = 2390.0
        site_name = 'LCO TFN Node 0m4a Aqawan A at Tenerife'
    elif site_code == 'OGG-CLMA-0M4B' or site_code == 'T04':
# Latitude, longitude from Google Earth, SW corner of clamshell, probably wrong
        (site_lat, status)  =  S.sla_daf2r(20, 42, 25.1)
        (site_long, status) =  S.sla_daf2r(156, 15, 27.11)
        site_long = -site_long # West of Greenwich !
        site_hgt = 3037.0
        site_name = 'LCO OGG Node 0m4b at Maui'
    elif site_code == 'COJ-CLMA-0M4A' or site_code == 'Q58':
# Latitude, longitude from Google Earth, SE corner of clamshell, probably wrong
        (site_lat, status)  =  S.sla_daf2r(31, 16, 22.38)
        site_lat = -site_lat   # Southern hemisphere !
        (site_long, status) =  S.sla_daf2r(149, 04, 15.05)
        site_hgt = 1191.0
        site_name = 'LCO COJ Node 0m4a at Siding Spring'
    elif site_code == 'COJ-CLMA-0M4B' or site_code == 'Q59':
# Latitude, longitude from Google Earth, SW corner of clamshell, probably wrong
        (site_lat, status)  =  S.sla_daf2r(31, 16, 22.48)
        site_lat = -site_lat   # Southern hemisphere !
        (site_long, status) =  S.sla_daf2r(149, 04, 14.91)
        site_hgt = 1191.0
        site_name = 'LCO COJ Node 0m4b at Siding Spring'
    elif site_code == 'CPT-AQWA-0M4A' or site_code == 'L09':
# Latitude, longitude from Nikolaus/Google Earth
        (site_lat, status)  =  S.sla_daf2r(32, 22, 50.25)
        site_lat = -site_lat   # Southern hemisphere !
        (site_long, status) =  S.sla_daf2r(20, 48, 35.54)
        site_hgt = 1804.0
        site_name = 'LCO CPT Node 0m4a Aqawan A at Sutherland'
    else:
# Obtain latitude, longitude of the observing site.
# Reverse longitude to get the more normal East-positive convention
        (site_num, site_name, site_long, site_lat, site_hgt) = S.sla_obs(0, site_code)
        site_name = site_name.rstrip()
        site_long = -site_long

    logger.debug("Site name, lat/long/height=%s %f %f %.1f" % (site_name, site_long, site_lat, site_hgt))
    return (site_name, site_long, site_lat, site_hgt)

def moon_ra_dec(date, obsvr_long, obsvr_lat, obsvr_hgt, dbg=False):
    '''Calculate the topocentric (from an observing location) apparent RA, Dec
    of the Moon. <date> is a UTC datetime, obsvr_long, obsvr_lat are geodetic
    North/East +ve observatory positions (in radians) and obsvr_hgt is the height
    (in meters).
    Returns a (RA, Dec, diameter) (in radians) tuple.'''

    body = 3 # The Moon...

    mjd_tdb = datetime2mjd_tdb(date, obsvr_long, obsvr_lat, obsvr_hgt, dbg)

# Compute Moon's apparent RA, Dec, diameter (all in radians)
    (moon_ra, moon_dec, diam) = S.sla_rdplan(mjd_tdb, body, obsvr_long, obsvr_lat)

    logger.debug("Moon RA, Dec, diam=%s %s %s" % (moon_ra, moon_dec, diam))
    return (moon_ra, moon_dec, diam)

def atmos_params(airless):
    '''Atmospheric parameters either airless or average'''
    if airless:
        temp_k = 0.0
        pres_mb = 0.0
        rel_humid = 0.0
        wavel = 0.0
        tlr = 0.0
    else:
# "Standard" atmosphere
        temp_k = 283.0 # 10 degC
# Average of FTN (709), FTS (891), TFN(767.5), SAAO(827), CTIO(777), SQA(981)
# and McDonald (790) on 2011-02-05
        pres_mb = 820.0
        rel_humid = 0.5
        wavel = 0.55 # Approx Bessell V
# International Civil Aviation Organization (ICAO) defines an international
# standard atmosphere (ISA) at 6.49 K/km
        tlr = 0.0065

    return (temp_k, pres_mb, rel_humid, wavel, tlr)

def moon_alt_az(date, moon_app_ra, moon_app_dec, obsvr_long, obsvr_lat,\
    obsvr_hgt, dbg=False):
    '''Calculate Moon's Azimuth, Altitude (returned in radians).
    No refraction or polar motion is assumed.'''

# No atmospheric refraction...
    airless = True
    (temp_k, pres_mb, rel_humid, wavel, tlr) = atmos_params(airless)

# Assume no polar motion
    xp = yp = 0.0

# Compute MJD_UTC
    mjd_utc = datetime2mjd_utc(date)
    logger.debug(mjd_utc)
# Compute UT1-UTC

    dut = ut1_minus_utc(mjd_utc)
    logger.debug(dut)
# Perform apparent->observed place transformation
    (obs_az, obs_zd, obs_ha, obs_dec, obs_ra) = S.sla_aop(moon_app_ra, moon_app_dec,\
        mjd_utc, dut, obsvr_long, obsvr_lat, obsvr_hgt, xp, yp, \
        temp_k, pres_mb, rel_humid, wavel, tlr)

# Normalize azimuth into range 0..2PI
    obs_az = S.sla_ranorm(obs_az)
# Convert zenith distance to altitude (assumes no depression of the horizon
# due to observers' elevation above sea level)

    obs_alt = (pi/2.0)-obs_zd
    logger.debug("Az, ZD, Alt=%f %f %f" % (obs_az, obs_zd, obs_alt))
    return (obs_az, obs_alt)

def moonphase(date, obsvr_long, obsvr_lat, obsvr_hgt, dbg=False):

    mjd_tdb = datetime2mjd_tdb(date, obsvr_long, obsvr_lat, obsvr_hgt, dbg)
    (moon_ra, moon_dec, moon_diam) = S.sla_rdplan(mjd_tdb, 3, obsvr_long, obsvr_lat)

    (sun_ra, sun_dec, sun_diam) = S.sla_rdplan (mjd_tdb, 0, obsvr_long, obsvr_lat)

    cosphi = ( sin(sun_dec) * sin(moon_dec) + cos(sun_dec) \
        * cos(moon_dec) * cos(sun_ra - moon_ra) )
    logger.debug("cos(phi)=%s" % cosphi)

# Full formula for phase angle, i. Requires r (Earth-Sun distance) and del(ta) (the
# Earth-Moon distance) neither of which we have with our methods. However Meeus
# _Astronomical Algorithms_ p 345 reckons we can "put cos(i) = -cos(phi) and k (the
# Moon phase) will never be in error by more than 0.0014"
#    i = atan2( r * sin(phi), del - r * cos(phi) )

    cosi = -cosphi
    logger.debug("cos(i)=%s" % cosi)
    mphase = (1.0 + cosi) / 2.0

    return mphase

def compute_hourangle(date, obsvr_long, obsvr_lat, obsvr_hgt, mean_ra, mean_dec, dbg=False):

    mjd_tdb = datetime2mjd_tdb(date, obsvr_long, obsvr_lat, obsvr_hgt, False)
 # Compute MJD_UTC
    mjd_utc =  datetime2mjd_utc(date)

# Compute UT1-UTC

    dut = ut1_minus_utc(mjd_utc)

# Compute local apparent sidereal time
# Do GMST first which takes UT1 and then add East longitude and the equation of the equinoxes
# (which takes TDB)
#
    gmst = S.sla_gmst(mjd_utc+(dut/86400.0))
    stl = gmst + obsvr_long + S.sla_eqeqx(mjd_tdb)

    logger.debug('GMST, LAST, EQEQX, GAST, long= %.17f %.17f %E %.17f %.17f' % (gmst, stl, S.sla_eqeqx(mjd_tdb), gmst+S.sla_eqeqx(mjd_tdb), obsvr_long))

    (app_ra, app_dec) = S.sla_map(mean_ra, mean_dec, 0.0, 0.0, 0.0, 0.0, 2000.0, mjd_tdb)
    (ra_str, dec_str) = radec2strings(app_ra, app_dec)
    logger.debug("%f %f %s %s" % (app_ra, app_dec, ra_str, dec_str))
    hour_angle = stl - app_ra
    logger.debug(hour_angle)
    hour_angle = S.sla_drange(hour_angle)
    logger.debug(hour_angle)

    return hour_angle

def radec2strings(ra_radians, dec_radians, seperator=' '):
    '''Format an (RA, Dec) pair (in radians) into a tuple of strings, with
    configurable seperator (defaults to <space>).
    There is no sign produced on the RA quantity unless ra_radians and dec_radians
    are equal.'''

    ra_format =  "%s%02.2d%c%02.2d%c%02.2d.%02.2d"
    dec_format = "%s%02.2d%c%02.2d%c%02.2d.%d"

    (rsign, ra ) = S.sla_dr2tf(2, ra_radians)
    (dsign, dec) = S.sla_dr2af(1, dec_radians)

    if rsign == '+' and ra_radians != dec_radians: rsign = ''
    ra_str = ra_format % ( rsign, ra[0], seperator, ra[1], seperator, ra[2],  ra[3] )
    dec_str = dec_format % ( dsign, dec[0], seperator, dec[1], seperator, dec[2], dec[3] )

    return (ra_str, dec_str)

def get_mountlimits(site_code_or_name):
    '''Returns the negative, positive and altitude mount limits (in degrees)
    for the LCOGT telescopes specified by <site_code_or_name>.

    <site_code_or_name> can either be a MPC site code e.g. 'V37' (=ELP 1m),
    or by desigination e.g. 'OGG-CLMA-2M0A' (=FTN)'''

    site = site_code_or_name.upper()
    ha_pos_limit = 12.0 * 15.0
    ha_neg_limit = -12.0 * 15.0
    alt_limit = 25.0

    if '-1M0A' in site or site in ['V37', 'W85', 'W86', 'W87', 'K91', 'K92', 'K93', 'Q63', 'Q64']:
        ha_pos_limit = 4.5 * 15.0
        ha_neg_limit = -4.5 * 15.0
        alt_limit = 30.0
    elif '-AQWA' in site or '-AQWB' in site or 'CLMA-0M4' in site or site in ['Z17', 'Z21', 'Q58', 'Q59', 'T03', 'T04', 'W89', 'W79', 'V38', 'L09']:
        ha_pos_limit = 4.46 * 15.0
        ha_neg_limit = -4.5 * 15.0
        alt_limit = 15.0

    return (ha_neg_limit, ha_pos_limit, alt_limit)

def LCOGT_site_codes():
    '''Return a list of LCOGT site codes'''

    valid_site_codes = cfg.valid_site_codes

    return valid_site_codes.values()

def LCOGT_domes_to_site_codes(siteid, encid, telid):
    '''Returns the mapped value of LCOGT Site-Enclosure-Telescope to site code'''

    valid_site_codes = cfg.valid_site_codes

    instance = "%s-%s-%s" % (siteid.strip().upper(), encid.strip().upper(), telid.strip().upper())
    return valid_site_codes.get(instance, 'XXX')

def MPC_site_code_to_domes(site):
    ''' Returns the mapped value of the MPC site code to LCO Site, Eclosure, and telescope'''

    key = cfg.valid_telescope_codes.get(site.upper(),'--')

    key = key.split('-')
    siteid = key[0].lower()
    encid = key[1].lower()
    telid = key[2].lower()

    return siteid, encid, telid

def get_sitecam_params(site):
    '''Translates <site> (e.g. 'FTN') to MPC site code, pixel scale, maximum
    exposure time, setup and exposure overheads.
    site_code is set to 'XXX' and the others are set to -1 in the event of an
    unrecognized site.'''

<<<<<<< HEAD
    # Field of view is in arcmin, pixel scale is in arcsec, overheads are in
    # seconds.
    onem_fov = 15.5
    onem_pixscale = 0.464
    onem_sinistro_fov = 26.4
    onem_sinistro_pixscale = 0.389
    point4m_pixscale = 1.139 # bin 2, from average kb29 values
    point4m_fov = 29.1
    normal_alt_limit = 30.0
    twom_alt_limit = 20.0
    point4m_alt_limit = 15.0


    # Per-Telescope overheads
    filter_change = 2.0
    per_molecule_time =  5.0 + 11.0
    onem_setup_overhead = 90.0 + filter_change  # front padding + filter change time
    onem_setup_overhead += per_molecule_time    # add "per molecule gap" + "per molecule startup"
    twom_setup_overhead = 240.0 + filter_change # front padding + filter change time
    twom_setup_overhead += per_molecule_time    # add "per molecule gap" + "per molecule startup"
    point4m_setup_overhead = onem_setup_overhead

    # Per-Instrument overheads
    onemsbig_exp_overhead = 15.5
    point4m_exp_overhead = 13.0 + 1.0       # readout + fixed overhead/exposure
    sinistro_exp_overhead = 37.0 + 1.0      # readout + fixed overhead/exposure
    twom_exp_overhead = 10.5 + 8.5          # readout + fixed overhead/exposure
    floyds_exp_overhead = 25.0 + 0.5        # readout + fixed overhead/exposure
    floyds_config_change_overhead = 30.0
    floyds_acq_proc_overhead = 60.0
    floyds_acq_exp_time = 30.0
    floyds_calib_time = 60.0

=======
>>>>>>> e515d583
    valid_site_codes = LCOGT_site_codes()
    valid_point4m_codes = ['Z17', 'Z21', 'W89', 'W79', 'T03', 'T04', 'Q58', 'Q59', 'V38', 'L09']

    site = site.upper()
    if site == 'FTN' or 'OGG-CLMA-2M0' in site or site == 'F65':
        site_code = 'F65'
        setup_overhead = cfg.tel_overhead['twom_setup_overhead']
        exp_overhead = cfg.inst_overhead['twom_exp_overhead']
        pixel_scale = cfg.tel_field['twom_pixscale']
        fov = arcmins_to_radians(cfg.tel_field['twom_fov'])
        max_exp_length = 300.0
        alt_limit = cfg.tel_alt['twom_alt_limit']
    elif site == 'FTS' or 'COJ-CLMA-2M0' in site or site == 'E10':
        site_code = 'E10'
        setup_overhead = cfg.tel_overhead['twom_setup_overhead']
        exp_overhead = cfg.inst_overhead['twom_exp_overhead']
        pixel_scale = cfg.tel_field['twom_pixscale']
        fov = arcmins_to_radians(cfg.tel_field['twom_fov'])
        max_exp_length = 300.0
<<<<<<< HEAD
        alt_limit = twom_alt_limit
    elif site == 'F65-FLOYDS' or site == 'E10-FLOYDS':
        site_code = site[0:3]
        exp_overhead = floyds_exp_overhead
        pixel_scale = 0.337
        fov = arcmins_to_radians(2)
        max_exp_length = 3600.0
        alt_limit = twom_alt_limit
        setup_overhead = { 'front_padding' : twom_setup_overhead - filter_change - per_molecule_time,
                           'config_change_time' : floyds_config_change_overhead,
                           'acquire_processing_time' : floyds_acq_proc_overhead,
                           'acquire_exposure_time': floyds_acq_exp_time,
                           'per_molecule_time' : per_molecule_time,
                           'calib_exposure_time' : floyds_calib_time
                         }
    elif site in valid_point4m_codes:
        site_code = site
        setup_overhead = point4m_setup_overhead
        exp_overhead = point4m_exp_overhead
        pixel_scale = point4m_pixscale
        fov = arcmins_to_radians(point4m_fov)
=======
        alt_limit = cfg.tel_alt['twom_alt_limit']
    elif site in valid_point4m_codes:
        site_code = site
        setup_overhead = cfg.tel_overhead['point4m_setup_overhead']
        exp_overhead = cfg.inst_overhead['point4m_exp_overhead']
        pixel_scale = cfg.tel_field['point4m_pixscale']
        fov = arcmins_to_radians(cfg.tel_field['point4m_fov'])
>>>>>>> e515d583
        max_exp_length = 300.0
        alt_limit = cfg.tel_alt['point4m_alt_limit']
    elif site in valid_site_codes:
        setup_overhead = cfg.tel_overhead['onem_setup_overhead']
        exp_overhead = cfg.inst_overhead['sinistro_exp_overhead']
        pixel_scale = cfg.tel_field['onem_sinistro_pixscale']
        fov = arcmins_to_radians(cfg.tel_field['onem_sinistro_fov'])
        max_exp_length = 300.0
        alt_limit = cfg.tel_alt['normal_alt_limit']
        site_code = site
    else:
# Unrecognized site
        site_code = 'XXX'
        setup_overhead = exp_overhead = pixel_scale = fov = max_exp_length = alt_limit = -1

    return (site_code, setup_overhead, exp_overhead, pixel_scale, fov, max_exp_length, alt_limit)

def comp_FOM(orbelems, emp_line):
    '''Computes a Figure of Merit (FOM) priority score that is used as a
    metric for ranking targets to follow-up.
    Currently, this prioritizes targets that have not been seen in a while,
    have a short arc, are big and bright, have a high "likely NEO" score,
    and will go directly overhead of our southern hemisphere sites.
    The 'not_seen'/'arc_length', 'emp_line[3]' (V_mag), and 'abs_mag'
    terms in the FOM computation are exponential (i.e., for brighter, larger,
    seen less recently, shorter arc targets, the FOM rises exponentially),
    whereas the 'score' and 'emp_line[6]' (south polar distance (SPD)) terms
    are gaussian, where the expected values are 100 and 60 deg, respectively.
    The 'score' term is weighted lower (multiplied by 0.5) than the others
    to avoid it dominating the priority ranking. The 'not_seen' and
    'arc_length' parameters are linked together such that targets with high
    'not_seen' values and low 'arc_length' values (those that haven't been
    seen in a while and have short arcs) are ranked higher than those with
    both values high (those that haven't been seen in a while and have longer
    arcs) or both values low (those that were seen recently and have short
    arcs).
    '''
    FOM = None
    if 'U' in orbelems['source_type'] and orbelems['not_seen']!=None and orbelems['arc_length']!=None and orbelems['score']!=None:
        try:
            if orbelems['arc_length'] < 0.01:
                orbelems['arc_length'] = 0.005
            FOM = (exp(orbelems['not_seen']/orbelems['arc_length'])-1.) + (exp(1./emp_line[3])-1.) + (0.5*exp((-0.5*(orbelems['score']-100.)**2)/10.)) + (exp(1./orbelems['abs_mag'])-1.) + (exp((-0.5*(emp_line[6]-60.)**2)/180.))
        except:
            logger.error(str(orbelems))
            logger.error(str(emp_line))
    return FOM

def monitor_long_term_scheduling(site_code, orbelems, utc_date=datetime.utcnow(), date_range=30, dark_and_up_time_limit=3.0, slot_length=20, ephem_step_size='5 m'):
    '''Determine when it's best to observe Yarkovsky & radar/ARM
    targets in the future'''

    visible_dates = []
    emp_visible_dates = []
    dark_and_up_time_all = []
    max_alt_all = []
    delta_date = 0
    while delta_date <= date_range:

        dark_start, dark_end = determine_darkness_times(site_code, utc_date)
        emp = call_compute_ephem(orbelems, dark_start, dark_end, site_code, ephem_step_size, alt_limit=30)

        dark_and_up_time, emp_dark_and_up = compute_dark_and_up_time(emp)

        if emp_dark_and_up != []:

            obj_mag = float(emp_dark_and_up[0][3])

            moon_alt_start = int(emp_dark_and_up[0][9])
            moon_alt_end = int(emp_dark_and_up[-1][9])
            moon_up = False
            if moon_alt_start>=30 or moon_alt_end>=30:
                moon_up = True

            moon_phase = float(emp_dark_and_up[0][7])

            score = int(emp_dark_and_up[0][10])

            max_alt = compute_max_altitude(emp_dark_and_up)

            if dark_and_up_time>=dark_and_up_time_limit and obj_mag<=21.5 and moon_up == True and moon_phase<=0.85 and score>0:
                visible_dates.append(emp_dark_and_up[0][0][0:10])
                emp_visible_dates.append(emp_dark_and_up[0])
                dark_and_up_time_all.append(dark_and_up_time)
                max_alt_all.append(max_alt)
            elif dark_and_up_time>=dark_and_up_time_limit and obj_mag<=21.5 and moon_up == False:
                visible_dates.append(emp_dark_and_up[0][0][0:10])
                emp_visible_dates.append(emp_dark_and_up[0])
                dark_and_up_time_all.append(dark_and_up_time)
                max_alt_all.append(max_alt)

        utc_date += timedelta(days=1)
        delta_date += 1

    return visible_dates, emp_visible_dates, dark_and_up_time_all, max_alt_all

def compute_dark_and_up_time(emp):
    '''Computes the amount of time a target is up and the
    sky is dark from emp'''

    dark_and_up_time = None
    dark_and_up_time_start = None
    dark_and_up_time_end = None
    emp_dark_and_up = []
    start = None

    if emp != []:
        for line in emp:
            if 'Limits' not in line[11] and start == None:
                dark_and_up_time_start = datetime.strptime(line[0], '%Y %m %d %H:%M')
                dark_and_up_time_end = datetime.strptime(line[0], '%Y %m %d %H:%M')
                start = 1
                emp_dark_and_up.append(line)
            elif 'Limits' not in line[11]:
                dark_and_up_time_end = datetime.strptime(line[0], '%Y %m %d %H:%M')
                emp_dark_and_up.append(line)
        if dark_and_up_time_start != None and dark_and_up_time_end != None:
            dark_and_up_time = dark_and_up_time_end - dark_and_up_time_start
            dark_and_up_time = dark_and_up_time.seconds/3600.0 #in hrs

    return dark_and_up_time, emp_dark_and_up

def compute_max_altitude(emp_dark_and_up):
    '''Computes the maximum altitude a target
    reaches on a given night'''

    max_alt = 0
    prev_max_alt = 0

    for line in emp_dark_and_up:
        alt = int(float(line[6]))
        if alt > prev_max_alt:
            max_alt = alt
        prev_max_alt = max_alt

    return max_alt<|MERGE_RESOLUTION|>--- conflicted
+++ resolved
@@ -856,7 +856,6 @@
 
     return exp_time, exp_count
 
-<<<<<<< HEAD
 def determine_spectro_slot_length(exp_time, calibs, exp_count=1):
     '''Determine the length of time that a planned spectroscopic observation will take.
     This is based on the <exp_time> and no. of spectrum exposures [exp_count] (defaults
@@ -890,7 +889,7 @@
         slot_length += overheads.get('front_padding',0.0)
         slot_length = ceil(slot_length)
     return slot_length
-=======
+
 def molecule_overhead(filter_blocks):
     single_mol_overhead = cfg.molecule_overhead['filter_change'] + cfg.molecule_overhead['per_molecule_time']
     molecule_setup_overhead =  single_mol_overhead * len(filter_blocks)
@@ -909,7 +908,6 @@
     if len(filter_blocks) == 0:
         filter_blocks = [filter_bits]
     return filter_blocks
->>>>>>> e515d583
 
 def compute_score(obj_alt, moon_alt, moon_sep, alt_limit=25.0):
     '''Simple noddy scoring calculation for choosing best slot'''
@@ -1315,42 +1313,6 @@
     site_code is set to 'XXX' and the others are set to -1 in the event of an
     unrecognized site.'''
 
-<<<<<<< HEAD
-    # Field of view is in arcmin, pixel scale is in arcsec, overheads are in
-    # seconds.
-    onem_fov = 15.5
-    onem_pixscale = 0.464
-    onem_sinistro_fov = 26.4
-    onem_sinistro_pixscale = 0.389
-    point4m_pixscale = 1.139 # bin 2, from average kb29 values
-    point4m_fov = 29.1
-    normal_alt_limit = 30.0
-    twom_alt_limit = 20.0
-    point4m_alt_limit = 15.0
-
-
-    # Per-Telescope overheads
-    filter_change = 2.0
-    per_molecule_time =  5.0 + 11.0
-    onem_setup_overhead = 90.0 + filter_change  # front padding + filter change time
-    onem_setup_overhead += per_molecule_time    # add "per molecule gap" + "per molecule startup"
-    twom_setup_overhead = 240.0 + filter_change # front padding + filter change time
-    twom_setup_overhead += per_molecule_time    # add "per molecule gap" + "per molecule startup"
-    point4m_setup_overhead = onem_setup_overhead
-
-    # Per-Instrument overheads
-    onemsbig_exp_overhead = 15.5
-    point4m_exp_overhead = 13.0 + 1.0       # readout + fixed overhead/exposure
-    sinistro_exp_overhead = 37.0 + 1.0      # readout + fixed overhead/exposure
-    twom_exp_overhead = 10.5 + 8.5          # readout + fixed overhead/exposure
-    floyds_exp_overhead = 25.0 + 0.5        # readout + fixed overhead/exposure
-    floyds_config_change_overhead = 30.0
-    floyds_acq_proc_overhead = 60.0
-    floyds_acq_exp_time = 30.0
-    floyds_calib_time = 60.0
-
-=======
->>>>>>> e515d583
     valid_site_codes = LCOGT_site_codes()
     valid_point4m_codes = ['Z17', 'Z21', 'W89', 'W79', 'T03', 'T04', 'Q58', 'Q59', 'V38', 'L09']
 
@@ -1370,37 +1332,27 @@
         pixel_scale = cfg.tel_field['twom_pixscale']
         fov = arcmins_to_radians(cfg.tel_field['twom_fov'])
         max_exp_length = 300.0
-<<<<<<< HEAD
-        alt_limit = twom_alt_limit
+        alt_limit = cfg.tel_alt['twom_alt_limit']
     elif site == 'F65-FLOYDS' or site == 'E10-FLOYDS':
         site_code = site[0:3]
-        exp_overhead = floyds_exp_overhead
-        pixel_scale = 0.337
-        fov = arcmins_to_radians(2)
+        exp_overhead = cfg.inst_overhead['floyds_exp_overhead']
+        pixel_scale = cfg.tel_field['twom_floyds_pixscale']
+        fov = arcmins_to_radians(cfg.tel_field['twom_floyds_fov'])
         max_exp_length = 3600.0
-        alt_limit = twom_alt_limit
-        setup_overhead = { 'front_padding' : twom_setup_overhead - filter_change - per_molecule_time,
-                           'config_change_time' : floyds_config_change_overhead,
-                           'acquire_processing_time' : floyds_acq_proc_overhead,
-                           'acquire_exposure_time': floyds_acq_exp_time,
-                           'per_molecule_time' : per_molecule_time,
-                           'calib_exposure_time' : floyds_calib_time
+        alt_limit = cfg.tel_alt['twom_alt_limit']
+        setup_overhead = { 'front_padding' : cfg.tel_overhead['twom_setup_overhead'],
+                           'config_change_time' : cfg.inst_overhead['floyds_config_change_overhead'],
+                           'acquire_processing_time' : cfg.inst_overhead['floyds_acq_proc_overhead'],
+                           'acquire_exposure_time': cfg.inst_overhead['floyds_acq_exp_time'],
+                           'per_molecule_time' : cfg.molecule_overhead['per_molecule_time'],
+                           'calib_exposure_time' : cfg.inst_overhead['floyds_calib_exp_time']
                          }
-    elif site in valid_point4m_codes:
-        site_code = site
-        setup_overhead = point4m_setup_overhead
-        exp_overhead = point4m_exp_overhead
-        pixel_scale = point4m_pixscale
-        fov = arcmins_to_radians(point4m_fov)
-=======
-        alt_limit = cfg.tel_alt['twom_alt_limit']
     elif site in valid_point4m_codes:
         site_code = site
         setup_overhead = cfg.tel_overhead['point4m_setup_overhead']
         exp_overhead = cfg.inst_overhead['point4m_exp_overhead']
         pixel_scale = cfg.tel_field['point4m_pixscale']
         fov = arcmins_to_radians(cfg.tel_field['point4m_fov'])
->>>>>>> e515d583
         max_exp_length = 300.0
         alt_limit = cfg.tel_alt['point4m_alt_limit']
     elif site in valid_site_codes:
