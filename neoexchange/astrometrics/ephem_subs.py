"""
NEO exchange: NEO observing portal for Las Cumbres Observatory
Copyright (C) 2014-2018 LCO

ephem_subs.py -- Asteroid ephemeris related routines.

This program is free software: you can redistribute it and/or modify
it under the terms of the GNU General Public License as published by
the Free Software Foundation, either version 3 of the License, or
(at your option) any later version.

This program is distributed in the hope that it will be useful,
but WITHOUT ANY WARRANTY; without even the implied warranty of
MERCHANTABILITY or FITNESS FOR A PARTICULAR PURPOSE.  See the
GNU General Public License for more details.
"""

import logging
from datetime import datetime, timedelta, time
from math import sin, cos, tan, asin, acos, atan2, degrees, radians, pi, sqrt, fabs, exp, log10, ceil, log

try:
    import pyslalib.slalib as S
except:
    pass

from numpy import array, concatenate, zeros
import copy
from itertools import groupby

# Local imports
from astrometrics.time_subs import datetime2mjd_utc, datetime2mjd_tdb, mjd_utc2mjd_tt, ut1_minus_utc, round_datetime
# from astsubs import mpc_8lineformat
import astrometrics.site_config as cfg


logger = logging.getLogger(__name__)


def compute_phase_angle(r, delta, es_Rsq, dbg=False):
    """Method to compute the phase angle (beta), trapping bad values"""
    # Compute phase angle, beta (Sun-Target-Earth angle)
    logger.debug("r(%s), r^2 (%s),delta (%s),delta^2 (%s), es_Rsq (%s)" % (r,r*r,delta,delta*delta,es_Rsq))
    arg = (r*r+delta*delta-es_Rsq)/(2.0*r*delta)
    logger.debug("arg=%s" % arg)

    if arg >= 1.0:
        beta = 0.0
    elif arg <= -1.0:
        beta = pi
    else:
        beta = acos(arg)

    logger.debug("Phase angle, beta (deg)=%s %s" % (beta, degrees(beta)))
    return beta


def compute_ephem(d, orbelems, sitecode, dbg=False, perturb=True, display=False, detailed=False):
    """Routine to compute the geocentric or topocentric position, magnitude,
    motion and altitude of an asteroid or comet for a specific date and time
    from a dictionary of orbital elements.
    """
# Light travel time for 1 AU (in sec)
    tau = 499.004783806

# Compute MJD for UTC
    mjd_utc = datetime2mjd_utc(d)

# Compute epoch of the elements as a MJD
    try:
        epochofel = datetime.strptime(orbelems['epochofel'], '%Y-%m-%d %H:%M:%S')
    except TypeError:
        epochofel = orbelems['epochofel']
    epoch_mjd = datetime2mjd_utc(epochofel)

    logger.debug('Element Epoch= %.1f' % (epoch_mjd))
    logger.debug('MJD(UTC) =   %.15f' % (mjd_utc))
    logger.debug(' JD(UTC) = %.8f' % (mjd_utc + 2400000.5))

# Convert MJD(UTC) to MJD(TT)
    mjd_tt = mjd_utc2mjd_tt(mjd_utc)
    logger.debug('MJD(TT)  =   %.15f' % (mjd_tt))

# Compute UT1-UTC

    dut = ut1_minus_utc(mjd_utc)
    logger.debug("UT1-UTC  = %.15f" % (dut))

# Obtain precession-nutation 3x3 rotation matrix
# Should really be TDB but "TT will do" says The Wallace...

    rmat = S.sla_prenut(2000.0, mjd_tt)

    logger.debug(rmat)

# Obtain latitude, longitude of the observing site.
# Reverse longitude to get the more normal East-positive convention
#    (site_num, site_name, site_long, site_lat, site_hgt) = S.sla_obs(0, 'SAAO74')
#    site_long = -site_long
    (site_name, site_long, site_lat, site_hgt) = get_sitepos(sitecode)
    logger.debug("Site code/name, lat/long/height=%s %s %f %f %.1f" % (sitecode, site_name, site_long, site_lat, site_hgt))

    if site_name == '?'  or sitecode == '500':
        if site_name == '?':
<<<<<<< HEAD
            logger.warn("WARN: No site co-ordinates found, computing for geocenter")
=======
            logger.warning("WARN: No site co-ordinates found, computing for geocenter")
>>>>>>> c6d7949f
        pvobs = zeros(6)
    else:
        # Compute local apparent sidereal time
        # Do GMST first which takes UT1 and then add East longitiude and the equation of the equinoxes
        # (which takes TDB; but we use TT here)

        gmst = S.sla_gmst(mjd_utc+(dut/86400.0))
        stl = gmst + site_long + S.sla_eqeqx(mjd_tt)
        logger.debug('GMST, LAST, EQEQX, GAST, long= %.17f %.17f %E %.17f %.17f' % (gmst, stl, S.sla_eqeqx(mjd_tt), gmst+S.sla_eqeqx(mjd_tt), site_long))
        pvobs = S.sla_pvobs(site_lat, site_hgt, stl)

    logger.debug("PVobs(orig)=%s\n            %s" % (pvobs[0:3], pvobs[3:6]*86400.0))

# Apply transpose of precession/nutation matrix to pv vector to go from
# true equator and equinox of date to J2000.0 mean equator and equinox (to
# match the reference system of sla_epv)
#
    pos_new = S.sla_dimxv(rmat, pvobs[0:3])
    vel_new = S.sla_dimxv(rmat, pvobs[3:6])
    pvobs_new = concatenate([pos_new, vel_new])
    logger.debug("PVobs(new)=%s\n            %s" % (pvobs_new[0:3], pvobs_new[3:6]*86400.0))

# Earth position and velocity

# Moderate precision/speed version. N.B different order of bary vs. heliocentric!
# (vel_bar, pos_bar, e_vel_hel, e_pos_hel) = S.sla_evp(mjd_tt, 2000.0)

# High precision/slowest version. N.B different order of bary vs. heliocentric sets
# and position vs velocity!
# N.B. velocities are AU/day not AU/sec !
# Also N.B. ! Must use heliocentric positions, not barycentric as normal as
# asteroid position from sla_planel is also heliocentric.
    (e_pos_hel, e_vel_hel, e_pos_bar, e_vel_bar) = S.sla_epv(mjd_tt)
# Uncomment the lines below to use JPL DE430 ephemeris. This, and the
# associated code, needs to be installed...
#    ephem = Ephemeris(430)
#    (e_pos_hel, e_vel_hel, e_pos_bar, e_vel_bar ) = ephem.epv(mjd_tt)
    e_vel_hel = e_vel_hel/86400.0

    logger.debug("Sun->Earth [X, Y, Z]=%s" % e_pos_hel)
    logger.debug("Sun->Earth [X, Y, Z]= %20.15E %20.15E %20.15E" % (e_pos_hel[0], e_pos_hel[1], e_pos_hel[2]))
    logger.debug("Sun->Earth [Xdot, Ydot, Zdot]=%s" % e_vel_hel)
    logger.debug("Sun->Earth [Xdot, Ydot, Zdot]= %20.15E %20.15E %20.15E" % (e_vel_hel[0]*86400.0, e_vel_hel[1]*86400.0, e_vel_hel[2]*86400.0))

# Add topocentric offset in position and velocity
    e_pos_hel = e_pos_hel + pvobs_new[0:3]
    e_vel_hel = e_vel_hel + pvobs_new[3:6]
    logger.debug("Sun->Obsvr [X, Y, Z]=%s" % e_pos_hel)
    logger.debug("Sun->Obsvr [Xdot, Ydot, Zdot]=%s" % e_vel_hel)

# Asteroid position (and velocity)

    comet = False
    jform = 2
    if 'elements_type' in orbelems and str(orbelems['elements_type']).upper() == 'MPC_COMET':
        comet = True
        jform = 3

# Perturb elements

    if comet is True:
        p_orbelems = {'LongNode' : radians(orbelems['longascnode']),
                      'Inc' : radians(orbelems['orbinc']),
                      'ArgPeri' : radians(orbelems['argofperih']),
                      'SemiAxisOrQ' : orbelems['perihdist'],
                      'Ecc' : orbelems['eccentricity'],
                     }
        orbelems['meananom'] = 0.0
        aorq = orbelems['perihdist']
        epoch_mjd = datetime2mjd_utc(orbelems['epochofperih'])
    else:
        p_orbelems = {'LongNode' : radians(orbelems['longascnode']),
                      'Inc' : radians(orbelems['orbinc']),
                      'ArgPeri' : radians(orbelems['argofperih']),
                      'SemiAxisOrQ' : orbelems['meandist'],
                      'Ecc' : orbelems['eccentricity']
                     }
        try:
            p_orbelems['MeanAnom'] = radians(orbelems['meananom'])
        except TypeError:
            p_orbelems['MeanAnom'] = 0.0
            orbelems['meananom'] = 0.0
        try:
            aorq = float(orbelems['meandist'])
        except TypeError:
            aorq = 0.0
    p_orbelems['H'] = orbelems['abs_mag']
    p_orbelems['G'] = orbelems['slope']
    if perturb is True:
        (p_epoch_mjd, p_orbelems['Inc'], p_orbelems['LongNode'], p_orbelems['ArgPeri'],
                p_orbelems['SemiAxisOrQ'], p_orbelems['Ecc'], p_orbelems['MeanAnom'], j) = S.sla_pertel( jform, epoch_mjd, mjd_tt, epoch_mjd, radians(orbelems['orbinc']), radians(orbelems['longascnode']),
                    radians(orbelems['argofperih']), aorq, orbelems['eccentricity'],
                    radians(orbelems['meananom']))
    else:
        p_epoch_mjd = epoch_mjd
        j = 0

    if j != 0:
        logger.error("Perturbing error=%s" % j)
        return []

    r3 = -100.
    delta = 0.0
    ltt = 0.0
    pos = zeros(3)
    vel = zeros(3)
    # rel_pos= [0.0, 0.0, 0.0]

    while fabs(delta - r3) > .01:
        r3 = delta
        if comet is True:
            (pv, status) = S.sla_planel(mjd_tt - (ltt/86400.0), jform, p_epoch_mjd,
                            p_orbelems['Inc'], p_orbelems['LongNode'],
                            p_orbelems['ArgPeri'], p_orbelems['SemiAxisOrQ'], p_orbelems['Ecc'],
                            0.0, 0.0)
        else:
            (pv, status) = S.sla_planel(mjd_tt - (ltt/86400.0), jform, p_epoch_mjd,
                            p_orbelems['Inc'], p_orbelems['LongNode'],
                            p_orbelems['ArgPeri'], p_orbelems['SemiAxisOrQ'], p_orbelems['Ecc'],
                            p_orbelems['MeanAnom'], 0.0)

        logger.debug("Sun->Asteroid [x,y,z]=%s %s" % (pv[0:3], status))
        logger.debug("Sun->Asteroid [xdot,ydot,zdot]=%s %s" % (pv[3:6], status))

        for i, e_pos in enumerate(e_pos_hel):
            pos[i] = pv[i] - e_pos

        for i, e_vel in enumerate(e_vel_hel):
            vel[i] = pv[i+3] - e_vel

        logger.debug("Earth->Asteroid [x,y,z]=%s" % pos)
        logger.debug("Earth->Asteroid [xdot,ydot,zdot]=%s" % vel)

# geometric distance, delta (AU)
        delta = sqrt(pos[0]*pos[0] + pos[1]*pos[1] + pos[2]*pos[2])
        delta_dot = ((vel[0]*pos[0]+vel[1]*pos[1]+vel[2]*pos[2])/delta)*86400.0
        logger.debug("Geometric distance, delta (AU)=%s" % delta)

# Light travel time to asteroid
        ltt = tau * delta
        logger.debug("Light travel time (sec, min, days)=%s %s %s" % (ltt, ltt/60.0, ltt/86400.0))

# Correct position for planetary aberration
    for i, a_pos in enumerate(pos):
        pos[i] = a_pos - (ltt * vel[i])

    logger.debug("Earth->Asteroid [x,y,z]=%s" % pos)
    logger.debug("Earth->Asteroid [x,y,z]= %20.15E %20.15E %20.15E" % (pos[0], pos[1], pos[2]))
    logger.debug("Earth->Asteroid [xdot,ydot,zdot]=%s %s %s" % (vel[0]*86400.0, vel[1]*86400.0, vel[2]*86400.0))

# Convert Cartesian to RA, Dec
    (ra, dec) = S.sla_dcc2s(pos)
    logger.debug("ra,dec=%s %s" % (ra, dec))
    ra = S.sla_dranrm(ra)
    logger.debug("ra,dec=%s %s" % (ra, dec))
    (rsign, ra_geo_deg) = S.sla_dr2tf(2, ra)
    (dsign, dec_geo_deg) = S.sla_dr2af(1, dec)

# Compute r, the Sun-Target distance. Correct for light travel time first
    cposx = pv[0] - (ltt * pv[3])
    cposy = pv[1] - (ltt * pv[4])
    cposz = pv[2] - (ltt * pv[5])
    r = sqrt(cposx*cposx + cposy*cposy + cposz*cposz)
    r_dot = ((pv[3]*cposx+pv[4]*cposy+pv[5]*cposz)/r)*86400.0

    logger.debug("r (AU) =%s" % r)

# Compute R, the Earth-Sun distance. (Only actually need R^2 for the mag. formula)
    es_Rsq = (e_pos_hel[0]*e_pos_hel[0] + e_pos_hel[1]*e_pos_hel[1] + e_pos_hel[2]*e_pos_hel[2])

    logger.debug("R (AU) =%s" % sqrt(es_Rsq))
    logger.debug("delta (AU)=%s" % delta)

# Compute sky motion

    sky_vel = compute_relative_velocity_vectors(e_pos_hel, e_vel_hel, pos, vel, delta, dbg)
    logger.debug("vel1, vel2, r= %15.10lf %15.10lf %15.10lf" % (sky_vel[1], sky_vel[2], delta))
    logger.debug("vel1, vel2, r= %15.10e %15.10e %15.10lf\n" % (sky_vel[1], sky_vel[2], delta))

    total_motion, sky_pa, ra_motion, dec_motion = compute_sky_motion(sky_vel, delta, dbg)

    mag = -99
    mag_dot = 0
    beta = 0
    separation = 0
    if comet is True:
        # Calculate magnitude of comet
        # Here 'H' is the absolute magnitude, 'kappa' the slope parameter defined in Meeus
        # _Astronomical Algorithms_ p. 231, is equal to 2.5 times the 'G' read from the elements
        if p_orbelems['H'] and p_orbelems['G']:
            mag = p_orbelems['H'] + 5.0 * log10(delta) + 2.5 * p_orbelems['G'] * log10(r)
            mag_dot = 5.0 * delta_dot / log(10) / delta + 2.5 * p_orbelems['G'] * r_dot / log(10) / r

    else:
        # Compute phase angle, beta (Sun-Target-Earth angle)
        beta = compute_phase_angle(r, delta, es_Rsq)
        beta_dot = -1/sqrt(1-(cos(beta))**2)*(r*(delta**2-r**2+1)*delta_dot-delta*(delta**2-r**2-1)*r_dot)/(2*delta*delta*r*r)

        phi1 = exp(-3.33 * (tan(beta/2.0))**0.63)
        phi2 = exp(-1.87 * (tan(beta/2.0))**1.22)

        phi1_dot = phi1 * -3.33 * 0.63 * (tan(beta/2.0))**(0.63-1) * 0.5 * beta_dot * (cos(beta/2.0))**(-2)
        phi2_dot = phi1 * -1.87 * 1.22 * (tan(beta/2.0))**(1.22-1) * 0.5 * beta_dot * (cos(beta/2.0))**(-2)

        #    logger.debug("Phi1, phi2=%s" % phi1,phi2)

        # If requested, calculate the effective separation between the RA of object and the sun as seen on the sky.
        # We make simplifying assumptions that more or less balance out, such as the observers are located
        # anywhere on the equator, but can see all the way to the horizon.
        if detailed is not False:
            # compute RA/Dec of the Sun
            sun_coord = S.sla_dcc2s(e_pos_hel * -1)
            sun_ra = S.sla_dranrm(sun_coord[0])
            sun_dec = sun_coord[1]
            # rotate object ra to solar position
            lon_new = ra - sun_ra
            lon_new = atan2(sin(lon_new-pi/2) * cos(sun_dec) - tan(dec) * sin(sun_dec), cos(lon_new-pi/2)) + pi/2
            # convert longitude of object to distance in radians
            separation = abs(S.sla_drange(lon_new))

        # Calculate magnitude of object
        if p_orbelems['H'] and p_orbelems['G']:
            try:
                mag = p_orbelems['H'] + 5.0 * log10(r * delta) - \
                    (2.5 * log10((1.0 - p_orbelems['G'])*phi1 + p_orbelems['G']*phi2))
                mag_dot = 5 * (delta * r_dot + r * delta_dot) / (r * delta * log(10)) - \
                    2.5 * ((1.0 - p_orbelems['G'])*phi1_dot + p_orbelems['G']*phi2_dot) / \
                    (log(10) * ((1.0 - p_orbelems['G'])*phi1 + p_orbelems['G']*phi2))
            except ValueError:
                logger.error("Error computing magnitude")
                logger.error("{")
                for key in p_orbelems:
                    logger.error("'%s': %s" % (key, str(p_orbelems[key])))
                logger.error("}")
                logger.error("r, delta=%f %f" % (r, delta))
    az_rad, alt_rad = moon_alt_az(d, ra, dec, site_long, site_lat, site_hgt)
    airmass = S.sla_airmas((pi/2.0)-alt_rad)
    alt_deg = degrees(alt_rad)

#    if display: print("  %02.2dh %02.2dm %02.2d.%02.2ds %s%02.2dd %02.2d\' %02.2d.%01.1d\"  V=%.1f  %5.2f %.1f % 7.3f %8.4f" % ( ra_geo_deg[0],
    if display:
        print("  %02.2d %02.2d %02.2d.%02.2d %s%02.2d %02.2d %02.2d.%01.1d  V=%.1f  %5.2f %.1f % 7.3f %8.4f" % ( ra_geo_deg[0],
            ra_geo_deg[1], ra_geo_deg[2], ra_geo_deg[3],
            dsign.decode('utf-8'), dec_geo_deg[0], dec_geo_deg[1], dec_geo_deg[2], dec_geo_deg[3],
            mag, total_motion, sky_pa, alt_deg, airmass))

# Compute South Polar Distance from Dec
    dec_arcsec_decimal = dec_geo_deg[2] + dec_geo_deg[3]
    dec_arcmin_decimal = dec_geo_deg[1] + (dec_arcsec_decimal/60.)
    dec_deg_decimal = dec_geo_deg[0] + (dec_arcmin_decimal/60.)
    if b'+' in dsign:
        spd = 90. + dec_deg_decimal
    elif b'-' in dsign:
        spd = 90. - dec_deg_decimal
    else:
        spd = None

    emp_line = (d, ra, dec, mag, total_motion, alt_deg, spd, sky_pa)
    if detailed:
        return emp_line, mag_dot, separation

    return emp_line


def compute_relative_velocity_vectors(obs_pos_hel, obs_vel_hel, obj_pos, obj_vel, delta, dbg=True):
    """Computes relative velocity vector between the observer and the object.
    Adapted from the Bill Gray/find_orb routine of the same name with some
    changes as obj_pos in our code is already the needed result of subtracting
    the Heliocenter->Observer vector from the Heliocenter->Asteroid vector and
    so we don't need to do this when we form the first 3 elements of matrix."""

    obj_vel = obj_vel * 86400.0
    j2000_vel = zeros(3)
    matrix = zeros(9)
    i = 0
    while (i < 3):
        j2000_vel[i] = obj_vel[i] - obs_vel_hel[i]
        matrix[i] = obj_pos[i] / delta
        i += 1
    logger.debug("   obj_vel= %15.10f %15.10f %15.10f" % (obj_vel[0], obj_vel[1], obj_vel[2]))
    logger.debug("   obs_vel= %15.10f %15.10f %15.10f" % (obs_vel_hel[0], obs_vel_hel[1], obs_vel_hel[2]))
    logger.debug("   obs_vel= %15.10e %15.10e %15.10e" % (obs_vel_hel[0], obs_vel_hel[1], obs_vel_hel[2]))

    logger.debug(" j2000_vel= %15.10e %15.10e %15.10e" % (j2000_vel[0], j2000_vel[1], j2000_vel[2]))
    logger.debug("matrix_vel= %15.10f %15.10f %15.10f" % (matrix[0], matrix[1], matrix[2] ))

    length = sqrt( matrix[0] * matrix[0] + matrix[1] * matrix[1])
    matrix[3] =  matrix[1] / length
    matrix[4] = -matrix[0] / length
    matrix[5] = 0.

    matrix[6] =  matrix[4] * matrix[2]
    matrix[7] = -matrix[3] * matrix[2]
    matrix[8] = length

    vel = zeros(3)
    i = 0
    while i < 9:
        vel[i // 3] = matrix[i] * j2000_vel[0] + matrix[i+1] * j2000_vel[1] + matrix[i+2] * j2000_vel[2]
        i += 3

    return vel


def compute_sky_motion(sky_vel, delta, dbg=True):
    """Computes the total motion and Position Angle, along with the RA, Dec
    components, of an asteroids' sky motion. Motion is in "/min, PA in degrees.

    Adapted from the Bill Gray/find_orb routine of the same name."""

    ra_motion = degrees(sky_vel[1]) / delta
    dec_motion = degrees(sky_vel[2]) / delta
    ra_motion = -ra_motion * 60.0 / 24.0
    dec_motion = dec_motion * 60.0 / 24.0

    sky_pa = 180.0 + degrees(atan2(-ra_motion, -dec_motion))
    logger.debug( "RA motion, Dec motion, PA=%10.7f %10.7f %6.1f" % (ra_motion, dec_motion, sky_pa ))

    total_motion = sqrt(ra_motion * ra_motion + dec_motion * dec_motion)
    logger.debug( "Total motion=%10.7f" % total_motion)

    return total_motion, sky_pa, ra_motion, dec_motion


def format_emp_line(emp_line, site_code):

    # Convert radians for RA, Dec into strings for printing
    (ra_string, dec_string) = radec2strings(emp_line[1], emp_line[2], ' ')
    # Format time and print out the overall ephemeris
    emp_time = datetime.strftime(emp_line[0], '%Y %m %d %H:%M')

    if str(site_code) == '500':
        # Geocentric position, so no altitude. moon parameters, score or hour angle
        geo_row_format = "%-16s|%s|%s|%04.1f|%5.2f|%5.1f|N/A|N/A|N/A|N/A|N/A|N/A"

        formatted_line = geo_row_format % (emp_time, ra_string, dec_string,
            emp_line[3], emp_line[4], emp_line[7])

    else:
        # Get site and mount parameters
        (site_name, site_long, site_lat, site_hgt) = get_sitepos(site_code)
        (ha_neg_limit, ha_pos_limit, mount_alt_limit) = get_mountlimits(site_code)

#                         Date  RA Dec Mag   Motion P.A  Alt Mphase Msep Malt   Score HA
        blk_row_format = "%-16s|%s|%s|%04.1f|%5.2f|%5.1f|%+d|%04.2f|%3d|%+02.2d|%+04d|%s"

# Compute apparent RA, Dec of the Moon
        (moon_app_ra, moon_app_dec, diam) = moon_ra_dec(emp_line[0], site_long, site_lat, site_hgt)
# Convert to alt, az (only the alt is actually needed)
        (moon_az, moon_alt) = moon_alt_az(emp_line[0], moon_app_ra, moon_app_dec, site_long, site_lat, site_hgt)
        moon_alt = degrees(moon_alt)
# Compute object<->Moon seperation and convert to degrees
        moon_obj_sep = S.sla_dsep(emp_line[1], emp_line[2], moon_app_ra, moon_app_dec)
        moon_obj_sep = degrees(moon_obj_sep)
# Calculate Moon phase (in range 0.0..1.0)
        moon_phase = moonphase(emp_line[0], site_long, site_lat, site_hgt)

# Compute H.A.
        ha = compute_hourangle(emp_line[0], site_long, site_lat, site_hgt, emp_line[1], emp_line[2])
        ha_in_deg = degrees(ha)
# Check HA is in limits, skip this slot if not
        if ha_in_deg >= ha_pos_limit or ha_in_deg <= ha_neg_limit:
            ha_string = 'Limits'
        else:
            (ha_string, junk) = radec2strings(ha, ha, ':')
            ha_string = ha_string[0:6]

# Calculate slot score
        slot_score = compute_score(emp_line[5], moon_alt, moon_obj_sep, mount_alt_limit)

# Calculate the no. of FOVs from the starting position
#    pointings_sep = S.sla_dsep(emp_line[1], emp_line[2], start_ra, start_dec)
#    num_fov = int(pointings_sep/ccd_fov)

        formatted_line = blk_row_format % (emp_time, ra_string, dec_string,
            emp_line[3], emp_line[4],  emp_line[7], emp_line[5],
            moon_phase, moon_obj_sep, moon_alt, slot_score, ha_string)

    line_as_list = formatted_line.split('|')
    return line_as_list


def call_compute_ephem(elements, dark_start, dark_end, site_code, ephem_step_size, alt_limit=0):
    """Wrapper for compute_ephem to enable use within plan_obs (or other codes)
    by making repeated calls for datetimes from <dark_start> -> <dark_end> spaced
    by <ephem_step_size> seconds. The results are assembled into a list of tuples
    in the same format as returned by read_findorb_ephem()"""

#    print
#    formatted_elem_lines = mpc_8lineformat(elements)
#    for line in formatted_elem_lines:
#        print line

    slot_length = 0  # XXX temporary hack
    step_size_secs = 300
    if str(ephem_step_size)[-1] == 'm':
        try:
            step_size_secs = float(ephem_step_size[0:-1]) * 60
        except ValueError:
            pass
    else:
        step_size_secs = ephem_step_size
    ephem_time = round_datetime(dark_start, step_size_secs / 60, False)

    full_emp = []
    while ephem_time < dark_end:
        emp_line = compute_ephem(ephem_time, elements, site_code, dbg=False, perturb=True, display=False)
        full_emp.append(emp_line)
        ephem_time = ephem_time + timedelta(seconds=step_size_secs)

# Get subset of ephemeris when it's dark and object is up
    visible_emp = dark_and_object_up(full_emp, dark_start, dark_end, slot_length, alt_limit)
    emp = []
    for line in visible_emp:
        emp.append(format_emp_line(line, site_code))

    return emp


def make_unit_vector(angle):
    """Make a unit vector from the passed angle (in degrees).
    The result is returned in a numpy array"""

    return array([cos(radians(angle)), sin(radians(angle))])


def average_angles(angle1, angle2):
    """Average two angles <angle1> <angle2> (in degrees) correctly.
    The result is returned in degrees."""

    v1 = make_unit_vector(angle1)
    v2 = make_unit_vector(angle2)
    v = v1 + v2
    average = degrees(atan2(v[1], v[0]))
    if average < 0.0:
        average += 360.0
    return average


def determine_rates_pa(start_time, end_time, elements, site_code):
    """Determine the minimum and maximum rates (in "/min) and the average
    position angle (PA) and range of PA (delta PA) during the time
    from <start_time> -> <end_time> for the body represented by <elements>
    from the <site_code>"""

    first_frame_emp = compute_ephem(start_time, elements, site_code, dbg=False, perturb=True, display=True)
    # Check for no ephemeris caused by perturbing error
    if not first_frame_emp:
        first_frame_emp = compute_ephem(start_time, elements, site_code, dbg=False, perturb=False, display=True)
    first_frame_speed = first_frame_emp[4]
    first_frame_pa = first_frame_emp[7]

    last_frame_emp = compute_ephem(end_time, elements, site_code, dbg=False, perturb=True, display=True)
    # Check for no ephemeris caused by perturbing error
    if not last_frame_emp:
        last_frame_emp = compute_ephem(end_time, elements, site_code, dbg=False, perturb=False, display=True)
    last_frame_speed = last_frame_emp[4]
    last_frame_pa = last_frame_emp[7]

    logger.debug("Speed range %.2f ->%.2f, PA range %.1f->%.1f" % (first_frame_speed , last_frame_speed, first_frame_pa, last_frame_pa))
    min_rate = min(first_frame_speed, last_frame_speed) - (0.01*min(first_frame_speed, last_frame_speed))
    max_rate = max(first_frame_speed, last_frame_speed) + (0.01*max(first_frame_speed, last_frame_speed))
    pa = average_angles(first_frame_pa, last_frame_pa)
    deltapa = max(first_frame_pa, last_frame_pa) - min(first_frame_pa, last_frame_pa)
    if deltapa > 180.0:
        deltapa = 360.0 - deltapa
    deltapa = max(10.0, deltapa)

    return min_rate, max_rate, pa, deltapa


def determine_darkness_times(site_code, utc_date=datetime.utcnow(), debug=False):
    """Determine the times of darkness at the site specified by <site_code>
    for the date of [utc_date] (which defaults to UTC now if not given).
    The darkness times given are when the Sun is lower than -15 degrees
    altitude (intermediate between nautical (-12) and astronomical (-18)
    darkness, which has been chosen as more appropriate for fainter asteroids.
    """
    # Check if current date is greater than the end of the last night's astro darkness
    # Add 1 hour to this to give a bit of slack at the end and not suddenly jump
    # into the next day
    try:
        utc_date = utc_date.replace(hour=0, minute=0, second=0, microsecond=0)
    except TypeError:
        utc_date = datetime.combine(utc_date, time())
    (start_of_darkness, end_of_darkness) = astro_darkness(site_code, utc_date)
    end_of_darkness = end_of_darkness+timedelta(hours=1)
    logger.debug("Start,End of darkness=%s %s", start_of_darkness, end_of_darkness)
    if utc_date > end_of_darkness:
        logger.debug("Planning for the next night")
        utc_date = utc_date + timedelta(days=1)
    elif start_of_darkness.hour > end_of_darkness.hour > utc_date.hour:
        logger.debug("Planning for the previous night")
        utc_date = utc_date + timedelta(days=-1)

    utc_date = utc_date.replace(hour=0, minute=0, second=0, microsecond=0)
    logger.debug("Planning observations for %s for %s", utc_date, site_code)
    # Get hours of darkness for site
    (dark_start, dark_end) = astro_darkness(site_code, utc_date)
    logger.debug("Dark from %s to %s", dark_start, dark_end)

    return dark_start, dark_end


def astro_darkness(sitecode, utc_date, round_ad=True):

    accurate = True
    if accurate is True:
        (ad_start, ad_end) = accurate_astro_darkness(sitecode, utc_date)
    else:
        (ad_start, ad_end) = crude_astro_darkness(sitecode, utc_date)

    if ad_start is not None and ad_end is not None:
        if round_ad is True:
            ad_start = round_datetime(ad_start, 10)
            ad_end = round_datetime(ad_end, 10)

    return ad_start, ad_end


def crude_astro_darkness(sitecode, utc_date):
    """Really crude version of routine to compute times of astronomical
    darkness which just hard-wires times based on the site"""

    if sitecode == 'F65':
        ad_start = utc_date + timedelta(hours=6, minutes=00)
        ad_end = utc_date + timedelta(hours=14, minutes=50)
    elif sitecode == 'E10':
        ad_start = utc_date + timedelta(hours=8, minutes=00)
        ad_end = utc_date + timedelta(hours=20, minutes=00)
    elif sitecode == 'G51':
        ad_start = utc_date + timedelta(hours=4, minutes=20)
        ad_end = utc_date + timedelta(hours=11, minutes=44)
    elif sitecode == '711' or sitecode == 'V37':
        ad_start = utc_date + timedelta(hours=3, minutes=00)
        ad_end = utc_date + timedelta(hours=10, minutes=50)
    elif sitecode == 'W85' or sitecode == 'W86' or sitecode == 'W87':
        ad_start = utc_date + timedelta(hours=1, minutes=00)
        ad_end = utc_date + timedelta(hours=8, minutes=39)
    elif sitecode == 'K91' or sitecode == 'K92' or sitecode == 'K93':
        ad_start = utc_date + timedelta(hours=0, minutes=0)
        ad_end = utc_date + timedelta(hours=4, minutes=39)
    else:
        print("Unsupported sitecode", sitecode)
        return None, None

    return ad_start, ad_end


def accurate_astro_darkness(sitecode, utc_date, debug=False):

    # Convert passed UTC date to MJD and then Julian centuries

    mjd_utc = datetime2mjd_utc(utc_date)
    T = (mjd_utc - 51544.5)/36525.0

# Mean longitude of the Sun
    sun_mean_long = (280.46645 + T * (36000.76983 + T * 0.0003032) ) % 360

# Mean anomaly of the Sun
    sun_mean_anom = (357.52910 + T * (35999.05030 - T * (0.0001559 - 0.00000048 * T ) ) ) % 360

# Earth's eccentricity
    earth_e = 0.016708617 - T * (0.000042037 - T * 0.0000001236)

# Sun's equation of the center
    sun_eqcent = (1.914600 - T * (0.004817 - 0.000014 * T)) * sin(radians(sun_mean_anom)) +\
                 (0.019993 - T * 0.000101) * sin(2.0 * radians(sun_mean_anom)) +\
                 0.000290 * sin(3.0 * radians(sun_mean_anom))
# Sun's true longitude
    sun_true_long = sun_mean_long + sun_eqcent

# Obliquity of the ecliptic
    (dpsi, deps, eps0) = S.sla_nutc80(mjd_utc)

# Omega (Longitude of the ascending node of the Moon's orbit)
    omega = radians(125.04-1934.136*T)
    eps = degrees(eps0) + 0.00256*cos(omega)

    sun_app_long = sun_true_long - 0.00569-0.00478*sin(omega)
    sun_app_ra = atan2(cos(radians(eps)) * sin(radians(sun_app_long)), cos(radians(sun_app_long)))
    sun_app_ra = S.sla_dranrm(sun_app_ra)
    sun_app_dec = asin(sin(radians(eps)) * sin(radians(sun_app_long)))

    (site_name, site_long, site_lat, site_hgt) = get_sitepos(sitecode)

# Zenith distance of the Sun in degrees, normally 102 (nautical twilight as used
# in the scheduler) but could be 108 (astronomical twilight) or 90.5 (sunset)
# Here we use 105 (-15 degrees Sun altitude) to keep windows away from the
# brighter twilight which could be a problem for our faint targets.

    sun_zd = 105
    hourangle = degrees(acos(cos(radians(sun_zd))/(cos(site_lat)*cos(sun_app_dec))-tan(site_lat)*tan(sun_app_dec)))

    eqtime = 4.0 * (sun_mean_long - 0.0057183 - degrees(sun_app_ra) + degrees(dpsi) * cos(radians(eps)))
    solarnoon = (720-4*degrees(site_long)-eqtime)/1440
    sunrise = (solarnoon - hourangle*4/1440) % 1
    sunset = (solarnoon + hourangle*4/1440) % 1
    if debug:
        print(solarnoon + hourangle*4/1440, solarnoon - hourangle*4/1440)
    if debug:
        print(sunset, sunrise)

    if sunrise < sunset:
        sunrise = sunrise + 1
    if debug:
        to_return = [T, sun_mean_long, sun_mean_anom, earth_e, sun_eqcent,
            sun_true_long, degrees(omega), sun_app_long, degrees(eps0), eps,
            degrees(sun_app_ra), degrees(sun_app_dec), eqtime, hourangle]
        print(to_return)

    else:
        to_return = (utc_date+timedelta(days=sunset), utc_date+timedelta(days=sunrise))

    return to_return


def dark_and_object_up(emp, dark_start, dark_end, slot_length, alt_limit=30.0, debug=False):
    """Returns the subset of the passed ephemeris where the object is up and
    the site is dark.
    Modified 2013/1/21: Now slot_length is passed in so this is subtracted
    from the night end, ensuring blocks don't begin at sunrise."""

    dark_up_emp = []

    for x in emp:
        visible = False
        if (dark_start <= x[0] <= dark_end - timedelta(minutes=slot_length)) and x[5] >= float(alt_limit):
            visible = True
            dark_up_emp.append(x)
        if debug:
            print(x[0].date(), x[0].time(), (dark_start <= x[0] < dark_end - timedelta(minutes=slot_length)), x[5], alt_limit, visible)

    return dark_up_emp


class MagRangeError(Exception):
    """Raised when an invalid magnitude is found"""

    def __init__(self, value):
        self.value = value

    def __str__(self):
        return self.value


BRIGHTEST_ALLOWABLE_MAG = 6


def get_mag_mapping(site_code):
    """Defines the site-specific mappings from target magnitude to desired
    slot length (in minutes) assuming minimum exposure count is 4. A null
    dictionary is returned if the site name isn't recognized"""

    twom_site_codes = ['F65', 'E10']
    good_onem_site_codes = ['V37', 'K91', 'K92', 'K93', 'W85', 'W86', 'W87']
    # COJ normally has bad seeing, allow more time
    bad_onem_site_codes = ['Q63', 'Q64']
    point4m_site_codes = ['Z21', 'Z17', 'W89', 'W79', 'T04', 'T03', 'Q58', 'Q59', 'V38', 'L09']

# Magnitudes represent upper bin limits
    site_code = site_code.upper()
    if site_code in twom_site_codes:
        # Mappings for FTN/FTS. Assumes Spectral+Solar filter
        mag_mapping = {
                17   : 5.5,
                17.5 : 7.5,
                18   : 10,
                19   : 15,
                20   : 20,
                20.5 : 22.5,
                21   : 25,
                21.5 : 27.5,
                22   : 30,
                23.3 : 35
               }
    elif site_code in good_onem_site_codes:
        # Mappings for McDonald. Assumes kb74+w
        mag_mapping = {
                16.0 : 5.5,
                16.5 : 6.5,
                17   : 9.5,
                17.5 : 12,
                18   : 15,
                20   : 20,
                20.5 : 22.5,
                21   : 25,
                21.5 : 30,
                22.0 : 40,
                22.5 : 45
               }
    elif site_code in bad_onem_site_codes:
        # COJ normally has bad seeing, allow more time
        mag_mapping = {
                16.0 : 6.5,
                16.5 : 9.5,
                17   : 12,
                17.5 : 15,
                18   : 17.5,
                19.5 : 20,
                20   : 22.5,
                20.5 : 25,
                21   : 27.5,
                21.5 : 32.5,
                22.0 : 35
               }
    elif site_code in point4m_site_codes:
        mag_mapping = {
                12   : 15.0,
                15   : 17.5,
                17.5 : 20,
                18.5 : 22.5,
                19.5 : 25,
                20   : 27.5,
                20.5 : 32.5,
                21.0 : 35
               }
    else:
        mag_mapping = {}

    return mag_mapping


def determine_slot_length(mag, site_code, debug=False):

    if mag < BRIGHTEST_ALLOWABLE_MAG:
        raise MagRangeError("Target too bright")

# Obtain magnitude->slot length mapping dictionary
    mag_mapping = get_mag_mapping(site_code)
    if debug: print(mag_mapping)
    if mag_mapping == {}: return 0

    # Derive your tuple from the magnitude->slot length mapping data structure
    upper_mags = tuple(sorted(mag_mapping.keys()))

    for upper_mag in upper_mags:
        if mag < upper_mag:
            return mag_mapping[upper_mag]

    raise MagRangeError("Target magnitude outside bins")


def estimate_exptime(rate, pixscale=0.304, roundtime=10.0):
    """Gives the estimated exposure time (in seconds) for the given rate and
    pixelscale"""

    exptime = (60.0 / rate / pixscale)*1.0
    round_exptime = max(int(exptime/roundtime)*roundtime, 1.0)
    return round_exptime, exptime


def determine_exptime(speed, pixel_scale, max_exp_time=300.0):
    (round_exptime, full_exptime) = estimate_exptime(speed, pixel_scale, 5.0)

    if round_exptime > max_exp_time:
        logger.debug("Capping exposure time at %.1f seconds (Was %1.f seconds)" % \
            (round_exptime, max_exp_time))
        round_exptime = full_exptime = max_exp_time
    if round_exptime < 10.0 :
        # If under 10 seconds, re-round to nearest half second
        (round_exptime, full_exptime) = estimate_exptime(speed, pixel_scale, 0.5)
    logger.debug("Estimated exptime=%.1f seconds (%.1f)" % (round_exptime , full_exptime))

    return round_exptime


def determine_exp_time_count(speed, site_code, slot_length_in_mins, mag, filter_pattern):
    exp_time = None
    exp_count = None
    min_exp_count = 4

    (chk_site_code, setup_overhead, exp_overhead, pixel_scale, ccd_fov, site_max_exp_time, alt_limit) = get_sitecam_params(site_code)

    slot_length = slot_length_in_mins * 60.0

    # Set maximum exposure time to value that will achieve approximately S/N = 100 for objects fainter than 18 in V,R,I,gp,rp,ip.
    # This allows for LC with reasonable cadence for bright, slow moving objects.
    try:
        max_exp_time = min((determine_slot_length(mag, site_code)*60.) / min_exp_count, site_max_exp_time)
    except MagRangeError:
        max_exp_time = site_max_exp_time
    # pretify max exposure time to nearest 5 seconds

    max_exp_time = ceil(max_exp_time/5)*5

    exp_time = determine_exptime(speed, pixel_scale, max_exp_time)

    # Make first estimate for exposure count ignoring molecule creation
    exp_count = int((slot_length - setup_overhead)/(exp_time + exp_overhead))
    # Reduce exposure count by number of exposures necessary to accomidate molecule overhead
    mol_overhead = molecule_overhead(build_filter_blocks(filter_pattern, exp_count))
    exp_count = int(ceil(exp_count * (1.0-(mol_overhead / ((( exp_time + exp_overhead ) * exp_count) + mol_overhead)))))
    # Safety while loop for edge cases
    while setup_overhead + molecule_overhead(build_filter_blocks(filter_pattern, exp_count)) + (exp_overhead * float(exp_count)) + exp_time * float(exp_count) > slot_length:
        exp_count -= 1

    if exp_count < min_exp_count:
        exp_count = min_exp_count
        exp_time = (slot_length - setup_overhead - molecule_overhead(build_filter_blocks(filter_pattern, min_exp_count)) - (exp_overhead * float(exp_count))) / exp_count
        logger.debug("Reducing exposure time to %.1f secs to allow %d exposures in group" % ( exp_time, exp_count))
    logger.debug("Slot length of %.1f mins (%.1f secs) allows %d x %.1f second exposures" %
        ( slot_length/60.0, slot_length, exp_count, exp_time))
    if exp_time is None or exp_time <= 0.0 or exp_count < 1:
        logger.debug("Invalid exposure count")
        exp_time = None
        exp_count = None

    return exp_time, exp_count


def determine_spectro_slot_length(exp_time, calibs, exp_count=1):
    """Determine the length of time that a planned spectroscopic observation will take.
    This is based on the <exp_time> and no. of spectrum exposures [exp_count] (defaults
    to 1) and also on the value of <calibs>, which can be one of ('none', before',
    'after' or 'both') depending on whether calibrations (arcs and lamp flats) are not
    wanted, wanted either before or after the spectrum, or both before and after.
    Values and formulae come from Valhalla and values are encoded in
    get_sitecam_params(). Currently only FLOYDS is supported and no distinction is
    made between FTN and FTS.
    The estimated time, in seconds, is returned."""

    site_code = 'F65-FLOYDS'
    slot_length = None

    (chk_site_code, overheads, exp_overhead, pixel_scale, ccd_fov, max_exp_time, alt_limit) = get_sitecam_params(site_code)

    num_molecules = 1
    calibs = calibs.lower()
    if calibs == 'before' or calibs == 'after':
        num_molecules = 3
    elif calibs == 'both':
        num_molecules = 5

    if type(overheads) == dict and exp_overhead > -1:
        slot_length = (exp_time + exp_overhead) * float(exp_count)
        if calibs != 'none':
            # If we have calibration molecules, add their time and readout to the total
            slot_length += float(num_molecules-1)*(overheads['calib_exposure_time'] + exp_overhead)
        slot_length += num_molecules * (overheads.get('config_change_time', 0.0) + overheads.get('per_molecule_time', 0.0))
        slot_length += overheads.get('acquire_exposure_time', 0.0) + overheads.get('acquire_processing_time', 0.0)
        slot_length += overheads.get('front_padding', 0.0)
        slot_length = ceil(slot_length)
    return slot_length


def molecule_overhead(filter_blocks):
    single_mol_overhead = cfg.molecule_overhead['filter_change'] + cfg.molecule_overhead['per_molecule_time']
    molecule_setup_overhead = single_mol_overhead * len(filter_blocks)
    return molecule_setup_overhead


def build_filter_blocks(filter_pattern, exp_count):
    """Take in filter pattern string, export list of [filter, # of exposures in filter] """
    filter_bits = filter_pattern.split(',')
    filter_bits = list(filter(None, filter_bits))
    filter_list = []
    filter_blocks = []
    while exp_count > 0:
        filter_list += filter_bits[:exp_count]
        exp_count -= len(filter_bits)
    for f, m in groupby(filter_list):
        filter_blocks.append(list(m))
    if len(filter_blocks) == 0:
        filter_blocks = [filter_bits]
    return [[block[0], len(block)] for block in filter_blocks]
    # return filter_blocks


def compute_score(obj_alt, moon_alt, moon_sep, alt_limit=25.0):
    """Simple noddy scoring calculation for choosing best slot"""

    objalt_wgt = 1.0
    moonalt_wgt = 0.33
    bad_score = -999
    score = bad_score
# Check distance to the Moon. If <25deg, it's no good. Should really be a
# function of moon phase
    if moon_sep < 25.0:
        score = bad_score
    elif obj_alt < alt_limit:
        score = bad_score
    else:
        # Prefer when object is highest and moon is lowest
        score = (objalt_wgt * obj_alt) - (moonalt_wgt * moon_alt)

    return score


def arcmins_to_radians(arcmin):
    return (arcmin/60.0)*(pi/180.0)


def comp_sep(ra_cand_deg, dec_cand_deg, ra_ephem_rad, dec_ephem_rad):
    """Wrapper around SLALIB's sla_dsep to compute the separation between a
    detected position specified by (ra_cand_deg, dec_cand_deg; in DEGREES) with
    an ephemeris position (ra_ephem_rad, dec_ephem_rad; in RADIANS).
    The computed separation is returned in arcseconds"""

    sep = S.sla_dsep(radians(ra_cand_deg), radians(dec_cand_deg), ra_ephem_rad, dec_ephem_rad)
    sep = degrees(sep)*3600.0
    return sep


def get_sitepos(site_code, dbg=False):
    """Returns site name, geodetic longitude (East +ve), latitude (both in radians)
    and altitude (meters) for passed sitecode. This can be either a SLALIB site
    name or a MPC sitecode (FTN, FTS and SQA currently defined).
    Be *REALLY* careful over longitude sign conventions..."""

    site_code = site_code.upper()
    if site_code == 'F65' or site_code == 'FTN':
        # MPC code for FTN. Positions from JPL HORIZONS, longitude converted from 203d 44' 32.6" East
        # 156d 15' 27.4" W
        (site_lat, status)  =  S.sla_daf2r(20, 42, 25.5)
        (site_long, status) =  S.sla_daf2r(156, 15, 27.4)
        site_long = -site_long
        site_hgt = 3055.0
        site_name = 'Haleakala-Faulkes Telescope North (FTN)'
    elif site_code == 'E10' or site_code == 'FTS':
        # MPC code for FTS. Positions from JPL HORIZONS ( 149d04'13.0''E, 31d16'23.4''S, 1111.8 m )
        (site_lat, status)  =  (S.sla_daf2r(31, 16, 23.4))
        site_lat = -site_lat
        (site_long, status) = S.sla_daf2r(149, 4., 13.0)
        site_hgt = 1111.8
        site_name = 'Siding Spring-Faulkes Telescope South (FTS)'
    elif site_code == 'SQA' or site_code == 'G51':
        (site_lat, status)  =  S.sla_daf2r(34, 41, 29.23)
        (site_long, status) =  S.sla_daf2r(120, 2., 32.0)
        site_long = -site_long
        site_hgt = 328.0
        site_name = 'Sedgwick Observatory (SQA)'
    elif site_code == 'ELP-DOMA' or site_code == 'V37':
        (site_lat, status)  =  S.sla_daf2r(30, 40, 47.53)
        (site_long, status) =  S.sla_daf2r(104, 0., 54.63)
        site_long = -site_long
        site_hgt = 2010.0
        site_name = 'LCO Node at McDonald Observatory (ELP)'
    elif site_code == 'ELP-AQWA-0M4A' or site_code == 'V38':
        (site_lat, status)  =  S.sla_daf2r(30, 40, 48.15)
        (site_long, status) =  S.sla_daf2r(104, 0., 54.24)
        site_long = -site_long
        site_hgt = 2027.0
        site_name = 'LCO Node at McDonald Observatory (ELP)'
    elif site_code == 'BPL':
        (site_lat, status)  =  S.sla_daf2r(34, 25, 57)
        (site_long, status) =  S.sla_daf2r(119, 51, 46)
        site_long = -site_long
        site_hgt = 7.0
        site_name = 'LCO Back Parking Lot Node (BPL)'
    elif site_code == 'LSC-DOMA-1M0A' or site_code == 'W85':
        # Latitude, longitude from Eric Mamajek (astro-ph: 1210.1616) Table 6. Height
        # corrected by +3m for telescope height from Vince.
        (site_lat, status)  =  S.sla_daf2r(30, 10, 2.58)
        site_lat = -site_lat   # Southern hemisphere !
        (site_long, status) =  S.sla_daf2r(70, 48, 17.24)
        site_long = -site_long # West of Greenwich !
        site_hgt = 2201.0
        site_name = 'LCO LSC Node 1m0 Dome A at Cerro Tololo'
    elif site_code == 'LSC-DOMB-1M0A' or site_code == 'W86':
        # Latitude, longitude from Eric Mamajek (astro-ph: 1210.1616) Table 6. Height
        # corrected by +3m for telescope height from Vince.
        (site_lat, status)  =  S.sla_daf2r(30, 10, 2.39)
        site_lat = -site_lat   # Southern hemisphere !
        (site_long, status) =  S.sla_daf2r(70, 48, 16.78)
        site_long = -site_long # West of Greenwich !
        site_hgt = 2201.0
        site_name = 'LCO LSC Node 1m0 Dome B at Cerro Tololo'
    elif site_code == 'LSC-DOMC-1M0A' or site_code == 'W87':
        # Latitude, longitude from Eric Mamajek (astro-ph: 1210.1616) Table 6. Height
        # corrected by +3m for telescope height from Vince.
        (site_lat, status)  =  S.sla_daf2r(30, 10, 2.81)
        site_lat = -site_lat   # Southern hemisphere !
        (site_long, status) =  S.sla_daf2r(70, 48, 16.85)
        site_long = -site_long # West of Greenwich !
        site_hgt = 2201.0
        site_name = 'LCO LSC Node 1m0 Dome C at Cerro Tololo'
    elif site_code == 'LSC-AQWA-0M4A' or site_code == 'W89':
        # Latitude, longitude from somewhere
        (site_lat, status)  =  S.sla_daf2r(30, 10, 3.79)
        site_lat = -site_lat   # Southern hemisphere !
        (site_long, status) =  S.sla_daf2r(70, 48, 16.88)
        site_long = -site_long # West of Greenwich !
        site_hgt = 2202.5
        site_name = 'LCO LSC Node 0m4a Aqawan A at Cerro Tololo'
    elif site_code == 'LSC-AQWB-0M4A' or site_code == 'W79':
        # Latitude, longitude from Nikolaus/Google Earth
        (site_lat, status)  =  S.sla_daf2r(30, 10, 3.56)
        site_lat = -site_lat   # Southern hemisphere !
        (site_long, status) =  S.sla_daf2r(70, 48, 16.74)
        site_long = -site_long # West of Greenwich !
        site_hgt = 2202.5
        site_name = 'LCO LSC Node 0m4a Aqawan A at Cerro Tololo'
    elif site_code == 'CPT-DOMA-1M0A' or site_code == 'K91':
        # Latitude, longitude from site GPS co-ords plus offsets from site plan. Height
        # corrected by +3m for telescope height from Vince.
        (site_lat, status)  =  S.sla_daf2r(32, 22, 50.0)
        site_lat = -site_lat   # Southern hemisphere !
        (site_long, status) =  S.sla_daf2r(20, 48, 36.65)
        site_hgt = 1807.0
        site_name = 'LCO CPT Node 1m0 Dome A at Sutherland'
    elif site_code == 'CPT-DOMB-1M0A' or site_code == 'K92':
        # Latitude, longitude from site GPS co-ords plus offsets from site plan. Height
        # corrected by +3m for telescope height from Vince.
        (site_lat, status)  =  S.sla_daf2r(32, 22, 50.0)
        site_lat = -site_lat   # Southern hemisphere !
        (site_long, status) =  S.sla_daf2r(20, 48, 36.13)
        site_hgt = 1807.0
        site_name = 'LCO CPT Node 1m0 Dome B at Sutherland'
    elif site_code == 'CPT-DOMC-1M0A' or site_code == 'K93':
        # Latitude, longitude from site GPS co-ords plus offsets from site plan. Height
        # corrected by +3m for telescope height from Vince.
        (site_lat, status)  =  S.sla_daf2r(32, 22, 50.38)
        site_lat = -site_lat   # Southern hemisphere !
        (site_long, status) =  S.sla_daf2r(20, 48, 36.39)
        site_hgt = 1807.0
        site_name = 'LCO CPT Node 1m0 Dome C at Sutherland'
    elif site_code == 'COJ-DOMA-1M0A' or site_code == 'Q63':
        # Latitude, longitude from Google Earth guesswork. Height
        # corrected by +3m for telescope height from Vince.
        (site_lat, status)  =  S.sla_daf2r(31, 16, 22.56)
        site_lat = -site_lat   # Southern hemisphere !
        (site_long, status) =  S.sla_daf2r(149, 4., 14.33)
        site_hgt = 1168.0
        site_name = 'LCO COJ Node 1m0 Dome A at Siding Spring'
    elif site_code == 'COJ-DOMB-1M0A' or site_code == 'Q64':
        # Latitude, longitude from Google Earth guesswork. Height
        # corrected by +3m for telescope height from Vince.
        (site_lat, status)  =  S.sla_daf2r(31, 16, 22.89)
        site_lat = -site_lat   # Southern hemisphere !
        (site_long, status) =  S.sla_daf2r(149, 4., 14.75)
        site_hgt = 1168.0
        site_name = 'LCO COJ Node 1m0 Dome B at Siding Spring'
    elif site_code == 'TFN-AQWA-0M4A' or site_code == 'Z21':
        # Latitude, longitude from Todd B./Google Earth
        (site_lat, status)  =  S.sla_daf2r(28, 18, 1.11)
        (site_long, status) =  S.sla_daf2r(16, 30, 42.13)
        site_long = -site_long # West of Greenwich !
        site_hgt = 2390.0
        site_name = 'LCO TFN Node 0m4a Aqawan A at Tenerife'
    elif site_code == 'OGG-CLMA-0M4B' or site_code == 'T04':
        # Latitude, longitude from Google Earth, SW corner of clamshell, probably wrong
        (site_lat, status)  =  S.sla_daf2r(20, 42, 25.1)
        (site_long, status) =  S.sla_daf2r(156, 15, 27.11)
        site_long = -site_long # West of Greenwich !
        site_hgt = 3037.0
        site_name = 'LCO OGG Node 0m4b at Maui'
    elif site_code == 'OGG-CLMA-0M4C' or site_code == 'T03':
        # Latitude, longitude from Google Earth, SW corner of clamshell, probably wrong
        (site_lat, status)  =  S.sla_daf2r(20, 42, 25.1)
        (site_long, status) =  S.sla_daf2r(156, 15, 27.12)
        site_long = -site_long # West of Greenwich !
        site_hgt = 3037.0
        site_name = 'LCO OGG Node 0m4c at Maui'
    elif site_code == 'COJ-CLMA-0M4A' or site_code == 'Q58':
        # Latitude, longitude from Google Earth, SE corner of clamshell, probably wrong
        (site_lat, status)  =  S.sla_daf2r(31, 16, 22.38)
        site_lat = -site_lat   # Southern hemisphere !
        (site_long, status) =  S.sla_daf2r(149, 4., 15.05)
        site_hgt = 1191.0
        site_name = 'LCO COJ Node 0m4a at Siding Spring'
    elif site_code == 'COJ-CLMA-0M4B' or site_code == 'Q59':
        # Latitude, longitude from Google Earth, SW corner of clamshell, probably wrong
        (site_lat, status)  =  S.sla_daf2r(31, 16, 22.48)
        site_lat = -site_lat   # Southern hemisphere !
        (site_long, status) =  S.sla_daf2r(149, 4., 14.91)
        site_hgt = 1191.0
        site_name = 'LCO COJ Node 0m4b at Siding Spring'
    elif site_code == 'CPT-AQWA-0M4A' or site_code == 'L09':
        # Latitude, longitude from Nikolaus/Google Earth
        (site_lat, status)  =  S.sla_daf2r(32, 22, 50.25)
        site_lat = -site_lat   # Southern hemisphere !
        (site_long, status) =  S.sla_daf2r(20, 48, 35.54)
        site_hgt = 1804.0
        site_name = 'LCO CPT Node 0m4a Aqawan A at Sutherland'
    elif site_code == '500':
        site_lat = 0.0
        site_long = 0.0
        site_hgt = 0.0
        site_name = 'Geocenter'
    else:
        # Obtain latitude, longitude of the observing site.
        # Reverse longitude to get the more normal East-positive convention
        (site_num, site_name, site_long, site_lat, site_hgt) = S.sla_obs(0, site_code)
        site_name = site_name.rstrip().decode()
        site_long = -site_long

    logger.debug("Site name, lat/long/height=%s %f %f %.1f" % (site_name, site_long, site_lat, site_hgt))
    return site_name, site_long, site_lat, site_hgt


def moon_ra_dec(date, obsvr_long, obsvr_lat, obsvr_hgt, dbg=False):
    """Calculate the topocentric (from an observing location) apparent RA, Dec
    of the Moon. <date> is a UTC datetime, obsvr_long, obsvr_lat are geodetic
    North/East +ve observatory positions (in radians) and obsvr_hgt is the height
    (in meters).
    Returns a (RA, Dec, diameter) (in radians) tuple."""

    body = 3 # The Moon...

    mjd_tdb = datetime2mjd_tdb(date, obsvr_long, obsvr_lat, obsvr_hgt, dbg)

# Compute Moon's apparent RA, Dec, diameter (all in radians)
    (moon_ra, moon_dec, diam) = S.sla_rdplan(mjd_tdb, body, obsvr_long, obsvr_lat)

    logger.debug("Moon RA, Dec, diam=%s %s %s" % (moon_ra, moon_dec, diam))
    return moon_ra, moon_dec, diam

def atmos_params(airless):
    """Atmospheric parameters either airless or average"""
    if airless:
        temp_k = 0.0
        pres_mb = 0.0
        rel_humid = 0.0
        wavel = 0.0
        tlr = 0.0
    else:
        # "Standard" atmosphere
        temp_k = 283.0 # 10 degC
# Average of FTN (709), FTS (891), TFN(767.5), SAAO(827), CTIO(777), SQA(981)
# and McDonald (790) on 2011-02-05
        pres_mb = 820.0
        rel_humid = 0.5
        wavel = 0.55 # Approx Bessell V
# International Civil Aviation Organization (ICAO) defines an international
# standard atmosphere (ISA) at 6.49 K/km
        tlr = 0.0065

    return temp_k, pres_mb, rel_humid, wavel, tlr


def moon_alt_az(date, moon_app_ra, moon_app_dec, obsvr_long, obsvr_lat,
    obsvr_hgt, dbg=False):
    """Calculate Moon's Azimuth, Altitude (returned in radians).
    No refraction or polar motion is assumed."""

# No atmospheric refraction...
    airless = True
    (temp_k, pres_mb, rel_humid, wavel, tlr) = atmos_params(airless)

# Assume no polar motion
    xp = yp = 0.0

# Compute MJD_UTC
    mjd_utc = datetime2mjd_utc(date)
    logger.debug(mjd_utc)
# Compute UT1-UTC

    dut = ut1_minus_utc(mjd_utc)
    logger.debug(dut)
# Perform apparent->observed place transformation
    (obs_az, obs_zd, obs_ha, obs_dec, obs_ra) = S.sla_aop(moon_app_ra, moon_app_dec,
        mjd_utc, dut, obsvr_long, obsvr_lat, obsvr_hgt, xp, yp,
        temp_k, pres_mb, rel_humid, wavel, tlr)

# Normalize azimuth into range 0..2PI
    obs_az = S.sla_ranorm(obs_az)
# Convert zenith distance to altitude (assumes no depression of the horizon
# due to observers' elevation above sea level)

    obs_alt = (pi/2.0)-obs_zd
    logger.debug("Az, ZD, Alt=%f %f %f" % (obs_az, obs_zd, obs_alt))
    return obs_az, obs_alt


def moonphase(date, obsvr_long, obsvr_lat, obsvr_hgt, dbg=False):

    mjd_tdb = datetime2mjd_tdb(date, obsvr_long, obsvr_lat, obsvr_hgt, dbg)
    (moon_ra, moon_dec, moon_diam) = S.sla_rdplan(mjd_tdb, 3, obsvr_long, obsvr_lat)

    (sun_ra, sun_dec, sun_diam) = S.sla_rdplan (mjd_tdb, 0, obsvr_long, obsvr_lat)

    cosphi = ( sin(sun_dec) * sin(moon_dec) + cos(sun_dec) \
        * cos(moon_dec) * cos(sun_ra - moon_ra) )
    logger.debug("cos(phi)=%s" % cosphi)

# Full formula for phase angle, i. Requires r (Earth-Sun distance) and del(ta) (the
# Earth-Moon distance) neither of which we have with our methods. However Meeus
# _Astronomical Algorithms_ p 345 reckons we can "put cos(i) = -cos(phi) and k (the
# Moon phase) will never be in error by more than 0.0014"
#    i = atan2( r * sin(phi), del - r * cos(phi) )

    cosi = -cosphi
    logger.debug("cos(i)=%s" % cosi)
    mphase = (1.0 + cosi) / 2.0

    return mphase


def compute_hourangle(date, obsvr_long, obsvr_lat, obsvr_hgt, mean_ra, mean_dec, dbg=False):

    mjd_tdb = datetime2mjd_tdb(date, obsvr_long, obsvr_lat, obsvr_hgt, False)
    # Compute MJD_UTC
    mjd_utc = datetime2mjd_utc(date)

# Compute UT1-UTC

    dut = ut1_minus_utc(mjd_utc)

# Compute local apparent sidereal time
# Do GMST first which takes UT1 and then add East longitude and the equation of the equinoxes
# (which takes TDB)
#
    gmst = S.sla_gmst(mjd_utc+(dut/86400.0))
    stl = gmst + obsvr_long + S.sla_eqeqx(mjd_tdb)

    logger.debug('GMST, LAST, EQEQX, GAST, long= %.17f %.17f %E %.17f %.17f' % (gmst, stl, S.sla_eqeqx(mjd_tdb), gmst+S.sla_eqeqx(mjd_tdb), obsvr_long))

    (app_ra, app_dec) = S.sla_map(mean_ra, mean_dec, 0.0, 0.0, 0.0, 0.0, 2000.0, mjd_tdb)
    (ra_str, dec_str) = radec2strings(app_ra, app_dec)
    logger.debug("%f %f %s %s" % (app_ra, app_dec, ra_str, dec_str))
    hour_angle = stl - app_ra
    logger.debug(hour_angle)
    hour_angle = S.sla_drange(hour_angle)
    logger.debug(hour_angle)

    return hour_angle


def radec2strings(ra_radians, dec_radians, seperator=' '):
    """Format an (RA, Dec) pair (in radians) into a tuple of strings, with
    configurable seperator (defaults to <space>).
    There is no sign produced on the RA quantity unless ra_radians and dec_radians
    are equal."""

    ra_format =  "%s%02.2d%c%02.2d%c%02.2d.%02.2d"
    dec_format = "%s%02.2d%c%02.2d%c%02.2d.%d"

    (rsign, ra ) = S.sla_dr2tf(2, ra_radians)
    (dsign, dec) = S.sla_dr2af(1, dec_radians)

    # Remove the byte bits on the signs imposed by S.sla
    rsign = rsign.decode()
    dsign = dsign.decode()

    if rsign == '+' and ra_radians != dec_radians:
        rsign = ''
    ra_str = ra_format % ( rsign, ra[0], seperator, ra[1], seperator, ra[2],  ra[3] )
    dec_str = dec_format % ( dsign, dec[0], seperator, dec[1], seperator, dec[2], dec[3] )

    return ra_str, dec_str


def get_mountlimits(site_code_or_name):
    """Returns the negative, positive and altitude mount limits (in degrees)
    for the LCOGT telescopes specified by <site_code_or_name>.

    <site_code_or_name> can either be a MPC site code e.g. 'V37' (=ELP 1m),
    or by desigination e.g. 'OGG-CLMA-2M0A' (=FTN)"""

    site = site_code_or_name.upper()
    ha_pos_limit = 12.0 * 15.0
    ha_neg_limit = -12.0 * 15.0
    alt_limit = 25.0

    if '-1M0A' in site or site in ['V37', 'W85', 'W86', 'W87', 'K91', 'K92', 'K93', 'Q63', 'Q64']:
        ha_pos_limit = 4.5 * 15.0
        ha_neg_limit = -4.5 * 15.0
        alt_limit = 30.0
    elif '-AQWA' in site or '-AQWB' in site or 'CLMA-0M4' in site or site in ['Z17', 'Z21', 'Q58', 'Q59', 'T03', 'T04', 'W89', 'W79', 'V38', 'L09']:
        ha_pos_limit = 4.46 * 15.0
        ha_neg_limit = -4.5 * 15.0
        alt_limit = 15.0

    return ha_neg_limit, ha_pos_limit, alt_limit


def LCOGT_site_codes():
    """Return a list of LCOGT site codes"""

    valid_site_codes = cfg.valid_site_codes

    return valid_site_codes.values()


def LCOGT_domes_to_site_codes(siteid, encid, telid):
    """Returns the mapped value of LCOGT Site-Enclosure-Telescope to site code"""

    valid_site_codes = cfg.valid_site_codes

    instance = "%s-%s-%s" % (siteid.strip().upper(), encid.strip().upper(), telid.strip().upper())
    return valid_site_codes.get(instance, 'XXX')


def MPC_site_code_to_domes(site):
    """ Returns the mapped value of the MPC site code to LCO Site, Eclosure, and telescope"""

    key = cfg.valid_telescope_codes.get(site.upper(), '--')

    key = key.split('-')
    siteid = key[0].lower()
    encid = key[1].lower()
    telid = key[2].lower()

    return siteid, encid, telid


def get_sitecam_params(site):
    """Translates <site> (e.g. 'FTN') to MPC site code, pixel scale, maximum
    exposure time, setup and exposure overheads.
    site_code is set to 'XXX' and the others are set to -1 in the event of an
    unrecognized site."""

    valid_site_codes = LCOGT_site_codes()
    valid_point4m_codes = ['Z17', 'Z21', 'W89', 'W79', 'T03', 'T04', 'Q58', 'Q59', 'V38', 'L09']

    site = site.upper()
    if site == 'FTN' or 'OGG-CLMA-2M0' in site or site == 'F65':
        site_code = 'F65'
        setup_overhead = cfg.tel_overhead['twom_setup_overhead']
        exp_overhead = cfg.inst_overhead['twom_exp_overhead']
        pixel_scale = cfg.tel_field['twom_pixscale']
        fov = arcmins_to_radians(cfg.tel_field['twom_fov'])
        max_exp_length = 300.0
        alt_limit = cfg.tel_alt['twom_alt_limit']
    elif site == 'FTS' or 'COJ-CLMA-2M0' in site or site == 'E10':
        site_code = 'E10'
        setup_overhead = cfg.tel_overhead['twom_setup_overhead']
        exp_overhead = cfg.inst_overhead['twom_exp_overhead']
        pixel_scale = cfg.tel_field['twom_pixscale']
        fov = arcmins_to_radians(cfg.tel_field['twom_fov'])
        max_exp_length = 300.0
        alt_limit = cfg.tel_alt['twom_alt_limit']
    elif site == 'F65-FLOYDS' or site == 'E10-FLOYDS':
        site_code = site[0:3]
        exp_overhead = cfg.inst_overhead['floyds_exp_overhead']
        pixel_scale = cfg.tel_field['twom_floyds_pixscale']
        fov = arcmins_to_radians(cfg.tel_field['twom_floyds_fov'])
        max_exp_length = 3600.0
        alt_limit = cfg.tel_alt['twom_alt_limit']
        setup_overhead = { 'front_padding' : cfg.tel_overhead['twom_setup_overhead'],
                           'config_change_time' : cfg.inst_overhead['floyds_config_change_overhead'],
                           'acquire_processing_time' : cfg.inst_overhead['floyds_acq_proc_overhead'],
                           'acquire_exposure_time': cfg.inst_overhead['floyds_acq_exp_time'],
                           'per_molecule_time' : cfg.molecule_overhead['per_molecule_time'],
                           'calib_exposure_time' : cfg.inst_overhead['floyds_calib_exp_time']
                         }
    elif site in valid_point4m_codes:
        site_code = site
        setup_overhead = cfg.tel_overhead['point4m_setup_overhead']
        exp_overhead = cfg.inst_overhead['point4m_exp_overhead']
        pixel_scale = cfg.tel_field['point4m_pixscale']
        fov = arcmins_to_radians(cfg.tel_field['point4m_fov'])
        max_exp_length = 300.0
        alt_limit = cfg.tel_alt['point4m_alt_limit']
    elif site in valid_site_codes:
        setup_overhead = cfg.tel_overhead['onem_setup_overhead']
        exp_overhead = cfg.inst_overhead['sinistro_exp_overhead']
        pixel_scale = cfg.tel_field['onem_sinistro_pixscale']
        fov = arcmins_to_radians(cfg.tel_field['onem_sinistro_fov'])
        max_exp_length = 300.0
        alt_limit = cfg.tel_alt['normal_alt_limit']
        site_code = site
    else:
        # Unrecognized site
        site_code = 'XXX'
        setup_overhead = exp_overhead = pixel_scale = fov = max_exp_length = alt_limit = -1

    return site_code, setup_overhead, exp_overhead, pixel_scale, fov, max_exp_length, alt_limit


def comp_FOM(orbelems, emp_line):
    """Computes a Figure of Merit (FOM) priority score that is used as a
    metric for ranking targets to follow-up.
    Currently, this prioritizes targets that have not been seen in a while,
    have a short arc, are big and bright, have a high "likely NEO" score,
    and will go directly overhead of our southern hemisphere sites.
    The 'not_seen'/'arc_length', 'emp_line[3]' (V_mag), and 'abs_mag'
    terms in the FOM computation are exponential (i.e., for brighter, larger,
    seen less recently, shorter arc targets, the FOM rises exponentially),
    whereas the 'score' and 'emp_line[6]' (south polar distance (SPD)) terms
    are gaussian, where the expected values are 100 and 60 deg, respectively.
    The 'score' term is weighted lower (multiplied by 0.5) than the others
    to avoid it dominating the priority ranking. The 'not_seen' and
    'arc_length' parameters are linked together such that targets with high
    'not_seen' values and low 'arc_length' values (those that haven't been
    seen in a while and have short arcs) are ranked higher than those with
    both values high (those that haven't been seen in a while and have longer
    arcs) or both values low (those that were seen recently and have short
    arcs).
    """
    FOM = None
    if 'U' in orbelems['source_type'] and orbelems['not_seen'] is not None and orbelems['arc_length'] is not None and orbelems['score'] is not None:
        try:
            if orbelems['arc_length'] < 0.01:
                orbelems['arc_length'] = 0.005
            FOM = (exp(orbelems['not_seen']/orbelems['arc_length'])-1.) + (exp(1./emp_line[3])-1.) + (0.5*exp((-0.5*(orbelems['score']-100.)**2)/10.)) + (exp(1./orbelems['abs_mag'])-1.) + (exp((-0.5*(emp_line[6]-60.)**2)/180.))
        except Exception as e:
            logger.error(e)
            logger.error(str(orbelems))
            logger.error(str(emp_line))
    return FOM


def monitor_long_term_scheduling(site_code, orbelems, utc_date=datetime.utcnow(), date_range=30, dark_and_up_time_limit=3.0, slot_length=20, ephem_step_size='5 m'):
    """Determine when it's best to observe Yarkovsky & radar/ARM
    targets in the future"""

    visible_dates = []
    emp_visible_dates = []
    dark_and_up_time_all = []
    max_alt_all = []
    delta_date = 0
    while delta_date <= date_range:

        dark_start, dark_end = determine_darkness_times(site_code, utc_date)
        emp = call_compute_ephem(orbelems, dark_start, dark_end, site_code, ephem_step_size, alt_limit=30)

        dark_and_up_time, emp_dark_and_up = compute_dark_and_up_time(emp)

        if emp_dark_and_up != []:

            obj_mag = float(emp_dark_and_up[0][3])

            moon_alt_start = int(emp_dark_and_up[0][9])
            moon_alt_end = int(emp_dark_and_up[-1][9])
            moon_up = False
            if moon_alt_start>=30 or moon_alt_end >= 30:
                moon_up = True

            moon_phase = float(emp_dark_and_up[0][7])

            score = int(emp_dark_and_up[0][10])

            max_alt = compute_max_altitude(emp_dark_and_up)

            if dark_and_up_time >= dark_and_up_time_limit and obj_mag <= 21.5 and moon_up is True and moon_phase <= 0.85 and score > 0:
                visible_dates.append(emp_dark_and_up[0][0][0:10])
                emp_visible_dates.append(emp_dark_and_up[0])
                dark_and_up_time_all.append(dark_and_up_time)
                max_alt_all.append(max_alt)
            elif dark_and_up_time >= dark_and_up_time_limit and obj_mag <= 21.5 and moon_up is False:
                visible_dates.append(emp_dark_and_up[0][0][0:10])
                emp_visible_dates.append(emp_dark_and_up[0])
                dark_and_up_time_all.append(dark_and_up_time)
                max_alt_all.append(max_alt)

        utc_date += timedelta(days=1)
        delta_date += 1

    return visible_dates, emp_visible_dates, dark_and_up_time_all, max_alt_all


def compute_dark_and_up_time(emp):
    """Computes the amount of time a target is up and the
    sky is dark from emp"""

    dark_and_up_time = None
    dark_and_up_time_start = None
    dark_and_up_time_end = None
    emp_dark_and_up = []
    start = None

    if emp != []:
        for line in emp:
            if 'Limits' not in line[11] and start is None:
                dark_and_up_time_start = datetime.strptime(line[0], '%Y %m %d %H:%M')
                dark_and_up_time_end = datetime.strptime(line[0], '%Y %m %d %H:%M')
                start = 1
                emp_dark_and_up.append(line)
            elif 'Limits' not in line[11]:
                dark_and_up_time_end = datetime.strptime(line[0], '%Y %m %d %H:%M')
                emp_dark_and_up.append(line)
        if dark_and_up_time_start is not None and dark_and_up_time_end is not None:
            dark_and_up_time = dark_and_up_time_end - dark_and_up_time_start
            dark_and_up_time = dark_and_up_time.seconds/3600.0  # in hrs

    return dark_and_up_time, emp_dark_and_up


def compute_max_altitude(emp_dark_and_up):
    """Computes the maximum altitude a target
    reaches on a given night"""

    max_alt = 0
    prev_max_alt = 0

    for line in emp_dark_and_up:
        alt = int(float(line[6]))
        if alt > prev_max_alt:
            max_alt = alt
        prev_max_alt = max_alt

    return max_alt<|MERGE_RESOLUTION|>--- conflicted
+++ resolved
@@ -102,11 +102,7 @@
 
     if site_name == '?'  or sitecode == '500':
         if site_name == '?':
-<<<<<<< HEAD
-            logger.warn("WARN: No site co-ordinates found, computing for geocenter")
-=======
             logger.warning("WARN: No site co-ordinates found, computing for geocenter")
->>>>>>> c6d7949f
         pvobs = zeros(6)
     else:
         # Compute local apparent sidereal time
