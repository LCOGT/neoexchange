"""
NEO exchange: NEO observing portal for Las Cumbres Observatory
Copyright (C) 2014-2019 LCO

ephem_subs.py -- Asteroid ephemeris related routines.

This program is free software: you can redistribute it and/or modify
it under the terms of the GNU General Public License as published by
the Free Software Foundation, either version 3 of the License, or
(at your option) any later version.

This program is distributed in the hope that it will be useful,
but WITHOUT ANY WARRANTY; without even the implied warranty of
MERCHANTABILITY or FITNESS FOR A PARTICULAR PURPOSE.  See the
GNU General Public License for more details.
"""

import logging
from datetime import datetime, timedelta, time
from math import sin, cos, tan, asin, acos, atan2, degrees, radians, pi, sqrt, fabs, exp, log10, ceil, log

try:
    import pyslalib.slalib as S
except:
    pass

from numpy import array, concatenate, zeros
from numpy import sqrt as np_sqrt
import copy
from itertools import groupby
import re
import warnings

from astropy.utils.exceptions import AstropyDeprecationWarning
warnings.simplefilter('ignore', category=AstropyDeprecationWarning)
from astroquery.jplhorizons import Horizons
from astropy.table import Column
from astropy.time import Time

# Local imports
from astrometrics.time_subs import datetime2mjd_utc, datetime2mjd_tdb, mjd_utc2mjd_tt, ut1_minus_utc, round_datetime
# from astsubs import mpc_8lineformat
import astrometrics.site_config as cfg


logger = logging.getLogger(__name__)


def compute_phase_angle(r, delta, es_Rsq, dbg=False):
    """Method to compute the phase angle (beta), trapping bad values"""
    # Compute phase angle, beta (Sun-Target-Earth angle)
    logger.debug("r(%s), r^2 (%s),delta (%s),delta^2 (%s), es_Rsq (%s)" % (r,r*r,delta,delta*delta,es_Rsq))
    arg = (r*r+delta*delta-es_Rsq)/(2.0*r*delta)
    logger.debug("arg=%s" % arg)

    if arg >= 1.0:
        beta = 0.0
    elif arg <= -1.0:
        beta = pi
    else:
        beta = acos(arg)

    logger.debug("Phase angle, beta (deg)=%s %s" % (beta, degrees(beta)))
    return beta


def perturb_elements(orbelems, epoch_mjd, mjd_tt, comet, perturb):
    """
    Convert Orbital elements into radians.
    Return Perturbed elements if requested.
    """

    if comet is True:
        jform = 3
        p_orbelems = {'LongNode' : radians(orbelems['longascnode']),
                      'Inc' : radians(orbelems['orbinc']),
                      'ArgPeri' : radians(orbelems['argofperih']),
                      'SemiAxisOrQ' : orbelems['perihdist'],
                      'Ecc' : orbelems['eccentricity'],
                     }
        orbelems['meananom'] = 0.0
        aorq = orbelems['perihdist']
        epoch_mjd = datetime2mjd_utc(orbelems['epochofperih'])
    else:
        jform = 2
        p_orbelems = {'LongNode' : radians(orbelems['longascnode']),
                      'Inc' : radians(orbelems['orbinc']),
                      'ArgPeri' : radians(orbelems['argofperih']),
                      'SemiAxisOrQ' : orbelems['meandist'],
                      'Ecc' : orbelems['eccentricity']
                     }
        try:
            p_orbelems['MeanAnom'] = radians(orbelems['meananom'])
        except TypeError:
            p_orbelems['MeanAnom'] = 0.0
            orbelems['meananom'] = 0.0
        try:
            aorq = float(orbelems['meandist'])
        except TypeError:
            aorq = 0.0
    p_orbelems['H'] = orbelems['abs_mag']
    p_orbelems['G'] = orbelems['slope']
    if perturb is True:
        (p_epoch_mjd, p_orbelems['Inc'], p_orbelems['LongNode'], p_orbelems['ArgPeri'],
         p_orbelems['SemiAxisOrQ'], p_orbelems['Ecc'], p_orbelems['MeanAnom'], j) = S.sla_pertel( jform, epoch_mjd,
                                                                                                  mjd_tt, epoch_mjd, radians(orbelems['orbinc']), radians(orbelems['longascnode']),
                                                                                                  radians(orbelems['argofperih']), aorq, orbelems['eccentricity'], radians(orbelems['meananom']))
    else:
        p_epoch_mjd = epoch_mjd
        j = 0
    return p_orbelems, p_epoch_mjd, j


def compute_ephem(d, orbelems, sitecode, dbg=False, perturb=True, display=False):
    """Routine to compute the geocentric or topocentric position, magnitude,
    motion and altitude of an asteroid or comet for a specific date and time
    from a dictionary of orbital elements.
    OUTPUT:
    Dictionary of parameters including:
        'date':           The datetime associated with the coordinates
        'ra':             Right Ascension (radians)
        'dec':            Declination (radians)
        'mag':            Magnitude
        'mag_dot':        Instantaneous rate of change of Magnitude (Mag/day)
        'sky_motion':     Total sky motion ("/min)
        'sky_motion_pa':  Position angle on the sky of the target's motion (degrees East of North)
        'altitude':       Target's altitude above local horizon (degrees)
        'southpole_sep':  Angular distance from the South Pole (degrees)
        'sun_sep':        Angular distance from the Solar position (radians)
        'earth_obj_dist': Delta, distance between Earth and target (AU)
        'geocnt_a_pos':   Geocentric Asteroid Position [x,y,z] (AU)
        'heliocnt_e_pos': Heliocentric Earth Position [x,y,z] (AU)
        'ltt':            Light Travel time (s)
    """
# Light travel time for 1 AU (in sec)
    tau = 499.004783806

# Check if we even have a non-blank set of elements before proceeding
    if orbelems.get('epochofel', None) is None:
        logger.warning("No epoch of elements (epochofel) found in orbelems, cannot compute ephemeris")
        return {}
    if orbelems.get('epochofperih', None) is None and orbelems.get('elements_type', None) == 'MPC_COMET':
        logger.warning("No epoch of perihelion (epochofperih) found for this comet, cannot compute ephemeris")
        return {}

# Compute MJD for UTC
    mjd_utc = datetime2mjd_utc(d)

# Compute epoch of the elements as a MJD
    try:
        epochofel = datetime.strptime(orbelems['epochofel'], '%Y-%m-%d %H:%M:%S')
    except TypeError:
        epochofel = orbelems['epochofel']
    epoch_mjd = datetime2mjd_utc(epochofel)

    logger.debug('Element Epoch= %.1f' % epoch_mjd)
    logger.debug('MJD(UTC) =   %.15f' % mjd_utc)
    logger.debug(' JD(UTC) = %.8f' % (mjd_utc + 2400000.5))

# Convert MJD(UTC) to MJD(TT)
    mjd_tt = mjd_utc2mjd_tt(mjd_utc)
    logger.debug('MJD(TT)  =   %.15f' % mjd_tt)

# Compute UT1-UTC

    dut = ut1_minus_utc(mjd_utc)
    logger.debug("UT1-UTC  = %.15f" % dut)

# Obtain precession-nutation 3x3 rotation matrix
# Should really be TDB but "TT will do" says The Wallace...

    rmat = S.sla_prenut(2000.0, mjd_tt)

    logger.debug(rmat)

# Obtain latitude, longitude of the observing site.
# Reverse longitude to get the more normal East-positive convention
#    (site_num, site_name, site_long, site_lat, site_hgt) = S.sla_obs(0, 'SAAO74')
#    site_long = -site_long
    (site_name, site_long, site_lat, site_hgt) = get_sitepos(sitecode)
    logger.debug("Site code/name, lat/long/height=%s %s %f %f %.1f" % (sitecode, site_name, site_long, site_lat, site_hgt))

    if site_name == '?' or site_name == 'Geocenter':
        if site_name == '?':
            logger.warning("WARN: No site co-ordinates found, computing for geocenter")
        pvobs = zeros(6)
    else:
        # Compute local apparent sidereal time
        # Do GMST first which takes UT1 and then add East longitiude and the equation of the equinoxes
        # (which takes TDB; but we use TT here)

        gmst = S.sla_gmst(mjd_utc+(dut/86400.0))
        stl = gmst + site_long + S.sla_eqeqx(mjd_tt)
        logger.debug('GMST, LAST, EQEQX, GAST, long= %.17f %.17f %E %.17f %.17f' % (gmst, stl, S.sla_eqeqx(mjd_tt), gmst+S.sla_eqeqx(mjd_tt), site_long))
        pvobs = S.sla_pvobs(site_lat, site_hgt, stl)

    logger.debug("PVobs(orig)=%s\n            %s" % (pvobs[0:3], pvobs[3:6]*86400.0))

# Apply transpose of precession/nutation matrix to pv vector to go from
# true equator and equinox of date to J2000.0 mean equator and equinox (to
# match the reference system of sla_epv)
#
    pos_new = S.sla_dimxv(rmat, pvobs[0:3])
    vel_new = S.sla_dimxv(rmat, pvobs[3:6])
    pvobs_new = concatenate([pos_new, vel_new])
    logger.debug("PVobs(new)=%s\n            %s" % (pvobs_new[0:3], pvobs_new[3:6]*86400.0))

# Earth position and velocity

# Moderate precision/speed version. N.B different order of bary vs. heliocentric!
# (vel_bar, pos_bar, e_vel_hel, e_pos_hel) = S.sla_evp(mjd_tt, 2000.0)

# High precision/slowest version. N.B different order of bary vs. heliocentric sets
# and position vs velocity!
# N.B. velocities are AU/day not AU/sec !
# Also N.B. ! Must use heliocentric positions, not barycentric as normal as
# asteroid position from sla_planel is also heliocentric.
    (e_pos_hel, e_vel_hel, e_pos_bar, e_vel_bar) = S.sla_epv(mjd_tt)
# Uncomment the lines below to use JPL DE430 ephemeris. This, and the
# associated code, needs to be installed...
#    ephem = Ephemeris(430)
#    (e_pos_hel, e_vel_hel, e_pos_bar, e_vel_bar ) = ephem.epv(mjd_tt)
    e_vel_hel = e_vel_hel/86400.0

    logger.debug("Sun->Earth [X, Y, Z]=%s" % e_pos_hel)
    logger.debug("Sun->Earth [X, Y, Z]= %20.15E %20.15E %20.15E" % (e_pos_hel[0], e_pos_hel[1], e_pos_hel[2]))
    logger.debug("Sun->Earth [Xdot, Ydot, Zdot]=%s" % e_vel_hel)
    logger.debug("Sun->Earth [Xdot, Ydot, Zdot]= %20.15E %20.15E %20.15E" % (e_vel_hel[0]*86400.0, e_vel_hel[1]*86400.0, e_vel_hel[2]*86400.0))

# Add topocentric offset in position and velocity
    e_pos_hel = e_pos_hel + pvobs_new[0:3]
    e_vel_hel = e_vel_hel + pvobs_new[3:6]
    logger.debug("Sun->Obsvr [X, Y, Z]=%s" % e_pos_hel)
    logger.debug("Sun->Obsvr [Xdot, Ydot, Zdot]=%s" % e_vel_hel)

# Asteroid position (and velocity)

    comet = False
    jform = 2
    if 'elements_type' in orbelems and str(orbelems['elements_type']).upper() == 'MPC_COMET':
        comet = True
        jform = 3

    # Convert orbital elements into radians and perturb if requested
    p_orbelems, p_epoch_mjd, j = perturb_elements(orbelems, epoch_mjd, mjd_tt, comet, perturb)

    if j != 0:
        logger.error("Perturbing error=%s" % j)
        return {}

    # Check we have everything we need before computing positions
    if p_orbelems['Inc'] is None or p_orbelems['LongNode'] is None or p_orbelems['ArgPeri'] is None\
            or p_orbelems['SemiAxisOrQ'] is None or p_orbelems['Ecc'] is None:
        logger.error("Missing parameter for %s (%s)" % (orbelems['name'], orbelems['provisional_name']))
        logger.error(p_orbelems)
        return {}

    r3 = -100.
    delta = 0.0
    delta_dot = 0.0
    ltt = 0.0
    pos = zeros(3)
    vel = zeros(3)
    # rel_pos= [0.0, 0.0, 0.0]

    while fabs(delta - r3) > .01:
        r3 = delta
        if comet is True:
            (pv, status) = S.sla_planel(mjd_tt - (ltt/86400.0), jform, p_epoch_mjd,
                            p_orbelems['Inc'], p_orbelems['LongNode'],
                            p_orbelems['ArgPeri'], p_orbelems['SemiAxisOrQ'], p_orbelems['Ecc'],
                            0.0, 0.0)
        else:
            (pv, status) = S.sla_planel(mjd_tt - (ltt/86400.0), jform, p_epoch_mjd,
                            p_orbelems['Inc'], p_orbelems['LongNode'],
                            p_orbelems['ArgPeri'], p_orbelems['SemiAxisOrQ'], p_orbelems['Ecc'],
                            p_orbelems['MeanAnom'], 0.0)

        logger.debug("Sun->Asteroid [x,y,z]=%s %s" % (pv[0:3], status))
        logger.debug("Sun->Asteroid [xdot,ydot,zdot]=%s %s" % (pv[3:6], status))
        if status != 0:
            err_mapping = {-1: 'illegal JFORM',
                           -2: 'illegal E',
                           -3: 'illegal AORQ',
                           -4: 'illegal DM',
                           -5: 'numerical error'
                           }
            msg = "Position (sla_planel) error={} {}".format(status, err_mapping.get(status, 'Unknown error'))
            logger.error(msg)
            return {}

        for i, e_pos in enumerate(e_pos_hel):
            pos[i] = pv[i] - e_pos

        for i, e_vel in enumerate(e_vel_hel):
            vel[i] = pv[i+3] - e_vel

        logger.debug("Earth->Asteroid [x,y,z]=%s" % pos)
        logger.debug("Earth->Asteroid [xdot,ydot,zdot]=%s" % vel)

# geometric distance, delta (AU)
        delta = sqrt(pos[0]*pos[0] + pos[1]*pos[1] + pos[2]*pos[2])
        delta_dot = ((vel[0]*pos[0]+vel[1]*pos[1]+vel[2]*pos[2])/delta)*86400.0
        logger.debug("Geometric distance, delta (AU)=%s" % delta)

# Light travel time to asteroid
        ltt = tau * delta
        logger.debug("Light travel time (sec, min, days)=%s %s %s" % (ltt, ltt/60.0, ltt/86400.0))

# Correct position for planetary aberration
    for i, a_pos in enumerate(pos):
        pos[i] = a_pos - (ltt * vel[i])

    logger.debug("Earth->Asteroid [x,y,z]=%s" % pos)
    logger.debug("Earth->Asteroid [x,y,z]= %20.15E %20.15E %20.15E" % (pos[0], pos[1], pos[2]))
    logger.debug("Earth->Asteroid [xdot,ydot,zdot]=%s %s %s" % (vel[0]*86400.0, vel[1]*86400.0, vel[2]*86400.0))

# Convert Cartesian to RA, Dec
    (ra, dec) = S.sla_dcc2s(pos)
    logger.debug("ra,dec=%s %s" % (ra, dec))
    ra = S.sla_dranrm(ra)
    logger.debug("ra,dec=%s %s" % (ra, dec))
    (rsign, ra_geo_deg) = S.sla_dr2tf(2, ra)
    (dsign, dec_geo_deg) = S.sla_dr2af(1, dec)

# Compute r, the Sun-Target distance. Correct for light travel time first
    cposx = pv[0] - (ltt * pv[3])
    cposy = pv[1] - (ltt * pv[4])
    cposz = pv[2] - (ltt * pv[5])
    r = sqrt(cposx*cposx + cposy*cposy + cposz*cposz)
    r_dot = ((pv[3]*cposx+pv[4]*cposy+pv[5]*cposz)/r)*86400.0

    logger.debug("r (AU) =%s" % r)

# Compute R, the Earth-Sun distance. (Only actually need R^2 for the mag. formula)
    es_Rsq = (e_pos_hel[0]*e_pos_hel[0] + e_pos_hel[1]*e_pos_hel[1] + e_pos_hel[2]*e_pos_hel[2])

    logger.debug("R (AU) =%s" % sqrt(es_Rsq))
    logger.debug("delta (AU)=%s" % delta)

# Compute sky motion

    sky_vel = compute_relative_velocity_vectors(e_pos_hel, e_vel_hel, pos, vel, delta, dbg)
    logger.debug("vel1, vel2, r= %15.10lf %15.10lf %15.10lf" % (sky_vel[1], sky_vel[2], delta))
    logger.debug("vel1, vel2, r= %15.10e %15.10e %15.10lf\n" % (sky_vel[1], sky_vel[2], delta))

    total_motion, sky_pa, ra_motion, dec_motion = compute_sky_motion(sky_vel, delta, dbg)

    mag = -99
    mag_dot = 0
    beta = 0
    separation = 0
    if comet is True:
        # Calculate magnitude of comet
        # Here 'H' is the absolute magnitude, 'kappa' the slope parameter defined in Meeus
        # _Astronomical Algorithms_ p. 231, is equal to 2.5 times the 'G' read from the elements
        # For JPL HORIZONS, we have:
        #   T(otal)-mag = M1 + 5*log10(delta) + k1*log10(r)
        # N(uclear)-mag = M2 + 5*log10(delta) + k2*log10(r) + phcof*beta (not implemented)
        if p_orbelems['H'] and p_orbelems['G']:
            mag = p_orbelems['H'] + 5.0 * log10(delta) + 2.5 * p_orbelems['G'] * log10(r)
            mag_dot = 5.0 * delta_dot / log(10) / delta + 2.5 * p_orbelems['G'] * r_dot / log(10) / r

    else:
        # Compute phase angle, beta (Sun-Target-Earth angle)
        beta = compute_phase_angle(r, delta, es_Rsq)

        phi1 = exp(-3.33 * (tan(beta/2.0))**0.63)
        phi2 = exp(-1.87 * (tan(beta/2.0))**1.22)

        try:
            beta_dot = -1 / sqrt(1 - (cos(beta)) ** 2) * (r * (delta ** 2 - r ** 2 + es_Rsq) * delta_dot - delta * (delta ** 2 - r ** 2 - es_Rsq) * r_dot) / \
                   (2 * delta * delta * r * r)
            phi1_dot = phi1 * -3.33 * 0.63 * (tan(beta/2.0))**(0.63-1) * 0.5 * beta_dot * (cos(beta/2.0))**(-2)
            phi2_dot = phi1 * -1.87 * 1.22 * (tan(beta/2.0))**(1.22-1) * 0.5 * beta_dot * (cos(beta/2.0))**(-2)
        except ZeroDivisionError:
            beta_dot = float('-inf')
            phi1_dot = float('inf')
            phi2_dot = float('inf')

        #    logger.debug("Phi1, phi2=%s" % phi1,phi2)

        # If requested, calculate the effective separation between the RA of object and the sun as seen on the sky.
        # We make simplifying assumptions that more or less balance out, such as the observers are located
        # anywhere on the equator, but can see all the way to the horizon.
        # compute RA/Dec of the Sun
        sun_coord = S.sla_dcc2s(e_pos_hel * -1)
        sun_ra = S.sla_dranrm(sun_coord[0])
        sun_dec = sun_coord[1]
        # rotate object RA to solar position
        lon_new = ra - sun_ra
        lon_new = atan2(sin(lon_new-pi/2) * cos(sun_dec) - tan(dec) * sin(sun_dec), cos(lon_new-pi/2)) + pi/2
        # convert longitude of object to distance in radians
        separation = abs(S.sla_drange(lon_new))

        # Calculate magnitude of object
        if p_orbelems['H'] and p_orbelems['G']:
            try:
                mag = p_orbelems['H'] + 5.0 * log10(r * delta) - \
                    (2.5 * log10((1.0 - p_orbelems['G'])*phi1 + p_orbelems['G']*phi2))
                mag_dot = 5 * (delta * r_dot + r * delta_dot) / (r * delta * log(10)) - \
                    2.5 * ((1.0 - p_orbelems['G'])*phi1_dot + p_orbelems['G']*phi2_dot) / \
                    (log(10) * ((1.0 - p_orbelems['G'])*phi1 + p_orbelems['G']*phi2))
            except ValueError:
                logger.error("Error computing magnitude")
                logger.error("{")
                for key in p_orbelems:
                    logger.error("'%s': %s" % (key, str(p_orbelems[key])))
                logger.error("}")
                logger.error("r, delta=%f %f" % (r, delta))
    az_rad, alt_rad = moon_alt_az(d, ra, dec, site_long, site_lat, site_hgt)
    airmass = S.sla_airmas((pi/2.0)-alt_rad)
    alt_deg = degrees(alt_rad)

#    if display: print("  %02.2dh %02.2dm %02.2d.%02.2ds %s%02.2dd %02.2d\' %02.2d.%01.1d\"  V=%.1f  %5.2f %.1f % 7.3f %8.4f" % ( ra_geo_deg[0],
    if display:
        print("  %02.2d %02.2d %02.2d.%02.2d %s%02.2d %02.2d %02.2d.%01.1d  V=%.1f  %5.2f %.1f % 7.3f %8.4f" % ( ra_geo_deg[0],
            ra_geo_deg[1], ra_geo_deg[2], ra_geo_deg[3],
            dsign.decode('utf-8'), dec_geo_deg[0], dec_geo_deg[1], dec_geo_deg[2], dec_geo_deg[3],
            mag, total_motion, sky_pa, alt_deg, airmass))

# Compute South Polar Distance from Dec
    dec_arcsec_decimal = dec_geo_deg[2] + dec_geo_deg[3]
    dec_arcmin_decimal = dec_geo_deg[1] + (dec_arcsec_decimal/60.)
    dec_deg_decimal = dec_geo_deg[0] + (dec_arcmin_decimal/60.)
    if b'+' in dsign:
        spd = 90. + dec_deg_decimal
    elif b'-' in dsign:
        spd = 90. - dec_deg_decimal
    else:
        spd = None

    emp_dict = {'date'          : d,
                'ra'            : ra,
                'dec'           : dec,
                'mag'           : mag,
                'mag_dot'       : mag_dot,
                'sky_motion'    : total_motion,
                'sky_motion_pa' : sky_pa,
                'altitude'      : alt_deg,
                'southpole_sep' : spd,
                'sun_sep'       : separation,
                'earth_obj_dist': delta,
<<<<<<< HEAD
                'geocnt_a_pos'  : convert_to_ecliptic(pos, mjd_tt),
                'heliocnt_e_pos': convert_to_ecliptic(e_pos_hel, mjd_tt),
                'ltt'           : ltt,
=======
                'sun_obj_dist'  : r,
>>>>>>> 961cf1d1
                }

    return emp_dict


def compute_relative_velocity_vectors(obs_pos_hel, obs_vel_hel, obj_pos, obj_vel, delta, dbg=True):
    """Computes relative velocity vector between the observer and the object.
    Adapted from the Bill Gray/find_orb routine of the same name with some
    changes as obj_pos in our code is already the needed result of subtracting
    the Heliocenter->Observer vector from the Heliocenter->Asteroid vector and
    so we don't need to do this when we form the first 3 elements of matrix."""

    obj_vel *= 86400.0
    j2000_vel = zeros(3)
    matrix = zeros(9)
    i = 0
    while (i < 3):
        j2000_vel[i] = obj_vel[i] - obs_vel_hel[i]
        matrix[i] = obj_pos[i] / delta
        i += 1
    logger.debug("   obj_vel= %15.10f %15.10f %15.10f" % (obj_vel[0], obj_vel[1], obj_vel[2]))
    logger.debug("   obs_vel= %15.10f %15.10f %15.10f" % (obs_vel_hel[0], obs_vel_hel[1], obs_vel_hel[2]))
    logger.debug("   obs_vel= %15.10e %15.10e %15.10e" % (obs_vel_hel[0], obs_vel_hel[1], obs_vel_hel[2]))

    logger.debug(" j2000_vel= %15.10e %15.10e %15.10e" % (j2000_vel[0], j2000_vel[1], j2000_vel[2]))
    logger.debug("matrix_vel= %15.10f %15.10f %15.10f" % (matrix[0], matrix[1], matrix[2] ))

    length = sqrt( matrix[0] * matrix[0] + matrix[1] * matrix[1])
    matrix[3] =  matrix[1] / length
    matrix[4] = -matrix[0] / length
    matrix[5] = 0.

    matrix[6] =  matrix[4] * matrix[2]
    matrix[7] = -matrix[3] * matrix[2]
    matrix[8] = length

    vel = zeros(3)
    i = 0
    while i < 9:
        vel[i // 3] = matrix[i] * j2000_vel[0] + matrix[i+1] * j2000_vel[1] + matrix[i+2] * j2000_vel[2]
        i += 3

    return vel


def compute_sky_motion(sky_vel, delta, dbg=True):
    """Computes the total motion and Position Angle, along with the RA, Dec
    components, of an asteroid's sky motion. Motion is in "/min, PA in degrees East of North.

    Adapted from the Bill Gray/find_orb routine of the same name."""

    ra_motion = degrees(sky_vel[1]) / delta
    dec_motion = degrees(sky_vel[2]) / delta
    ra_motion = -ra_motion * 60.0 / 24.0
    dec_motion = dec_motion * 60.0 / 24.0

    sky_pa = 180.0 + degrees(atan2(-ra_motion, -dec_motion))
    logger.debug( "RA motion, Dec motion, PA=%10.7f %10.7f %6.1f" % (ra_motion, dec_motion, sky_pa ))

    total_motion = sqrt(ra_motion * ra_motion + dec_motion * dec_motion)
    logger.debug( "Total motion=%10.7f" % total_motion)

    return total_motion, sky_pa, ra_motion, dec_motion


def calc_moon_sep(obsdate, obj_ra, obj_dec, site_code):

    # Get site and mount parameters
    (site_name, site_long, site_lat, site_hgt) = get_sitepos(site_code)

    # Compute apparent RA, Dec of the Moon
    (moon_app_ra, moon_app_dec, diam) = moon_ra_dec(obsdate, site_long, site_lat, site_hgt)
    # Convert to alt, az (only the alt is actually needed)
    (moon_az, moon_alt) = moon_alt_az(obsdate, moon_app_ra, moon_app_dec, site_long, site_lat, site_hgt)
    moon_alt = degrees(moon_alt)
    # Compute object<->Moon separation and convert to degrees
    moon_obj_sep = S.sla_dsep(obj_ra, obj_dec, moon_app_ra, moon_app_dec)
    moon_obj_sep = degrees(moon_obj_sep)
    # Calculate Moon phase (in range 0.0..1.0)
    moon_phase = moonphase(obsdate, site_long, site_lat, site_hgt)

    return moon_alt, moon_obj_sep, moon_phase


def format_emp_line(emp_line, site_code):

    # Convert radians for RA, Dec into strings for printing
    (ra_string, dec_string) = radec2strings(emp_line['ra'], emp_line['dec'], ' ')
    # Format time and print out the overall ephemeris
    emp_time = datetime.strftime(emp_line['date'], '%Y %m %d %H:%M')

    (site_name, site_long, site_lat, site_hgt) = get_sitepos(site_code)

    if site_name == 'Geocenter':
        # Geocentric position, so no altitude. moon parameters, score or hour angle
        geo_row_format = "%-16s|%s|%s|%04.1f|%5.2f|%5.1f|N/A|N/A|N/A|N/A|N/A|N/A"

        formatted_line = geo_row_format % (emp_time, ra_string, dec_string,
            emp_line['mag'], emp_line['sky_motion'], emp_line['sky_motion_pa'])

    else:
        # Get site and mount parameters
        (ha_neg_limit, ha_pos_limit, mount_alt_limit) = get_mountlimits(site_code)

#                         Date  RA Dec Mag   Motion P.A  Alt Mphase Msep Malt   Score HA
        blk_row_format = "%-16s|%s|%s|%04.1f|%5.2f|%5.1f|%+d|%04.2f|%3d|%+02.2d|%+04d|%s"

# get moon info
        moon_alt, moon_obj_sep, moon_phase = calc_moon_sep(emp_line['date'], emp_line['ra'], emp_line['dec'], site_code)

# Compute H.A.
        ha = compute_hourangle(emp_line['date'], site_long, site_lat, site_hgt, emp_line['ra'], emp_line['dec'])
        ha_in_deg = degrees(ha)
# Check HA is in limits, skip this slot if not
        if ha_in_deg >= ha_pos_limit or ha_in_deg <= ha_neg_limit:
            ha_string = 'Limits'
        else:
            (ha_string, junk) = radec2strings(ha, ha, ':')
            ha_string = ha_string[0:6]

# Calculate slot score
        slot_score = compute_score(emp_line['altitude'], moon_alt, moon_obj_sep, mount_alt_limit)

# Calculate the no. of FOVs from the starting position
#    pointings_sep = S.sla_dsep(emp_line[1], emp_line[2], start_ra, start_dec)
#    num_fov = int(pointings_sep/ccd_fov)

        formatted_line = blk_row_format % (emp_time, ra_string, dec_string,
            emp_line['mag'], emp_line['sky_motion'],  emp_line['sky_motion_pa'], emp_line['altitude'],
            moon_phase, moon_obj_sep, moon_alt, slot_score, ha_string)

    line_as_list = formatted_line.split('|')
    return line_as_list


def call_compute_ephem(elements, dark_start, dark_end, site_code, ephem_step_size, alt_limit=0, perturb=True):
    """Wrapper for compute_ephem to enable use within plan_obs (or other codes)
    by making repeated calls for datetimes from <dark_start> -> <dark_end> spaced
    by <ephem_step_size> seconds. The results are assembled into a list of tuples
    in the same format as returned by read_findorb_ephem()
    Returns [[ DATE, RA, Dec, Mag, Motion, P.A, Alt, MoonPhase, MoonSep, MoonAlt, Score, HA ]]
    """
    slot_length = 0  # XXX temporary hack
    step_size_secs = 300
    if str(ephem_step_size)[-1] == 'm':
        try:
            step_size_secs = float(ephem_step_size[0:-1]) * 60
        except ValueError:
            pass
    else:
        step_size_secs = ephem_step_size
    ephem_time = round_datetime(dark_start, step_size_secs / 60, False)

    full_emp = []
    while ephem_time < dark_end:
        if 'epochofel' in elements:
            emp_line = compute_ephem(ephem_time, elements, site_code, dbg=False, perturb=perturb, display=False)
        elif 'ra' in elements and 'dec' in elements:
            emp_line = compute_sidereal_ephem(ephem_time, elements, site_code)
        else:
            break
        full_emp.append(emp_line)
        ephem_time = ephem_time + timedelta(seconds=step_size_secs)

    # Get subset of ephemeris when it's dark and object is up
    visible_emp = dark_and_object_up(full_emp, dark_start, dark_end, slot_length, alt_limit)
    emp = []
    for line in visible_emp:
        emp.append(format_emp_line(line, site_code))

    return emp


def horizons_ephem(obj_name, start, end, site_code, ephem_step_size='1h', alt_limit=0, include_moon=False):
    """Calls JPL HORIZONS for the specified <obj_name> producing an ephemeris
    from <start> to <end> for the MPC site code <site_code> with step size
    of [ephem_step_size] (defaults to '1h').
    Returns an AstroPy Table of the response with the following columns:
    ['targetname',
     'datetime_str',
     'datetime_jd',
     'H',
     'G',
     'solar_presence',
     'flags',
     'RA',
     'DEC',
     'RA_rate',
     'DEC_rate',
     'AZ',
     'EL',
     'V',
     'surfbright',
     'r',
     'r_rate',
     'delta',
     'delta_rate',
     'elong',
     'elongFlag',
     'alpha',
     'RSS_3sigma',
     'hour_angle',
     'datetime']
    If [include_moon] = True, 2 additional columns of the Moon-Object separation
    ('moon_sep'; in degrees) and the Moon phase ('moon_phase'; 0..1) are added
    to the table.
    """

    eph = Horizons(id=obj_name, id_type='smallbody', epochs={'start' : start.strftime("%Y-%m-%d %H:%M"),
            'stop' : end.strftime("%Y-%m-%d %H:%M"), 'step' : ephem_step_size}, location=site_code)

    airmass_limit = 99
    if alt_limit > 0:
        airmass_limit = S.sla_airmas(radians(90.0 - alt_limit))

    ha_lowlimit, ha_hilimit, alt_limit = get_mountlimits(site_code)
    ha_limit = max(abs(ha_lowlimit), abs(ha_hilimit)) / 15.0
    should_skip_daylight = True
    if len(site_code) >= 1 and site_code[0] == '-':
        # Radar site
        should_skip_daylight = False
    try:
        ephem = eph.ephemerides(quantities='1,3,4,9,19,20,23,24,38,42',
            skip_daylight=should_skip_daylight, airmass_lessthan=airmass_limit,
            max_hour_angle=ha_limit)
        ephem = convert_horizons_table(ephem, include_moon)
    except ConnectionError as e:
        logger.error("Unable to connect to HORIZONS")
    except ValueError as e:
        logger.debug("Ambiguous object, trying to determine HORIZONS id")
        ephem = None
        if e.args and len(e.args) > 0:
            choices = e.args[0].split('\n')
            horizons_id = determine_horizons_id(choices)
            logger.debug("HORIZONS id=", horizons_id)
            if horizons_id:
                try:
                    eph = Horizons(id=horizons_id, id_type='id', epochs={'start' : start.strftime("%Y-%m-%d %H:%M:%S"),
                        'stop' : end.strftime("%Y-%m-%d %H:%M:%S"), 'step' : ephem_step_size}, location=site_code)
                    ephem = eph.ephemerides(quantities='1,3,4,9,19,20,23,24,38,42',
                        skip_daylight=should_skip_daylight, airmass_lessthan=airmass_limit,
                        max_hour_angle=ha_limit)
                    ephem = convert_horizons_table(ephem, include_moon)
                except ValueError as e:
                    logger.warning("Error querying HORIZONS. Error message: {}".format(e))
            else:
                logger.warning("Unable to determine the HORIZONS id")
        else:
            logger.warning("Error querying HORIZONS. Error message: {}".format(e))
    return ephem


def convert_horizons_table(ephem, include_moon=False):
    """Modifies a passed table <ephem> from the `astroquery.jplhorizons.ephemerides()
    to add a 'datetime' column, rate columns and adss moon phase and separation
    columns (if [include_moon] is True).
    The modified Astropy Table is returned"""

    dates = Time([datetime.strptime(d, "%Y-%b-%d %H:%M") for d in ephem['datetime_str']])
    if 'datetime' not in ephem.colnames:
        ephem.add_column(dates, name='datetime')
    # Convert units of RA/Dec rate from arcsec/hr to arcsec/min and compute
    # mean rate
    ephem['RA_rate'].convert_unit_to('arcsec/min')
    ephem['DEC_rate'].convert_unit_to('arcsec/min')
    rate_units = ephem['DEC_rate'].unit
    mean_rate = np_sqrt(ephem['RA_rate']**2 + ephem['DEC_rate']**2)
    mean_rate.unit = rate_units
    ephem.add_column(mean_rate, name='mean_rate')
    if include_moon is True:
        moon_seps = []
        moon_phases = []
        for date, obj_ra, obj_dec in ephem[('datetime', 'RA', 'DEC')]:
            moon_alt, moon_obj_sep, moon_phase = calc_moon_sep(date.datetime, radians(obj_ra), radians(obj_dec), '-1')
            moon_seps.append(moon_obj_sep)
            moon_phases.append(moon_phase)
        ephem.add_columns(cols=(Column(moon_seps), Column(moon_phases)), names=('moon_sep', 'moon_phase'))

    return ephem


def determine_horizons_id(lines, now=None):
    """Attempts to determine the HORIZONS id of a target body that has multiple
    possibilities. The passed [lines] (from the .args attribute of the exception)
    are searched for the HORIZONS id (column 1) whose 'epoch year' (column 2)
    which is closest to [now] (a passed-in datetime or defaulting to datetime.utcnow()"""

    now = now or datetime.utcnow()
    timespan = timedelta.max
    horizons_id = None
    for line in lines:
        chunks = line.split()
        if len(chunks) >= 5 and chunks[0].isdigit() is True and chunks[1].isdigit() is True:
            try:
                epoch_yr = datetime.strptime(chunks[1], "%Y")
                if abs(now-epoch_yr) <= timespan:
                    # New closer match to "now"
                    horizons_id = int(chunks[0])
                    timespan = now-epoch_yr
            except ValueError:
                logger.warning("Unable to parse year of epoch from", line)
    return horizons_id


def read_findorb_ephem(empfile):
    """Routine to read find_orb produced ephemeris.emp files from non-interactive
    mode.
    Returns a dictionary containing the ephemeris details (object id, time system,
    motion rate units, sitecode) and a list of tuples containing:
    Datetime, RA, Dec, magnitude, rate, altitude"""

    emp = []
    emp_fh = open(empfile, 'r')
    uncertain_mag = False
    for line in emp_fh.readlines():
        # Skip blank lines first off all
        if len(line.lstrip()) != 0:
            if line.lstrip()[0] == '#' :
                # print(line.lstrip())
                # First line contains object id and the sitecode the ephemeris is for. Fetch...
                chunks = list(filter(None, re.split("[,(,),\n,:]+", line.lstrip()[1:])))
                try:
                    chunks.remove(' ')
                except ValueError:
                    pass
                obj_id = chunks[-1].strip()
                if '=' in obj_id:
                    if chunks[-2].isdigit():
                        obj_id = chunks[-2]
                    else:
                        obj_id = obj_id.replace('=', '')
                ephem_info = {'obj_id' : obj_id,
                              'emp_sitecode' : chunks[0]}
            elif line.lstrip()[0:4] == 'Date':
                # next line has the timescale of the ephemeris and the units of the motion
                # rate. We *hope* it's always UTC and arcmin/hr but grab and check anyway...
                chunks = line.strip().split()
                if len(chunks) != 13 and len(chunks) != 14 :
                    logger.warning("Unexpected number of chunks in header line2 ({:d})".format(len(chunks)))
                    return None, None
                ephem_info2 = {'emp_timesys' : chunks[1], 'emp_rateunits' : chunks[9]}
            elif line.lstrip()[0:4] == '----':
                pass
            else:
                # Read main ephemeris
                line = line.strip()
                chunks = line.split()
                try:
                    emp_datetime = datetime(int(chunks[0]), int(chunks[1]), int(chunks[2]), int(chunks[3][0:2]), int(chunks[3][3:5]))
                except ValueError:
                    logger.error("Couldn't parse line:")
                    logger.error(line)
                    raise ValueError("Error converting to datetime")
                emp_ra, status = S.sla_dtf2r(chunks[4], chunks[5], chunks[6])
                if status != 0:
                    logger.error("Error converting RA value")
                decstr = ' '.join([chunks[x] for x in range(7, 10)])
                nstrt = 1
                nstrt, emp_dec, status = S.sla_dafin(decstr, nstrt)
                if status != 0:
                    logger.error("Error converting Dec value")
                    logger.error("Decstr=", decstr)
                    logger.error(chunks)
                if '?' in chunks[13]:
                    # Phase angle >120deg, magnitude uncertain
                    if uncertain_mag is False:
                        logger.warning("Phase angle >120deg, magnitude uncertain")
                    chunks[13] = chunks[13].replace('?', '')
                    uncertain_mag = True
                emp_mag = float(chunks[13])
                emp_rate = float(chunks[14])
                try:
                    emp_alt = float(chunks[16])
                except ValueError:
                    # Units of ephemeris uncertainty are normally arcseconds; convert
                    # other units
                    if 'm' in chunks[16]:
                        emp_alt = float(chunks[16][:-1])/1000
                    elif "'" in chunks[16]:
                        emp_alt = float(chunks[16][:-1])*60
                    elif 'd' in chunks[16]:
                        emp_alt = float(chunks[16][:-1])*3600
                    else:
                        logger.warning("Unable to read Ephemeris sig err {}".format(chunks[16]))
                        return None, None
                emp_line = (emp_datetime, emp_ra, emp_dec, emp_mag, emp_rate, emp_alt)
                # print(emp_line)
                emp.append(emp_line)
    # Done, close file
    emp_fh.close()

    # Join ephem_info dictionaries together
    ephem_info.update(ephem_info2)

    return ephem_info, emp


def make_unit_vector(angle):
    """Make a unit vector from the passed angle (in degrees).
    The result is returned in a numpy array"""

    return array([cos(radians(angle)), sin(radians(angle))])


def average_angles(angle1, angle2):
    """Average two angles <angle1> <angle2> (in degrees) correctly.
    The result is returned in degrees."""

    v1 = make_unit_vector(angle1)
    v2 = make_unit_vector(angle2)
    v = v1 + v2
    average = degrees(atan2(v[1], v[0]))
    if average < 0.0:
        average += 360.0
    return average


def determine_rates_pa(start_time, end_time, elements, site_code):
    """Determine the minimum and maximum rates (in "/min) and the average
    position angle (PA) and range of PA (delta PA) during the time
    from <start_time> -> <end_time> for the body represented by <elements>
    from the <site_code>"""

    first_frame_emp = compute_ephem(start_time, elements, site_code, dbg=False, perturb=True, display=True)
    # Check for no ephemeris caused by perturbing error
    if not first_frame_emp:
        first_frame_emp = compute_ephem(start_time, elements, site_code, dbg=False, perturb=False, display=True)
    first_frame_speed = first_frame_emp['sky_motion']
    first_frame_pa = first_frame_emp['sky_motion_pa']

    last_frame_emp = compute_ephem(end_time, elements, site_code, dbg=False, perturb=True, display=True)
    # Check for no ephemeris caused by perturbing error
    if not last_frame_emp:
        last_frame_emp = compute_ephem(end_time, elements, site_code, dbg=False, perturb=False, display=True)
    last_frame_speed = last_frame_emp['sky_motion']
    last_frame_pa = last_frame_emp['sky_motion_pa']

    logger.debug("Speed range %.2f ->%.2f, PA range %.1f->%.1f" % (first_frame_speed , last_frame_speed, first_frame_pa, last_frame_pa))
    min_rate = min(first_frame_speed, last_frame_speed) - (0.01*min(first_frame_speed, last_frame_speed))
    max_rate = max(first_frame_speed, last_frame_speed) + (0.01*max(first_frame_speed, last_frame_speed))
    pa = average_angles(first_frame_pa, last_frame_pa)
    deltapa = max(first_frame_pa, last_frame_pa) - min(first_frame_pa, last_frame_pa)
    if deltapa > 180.0:
        deltapa = 360.0 - deltapa
    deltapa = max(10.0, deltapa)

    return min_rate, max_rate, pa, deltapa


def determine_darkness_times(site_code, utc_date=datetime.utcnow(), sun_zd=105, debug=False):
    """Determine the times of darkness at the site specified by <site_code>
    for the date of [utc_date] (which defaults to UTC now if not given).
    The darkness times given are when the Sun is lower than -15 degrees
    altitude (intermediate between nautical (-12) and astronomical (-18)
    darkness, which has been chosen as more appropriate for fainter asteroids.
    This can be overridden by passing a different value for [sun_zd].
    """
    # Check if current date is greater than the end of the last night's astro darkness
    # Add 1 hour to this to give a bit of slack at the end and not suddenly jump
    # into the next day
    try:
        utc_date = utc_date.replace(hour=0, minute=0, second=0, microsecond=0)
    except TypeError:
        utc_date = datetime.combine(utc_date, time())
    (start_of_darkness, end_of_darkness) = astro_darkness(site_code, utc_date, sun_zd=sun_zd)
    end_of_darkness = end_of_darkness+timedelta(hours=1)
    logger.debug("Start,End of darkness=%s %s", start_of_darkness, end_of_darkness)
    if utc_date > end_of_darkness:
        logger.debug("Planning for the next night")
        utc_date = utc_date + timedelta(days=1)
    elif start_of_darkness.hour > end_of_darkness.hour > utc_date.hour:
        logger.debug("Planning for the previous night")
        utc_date = utc_date + timedelta(days=-1)

    utc_date = utc_date.replace(hour=0, minute=0, second=0, microsecond=0)
    logger.debug("Planning observations for %s for %s", utc_date, site_code)
    # Get hours of darkness for site
    (dark_start, dark_end) = astro_darkness(site_code, utc_date, sun_zd=sun_zd)
    logger.debug("Dark from %s to %s", dark_start, dark_end)

    return dark_start, dark_end


def astro_darkness(sitecode, utc_date, round_ad=True, sun_zd=105):

    accurate = True
    if accurate is True:
        (ad_start, ad_end) = accurate_astro_darkness(sitecode, utc_date, sun_zd=sun_zd)
    else:
        (ad_start, ad_end) = crude_astro_darkness(sitecode, utc_date)

    if ad_start is not None and ad_end is not None:
        if round_ad is True:
            ad_start = round_datetime(ad_start, 10)
            ad_end = round_datetime(ad_end, 10)

    return ad_start, ad_end


def crude_astro_darkness(sitecode, utc_date):
    """Really crude version of routine to compute times of astronomical
    darkness which just hard-wires times based on the site"""

    if sitecode == 'F65':
        ad_start = utc_date + timedelta(hours=6, minutes=00)
        ad_end = utc_date + timedelta(hours=14, minutes=50)
    elif sitecode == 'E10':
        ad_start = utc_date + timedelta(hours=8, minutes=00)
        ad_end = utc_date + timedelta(hours=20, minutes=00)
    elif sitecode == 'G51':
        ad_start = utc_date + timedelta(hours=4, minutes=20)
        ad_end = utc_date + timedelta(hours=11, minutes=44)
    elif sitecode == '711' or sitecode == 'V37':
        ad_start = utc_date + timedelta(hours=3, minutes=00)
        ad_end = utc_date + timedelta(hours=10, minutes=50)
    elif sitecode == 'W85' or sitecode == 'W86' or sitecode == 'W87':
        ad_start = utc_date + timedelta(hours=1, minutes=00)
        ad_end = utc_date + timedelta(hours=8, minutes=39)
    elif sitecode == 'K91' or sitecode == 'K92' or sitecode == 'K93':
        ad_start = utc_date + timedelta(hours=0, minutes=0)
        ad_end = utc_date + timedelta(hours=4, minutes=39)
    elif sitecode == '1m0' or sitecode == '0m4' or sitecode == '2m0':
        ad_start = utc_date + timedelta(hours=0, minutes=0)
        ad_end = utc_date + timedelta(hours=24, minutes=00)
    else:
        print("Unsupported sitecode", sitecode)
        return None, None

    return ad_start, ad_end


def accurate_astro_darkness(sitecode, utc_date, solar_pos=False, debug=False, sun_zd=105):

    # Convert passed UTC date to MJD and then Julian centuries

    mjd_utc = datetime2mjd_utc(utc_date)
    T = (mjd_utc - 51544.5)/36525.0

# Mean longitude of the Sun
    sun_mean_long = (280.46645 + T * (36000.76983 + T * 0.0003032) ) % 360

# Mean anomaly of the Sun
    sun_mean_anom = (357.52910 + T * (35999.05030 - T * (0.0001559 - 0.00000048 * T ) ) ) % 360

# Earth's eccentricity
    earth_e = 0.016708617 - T * (0.000042037 - T * 0.0000001236)

# Sun's equation of the center
    sun_eqcent = (1.914600 - T * (0.004817 - 0.000014 * T)) * sin(radians(sun_mean_anom)) +\
                 (0.019993 - T * 0.000101) * sin(2.0 * radians(sun_mean_anom)) +\
                 0.000290 * sin(3.0 * radians(sun_mean_anom))
# Sun's true longitude
    sun_true_long = sun_mean_long + sun_eqcent

# Obliquity of the ecliptic
    (dpsi, deps, eps0) = S.sla_nutc80(mjd_utc)

# Omega (Longitude of the ascending node of the Moon's orbit)
    omega = radians(125.04-1934.136*T)
    eps = degrees(eps0) + 0.00256*cos(omega)

    sun_app_long = sun_true_long - 0.00569-0.00478*sin(omega)
    sun_app_ra = atan2(cos(radians(eps)) * sin(radians(sun_app_long)), cos(radians(sun_app_long)))
    sun_app_ra = S.sla_dranrm(sun_app_ra)
    sun_app_dec = asin(sin(radians(eps)) * sin(radians(sun_app_long)))

    if solar_pos is not False:
        return sun_app_ra, sun_app_dec

    (site_name, site_long, site_lat, site_hgt) = get_sitepos(sitecode)

# Zenith distance of the Sun in degrees, normally 102 (nautical twilight as used
# in the scheduler) but could be 108 (astronomical twilight) or 90.5 (sunset)
# Here we use 105 (-15 degrees Sun altitude) to keep windows away from the
# brighter twilight which could be a problem for our faint targets.

    hourangle = degrees(acos(cos(radians(sun_zd))/(cos(site_lat)*cos(sun_app_dec))-tan(site_lat)*tan(sun_app_dec)))

    eqtime = 4.0 * (sun_mean_long - 0.0057183 - degrees(sun_app_ra) + degrees(dpsi) * cos(radians(eps)))
    solarnoon = (720-4*degrees(site_long)-eqtime)/1440
    sunrise = (solarnoon - hourangle*4/1440) % 1
    sunset = (solarnoon + hourangle*4/1440) % 1
    if debug:
        print(solarnoon + hourangle*4/1440, solarnoon - hourangle*4/1440)
    if debug:
        print(sunset, sunrise)

    if sunrise < sunset:
        sunrise += 1
    if debug:
        to_return = [T, sun_mean_long, sun_mean_anom, earth_e, sun_eqcent,
            sun_true_long, degrees(omega), sun_app_long, degrees(eps0), eps,
            degrees(sun_app_ra), degrees(sun_app_dec), eqtime, hourangle]
        print(to_return)
    elif site_name == 'Geocenter':
        to_return = (utc_date, utc_date+timedelta(days=1))
    else:
        to_return = (utc_date+timedelta(days=sunset), utc_date+timedelta(days=sunrise))

    return to_return


def dark_and_object_up(emp, dark_start, dark_end, slot_length, alt_limit=30.0, debug=False):
    """Returns the subset of the passed ephemeris where the object is up and
    the site is dark.
    Modified 2013/1/21: Now slot_length is passed in so this is subtracted
    from the night end, ensuring blocks don't begin at sunrise."""

    dark_up_emp = []

    for x in emp:
        if len(x) >= 7:
            visible = False
            if isinstance(x, list):
                emp_time = datetime.strptime(x[0], '%Y %m %d %H:%M')
                current_alt = float(x[6])
            else:
                emp_time = x['date']
                current_alt = x['altitude']
            try:
                if (dark_start <= emp_time <= dark_end - timedelta(minutes=slot_length)) and current_alt >= float(alt_limit):
                    visible = True
                    dark_up_emp.append(x)
            except ValueError:
                return emp
            if debug:
                print(emp_time.date(), emp_time.time(), (dark_start <= emp_time < dark_end - timedelta(minutes=slot_length)), current_alt, alt_limit, visible)
        else:
            logger.warning("Too short ephemeris encountered: ")
            logger.warning(x)
    return dark_up_emp


class MagRangeError(Exception):
    """Raised when an invalid magnitude is found"""

    def __init__(self, value):
        self.value = value

    def __str__(self):
        return self.value


def get_mag_mapping(site_code):
    """Defines the site-specific mappings from target magnitude to desired
    slot length (in minutes) assuming minimum exposure count is 4. A null
    dictionary is returned if the site name isn't recognized"""

    twom_site_codes = ['F65', 'E10', '2M', '2M0']
    good_onem_site_codes = ['V37', 'V39', 'K91', 'K92', 'K93', 'W85', 'W86', 'W87', 'Q63', 'Q64', 'GOOD1M', '1M0']
    # COJ normally has bad seeing, allow more time
    # Disabled by TAL 2018/8/10 after mirror recoating
#    bad_onem_site_codes = ['Q63', 'Q64']
    bad_onem_site_codes = ['BAD1M']
    point4m_site_codes = ['Z21', 'Z17', 'W89', 'W79', 'T04', 'T03', 'Q58', 'Q59', 'V38', 'L09', '0M4']

# Magnitudes represent upper bin limits
    site_code = site_code.upper()
    if site_code in twom_site_codes:
        # Mappings for FTN/FTS. Assumes Spectral+Solar filter
        mag_mapping = {
                17   : 6.0,
                17.5 : 7.5,
                18   : 10,
                19   : 15,
                20   : 20,
                20.5 : 22.5,
                21   : 25,
                21.5 : 27.5,
                22   : 30,
                23.3 : 35,
                99   : 60
               }
    elif site_code in good_onem_site_codes:
        # Mappings for McDonald. Assumes kb74+w
        mag_mapping = {
                16.0 : 5.5,
                16.5 : 6.5,
                17   : 9.5,
                17.5 : 12,
                18   : 15,
                20   : 20,
                20.5 : 22.5,
                21   : 25,
                21.5 : 30,
                22.0 : 40,
                22.5 : 45,
                99   : 60
               }
    elif site_code in bad_onem_site_codes:
        # COJ normally has bad seeing, allow more time
        mag_mapping = {
                16.0 : 6.5,
                16.5 : 9.5,
                17   : 12,
                17.5 : 15,
                18   : 17.5,
                19.5 : 20,
                20   : 22.5,
                20.5 : 25,
                21   : 27.5,
                21.5 : 32.5,
                22.0 : 35,
                99   : 60
               }
    elif site_code in point4m_site_codes:
        mag_mapping = {
                12   : 15.0,
                15   : 17.5,
                17.5 : 20,
                18.5 : 22.5,
                19.5 : 25,
                20   : 27.5,
                20.5 : 32.5,
                21.0 : 35,
                99   : 60
               }
    else:
        mag_mapping = {}

    return mag_mapping


def determine_slot_length(mag, site_code, debug=False):

    # Obtain magnitude->slot length mapping dictionary
    mag_mapping = get_mag_mapping(site_code)
    if debug:
        print(mag_mapping)
    if mag_mapping == {}:
        return 0

    # Derive your tuple from the magnitude->slot length mapping data structure
    upper_mags = tuple(sorted(mag_mapping.keys()))

    for upper_mag in upper_mags:
        if mag < upper_mag:
            return mag_mapping[upper_mag]

    raise MagRangeError("Target magnitude outside bins")


def estimate_exptime(rate, roundtime=10.0):
    """Gives the estimated exposure time (in seconds) for the given rate.
        exptime is equal to seconds for 2" of movement.
    """

    exptime = (60.0 / rate)*2.0
    round_exptime = max(int(exptime/roundtime)*roundtime, 1.0)
    return round_exptime, exptime


def determine_exptime(speed, max_exp_time=300.0):
    (round_exptime, full_exptime) = estimate_exptime(speed, 5.0)

    if round_exptime > max_exp_time:
        logger.debug("Capping exposure time at %.1f seconds (Was %1.f seconds)" % (round_exptime, max_exp_time))
        round_exptime = full_exptime = max_exp_time
    if round_exptime < 10.0:
        # If under 10 seconds, re-round to nearest half second
        (round_exptime, full_exptime) = estimate_exptime(speed, 0.5)
    logger.debug("Estimated exptime=%.1f seconds (%.1f)" % (round_exptime, full_exptime))

    return round_exptime


def determine_exp_time_count(speed, site_code, slot_length_in_mins, mag, filter_pattern, bin_mode=None):
    exp_time = None
    exp_count = None
    min_exp_count = 4

    (chk_site_code, setup_overhead, exp_overhead, pixel_scale, ccd_fov, site_max_exp_time, alt_limit) = get_sitecam_params(site_code, bin_mode)

    slot_length = slot_length_in_mins * 60.0

    # Set maximum exposure time to value that will achieve approximately S/N = 100 for objects fainter than 18 in V,R,I,gp,rp,ip.
    # This allows for LC with reasonable cadence for bright, slow moving objects.
    try:
        max_exp_time = min((determine_slot_length(mag, site_code)*60.) / min_exp_count, site_max_exp_time)
    except MagRangeError:
        max_exp_time = site_max_exp_time
    # pretify max exposure time to nearest 5 seconds
    max_exp_time = ceil(max_exp_time/5)*5

    exp_time = determine_exptime(speed, max_exp_time)
    # Make first estimate for exposure count ignoring molecule creation
    exp_count = int((slot_length - setup_overhead)/(exp_time + exp_overhead))
    # Reduce exposure count by number of exposures necessary to accomidate molecule overhead
    mol_overhead = molecule_overhead(build_filter_blocks(filter_pattern, exp_count))
    exp_count = int(ceil(exp_count * (1.0-(mol_overhead / (((exp_time + exp_overhead) * exp_count) + mol_overhead)))))
    # Safety while loop for edge cases
    while setup_overhead + molecule_overhead(build_filter_blocks(filter_pattern, exp_count)) + (exp_overhead * float(exp_count)) + exp_time * float(exp_count) > slot_length:
        exp_count -= 1
    if exp_count < min_exp_count:
        exp_count = min_exp_count
        exp_time = (slot_length - setup_overhead - molecule_overhead(build_filter_blocks(filter_pattern, min_exp_count)) - (exp_overhead * float(exp_count))) / exp_count
        logger.debug("Reducing exposure time to %.1f secs to allow %d exposures in group" % ( exp_time, exp_count))
    logger.debug("Slot length of %.1f mins (%.1f secs) allows %d x %.1f second exposures" %
        ( slot_length/60.0, slot_length, exp_count, exp_time))
    if exp_time is None or exp_time <= 0.1 or exp_count < 1:
        logger.debug("Invalid exposure count")
        exp_time = 0.1
        exp_count = min_exp_count
    return exp_time, exp_count


def determine_exp_count(slot_length_in_mins, exp_time, site_code, filter_pattern, min_exp_count=1, bin_mode=None):
    exp_count = None

    (chk_site_code, setup_overhead, exp_overhead, pixel_scale, ccd_fov, site_max_exp_time, alt_limit) = get_sitecam_params(site_code, bin_mode)

    slot_length = slot_length_in_mins * 60.0

    # Make first estimate for exposure count ignoring molecule creation
    exp_count = int((slot_length - setup_overhead)/(exp_time + exp_overhead))
    # Reduce exposure count by number of exposures necessary to accommodate molecule overhead
    mol_overhead = molecule_overhead(build_filter_blocks(filter_pattern, exp_count))
    exp_count = int(ceil(exp_count * (1.0-(mol_overhead / (((exp_time + exp_overhead) * exp_count) + mol_overhead)))))
    # Safety while loop for edge cases
    while setup_overhead + molecule_overhead(build_filter_blocks(filter_pattern, exp_count)) + (exp_overhead * float(exp_count)) + exp_time * float(exp_count) > slot_length:
        exp_count -= 1

    if exp_count < min_exp_count:
        exp_count = min_exp_count
        slot_length = ((exp_time + exp_overhead) * float(exp_count)) + (setup_overhead + molecule_overhead(build_filter_blocks(filter_pattern, min_exp_count)))
        logger.debug("increasing slot length to %.1f minutes to allow %.1f exposure time" % (slot_length/60.0, exp_time))
    logger.debug("Slot length of %.1f mins (%.1f secs) allows %d x %.1f second exposures" % (slot_length/60.0, slot_length, exp_count, exp_time))
    if exp_time is None or exp_time <= 0.0 or exp_count < 1:
        logger.debug("Invalid exposure count")
        exp_count = None

    # prettify slotlength to nearest .5 min
    slot_length_in_mins = slot_length/60
    slot_length_in_mins = ceil(slot_length_in_mins*2)/2
    return slot_length_in_mins, exp_count


def determine_star_trails(speed, exp_time):
    """gives the estimated stellar elongation in arcseconds due to object motion"""
    if exp_time:
        elongation = speed/60 * exp_time
    else:
        elongation = None
    return elongation


def determine_spectro_slot_length(exp_time, calibs, exp_count=1):
    """Determine the length of time that a planned spectroscopic observation will take.
    This is based on the <exp_time> and no. of spectrum exposures [exp_count] (defaults
    to 1) and also on the value of <calibs>, which can be one of ('none', before',
    'after' or 'both') depending on whether calibrations (arcs and lamp flats) are not
    wanted, wanted either before or after the spectrum, or both before and after.
    Values and formulae come from Valhalla and values are encoded in
    get_sitecam_params(). Currently only FLOYDS is supported and no distinction is
    made between FTN and FTS.
    The estimated time, in seconds, is returned."""

    site_code = 'F65-FLOYDS'
    slot_length = None

    (chk_site_code, overheads, exp_overhead, pixel_scale, ccd_fov, max_exp_time, alt_limit) = get_sitecam_params(site_code)

    num_molecules = 1
    calibs = calibs.lower()
    if calibs == 'before' or calibs == 'after':
        num_molecules = 3
    elif calibs == 'both':
        num_molecules = 5

    if type(overheads) == dict and exp_overhead > -1:
        slot_length = (exp_time + exp_overhead) * float(exp_count)
        if calibs != 'none':
            # If we have calibration molecules, add their time and readout to the total
            slot_length += float(num_molecules-1)*(overheads['calib_exposure_time'] + exp_overhead)
        slot_length += num_molecules * (overheads.get('config_change_time', 0.0) + overheads.get('per_molecule_time', 0.0))
        slot_length += overheads.get('acquire_exposure_time', 0.0) + overheads.get('acquire_processing_time', 0.0)
        slot_length += overheads.get('front_padding', 0.0)
        slot_length = ceil(slot_length)
    return slot_length


def molecule_overhead(filter_blocks):
    single_mol_overhead = cfg.molecule_overhead['filter_change'] + cfg.molecule_overhead['per_molecule_time']
    molecule_setup_overhead = single_mol_overhead * len(filter_blocks)
    return molecule_setup_overhead


def build_filter_blocks(filter_pattern, exp_count, exp_type="EXPOSE"):
    """Take in filter pattern string, export list of [filter, # of exposures in filter] """
    filter_bits = filter_pattern.split(',')
    filter_bits = list(filter(None, filter_bits))
    filter_list = []
    filter_blocks = []
    if exp_type == 'REPEAT_EXPOSE':
        filter_list = filter_bits
    else:
        while exp_count > 0:
            filter_list += filter_bits[:exp_count]
            exp_count -= len(filter_bits)
    for f, m in groupby(filter_list):
        filter_blocks.append(list(m))
    if len(filter_blocks) == 0:
        filter_blocks = [filter_bits]
    return [[block[0], len(block)] for block in filter_blocks]
    # return filter_blocks


def compute_score(obj_alt, moon_alt, moon_sep, alt_limit=25.0):
    """Simple noddy scoring calculation for choosing best slot"""

    objalt_wgt = 1.0
    moonalt_wgt = 0.33
    bad_score = -999
    score = bad_score
# Check distance to the Moon. If <25deg, it's no good. Should really be a
# function of moon phase
    if moon_sep < 25.0:
        score = bad_score
    elif obj_alt < alt_limit:
        score = bad_score
    else:
        # Prefer when object is highest and moon is lowest
        score = (objalt_wgt * obj_alt) - (moonalt_wgt * moon_alt)

    return score


def arcmins_to_radians(arcmin):
    return (arcmin/60.0)*(pi/180.0)


def comp_sep(ra_cand_deg, dec_cand_deg, ra_ephem_rad, dec_ephem_rad):
    """Wrapper around SLALIB's sla_dsep to compute the separation between a
    detected position specified by (ra_cand_deg, dec_cand_deg; in DEGREES) with
    an ephemeris position (ra_ephem_rad, dec_ephem_rad; in RADIANS).
    The computed separation is returned in arcseconds"""

    sep = S.sla_dsep(radians(ra_cand_deg), radians(dec_cand_deg), ra_ephem_rad, dec_ephem_rad)
    sep = degrees(sep)*3600.0
    return sep


def get_sitepos(site_code, dbg=False):
    """Returns site name, geodetic longitude (East +ve), latitude (both in radians)
    and altitude (meters) for passed sitecode. This can be either a SLALIB site
    name or a MPC sitecode (FTN, FTS and SQA currently defined).
    Be *REALLY* careful over longitude sign conventions..."""

    site_code = str(site_code).upper()
    if site_code == 'F65' or site_code == 'FTN':
        # MPC code for FTN. Positions from JPL HORIZONS, longitude converted from 203d 44' 32.6" East
        # 156d 15' 27.4" W
        (site_lat, status) = S.sla_daf2r(20, 42, 25.5)
        (site_long, status) = S.sla_daf2r(156, 15, 27.4)
        site_long = -site_long
        site_hgt = 3055.0
        site_name = 'Haleakala-Faulkes Telescope North (FTN)'
    elif site_code == 'E10' or site_code == 'FTS':
        # MPC code for FTS. Positions from JPL HORIZONS ( 149d04'13.0''E, 31d16'23.4''S, 1111.8 m )
        (site_lat, status) = (S.sla_daf2r(31, 16, 23.4))
        site_lat = -site_lat
        (site_long, status) = S.sla_daf2r(149, 4., 13.0)
        site_hgt = 1111.8
        site_name = 'Siding Spring-Faulkes Telescope South (FTS)'
    elif site_code == 'SQA' or site_code == 'G51':
        (site_lat, status) = S.sla_daf2r(34, 41, 29.23)
        (site_long, status) = S.sla_daf2r(120, 2., 32.0)
        site_long = -site_long
        site_hgt = 328.0
        site_name = 'Sedgwick Observatory (SQA)'
    elif site_code == 'ELP-DOMA' or site_code == 'V37':
        (site_lat, status) = S.sla_daf2r(30, 40, 47.53)
        (site_long, status) = S.sla_daf2r(104, 0., 54.63)
        site_long = -site_long
        site_hgt = 2010.0
        site_name = 'LCO ELP Node 1m0 Dome A at McDonald Observatory'
    elif site_code == 'ELP-DOMB' or site_code == 'V39':
        # Position from screenshot of Annie's GPS on mount at site...
        (site_lat, status) = S.sla_daf2r(30, 40, 48.00)
        (site_long, status) = S.sla_daf2r(104, 0.0, 55.74)
        site_long = -site_long
        site_hgt = 2029.4
        site_name = 'LCO ELP Node 1m0 Dome B at McDonald Observatory'
    elif site_code == 'ELP-AQWA-0M4A' or site_code == 'V38':
        (site_lat, status) = S.sla_daf2r(30, 40, 48.15)
        (site_long, status) = S.sla_daf2r(104, 0., 54.24)
        site_long = -site_long
        site_hgt = 2027.0
        site_name = 'LCO ELP Node 0m4a Aqawan A at McDonald Observatory'
    elif site_code == 'BPL':
        (site_lat, status) = S.sla_daf2r(34, 25, 57)
        (site_long, status) = S.sla_daf2r(119, 51, 46)
        site_long = -site_long
        site_hgt = 7.0
        site_name = 'LCO Back Parking Lot Node (BPL)'
    elif site_code == 'LSC-DOMA-1M0A' or site_code == 'W85':
        # Latitude, longitude from Eric Mamajek (astro-ph: 1210.1616) Table 6. Height
        # corrected by +3m for telescope height from Vince.
        (site_lat, status) = S.sla_daf2r(30, 10, 2.58)
        site_lat = -site_lat   # Southern hemisphere !
        (site_long, status) = S.sla_daf2r(70, 48, 17.24)
        site_long = -site_long  # West of Greenwich !
        site_hgt = 2201.0
        site_name = 'LCO LSC Node 1m0 Dome A at Cerro Tololo'
    elif site_code == 'LSC-DOMB-1M0A' or site_code == 'W86':
        # Latitude, longitude from Eric Mamajek (astro-ph: 1210.1616) Table 6. Height
        # corrected by +3m for telescope height from Vince.
        (site_lat, status) = S.sla_daf2r(30, 10, 2.39)
        site_lat = -site_lat   # Southern hemisphere !
        (site_long, status) = S.sla_daf2r(70, 48, 16.78)
        site_long = -site_long  # West of Greenwich !
        site_hgt = 2201.0
        site_name = 'LCO LSC Node 1m0 Dome B at Cerro Tololo'
    elif site_code == 'LSC-DOMC-1M0A' or site_code == 'W87':
        # Latitude, longitude from Eric Mamajek (astro-ph: 1210.1616) Table 6. Height
        # corrected by +3m for telescope height from Vince.
        (site_lat, status) = S.sla_daf2r(30, 10, 2.81)
        site_lat = -site_lat   # Southern hemisphere !
        (site_long, status) = S.sla_daf2r(70, 48, 16.85)
        site_long = -site_long  # West of Greenwich !
        site_hgt = 2201.0
        site_name = 'LCO LSC Node 1m0 Dome C at Cerro Tololo'
    elif site_code == 'LSC-AQWA-0M4A' or site_code == 'W89':
        # Latitude, longitude from somewhere
        (site_lat, status) = S.sla_daf2r(30, 10, 3.79)
        site_lat = -site_lat   # Southern hemisphere !
        (site_long, status) = S.sla_daf2r(70, 48, 16.88)
        site_long = -site_long  # West of Greenwich !
        site_hgt = 2202.5
        site_name = 'LCO LSC Node 0m4a Aqawan A at Cerro Tololo'
    elif site_code == 'LSC-AQWB-0M4A' or site_code == 'W79':
        # Latitude, longitude from Nikolaus/Google Earth
        (site_lat, status) = S.sla_daf2r(30, 10, 3.56)
        site_lat = -site_lat   # Southern hemisphere !
        (site_long, status) = S.sla_daf2r(70, 48, 16.74)
        site_long = -site_long  # West of Greenwich !
        site_hgt = 2202.5
        site_name = 'LCO LSC Node 0m4a Aqawan A at Cerro Tololo'
    elif site_code == 'CPT-DOMA-1M0A' or site_code == 'K91':
        # Latitude, longitude from site GPS co-ords plus offsets from site plan. Height
        # corrected by +3m for telescope height from Vince.
        (site_lat, status) = S.sla_daf2r(32, 22, 50.0)
        site_lat = -site_lat   # Southern hemisphere !
        (site_long, status) = S.sla_daf2r(20, 48, 36.65)
        site_hgt = 1807.0
        site_name = 'LCO CPT Node 1m0 Dome A at Sutherland'
    elif site_code == 'CPT-DOMB-1M0A' or site_code == 'K92':
        # Latitude, longitude from site GPS co-ords plus offsets from site plan. Height
        # corrected by +3m for telescope height from Vince.
        (site_lat, status) = S.sla_daf2r(32, 22, 50.0)
        site_lat = -site_lat   # Southern hemisphere !
        (site_long, status) = S.sla_daf2r(20, 48, 36.13)
        site_hgt = 1807.0
        site_name = 'LCO CPT Node 1m0 Dome B at Sutherland'
    elif site_code == 'CPT-DOMC-1M0A' or site_code == 'K93':
        # Latitude, longitude from site GPS co-ords plus offsets from site plan. Height
        # corrected by +3m for telescope height from Vince.
        (site_lat, status) = S.sla_daf2r(32, 22, 50.38)
        site_lat = -site_lat   # Southern hemisphere !
        (site_long, status) = S.sla_daf2r(20, 48, 36.39)
        site_hgt = 1807.0
        site_name = 'LCO CPT Node 1m0 Dome C at Sutherland'
    elif site_code == 'COJ-DOMA-1M0A' or site_code == 'Q63':
        # Latitude, longitude from Google Earth guesswork. Height
        # corrected by +3m for telescope height from Vince.
        (site_lat, status) = S.sla_daf2r(31, 16, 22.56)
        site_lat = -site_lat   # Southern hemisphere !
        (site_long, status) = S.sla_daf2r(149, 4., 14.33)
        site_hgt = 1168.0
        site_name = 'LCO COJ Node 1m0 Dome A at Siding Spring'
    elif site_code == 'COJ-DOMB-1M0A' or site_code == 'Q64':
        # Latitude, longitude from Google Earth guesswork. Height
        # corrected by +3m for telescope height from Vince.
        (site_lat, status) = S.sla_daf2r(31, 16, 22.89)
        site_lat = -site_lat   # Southern hemisphere !
        (site_long, status) = S.sla_daf2r(149, 4., 14.75)
        site_hgt = 1168.0
        site_name = 'LCO COJ Node 1m0 Dome B at Siding Spring'
    elif site_code == 'TFN-AQWA-0M4A' or site_code == 'Z21':
        # Latitude, longitude from Todd B./Google Earth
        (site_lat, status) = S.sla_daf2r(28, 18, 1.11)
        (site_long, status) = S.sla_daf2r(16, 30, 42.13)
        site_long = -site_long  # West of Greenwich !
        site_hgt = 2390.0
        site_name = 'LCO TFN Node 0m4a Aqawan A at Tenerife'
    elif site_code == 'TFN-AQWA-0M4B' or site_code == 'Z17':
        # Latitude, longitude from Todd B./Google Earth
        (site_lat, status) = S.sla_daf2r(28, 18, 1.11)
        (site_long, status) = S.sla_daf2r(16, 30, 42.21)
        site_long = -site_long  # West of Greenwich !
        site_hgt = 2390.0
        site_name = 'LCO TFN Node 0m4b Aqawan A at Tenerife'
    elif site_code == 'OGG-CLMA-0M4B' or site_code == 'T04':
        # Latitude, longitude from Google Earth, SW corner of clamshell, probably wrong
        (site_lat, status) = S.sla_daf2r(20, 42, 25.1)
        (site_long, status) = S.sla_daf2r(156, 15, 27.11)
        site_long = -site_long  # West of Greenwich !
        site_hgt = 3037.0
        site_name = 'LCO OGG Node 0m4b at Maui'
    elif site_code == 'OGG-CLMA-0M4C' or site_code == 'T03':
        # Latitude, longitude from Google Earth, SW corner of clamshell, probably wrong
        (site_lat, status) = S.sla_daf2r(20, 42, 25.1)
        (site_long, status) = S.sla_daf2r(156, 15, 27.12)
        site_long = -site_long  # West of Greenwich !
        site_hgt = 3037.0
        site_name = 'LCO OGG Node 0m4c at Maui'
    elif site_code == 'COJ-CLMA-0M4A' or site_code == 'Q58':
        # Latitude, longitude from Google Earth, SE corner of clamshell, probably wrong
        (site_lat, status) = S.sla_daf2r(31, 16, 22.38)
        site_lat = -site_lat   # Southern hemisphere !
        (site_long, status) = S.sla_daf2r(149, 4., 15.05)
        site_hgt = 1191.0
        site_name = 'LCO COJ Node 0m4a at Siding Spring'
    elif site_code == 'COJ-CLMA-0M4B' or site_code == 'Q59':
        # Latitude, longitude from Google Earth, SW corner of clamshell, probably wrong
        (site_lat, status) = S.sla_daf2r(31, 16, 22.48)
        site_lat = -site_lat   # Southern hemisphere !
        (site_long, status) = S.sla_daf2r(149, 4., 14.91)
        site_hgt = 1191.0
        site_name = 'LCO COJ Node 0m4b at Siding Spring'
    elif site_code == 'CPT-AQWA-0M4A' or site_code == 'L09':
        # Latitude, longitude from Nikolaus/Google Earth
        (site_lat, status) = S.sla_daf2r(32, 22, 50.25)
        site_lat = -site_lat   # Southern hemisphere !
        (site_long, status) = S.sla_daf2r(20, 48, 35.54)
        site_hgt = 1804.0
        site_name = 'LCO CPT Node 0m4a Aqawan A at Sutherland'
    elif site_code == 'NZTL-DOMA-1M8A' or site_code == '474':
        # Latitude, longitude from https://www.canterbury.ac.nz/science/facilities/field-and-research-stations/mount-john-observatory/facilities/
        (site_lat, status) = S.sla_daf2r(43, 59, 14.6)
        site_lat = -site_lat   # Southern hemisphere !
        (site_long, status) = S.sla_daf2r(170, 27, 53.9)
        site_hgt = 1027.1
        site_name = 'MOA 1.8m at Mount John Observatory'
    elif site_code == '500' or site_code == '1M0' or site_code == '0M4' or site_code == '2M0':
        site_lat = 0.0
        site_long = 0.0
        site_hgt = 0.0
        site_name = 'Geocenter'
    else:
        # Obtain latitude, longitude of the observing site.
        # Reverse longitude to get the more normal East-positive convention
        (site_num, site_name, site_long, site_lat, site_hgt) = S.sla_obs(0, site_code)
        site_name = site_name.rstrip().decode()
        site_long = -site_long

    logger.debug("Site name, lat/long/height=%s %f %f %.1f" % (site_name, site_long, site_lat, site_hgt))
    return site_name, site_long, site_lat, site_hgt


def moon_ra_dec(date, obsvr_long, obsvr_lat, obsvr_hgt, dbg=False):
    """Calculate the topocentric (from an observing location) apparent RA, Dec
    of the Moon. <date> is a UTC datetime, obsvr_long, obsvr_lat are geodetic
    North/East +ve observatory positions (in radians) and obsvr_hgt is the height
    (in meters).
    Returns a (RA, Dec, diameter) (in radians) tuple."""

    body = 3  # The Moon...

    mjd_tdb = datetime2mjd_tdb(date, obsvr_long, obsvr_lat, obsvr_hgt, dbg)

# Compute Moon's apparent RA, Dec, diameter (all in radians)
    (moon_ra, moon_dec, diam) = S.sla_rdplan(mjd_tdb, body, obsvr_long, obsvr_lat)

    logger.debug("Moon RA, Dec, diam=%s %s %s" % (moon_ra, moon_dec, diam))
    return moon_ra, moon_dec, diam


def atmos_params(airless):
    """Atmospheric parameters either airless or average"""
    if airless:
        temp_k = 0.0
        pres_mb = 0.0
        rel_humid = 0.0
        wavel = 0.0
        tlr = 0.0
    else:
        # "Standard" atmosphere
        temp_k = 283.0  # 10 degC
# Average of FTN (709), FTS (891), TFN(767.5), SAAO(827), CTIO(777), SQA(981)
# and McDonald (790) on 2011-02-05
        pres_mb = 820.0
        rel_humid = 0.5
        wavel = 0.55  # Approx Bessell V
# International Civil Aviation Organization (ICAO) defines an international
# standard atmosphere (ISA) at 6.49 K/km
        tlr = 0.0065

    return temp_k, pres_mb, rel_humid, wavel, tlr


def moon_alt_az(date, moon_app_ra, moon_app_dec, obsvr_long, obsvr_lat, obsvr_hgt, dbg=False):
    """Calculate Moon's (or any other object's) Azimuth, Altitude (returned in radians).
    No refraction or polar motion is assumed.

    Inputs:
        date: UTC datetime to compute for
        moon_app_ra: Apparent RA of the Moon (or other object) (radians)
        moon_app_dec: Apparent Dec of the Moon (or other object) (radians)
        obsvr_long: Observer's longitude (East +ve; radians)
        obsvr_lat: Observer's latitude (North +ve; radians)
        obsvr_hgt: Observer's altitude (meters)
    """

# No atmospheric refraction...
    airless = True
    (temp_k, pres_mb, rel_humid, wavel, tlr) = atmos_params(airless)

# Assume no polar motion
    xp = yp = 0.0

# Compute MJD_UTC
    mjd_utc = datetime2mjd_utc(date)
    logger.debug(mjd_utc)
# Compute UT1-UTC

    dut = ut1_minus_utc(mjd_utc)
    logger.debug(dut)
# Perform apparent->observed place transformation
    (obs_az, obs_zd, obs_ha, obs_dec, obs_ra) = S.sla_aop(moon_app_ra, moon_app_dec,
        mjd_utc, dut, obsvr_long, obsvr_lat, obsvr_hgt, xp, yp,
        temp_k, pres_mb, rel_humid, wavel, tlr)

# Normalize azimuth into range 0..2PI
    obs_az = S.sla_ranorm(obs_az)
# Convert zenith distance to altitude (assumes no depression of the horizon
# due to observers' elevation above sea level)

    obs_alt = (pi/2.0)-obs_zd
    logger.debug("Az, ZD, Alt=%f %f %f" % (obs_az, obs_zd, obs_alt))
    return obs_az, obs_alt


def moonphase(date, obsvr_long, obsvr_lat, obsvr_hgt, dbg=False):

    mjd_tdb = datetime2mjd_tdb(date, obsvr_long, obsvr_lat, obsvr_hgt, dbg)
    (moon_ra, moon_dec, moon_diam) = S.sla_rdplan(mjd_tdb, 3, obsvr_long, obsvr_lat)

    (sun_ra, sun_dec, sun_diam) = S.sla_rdplan (mjd_tdb, 0, obsvr_long, obsvr_lat)

    cosphi = ( sin(sun_dec) * sin(moon_dec) + cos(sun_dec) * cos(moon_dec) * cos(sun_ra - moon_ra))
    logger.debug("cos(phi)=%s" % cosphi)

# Full formula for phase angle, i. Requires r (Earth-Sun distance) and del(ta) (the
# Earth-Moon distance) neither of which we have with our methods. However Meeus
# _Astronomical Algorithms_ p 345 reckons we can "put cos(i) = -cos(phi) and k (the
# Moon phase) will never be in error by more than 0.0014"
#    i = atan2( r * sin(phi), del - r * cos(phi) )

    cosi = -cosphi
    logger.debug("cos(i)=%s" % cosi)
    mphase = (1.0 + cosi) / 2.0

    return mphase


def target_rise_set(date, app_ra, app_dec, sitecode, min_alt, step_size='30m', sun=True):
    """Calculate the visibility start/end time of a given RA/DEC for a particular site on a particular day."""

    step_size_secs = 300
    if str(step_size)[-1] == 'm':
        try:
            step_size_secs = float(step_size[0:-1]) * 60
        except ValueError:
            pass
    else:
        step_size_secs = step_size

    if sun:
        ephem_time, sun_set = determine_darkness_times(sitecode, date)
        if sun_set <= date:
            ephem_time, sun_set = determine_darkness_times(sitecode, date + timedelta(days=1))
    else:
        ephem_time = date
        sun_set = date + timedelta(days=1)

    # Get site and mount parameters
    (site_name, site_long, site_lat, site_hgt) = get_sitepos(sitecode)
    (ha_neg_limit, ha_pos_limit, mount_alt_limit) = get_mountlimits(sitecode)

    rise_time = None
    set_time = None
    max_alt = None
    vis_time = 0
    while ephem_time < sun_set:
        obs_az, obs_alt = moon_alt_az(ephem_time, app_ra, app_dec, site_long, site_lat, site_hgt)
        hour_angle = compute_hourangle(ephem_time, site_long, site_lat, site_hgt, app_ra, app_dec, dbg=False)
        obs_alt = degrees(obs_alt)
        hour_angle = degrees(hour_angle)

        # calculate max altitude
        if max_alt is None or obs_alt > max_alt:
            max_alt = obs_alt

        # Check HA is in limits, skip this slot if not
        if hour_angle >= ha_pos_limit or hour_angle <= ha_neg_limit:
            ha_limit = True
        else:
            ha_limit = False

        if obs_alt > min_alt and not ha_limit and rise_time is None:
            rise_time = ephem_time
        elif obs_alt > min_alt and not ha_limit:
            vis_time += step_size_secs
        elif (obs_alt < min_alt or ha_limit) and rise_time is not None:
            if sun:
                break
            elif set_time is None:
                set_time = ephem_time

        ephem_time = ephem_time + timedelta(seconds=step_size_secs)

    if rise_time is not None and set_time is None:
        set_time = ephem_time - timedelta(seconds=step_size_secs)

    return rise_time, set_time, max_alt, vis_time/3600


def compute_hourangle(date, obsvr_long, obsvr_lat, obsvr_hgt, mean_ra, mean_dec, dbg=False):

    mjd_tdb = datetime2mjd_tdb(date, obsvr_long, obsvr_lat, obsvr_hgt, False)
    # Compute MJD_UTC
    mjd_utc = datetime2mjd_utc(date)

# Compute UT1-UTC

    dut = ut1_minus_utc(mjd_utc)

# Compute local apparent sidereal time
# Do GMST first which takes UT1 and then add East longitude and the equation of the equinoxes
# (which takes TDB)
#
    gmst = S.sla_gmst(mjd_utc+(dut/86400.0))
    stl = gmst + obsvr_long + S.sla_eqeqx(mjd_tdb)

    logger.debug('GMST, LAST, EQEQX, GAST, long= %.17f %.17f %E %.17f %.17f' % (gmst, stl, S.sla_eqeqx(mjd_tdb), gmst+S.sla_eqeqx(mjd_tdb), obsvr_long))

    (app_ra, app_dec) = S.sla_map(mean_ra, mean_dec, 0.0, 0.0, 0.0, 0.0, 2000.0, mjd_tdb)
    (ra_str, dec_str) = radec2strings(app_ra, app_dec)
    logger.debug("%f %f %s %s" % (app_ra, app_dec, ra_str, dec_str))
    hour_angle = stl - app_ra
    logger.debug(hour_angle)
    hour_angle = S.sla_drange(hour_angle)
    logger.debug(hour_angle)

    return hour_angle


def radec2strings(ra_radians, dec_radians, seperator=' '):
    """Format an (RA, Dec) pair (in radians) into a tuple of strings, with
    configurable seperator (defaults to <space>).
    There is no sign produced on the RA quantity unless ra_radians and dec_radians
    are equal."""

    ra_format = "%s%02.2d%c%02.2d%c%02.2d.%02.2d"
    dec_format = "%s%02.2d%c%02.2d%c%02.2d.%d"

    (rsign, ra ) = S.sla_dr2tf(2, ra_radians)
    (dsign, dec) = S.sla_dr2af(1, dec_radians)

    # Remove the byte bits on the signs imposed by S.sla
    rsign = rsign.decode()
    dsign = dsign.decode()

    if rsign == '+' and ra_radians != dec_radians:
        rsign = ''
    ra_str = ra_format % (rsign, ra[0], seperator, ra[1], seperator, ra[2],  ra[3])
    dec_str = dec_format % (dsign, dec[0], seperator, dec[1], seperator, dec[2], dec[3])

    return ra_str, dec_str


def get_mountlimits(site_code_or_name):
    """Returns the negative, positive and altitude mount limits (in degrees)
    for the LCOGT telescopes specified by <site_code_or_name>.

    <site_code_or_name> can either be a MPC site code e.g. 'V37' (=ELP 1m),
    or by desigination e.g. 'OGG-CLMA-2M0A' (=FTN)"""

    site = site_code_or_name.upper()
    ha_pos_limit = 12.0 * 15.0
    ha_neg_limit = -12.0 * 15.0
    alt_limit = 25.0

    if '-1M0A' in site or site in ['V37', 'V39', 'W85', 'W86', 'W87', 'K91', 'K92', 'K93', 'Q63', 'Q64']:
        ha_pos_limit = 4.5 * 15.0
        ha_neg_limit = -4.5 * 15.0
        alt_limit = 30.0
    elif '-AQWA' in site or '-AQWB' in site or 'CLMA-0M4' in site or site in ['Z17', 'Z21', 'Q58', 'Q59', 'T03', 'T04', 'W89', 'W79', 'V38', 'L09']:
        ha_pos_limit = 4.46 * 15.0
        ha_neg_limit = -4.5 * 15.0
        alt_limit = 15.0

    return ha_neg_limit, ha_pos_limit, alt_limit


def LCOGT_site_codes():
    """Return a list of LCOGT site codes"""

    valid_site_codes = cfg.valid_site_codes

    return valid_site_codes.values()


def LCOGT_domes_to_site_codes(siteid, encid, telid):
    """Returns the mapped value of LCOGT Site-Enclosure-Telescope to site code"""

    valid_site_codes = cfg.valid_site_codes

    instance = "%s-%s-%s" % (siteid.strip().upper(), encid.strip().upper(), telid.strip().upper())
    return valid_site_codes.get(instance, 'XXX')


def MPC_site_code_to_domes(site):
    """ Returns the mapped value of the MPC site code to LCO Site, Eclosure, and telescope"""

    key = cfg.valid_telescope_codes.get(site.upper(), '--')
    key = key.split('-')
    siteid = key[0].lower()
    encid = key[1].lower()
    telid = key[2].lower()

    return siteid, encid, telid


def get_sitecam_params(site, bin_mode=None):
    """Translates <site> (e.g. 'FTN') to MPC site code, pixel scale, maximum
    exposure time, setup and exposure overheads.
    site_code is set to 'XXX' and the others are set to -1 in the event of an
    unrecognized site."""

    valid_site_codes = LCOGT_site_codes()
    valid_point4m_codes = ['Z17', 'Z21', 'W89', 'W79', 'T03', 'T04', 'Q58', 'Q59', 'V38', 'L09', '0M4']

    site = site.upper()
    if site == '2M0':
        site_code = '2M0'
        setup_overhead = cfg.tel_overhead['twom_setup_overhead']
        exp_overhead = cfg.inst_overhead['twom_exp_overhead']
        pixel_scale = cfg.tel_field['twom_pixscale']
        fov = arcmins_to_radians(cfg.tel_field['twom_fov'])
        max_exp_length = 300.0
        alt_limit = cfg.tel_alt['twom_alt_limit']
    elif site == 'FTN' or 'OGG-CLMA-2M0' in site or site == 'F65':
        site_code = 'F65'
        setup_overhead = cfg.tel_overhead['twom_setup_overhead']
        exp_overhead = cfg.inst_overhead['muscat_exp_overhead']
        pixel_scale = cfg.tel_field['twom_muscat_pixscale']
        fov = arcmins_to_radians(cfg.tel_field['twom_muscat_fov'])
        max_exp_length = 300.0
        alt_limit = cfg.tel_alt['twom_alt_limit']
    elif site == 'FTS' or 'COJ-CLMA-2M0' in site or site == 'E10':
        site_code = 'E10'
        setup_overhead = cfg.tel_overhead['twom_setup_overhead']
        exp_overhead = cfg.inst_overhead['twom_exp_overhead']
        pixel_scale = cfg.tel_field['twom_pixscale']
        fov = arcmins_to_radians(cfg.tel_field['twom_fov'])
        max_exp_length = 300.0
        alt_limit = cfg.tel_alt['twom_alt_limit']
    elif site == 'F65-FLOYDS' or site == 'E10-FLOYDS':
        site_code = site[0:3]
        exp_overhead = cfg.inst_overhead['floyds_exp_overhead']
        pixel_scale = cfg.tel_field['twom_floyds_pixscale']
        fov = arcmins_to_radians(cfg.tel_field['twom_floyds_fov'])
        max_exp_length = 3600.0
        alt_limit = cfg.tel_alt['twom_alt_limit']
        setup_overhead = { 'front_padding' : cfg.tel_overhead['twom_setup_overhead'],
                           'config_change_time' : cfg.inst_overhead['floyds_config_change_overhead'],
                           'acquire_processing_time' : cfg.inst_overhead['floyds_acq_proc_overhead'],
                           'acquire_exposure_time': cfg.inst_overhead['floyds_acq_exp_time'],
                           'per_molecule_time' : cfg.molecule_overhead['per_molecule_time'],
                           'calib_exposure_time' : cfg.inst_overhead['floyds_calib_exp_time']
                         }
    elif site in valid_point4m_codes:
        site_code = site
        setup_overhead = cfg.tel_overhead['point4m_setup_overhead']
        exp_overhead = cfg.inst_overhead['point4m_exp_overhead']
        pixel_scale = cfg.tel_field['point4m_pixscale']
        fov = arcmins_to_radians(cfg.tel_field['point4m_fov'])
        max_exp_length = 300.0
        alt_limit = cfg.tel_alt['point4m_alt_limit']
    elif site in valid_site_codes or site == '1M0':
        setup_overhead = cfg.tel_overhead['onem_setup_overhead']
        if bin_mode == '2k_2x2':
            pixel_scale = cfg.tel_field['onem_2x2_sin_pixscale']
            exp_overhead = cfg.inst_overhead['sinistro_2x2_exp_overhead']
            fov = arcmins_to_radians(cfg.tel_field['onem_2x2_sinistro_fov'])
        else:
            exp_overhead = cfg.inst_overhead['sinistro_exp_overhead']
            pixel_scale = cfg.tel_field['onem_sinistro_pixscale']
            fov = arcmins_to_radians(cfg.tel_field['onem_sinistro_fov'])
        max_exp_length = 300.0
        alt_limit = cfg.tel_alt['normal_alt_limit']
        site_code = site
    else:
        # Unrecognized site
        site_code = 'XXX'
        setup_overhead = exp_overhead = pixel_scale = fov = max_exp_length = alt_limit = -1

    return site_code, setup_overhead, exp_overhead, pixel_scale, fov, max_exp_length, alt_limit


def comp_FOM(orbelems, emp_line):
    """Computes a Figure of Merit (FOM) priority score that is used as a
    metric for ranking targets to follow-up.
    Currently, this prioritizes targets that have not been seen in a while,
    have a short arc, are big and bright, have a high "likely NEO" score,
    and will go directly overhead of our southern hemisphere sites.
    The 'not_seen'/'arc_length', 'emp_line[3]' (V_mag), and 'abs_mag'
    terms in the FOM computation are exponential (i.e., for brighter, larger,
    seen less recently, shorter arc targets, the FOM rises exponentially),
    whereas the 'score' and 'emp_line[6]' (south polar distance (SPD)) terms
    are gaussian, where the expected values are 100 and 60 deg, respectively.
    The 'score' term is weighted lower (multiplied by 0.5) than the others
    to avoid it dominating the priority ranking. The 'not_seen' and
    'arc_length' parameters are linked together such that targets with high
    'not_seen' values and low 'arc_length' values (those that haven't been
    seen in a while and have short arcs) are ranked higher than those with
    both values high (those that haven't been seen in a while and have longer
    arcs) or both values low (those that were seen recently and have short
    arcs).
    """
    FOM = None
    if 'U' in orbelems['source_type'] and orbelems['not_seen'] is not None and orbelems['arc_length'] is not None and orbelems['score'] is not None:
        try:
            if orbelems['arc_length'] < 0.01:
                orbelems['arc_length'] = 0.005
            FOM = (exp(orbelems['not_seen']/orbelems['arc_length'])-1.) + (exp(1./emp_line['mag'])-1.) + (0.5*exp((-0.5*(orbelems['score']-100.)**2)/10.)) + (exp(1./orbelems['abs_mag'])-1.) + (exp((-0.5*(emp_line['southpole_sep']-60.)**2)/180.))
        except Exception as e:
            logger.error(e)
            logger.error(str(orbelems))
            logger.error(str(emp_line))
    return FOM


def determine_sites_to_schedule(sched_date=datetime.utcnow()):
    """Determines which sites should be attempted for scheduling based on the
    time of day.
    Returns a dictionary with keys of 'north' and 'south', each of which will
    have two keys of '0m4' and '1m0' which will contain a list of sites (or an
    empty list) that can be scheduled."""

    N_point4m_sites = N_onem_sites = S_point4m_sites = S_onem_sites = []

    if 17 <= sched_date.hour < 23:
        N_point4m_sites = ['Z21', 'Z17']
        N_onem_sites = ['V37', ]
        S_point4m_sites = ['L09', ]
        S_onem_sites = ['K93', 'K92', 'K91']
    elif sched_date.hour >= 23 or (0 <= sched_date.hour < 8):
        N_point4m_sites = ['T04', 'T03', 'V38']
        N_onem_sites = ['V37', ]
        S_point4m_sites = ['W89', 'W79']
        S_onem_sites = ['W87', 'W85']
    elif 8 <= sched_date.hour < 12:
        N_point4m_sites = ['T04', 'T03']
        N_onem_sites = [ ]
        S_point4m_sites = ['Q58', ]
        S_onem_sites = ['Q63', 'Q64']
    elif 12 <= sched_date.hour < 17:
        N_point4m_sites = [ ]
        N_onem_sites = [ ]
        S_point4m_sites = ['Q58', ]
        S_onem_sites = ['Q63', 'Q64']

    sites = {   'north' : { '0m4' : N_point4m_sites, '1m0' : N_onem_sites},
                'south' : { '0m4' : S_point4m_sites, '1m0' : S_onem_sites},
            }

    return sites


def monitor_long_term_scheduling(site_code, orbelems, utc_date=datetime.utcnow(), date_range=30, dark_and_up_time_limit=3.0, slot_length=20, ephem_step_size='5 m'):
    """Determine when it's best to observe Yarkovsky & radar/ARM
    targets in the future"""

    visible_dates = []
    emp_visible_dates = []
    dark_and_up_time_all = []
    max_alt_all = []
    delta_date = 0
    while delta_date <= date_range:

        dark_start, dark_end = determine_darkness_times(site_code, utc_date)
        emp = call_compute_ephem(orbelems, dark_start, dark_end, site_code, ephem_step_size, alt_limit=30)

        dark_and_up_time, emp_dark_and_up, set_time = compute_dark_and_up_time(emp)

        if emp_dark_and_up != []:

            obj_mag = float(emp_dark_and_up[0][3])

            moon_alt_start = int(emp_dark_and_up[0][9])
            moon_alt_end = int(emp_dark_and_up[-1][9])
            moon_up = False
            if moon_alt_start >= 30 or moon_alt_end >= 30:
                moon_up = True

            moon_phase = float(emp_dark_and_up[0][7])

            score = int(emp_dark_and_up[0][10])

            max_alt = compute_max_altitude(emp_dark_and_up)

            if dark_and_up_time >= dark_and_up_time_limit and obj_mag <= 21.5 and moon_up is True and moon_phase <= 0.85 and score > 0:
                visible_dates.append(emp_dark_and_up[0][0][0:10])
                emp_visible_dates.append(emp_dark_and_up[0])
                dark_and_up_time_all.append(dark_and_up_time)
                max_alt_all.append(max_alt)
            elif dark_and_up_time >= dark_and_up_time_limit and obj_mag <= 21.5 and moon_up is False:
                visible_dates.append(emp_dark_and_up[0][0][0:10])
                emp_visible_dates.append(emp_dark_and_up[0])
                dark_and_up_time_all.append(dark_and_up_time)
                max_alt_all.append(max_alt)

        utc_date += timedelta(days=1)
        delta_date += 1

    return visible_dates, emp_visible_dates, dark_and_up_time_all, max_alt_all


def compute_dark_and_up_time(emp, step_size='180 m'):
    """Computes the amount of time a target is up and the
    sky is dark from emp"""

    dark_and_up_time = 0
    dark_and_up_time_start = None
    dark_and_up_time_end = None
    set_time = None
    emp_dark_and_up = []
    start = None

    if str(step_size)[-1] == 'm':
        try:
            step_size_secs = float(step_size[0:-1]) * 60
        except ValueError:
            pass
    else:
        step_size_secs = float(step_size)

    if emp != []:
        for line in emp:
            if 'Limits' not in line[11] and start is None:
                dark_and_up_time_start = datetime.strptime(line[0], '%Y %m %d %H:%M')
                dark_and_up_time_end = datetime.strptime(line[0], '%Y %m %d %H:%M')
                dark_and_up_time = dark_and_up_time_end-dark_and_up_time_start
                start = 1
                emp_dark_and_up.append(line)
            elif 'Limits' not in line[11]:
                dark_and_up_time_start = dark_and_up_time_end
                dark_and_up_time_end = datetime.strptime(line[0], '%Y %m %d %H:%M')
                emp_dark_and_up.append(line)
                additional_time = dark_and_up_time_end-dark_and_up_time_start
                if additional_time.total_seconds() <= step_size_secs * 2:
                    dark_and_up_time += additional_time
                else:
                    set_time = dark_and_up_time_start
        if dark_and_up_time_start is not None and dark_and_up_time_end is not None:
            dark_and_up_time = dark_and_up_time.total_seconds()/3600.0  # in hrs

        if not set_time:
            set_time = dark_and_up_time_end

    return dark_and_up_time, emp_dark_and_up, set_time


def compute_max_altitude(emp_dark_and_up):
    """Computes the maximum altitude a target
    reaches on a given night"""

    max_alt = 0
    prev_max_alt = 0

    for line in emp_dark_and_up:
        alt = int(float(line[6]))
        if alt > prev_max_alt:
            max_alt = alt
        prev_max_alt = max_alt

    return max_alt


def compute_sidereal_ephem(ephem_time, elements, site_code):
    site_name, site_long, site_lat, site_hgt = get_sitepos(site_code)
    az_rad, alt_rad = moon_alt_az(ephem_time, radians(elements['ra']), radians(elements['dec']), site_long, site_lat, site_hgt, dbg=False)
    alt_deg = degrees(alt_rad)

    emp_dict = {'date'         : ephem_time,
                'ra'           : radians(elements['ra']),
                'dec'          : radians(elements['dec']),
                'mag'          : elements['vmag'],
                'sky_motion'   : 0,
                'sky_motion_pa': 0,
                'altitude'     : alt_deg,
                'southpole_sep': 0,
                }
    return emp_dict


def get_alt_from_airmass(airmass):
    """Return the equivalent altitude (in degrees) of a given airmass."""
    altitude = degrees((pi/2.0) - acos(1/airmass))
    return altitude


def get_visibility(ra, dec, date, site_code, step_size='30 m', alt_limit=30, quick_n_dirty=True, body_elements=None):
    """Calculate hours of visibility and max altitude for an object over an observing window"""

    # For generic sites, include northern and southern site for visibility calculation
    if site_code == '1M0':
        site_list = ['V37', 'K91']
    elif site_code == '2M0':
        site_list = ['F65', 'E10']
    elif site_code == '0M4':
        site_list = ['V38', 'L09']
    else:
        site_list = [site_code]

    dark_and_up_time = 0
    max_alt = 0
    start_time = None
    stop_time = None
    for site in site_list:
        dark_start, dark_end = determine_darkness_times(site, date)
        if quick_n_dirty:
            rise_time, set_time, test_alt, vis = target_rise_set(date, ra, dec, site, alt_limit, step_size)
            if rise_time and set_time:
                vis_time = (set_time-rise_time).total_seconds()/3600.0
            else:
                vis_time = 0
        else:
            emp = call_compute_ephem(body_elements, dark_start, dark_end, site, step_size, perturb=False)
            emp_dark_and_up = dark_and_object_up(emp, dark_start, dark_end, 0, alt_limit=alt_limit)
            vis_time, emp_dark_and_up, set_time = compute_dark_and_up_time(emp_dark_and_up, step_size)
            if emp_dark_and_up:
                rise_time = datetime.strptime(emp_dark_and_up[0][0], '%Y %m %d %H:%M')
            else:
                rise_time = None
            try:
                test_alt = compute_max_altitude(emp)
            except ValueError:
                test_alt = 0
        if vis_time > dark_and_up_time:
            dark_and_up_time = vis_time
        if test_alt > max_alt:
            max_alt = test_alt
        if len(site_list) > 1:
            if start_time is None or dark_start < start_time:
                start_time = dark_start
            if stop_time is None or dark_end > stop_time:
                stop_time = dark_end
        else:
            start_time = rise_time
            stop_time = set_time

    return dark_and_up_time, max_alt, start_time, stop_time


def convert_to_ecliptic(equatorial_coords, coord_date):
    # Calculate radial distance for cartesian coordinates
    r = sqrt(sum([coord ** 2 for coord in equatorial_coords]))

    # Convert heliocentric, equatorial Cartesian Coordinates to spherical coordinates
    alpha, delta = S.sla_dcc2s(equatorial_coords)

    # Convert Equatorial spherical Coordinates to Ecliptic Spherical coordinates
    l, b = S.sla_eqecl(alpha, delta, coord_date)

    # Convert Ecliptic Spherical coordinates to Unit cartesian coordinates
    unit_cartesian_coords = S.sla_dcs2c(l, b)

    # Convert Unit coordinates into real coordinates
    final_cartesian_coords = [pos * r for pos in unit_cartesian_coords]

    return final_cartesian_coords


def orbital_pos_from_true_anomaly(nu, body_elements):
    """Give Cartesian coordinates for a given true anomaly in radians for s given set of orbital elements"""
    a = body_elements['meandist']
    e = body_elements['eccentricity']
    i = radians(body_elements['orbinc'])
    om = radians(body_elements['longascnode'])
    w = radians(body_elements['argofperih'])

    # Calculate radial distance and heliocentric, ecliptic Cartesian Coordinates based on orbital elements
    r = a * (1 - e ** 2) / (1 + e * cos(nu))
    x_h_ecl = r * (cos(om) * cos(w + nu) - sin(om) * sin(w + nu) * cos(i))
    y_h_ecl = r * (sin(om) * cos(w + nu) + cos(om) * sin(w + nu) * cos(i))
    z_h_ecl = r * (sin(w + nu) * sin(i))

    final_cartesian_coords = [x_h_ecl, y_h_ecl, z_h_ecl]

    return final_cartesian_coords


def get_planetary_elements(planet=None):
    planet_elements = {'mercury': {'meandist': 0.38709893,
                                   'eccentricity': 0.20563069,
                                   'orbinc': 7.00487,
                                   'longascnode': 48.33167,
                                   'argofperih': 77.45645},
                       'venus':   {'meandist': 0.72333199,
                                   'eccentricity': 0.00677323,
                                   'orbinc': 3.39471,
                                   'longascnode': 76.68069,
                                   'argofperih': 131.53298},
                       'earth':   {'meandist': 1.00000011,
                                   'eccentricity': 0.01671022,
                                   'orbinc': 0.00005,
                                   'longascnode': -11.26064,
                                   'argofperih': 102.94719},
                       'mars':    {'meandist': 1.52366231,
                                   'eccentricity': 0.09341233,
                                   'orbinc': 1.85061,
                                   'longascnode': 49.57854,
                                   'argofperih': 336.04084},
                       'jupiter': {'meandist': 5.20336301,
                                   'eccentricity': 0.04839266,
                                   'orbinc': 1.30530,
                                   'longascnode': 100.55615,
                                   'argofperih': 14.75385},
                       'saturn':  {'meandist': 9.53707032,
                                   'eccentricity': 0.05415060,
                                   'orbinc': 2.48446,
                                   'longascnode': 113.71504,
                                   'argofperih': 92.43194},
                       'uranus':  {'meandist': 19.19126393,
                                   'eccentricity': 0.04716771,
                                   'orbinc': 0.76986,
                                   'longascnode': 74.22988,
                                   'argofperih': 170.96424},
                       'neptune': {'meandist': 30.06896348,
                                   'eccentricity': 0.00858587,
                                   'orbinc': 1.76917,
                                   'longascnode': 131.72169,
                                   'argofperih': 44.97135}
                       }
    try:
        return_elements = planet_elements[planet.lower()]
    except (KeyError, AttributeError):
        return_elements = planet_elements
    return return_elements<|MERGE_RESOLUTION|>--- conflicted
+++ resolved
@@ -441,13 +441,10 @@
                 'southpole_sep' : spd,
                 'sun_sep'       : separation,
                 'earth_obj_dist': delta,
-<<<<<<< HEAD
                 'geocnt_a_pos'  : convert_to_ecliptic(pos, mjd_tt),
                 'heliocnt_e_pos': convert_to_ecliptic(e_pos_hel, mjd_tt),
                 'ltt'           : ltt,
-=======
                 'sun_obj_dist'  : r,
->>>>>>> 961cf1d1
                 }
 
     return emp_dict
