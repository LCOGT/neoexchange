--- conflicted
+++ resolved
@@ -636,21 +636,8 @@
     to the table.
     """
 
-<<<<<<< HEAD
-    # Mapping of troublesome objects to JPL HORIZONS id's
-    obj_mapping = { '46P' : 90000544,
-                    '29P' : 90000392
-                  }
-    id_type = 'smallbody'
-    if obj_name in obj_mapping:
-        obj_name = obj_mapping[obj_name]
-        id_type = 'id'
-    eph = Horizons(id=obj_name, id_type=id_type, epochs={'start' : start.strftime("%Y-%m-%d %H:%M"),
-            'stop' : end.strftime("%Y-%m-%d %H:%M"), 'step' : ephem_step_size}, location=site_code)
-=======
-    eph = Horizons(id=obj_name, id_type= 'smallbody', epochs={'start' : start.strftime("%Y-%m-%d %H:%M:%S"),
+    eph = Horizons(id=obj_name, id_type='smallbody', epochs={'start' : start.strftime("%Y-%m-%d %H:%M:%S"),
             'stop' : end.strftime("%Y-%m-%d %H:%M:%S"), 'step' : ephem_step_size}, location=site_code)
->>>>>>> d7956ee0
 
     airmass_limit = 99
     if alt_limit > 0:
