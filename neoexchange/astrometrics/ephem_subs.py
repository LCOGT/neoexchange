--- conflicted
+++ resolved
@@ -17,17 +17,13 @@
 
 import logging
 from datetime import datetime, timedelta, time
-<<<<<<< HEAD
-from math import sin, cos, tan, asin, acos, atan2, degrees, radians, pi, sqrt, fabs, exp, log10, log, ceil
-import pyslalib.slalib as S
-=======
-from math import sin, cos, tan, asin, acos, atan2, degrees, radians, pi, sqrt, fabs, exp, log10, ceil
+from math import sin, cos, tan, asin, acos, atan2, degrees, radians, pi, sqrt, fabs, exp, log10, ceil, log
 
 try:
     import pyslalib.slalib as S
 except:
     pass
->>>>>>> b477043c
+
 from numpy import array, concatenate, zeros
 import copy
 from itertools import groupby
