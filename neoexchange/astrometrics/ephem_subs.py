--- conflicted
+++ resolved
@@ -875,7 +875,6 @@
 
     return exp_time, exp_count
 
-<<<<<<< HEAD
 def determine_spectro_slot_length(exp_time, calibs, exp_count=1):
     '''Determine the length of time that a planned spectroscopic observation will take.
     This is based on the <exp_time> and no. of spectrum exposures [exp_count] (defaults
@@ -909,8 +908,6 @@
         slot_length += overheads.get('front_padding',0.0)
         slot_length = ceil(slot_length)
     return slot_length
-=======
->>>>>>> 3a6508e4
 
 def molecule_overhead(filter_blocks):
     single_mol_overhead = cfg.molecule_overhead['filter_change'] + cfg.molecule_overhead['per_molecule_time']
