--- conflicted
+++ resolved
@@ -1182,10 +1182,6 @@
 
 def LCOGT_site_codes():
     '''Return a list of LCOGT site codes'''
-<<<<<<< HEAD
-    valid_site_codes = [ 'V37', 'W85', 'W86', 'W87', 'K91', 'K92', 'K93', 'Q63', 'Q64', 'F65', 'E10', 'Z21' ] 
-=======
->>>>>>> 86161d01
 
     valid_site_codes = return_LCOGT_site_codes_mapping()
 
