--- conflicted
+++ resolved
@@ -33,11 +33,8 @@
     submit_block_to_scheduler, parse_previous_NEOCP_id, parse_NEOCP, \
     parse_NEOCP_extra_params, parse_PCCP, parse_mpcorbit, parse_mpcobs, \
     fetch_NEOCP_observations, imap_login, fetch_NASA_targets, configure_defaults, \
-<<<<<<< HEAD
-    make_userrequest, make_cadence_valhalla, make_cadence,fetch_taxonomy_page, fetch_filter_list
-=======
-    make_userrequest, make_cadence_valhalla, make_cadence,fetch_taxonomy_page,fetch_list_targets
->>>>>>> 32eb4d28
+    make_userrequest, make_cadence_valhalla, make_cadence, fetch_taxonomy_page, \
+    fetch_list_targets, fetch_filter_list
 
 
 class TestGoldstoneChunkParser(TestCase):
