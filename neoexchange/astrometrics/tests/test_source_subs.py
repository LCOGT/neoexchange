'''
NEO exchange: NEO observing portal for Las Cumbres Observatory Global Telescope Network
Copyright (C) 2014-2016 LCOGT

This program is free software: you can redistribute it and/or modify
it under the terms of the GNU General Public License as published by
the Free Software Foundation, either version 3 of the License, or
(at your option) any later version.

This program is distributed in the hope that it will be useful,
but WITHOUT ANY WARRANTY; without even the implied warranty of
MERCHANTABILITY or FITNESS FOR A PARTICULAR PURPOSE.  See the
GNU General Public License for more details.
'''

from django.test import TestCase
from django.forms.models import model_to_dict
from core.models import Body
from datetime import datetime, timedelta
from unittest import skipIf
from bs4 import BeautifulSoup
import os
import mock
from socket import error

from astrometrics.ephem_subs import determine_darkness_times
from neox.tests.mocks import MockDateTime
#Import module to test
from astrometrics.sources_subs import parse_goldstone_chunks, fetch_arecibo_targets,\
    submit_block_to_scheduler, parse_previous_NEOCP_id, parse_NEOCP, \
    parse_NEOCP_extra_params, parse_PCCP, parse_mpcorbit, parse_mpcobs, \
    fetch_NEOCP_observations, imap_login, fetch_NASA_targets, configure_defaults


class TestGoldstoneChunkParser(TestCase):
    '''Unit tests for the sources_subs.parse_goldstone_chunks() method'''

    def test_specficdate_provis_desig(self):
        expected_objid = '2015 FW117'
        chunks = [u'2015', u'Apr', u'1', u'2015', u'FW117', u'Yes', u'Yes', u'Scheduled']
        obj_id = parse_goldstone_chunks(chunks)
        self.assertEqual(expected_objid, obj_id)

    def test_specficdate_astnumber(self):
        expected_objid = '285331'
        chunks = [u'2015', u'May', u'16-17', u'285331', u'1999', u'FN53', u'No', u'Yes', u'R']
        obj_id = parse_goldstone_chunks(chunks)
        self.assertEqual(expected_objid, obj_id)

    def test_unspecificdate_provis_desig(self):
        expected_objid = '2010 NY65'
        chunks = [u'2015', u'Jun', u'2010', u'NY65', u'No', u'Yes', u'R', u'PHA']
        obj_id = parse_goldstone_chunks(chunks)
        self.assertEqual(expected_objid, obj_id)

    def test_unspecificdate_astnumber(self):
        expected_objid = '385186'
        chunks = [u'2015', u'Jul', u'385186', u'1994', u'AW1', u'No', u'Yes', u'PHA', u'BINARY', u'(not', u'previously', u'observed', u'with', u'radar)']
        obj_id = parse_goldstone_chunks(chunks)
        self.assertEqual(expected_objid, obj_id)

    def test_specficdate_named_ast(self):
        expected_objid = '1566' # '(1566) Icarus'
        chunks = [u'2015', u'Jun', u'13-17', u'1566', u'Icarus', u'No', u'Yes', u'R', u'PHA', u'June', u'13/14,', u'14/15,', u'and', u'16/17']
        obj_id = parse_goldstone_chunks(chunks)
        self.assertEqual(expected_objid, obj_id)

    def test_unspecficdate_named_ast(self):
        expected_objid = '1685' # '(1685) Toro'
        chunks = ['2016', 'Jan', '1685', 'Toro', 'No', 'No', 'R']
        obj_id = parse_goldstone_chunks(chunks)
        self.assertEqual(expected_objid, obj_id)

    def test_multimonth_split(self):
        expected_objid = '410777' # '(410777) 2009 FD'
        chunks = [u'2015', u'Oct', u'25-Nov', u'1', u'410777', u'2009', u'FD', u'No', u'Yes', u'R']
        obj_id = parse_goldstone_chunks(chunks)
        self.assertEqual(expected_objid, obj_id)

    def test_periodic_comet(self):
        expected_objid = 'P/2016 BA14'
        chunks = [u'2016', u'Mar', u'17-23', u'P/2016', u'BA14', u'Pan-STARRS', u'No', u'Yes', u'Comet', u'DSS-13', u'and', u'Green', u'Bank.', u'Tests', u'at', u'DSS-14.', u'Target-of-opportunity.']
        obj_id = parse_goldstone_chunks(chunks)
        self.assertEqual(expected_objid, obj_id)

    def test_comma_separated_obsdates(self):
        expected_objid = '2016 BC14'
        line = u'2016 Mar 22, 23          2016 BC14       No         Yes          PHA               NHATS  Tests at DSS-14.  Target-of-opportunity.'
        line = line.replace(', ', '-', 1)
        chunks = line.lstrip().split()
        obj_id = parse_goldstone_chunks(chunks)
        self.assertEqual(expected_objid, obj_id)

class TestFetchAreciboTargets(TestCase):

    def setUp(self):
        # Read and make soup from the stored version of the Arecibo radar page
        test_fh = open(os.path.join('astrometrics', 'tests', 'test_arecibo_page.html'), 'r')
        self.test_arecibo_page = BeautifulSoup(test_fh, "html.parser")
        test_fh.close()

    def test_basics(self):
        expected_length = 17

        targets = fetch_arecibo_targets(self.test_arecibo_page)

        self.assertEqual(expected_length, len(targets))

    def test_targets(self):
        expected_targets =  [u'294739',
                             u'162385',
                             u'337866',
                             u'85990',
                             u'438661',
                             u'2007 BB',
                             u'2015 BN509',
                             u'2014 EK24',
                             u'137805',
                             u'2010 FX9',
                             u'1994 UG',
                             u'406952',
                             u'363599',
                             u'2003 KO2',
                             u'388945',
                             u'2014 US115',
                             u'2009 DL46']

        targets = fetch_arecibo_targets(self.test_arecibo_page)

        self.assertEqual(expected_targets, targets)
   
class TestSubmitBlockToScheduler(TestCase):

    def setUp(self):
        params = {  'provisional_name' : 'N999r0q',
                    'abs_mag'       : 21.0,
                    'slope'         : 0.15,
                    'epochofel'     : datetime(2015,03,19,00,00,00),
                    'meananom'      : 325.2636,
                    'argofperih'    : 85.19251,
                    'longascnode'   : 147.81325,
                    'orbinc'        : 8.34739,
                    'eccentricity'  : 0.1896865,
                    'meandist'      : 1.2176312,
                    'source_type'   : 'U',
                    'elements_type' : 'MPC_MINOR_PLANET',
                    'active'        : True,
                    'origin'        : 'M',
                    }
        self.body, created = Body.objects.get_or_create(**params)

    @skipIf(True, "needs mocking, submits to real scheduler")
    def test_submit_body_for_cpt(self):

        body_elements = model_to_dict(self.body)
        body_elements['epochofel_mjd'] = self.body.epochofel_mjd()
        body_elements['current_name'] = self.body.current_name()
        site_code = 'K92'
        utc_date = datetime.now()+timedelta(days=1)
        dark_start, dark_end = determine_darkness_times(site_code, utc_date)
        params = {  'proposal_code' : 'LCO2015A-009',
                    'exp_count' : 18,
                    'exp_time' : 50.0,
                    'site_code' : site_code,
                    'start_time' : dark_start,
                    'end_time' : dark_end,
                    'group_id' : body_elements['current_name'] + '_' + 'CPT' + '-'  + datetime.strftime(utc_date, '%Y%m%d')

                 }

        request_number = submit_block_to_scheduler(body_elements, params)

class TestPreviousNEOCPParser(TestCase):
    '''Unit tests for the sources_subs.parse_previous_NEOCP_id() method'''

    def test_was_not_confirmed(self):

        items = [u' P10ngMD was not confirmed (Aug. 19.96 UT)\n']
        expected = [u'P10ngMD', 'wasnotconfirmed', '', u'(Aug. 19.96 UT)']
        
        crossmatch = parse_previous_NEOCP_id(items)
        self.assertEqual(expected, crossmatch)

    def test_does_not_exist(self):
    
        items = [u' N008b6e does not exist (Aug. 14.77 UT)\n']
        expected = [u'N008b6e', 'doesnotexist', '', u'(Aug. 14.77 UT)']
        
        crossmatch = parse_previous_NEOCP_id(items)
        self.assertEqual(expected, crossmatch)

    def test_non_neo(self):

        items = [u' 2015 QF', BeautifulSoup('<sub>   </sub>').sub, u' = WQ39346(Aug. 19.79 UT)\n']
        expected = [u'WQ39346', '2015 QF', '', u'(Aug. 19.79 UT)']
        
        crossmatch = parse_previous_NEOCP_id(items)
        self.assertEqual(expected, crossmatch)
        

    def test_neo(self):

        items = [u' 2015 PK', BeautifulSoup('<sub>229</sub>').sub, u' = P10n00U (Aug. 17.98 UT)  [see ', BeautifulSoup('<a href="/mpec/K15/K15Q10.html"><i>MPEC</i> 2015-Q10</a>').a, u']\n']
        expected = [u'P10n00U', u'2015 PK229', u'MPEC 2015-Q10', u'(Aug. 17.98 UT)']
        
        crossmatch = parse_previous_NEOCP_id(items)
        self.assertEqual(expected, crossmatch)

    def test_good_comet(self):

        items = [u' Comet C/2015 Q1 = SW40sQ (Aug. 19.49 UT)  [see ',
            BeautifulSoup('<a href="http://www.cbat.eps.harvard.edu/iauc/20100/2015-.html"><i>IAUC</i> 2015-</a>').a,
            u']\n']
        expected = [u'SW40sQ', u'C/2015 Q1', u'IAUC 2015-', u'(Aug. 19.49 UT)']
        
        crossmatch = parse_previous_NEOCP_id(items)
        self.assertEqual(expected, crossmatch)

    def test_good_comet_cbet(self):

        items = [u' Comet C/2015 O1 = P10ms6N(July 21.99 UT)  [see ',
            BeautifulSoup(' <a href="http://www.cbat.eps.harvard.edu/cbet/004100/CBET004119.txt"><i>CBET</i> 4119</a>').a,
            u']\n']

        expected = [u'P10ms6N', u'C/2015 O1', u'CBET 4119', u'(July 21.99 UT)']
        
        crossmatch = parse_previous_NEOCP_id(items)
        self.assertEqual(expected, crossmatch)

    def test_bad_comet(self):

        items = [u' Comet C/2015 P3 = MAT01  (Aug. 11.23 UT)  [see ',
            BeautifulSoup(' <a href="http://www.cbat.eps.harvard.edu/cbet/004100/CBET004136.txt"><i>CBET</i> 4136</a>').a,
             u']\n']
        expected = [u'MAT01', u'C/2015 P3', u'CBET 4136', u'(Aug. 11.23 UT)']
        
        crossmatch = parse_previous_NEOCP_id(items)
        self.assertEqual(expected, crossmatch)

    def test_bad_comet2(self):

        items = [u' Comet 2015 TQ209 = LM02L2J(Oct. 24.07 UT)  [see ', 
            BeautifulSoup(' <a href="http://www.cbat.eps.harvard.edu/iauc/20100/2015-.html"><i>IAUC</i> 2015-</a>').a,
             u']\n']
        expected = [u'LM02L2J', u'C/2015 TQ209', u'IAUC 2015-', u'(Oct. 24.07 UT)']
        
        crossmatch = parse_previous_NEOCP_id(items)
        self.assertEqual(expected, crossmatch)

    def test_bad_comet3(self):

        items = [u' Comet C/2015 X8 = NM0015a (Dec. 18.63 UT)  [see ', 
            BeautifulSoup(' <a href="/mpec/K15/K15Y20.html"><i>MPEC</i> 2015-Y20</a>').a,
             u']\n']
        expected = [u'NM0015a', u'C/2015 X8', u'MPEC 2015-Y20', u'(Dec. 18.63 UT)']
        
        crossmatch = parse_previous_NEOCP_id(items)
        self.assertEqual(expected, crossmatch)


class TestParseNEOCP(TestCase):

    def setUp(self):
        # Read and make soup from the non-tabular and HTML table versions of
        # the NEOCP
        test_fh = open(os.path.join('astrometrics', 'tests', 'test_neocp_page.html'), 'r')
        self.test_neocp_page = BeautifulSoup(test_fh, "html.parser")
        test_fh.close()

        test_fh = open(os.path.join('astrometrics', 'tests', 'test_neocp_page_table.html'), 'r')
        self.test_neocp_page_table = BeautifulSoup(test_fh, "html.parser")
        test_fh.close()

        # Set to None to show all differences
        self.maxDiff = None

    def test_parse_neocp(self):
        expected_obj_ids = [
                            u'CAH024',
                            u'P10o56w',
                            u'WS0CB7B',
                            u'WS0D4AD',
                            u'WSB0B67',
                            u'WSB07F4',
                            u'WSB07F2',
                            u'WSB07D3',
                            u'WS0B4C6',
                            u'P10o4Gp',
                            u'P10o4Go',
                            u'P10o4EL',
                            u'P10o41o',
                            u'P10o41l',
                            u'P10o41n',
                            u'P10o3d9',
                            u'P10o3da',
                            u'P10o2VR',
                            u'P10o2ur',
                            u'P10o1Gq',
                            u'P10o1Fl',
                            u'P10o1Fm',
                            u'P10o14r',
                            u'WSF2BB6',
                            u'LM02Ei5',
                            u'P10o10e',
                            u'P10o0Zx',
                            u'WSAF769',
                            u'WSAFE31',
                            u'WSAFCA9',
                            u'WSAF76B',
                            u'P10o0Jv',
                            u'P10o0Jo',
                            u'P10o0Ha',
                            u'P10o0Hc',
                            u'CAH002',
                            u'WSAEABF',
                            u'WSAC540',
                            u'WSAC5DA',
                            u'WS03256',
                            u'WSAD60C',
                            u'WR0159E',
                            u'LM01vOQ',
                            u'P10nI6D',
                            u'P10nw2g',
                            ]

        obj_ids = parse_NEOCP(self.test_neocp_page)

        self.assertEqual(len(expected_obj_ids), len(obj_ids))
        self.assertEqual(expected_obj_ids, obj_ids)

    def test_parse_neocp_table(self):
        expected_obj_ids = [
                            u'CAH024',
                            u'P10o56w',
                            u'WS0CB7B',
                            u'WS0D4AD',
                            u'WSB0B67',
                            u'WSB07F4',
                            u'WSB07F2',
                            u'WSB07D3',
                            u'WS0B4C6',
                            u'P10o4Gp',
                            u'P10o4Go',
                            u'P10o4EL',
                            u'P10o41o',
                            u'P10o41l',
                            u'P10o41n',
                            u'P10o3d9',
                            u'P10o3da',
                            u'P10o2VR',
                            u'P10o2ur',
                            u'P10o1Gq',
                            u'P10o1Fl',
                            u'P10o1Fm',
                            u'P10o14r',
                            u'WSF2BB6',
                            u'LM02Ei5',
                            u'P10o10e',
                            u'P10o0Zx',
                            u'WSAF769',
                            u'WSAFE31',
                            u'WSAFCA9',
                            u'WSAF76B',
                            u'P10o0Jv',
                            u'P10o0Jo',
                            u'P10o0Ha',
                            u'P10o0Hc',
                            u'CAH002',
                            u'WSAEABF',
                            u'WSAC540',
                            u'WSAC5DA',
                            u'WS03256',
                            u'WSAD60C',
#                            u'WR0159E',
                            u'LM01vOQ',
                            u'P10nI6D',
                            u'P10nw2g',
                            ]

        obj_ids = parse_NEOCP(self.test_neocp_page_table)

        self.assertEqual(len(expected_obj_ids), len(obj_ids))
        self.assertEqual(expected_obj_ids, obj_ids)

    def test_parse_neocp_not_soup(self):

        obj_ids = parse_NEOCP(None)

        self.assertEqual(obj_ids, None)

    def test_parse_neocp_no_objects(self):

        obj_ids = parse_NEOCP(BeautifulSoup(' <a href="http://www.cbat.eps.harvard.edu/cbet/004100/CBET004119.txt"><i>CBET</i> 4119</a>'))

        self.assertEqual(obj_ids, None)

class TestParseNEOCPExtraParams(TestCase):

    def setUp(self):
        # Read and make soup from the HTML table versions of the NEOCP
        test_fh = open(os.path.join('astrometrics', 'tests', 'test_neocp_page_table.html'), 'r')
        self.test_neocp_page_table = BeautifulSoup(test_fh, "html.parser")
        test_fh.close()

        self.table_header = '''<table class="tablesorter">
          <thead>
            <tr>
              <th>&nbsp;&nbsp;Temp Desig&nbsp;&nbsp;&nbsp;</th>
              <th>&nbsp;&nbsp;Score&nbsp;&nbsp;&nbsp;</th>
              <th>&nbsp;&nbsp;Discovery</th>
              <th>&nbsp;&nbsp;R.A.&nbsp;&nbsp;</th>
              <th>&nbsp;&nbsp;Decl.&nbsp;&nbsp;</th>
              <th>&nbsp;&nbsp;V&nbsp;&nbsp;</th>
              <th>Updated</th>
              <th>&nbsp;Note&nbsp;&nbsp;&nbsp;</th>
              <th>&nbsp;NObs&nbsp;&nbsp;&nbsp;</th>
              <th>&nbsp;Arc&nbsp;&nbsp;</th>
              <th>&nbsp;H&nbsp;&nbsp;</th>
              <th>&nbsp;Not Seen/dys&nbsp;&nbsp;</th>
            </tr>
          </thead>

          <tbody>'''
        self.table_footer = "</tbody>\n</table>"


        # Set to None to show all differences
        self.maxDiff = None

    def test_parse_neocpep_not_soup(self):

        obj_ids = parse_NEOCP_extra_params(None)

        self.assertEqual(obj_ids, None)

    def test_parse_neocpep_no_objects(self):

        obj_ids = parse_NEOCP_extra_params(BeautifulSoup(' <a href="http://www.cbat.eps.harvard.edu/cbet/004100/CBET004119.txt"><i>CBET</i> 4119</a>'))

        self.assertEqual(obj_ids, None)

    def test_parse_neocpep_good_entry(self):
        html = BeautifulSoup(self.table_header + \
        '''
        <tr><td><span style="display:none">CAH024</span>&nbsp;<input type="checkbox" name="obj" VALUE="CAH024"> CAH024</td>
        <td align="right"><span style="display:none">099</span> 99&nbsp;&nbsp;&nbsp;</td>
        <td>&nbsp;&nbsp;2015 09 20.0&nbsp;&nbsp;</td>
        <td><span style="display:none">005.2866</span>&nbsp;&nbsp;12 26.2 &nbsp;&nbsp;</td>
        <td align="right"><span style="display:none">097.0712</span>&nbsp;&nbsp;+07 04&nbsp;&nbsp;</td>
        <td align="right"><span style="display:none"> 8.4</span>&nbsp;&nbsp;41.6&nbsp;&nbsp;</td>
        <td><span style="display:none">A2457290.449504</span>&nbsp;Added Sept. 24.95 UT&nbsp;</td>
        <td align="center">&nbsp;&nbsp;</td>
        <td align="right">&nbsp;   6&nbsp;</td>
        <td align="right">&nbsp;  0.06&nbsp;</td>
        <td align="right">&nbsp;31.0&nbsp;</td>
        <td align="right">&nbsp; 4.878&nbsp;</td>
        ''' + self.table_footer)

        obj_ids = parse_NEOCP_extra_params(html)
        expected_obj_ids = (u'CAH024', {'score' : 99,
                                        'discovery_date' : datetime(2015,9,20),
                                        'num_obs' : 6,
                                        'arc_length' : 0.06,
                                        'not_seen' : 4.878,
                                        'update_time': datetime(2015, 9, 24, 22, 47, 17),
                                        'updated' : False
                                }
        )
        self.assertNotEqual(None, obj_ids)
        self.assertEqual(expected_obj_ids[0], obj_ids[0][0])
        self.assertEqual(expected_obj_ids[1], obj_ids[0][1])

    @skipIf(True, "need to mock URL fetch of PCCP. Tested in TestParsePCCP")
    def test_parse_neocpep_bad_entry(self):
        '''Test of 'Moved to the PCCP' entries'''

        html = BeautifulSoup(self.table_header + \
        '''
        <tr><td><span style="display:none">WR0159E</span><center>WR0159E</center></td>
        <td></td>
        <td></td>
        <td></td>
        <td></td>
        <td></td>
        <td>Moved to the <a href="/iau/NEO/pccp_tabular.html">PCCP</a></td>
        <td></td>
        <td></td>
        <td></td>
        <td></td><td></td></tr>
        ''' + self.table_footer)

        obj_ids = parse_NEOCP_extra_params(html)
        expected_obj_ids = (u'WR0159E', {'score' : None,
                                        'discovery_date' : None,
                                        'num_obs' : None,
                                        'arc_length' : None,
                                        'not_seen' : None,
                                        'update_time': None,
                                        'updated' : None
                                       }
        )
        self.assertNotEqual(None, obj_ids)
        self.assertEqual(expected_obj_ids[0], obj_ids[0][0])
        self.assertEqual(expected_obj_ids[1], obj_ids[0][1])

    def test_parse_neocpep_good_entry_updated(self):
        html = BeautifulSoup(self.table_header + \
        '''
        <tr><td><span style="display:none">P10o4Gp</span>&nbsp;<input type="checkbox" name="obj" VALUE="P10o4Gp"> P10o4Gp</td>
        <td align="right"><span style="display:none">088</span> 88&nbsp;&nbsp;&nbsp;</td>
        <td>&nbsp;&nbsp;2015 09 23.4&nbsp;&nbsp;</td>
        <td><span style="display:none">206.8747</span>&nbsp;&nbsp;01 52.5 &nbsp;&nbsp;</td>
        <td align="right"><span style="display:none">091.0662</span>&nbsp;&nbsp;+01 04&nbsp;&nbsp;</td>
        <td align="right"><span style="display:none">29.2</span>&nbsp;&nbsp;20.8&nbsp;&nbsp;</td>
        <td><span style="display:none">U2457290.163043</span>&nbsp;Updated Sept. 24.66 UT&nbsp;</td>
        <td align="center">&nbsp;&nbsp;</td>
        <td align="right">&nbsp;   7&nbsp;</td>
        <td align="right">&nbsp;  0.86&nbsp;</td>
        <td align="right">&nbsp;20.5&nbsp;</td>
        <td align="right">&nbsp; 0.665&nbsp;</td>
        ''' + self.table_footer)

        obj_ids = parse_NEOCP_extra_params(html)
        expected_obj_ids = (u'P10o4Gp', {'score' : 88,
                                        'discovery_date' : datetime(2015,9,23,9,36),
                                        'num_obs' : 7,
                                        'arc_length' : 0.86,
                                        'not_seen' : 0.665,
                                        'update_time': datetime(2015, 9, 24, 15, 54, 47),
                                        'updated' : True
                                }
        )
        self.assertNotEqual(None, obj_ids)
        self.assertEqual(expected_obj_ids[0], obj_ids[0][0])
        self.assertEqual(expected_obj_ids[1], obj_ids[0][1])

    def test_parse_neocpep_good_entry_updated2(self):
        html = BeautifulSoup(self.table_header + \
        '''
        <tr><td><span style="display:none">P10nw2g</span>&nbsp;<input type="checkbox" name="obj" VALUE="P10nw2g"> P10nw2g</td>
        <td align="right"><span style="display:none">100</span>100&nbsp;&nbsp;&nbsp;</td>
        <td>&nbsp;&nbsp;2015 09 06.3&nbsp;&nbsp;</td>
        <td><span style="display:none">150.4235</span>&nbsp;&nbsp;22 06.7 &nbsp;&nbsp;</td>
        <td align="right"><span style="display:none">091.1616</span>&nbsp;&nbsp;+01 10&nbsp;&nbsp;</td>
        <td align="right"><span style="display:none">27.2</span>&nbsp;&nbsp;22.8&nbsp;&nbsp;</td>
        <td><span style="display:none">U2457281.562894</span>&nbsp;Updated Sept. 16.06 UT&nbsp;</td>
        <td align="center">&nbsp;&nbsp;</td>
        <td align="right">&nbsp;   6&nbsp;</td>
        <td align="right">&nbsp;  1.16&nbsp;</td>
        <td align="right">&nbsp;24.4&nbsp;</td>
        <td align="right">&nbsp;17.455&nbsp;</td>
        ''' + self.table_footer)

        obj_ids = parse_NEOCP_extra_params(html)
        expected_obj_ids = (u'P10nw2g', {'score' : 100,
                                        'discovery_date' : datetime(2015,9,6,7,12,00),
                                        'num_obs' : 6,
                                        'arc_length' : 1.16,
                                        'not_seen' : 17.455,
                                        'update_time': datetime(2015, 9, 16, 1, 30, 34),
                                        'updated' : True
                                }
        )
        self.assertNotEqual(None, obj_ids)
        self.assertEqual(expected_obj_ids[0], obj_ids[0][0])
        self.assertEqual(expected_obj_ids[1], obj_ids[0][1])

    def test_parse_neocpep_good_multi_entries(self):
        html = BeautifulSoup(self.table_header + \
        '''
        <tr><td><span style="display:none">P10nI6D</span>&nbsp;<input type="checkbox" name="obj" VALUE="P10nI6D"> P10nI6D</td>
        <td align="right"><span style="display:none">060</span> 60&nbsp;&nbsp;&nbsp;</td>
        <td>&nbsp;&nbsp;2015 09 09.3&nbsp;&nbsp;</td>
        <td><span style="display:none">146.3672</span>&nbsp;&nbsp;21 50.5 &nbsp;&nbsp;</td>
        <td align="right"><span style="display:none">078.3569</span>&nbsp;&nbsp;-11 39&nbsp;&nbsp;</td>
        <td align="right"><span style="display:none">27.3</span>&nbsp;&nbsp;22.7&nbsp;&nbsp;</td>
        <td><span style="display:none">U2457277.142173</span>&nbsp;Updated Sept. 11.64 UT&nbsp;</td>
        <td align="center">&nbsp;&nbsp;</td>
        <td align="right">&nbsp;   6&nbsp;</td>
        <td align="right">&nbsp;  1.84&nbsp;</td>
        <td align="right">&nbsp;20.1&nbsp;</td>
        <td align="right">&nbsp;13.761&nbsp;</td><tr>
        <tr><td><span style="display:none">P10nw2g</span>&nbsp;<input type="checkbox" name="obj" VALUE="P10nw2g"> P10nw2g</td>
        <td align="right"><span style="display:none">100</span>100&nbsp;&nbsp;&nbsp;</td>
        <td>&nbsp;&nbsp;2015 09 06.3&nbsp;&nbsp;</td>
        <td><span style="display:none">150.4235</span>&nbsp;&nbsp;22 06.7 &nbsp;&nbsp;</td>
        <td align="right"><span style="display:none">091.1616</span>&nbsp;&nbsp;+01 10&nbsp;&nbsp;</td>
        <td align="right"><span style="display:none">27.2</span>&nbsp;&nbsp;22.8&nbsp;&nbsp;</td>
        <td><span style="display:none">U2457281.562894</span>&nbsp;Updated Sept. 16.06 UT&nbsp;</td>
        <td align="center">&nbsp;&nbsp;</td>
        <td align="right">&nbsp;   6&nbsp;</td>
        <td align="right">&nbsp;  1.16&nbsp;</td>
        <td align="right">&nbsp;24.4&nbsp;</td>
        <td align="right">&nbsp;17.455&nbsp;</td><tr>
        ''' + self.table_footer)

        obj_ids = parse_NEOCP_extra_params(html)
        expected_obj_ids = [(u'P10nI6D', {'score' : 60,
                                        'discovery_date' : datetime(2015,9,9,7,12,00),
                                        'num_obs' : 6,
                                        'arc_length' : 1.84,
                                        'not_seen' : 13.761,
                                        'update_time': datetime(2015, 9, 11, 15, 24, 44),
                                        'updated' : True
                                }),
                           (u'P10nw2g', {'score' : 100,
                                        'discovery_date' : datetime(2015,9,6,7,12,00),
                                        'num_obs' : 6,
                                        'arc_length' : 1.16,
                                        'not_seen' : 17.455,
                                        'update_time': datetime(2015, 9, 16, 1, 30, 34),
                                        'updated' : True
                                })
        ]
        self.assertNotEqual(None, obj_ids)
        obj = 0
        while obj < len(expected_obj_ids):
            self.assertEqual(expected_obj_ids[obj][0], obj_ids[obj][0])
            self.assertEqual(expected_obj_ids[obj][1], obj_ids[obj][1])
            obj+=1

class TestParsePCCP(TestCase):

    def setUp(self):
        self.table_header = '''<table class="tablesorter">
          <thead>
            <tr>
              <th>&nbsp;&nbsp;Temp Desig&nbsp;&nbsp;&nbsp;</th>
              <th>&nbsp;&nbsp;Score&nbsp;&nbsp;&nbsp;</th>
              <th>&nbsp;&nbsp;Discovery</th>
              <th>&nbsp;&nbsp;R.A.&nbsp;&nbsp;</th>
              <th>&nbsp;&nbsp;Decl.&nbsp;&nbsp;</th>
              <th>&nbsp;&nbsp;V&nbsp;&nbsp;</th>
              <th>Updated</th>
              <th>&nbsp;Note&nbsp;&nbsp;&nbsp;</th>
              <th>&nbsp;NObs&nbsp;&nbsp;&nbsp;</th>
              <th>&nbsp;Arc&nbsp;&nbsp;</th>
              <th>&nbsp;H&nbsp;&nbsp;</th>
              <th>&nbsp;Not Seen/dys&nbsp;&nbsp;</th>
            </tr>
          </thead>

          <tbody>'''
        self.table_footer = "</tbody>\n</table>"


        # Set to None to show all differences
        self.maxDiff = None

    def test_parse_pccp_not_soup(self):

        obj_ids = parse_PCCP(None)

        self.assertEqual(obj_ids, None)

    def test_parse_pccp_no_objects(self):

        obj_ids = parse_PCCP(BeautifulSoup(' <a href="http://www.cbat.eps.harvard.edu/cbet/004100/CBET004119.txt"><i>CBET</i> 4119</a>'))

        self.assertEqual(obj_ids, None)

    def test_parse_pccp_entry(self):

        html = BeautifulSoup(self.table_header + \
        '''
        <tr><td><span style="display:none">WR0159E</span>&nbsp;<input type="checkbox" name="obj" VALUE="WR0159E"> WR0159E</td>
        <td align="right"><span style="display:none">010</span> 10&nbsp;&nbsp;&nbsp;</td>
        <td>&nbsp;&nbsp;2015 09 13.4&nbsp;&nbsp;</td>
        <td><span style="display:none">190.5617</span>&nbsp;&nbsp;01 01.5 &nbsp;&nbsp;</td>
        <td align="right"><span style="display:none">089.7649</span>&nbsp;&nbsp;-00 14&nbsp;&nbsp;</td>
        <td align="right"><span style="display:none">31.2</span>&nbsp;&nbsp;18.8&nbsp;&nbsp;</td>
        <td><span style="display:none">U2457294.241781</span>&nbsp;Updated Sept. 28.74 UT&nbsp;</td>
        <td align="center">&nbsp;&nbsp;</td>
        <td align="right">&nbsp; 222&nbsp;</td>
        <td align="right">&nbsp; 15.44&nbsp;</td>
        <td align="right">&nbsp;14.4&nbsp;</td>
        <td align="right">&nbsp; 0.726&nbsp;</td>
        ''' + self.table_footer)

        obj_ids = parse_PCCP(html)
        expected_obj_ids = [(u'WR0159E', {'score' : 10,
                                        'discovery_date' : datetime(2015, 9, 13, 9, 36),
                                        'num_obs' : 222,
                                        'arc_length' : 15.44,
                                        'not_seen' : 0.726,
                                        'update_time': datetime(2015, 9, 28, 17, 48, 10),
                                        'updated' : True
                                       }
                            ),]
        self.assertNotEqual(None, obj_ids)
        obj = 0
        while obj < len(expected_obj_ids):
            self.assertEqual(expected_obj_ids[obj][0], obj_ids[obj][0])
            self.assertEqual(expected_obj_ids[obj][1], obj_ids[obj][1])
            obj+=1

    def test_parse_pccp_multientries(self):

        html = BeautifulSoup(self.table_header + \
        '''
        <tr><td><span style="display:none">WR0159E</span>&nbsp;<input type="checkbox" name="obj" VALUE="WR0159E"> WR0159E</td>
        <td align="right"><span style="display:none">010</span> 10&nbsp;&nbsp;&nbsp;</td>
        <td>&nbsp;&nbsp;2015 09 13.4&nbsp;&nbsp;</td>
        <td><span style="display:none">190.5617</span>&nbsp;&nbsp;01 01.5 &nbsp;&nbsp;</td>
        <td align="right"><span style="display:none">089.7649</span>&nbsp;&nbsp;-00 14&nbsp;&nbsp;</td>
        <td align="right"><span style="display:none">31.2</span>&nbsp;&nbsp;18.8&nbsp;&nbsp;</td>
        <td><span style="display:none">U2457294.241781</span>&nbsp;Updated Sept. 28.74 UT&nbsp;</td>
        <td align="center">&nbsp;&nbsp;</td>
        <td align="right">&nbsp; 222&nbsp;</td>
        <td align="right">&nbsp; 15.44&nbsp;</td>
        <td align="right">&nbsp;14.4&nbsp;</td>
        <td align="right">&nbsp; 0.726&nbsp;</td>
        <tr><td><span style="display:none">WR0159X</span>&nbsp;<input type="checkbox" name="obj" VALUE="WR0159E"> WR0159E</td>
        <td align="right"><span style="display:none">007</span>  7&nbsp;&nbsp;&nbsp;</td>
        <td>&nbsp;&nbsp;2015 09 13.4&nbsp;&nbsp;</td>
        <td><span style="display:none">190.5617</span>&nbsp;&nbsp;01 01.5 &nbsp;&nbsp;</td>
        <td align="right"><span style="display:none">089.7649</span>&nbsp;&nbsp;-00 14&nbsp;&nbsp;</td>
        <td align="right"><span style="display:none">31.2</span>&nbsp;&nbsp;18.8&nbsp;&nbsp;</td>
        <td><span style="display:none">U2457294.241781</span>&nbsp;Updated Sept. 28.74 UT&nbsp;</td>
        <td align="center">&nbsp;&nbsp;</td>
        <td align="right">&nbsp; 42&nbsp;</td>
        <td align="right">&nbsp; 15.44&nbsp;</td>
        <td align="right">&nbsp;14.4&nbsp;</td>
        <td align="right">&nbsp; 0.726&nbsp;</td>
        ''' + self.table_footer)

        obj_ids = parse_PCCP(html)
        expected_obj_ids = [(u'WR0159E', {'score' : 10,
                                        'discovery_date' : datetime(2015, 9, 13, 9, 36),
                                        'num_obs' : 222,
                                        'arc_length' : 15.44,
                                        'not_seen' : 0.726,
                                        'update_time': datetime(2015, 9, 28, 17, 48, 10),
                                        'updated' : True
                                       }
                            ),
                            (u'WR0159X', {'score' : 7,
                                        'discovery_date' : datetime(2015, 9, 13, 9, 36),
                                        'num_obs' : 42,
                                        'arc_length' : 15.44,
                                        'not_seen' : 0.726,
                                        'update_time': datetime(2015, 9, 28, 17, 48, 10),
                                        'updated' : True
                                       }
                            ),
                            ]
        self.assertNotEqual(None, obj_ids)
        obj = 0
        while obj < len(expected_obj_ids):
            self.assertEqual(expected_obj_ids[obj][0], obj_ids[obj][0])
            self.assertEqual(expected_obj_ids[obj][1], obj_ids[obj][1])
            obj+=1

class TestFetchMPCOrbit(TestCase):

    def setUp(self):
        # Read and make soup from a static version of the HTML table/page for
        # an object
        test_fh = open(os.path.join('astrometrics', 'tests', 'test_mpcdb_2014UR.html'), 'r')
        self.test_mpcdb_page = BeautifulSoup(test_fh, "html.parser")
        test_fh.close()

        # Set to None to show all differences
        self.maxDiff = None

    def test_fetch_2014UR(self):

        expected_elements = {'P-vector [x]': '-0.38101678',
                             'P-vector [y]': '-0.80462138',
                             'P-vector [z]': '-0.45542359',
                             'Q-vector [x]': '0.92259236',
                             'Q-vector [y]': '-0.29869255',
                             'Q-vector [z]': '-0.24414360',
                             'Tisserand w.r.t. Jupiter': '6.1',
                             'V w.r.t. Earth': '6.0',
                             'absolute magnitude': '26.6',
                             'aphelion distance': '1.009',
                             'arc length': '357',
                             'argument of perihelion': '222.91160',
                             'ascending node': '24.87559',
                             'computer name': 'MPCALB',
                             'eccentricity': '0.0120915',
                             'epoch': '2016-01-13.0',
                             'epoch JD': '2457400.5',
                             'first observation date used': '2014-10-17.0',
                             'first opposition used': '2014',
                             'inclination': '8.25708',
                             'last observation date used': '2015-10-09.0',
                             'last opposition used': '2015',
                             'mean anomaly': '221.74204',
                             'mean daily motion': '0.99040030',
                             'observations used': '147',
                             'obj_id' : u'2014 UR',
                             'oppositions': '2',
                             'perihelion JD': '2457540.09806',
                             'perihelion date': '2016-05-31.59806',
                             'perihelion distance': '0.9847185',
                             'period': '1.0',
                             'perturbers coarse indicator': 'M-v',
                             'perturbers precise indicator': '003Eh',
                             'phase slope': '0.15',
                             'reference': 'MPEC 2015-T44',
                             'residual rms': '0.57',
                             'semimajor axis': '0.9967710',
                             'uncertainty': '1'}

        elements = parse_mpcorbit(self.test_mpcdb_page)
        self.assertEqual(expected_elements, elements)
        
class TestParseMPCObsFormat(TestCase):

    def setUp(self):
        '''The "code" for the dictionary keys for the test lines is as follows:
        <char1>_<char2><char3>_<char4> where:
        <char1> is the type of desigination:
            p: provisional designation (e.g. 'K15TE5B'),
            t: temporary desigination (e.g. 'N00809b')
            n: numbered asteroid,
            c: comet
            s: (natural) satellite
        <char2> is the observation code or program code,
        <char3> is the observation type:
            C: CCD observations,
            R/r: radar observation,
            S/s: satellite observation
            x: replaced discovery observation
        <char4> is the precision of the obs:
            l: low precision
            h: high precision
            n: no magnitude
        '''
        self.test_lines = { 'p_ C_l' :  u'     K15TE5B  C2015 10 19.36445 04 16 45.66 -02 06 29.9          18.7 RqEU023H45',
                            'p_KC_l' :  u'     K15TE5B KC2015 10 18.42125 04 16 20.07 -02 07 27.5          19.2 VqEU023H21',
                            'p_#C_l' :  u'     K15TE5B 5C2015 10 17.34423 04 15 51.57 -02 07 27.4          18.6 VqEU017W88',
                            'p_ C_h' :  u'     K15TE5B  C2015 10 13.08015704 13 52.281-02 06 45.33         19.51Rt~1YjBY28',
                            'p_ S_l' :  u'     N00809b  S2015 06 22.29960 21 02 46.72 +57 58 39.3          20   RLNEOCPC51',
                            'p_ s_l' :  u'     N00809b  s2015 06 22.29960 1 + 1978.7516 + 1150.7393 + 6468.8442   NEOCPC51',
                            'n_ R_l' :  u'01566         R1968 06 14.229167               +    11541710   2388 252 JPLRS253',
                            'n_ r_l' :  u'01566         r1968 06 14.229167S                        1000       252 JPLRS253',
                            'n_tC_l' :  u'01566        tC2002 07 31.54831 20 30 29.56 -47 49 14.5          18.1 Rcg0322474',
                            'p_ C_n' :  u'     WMAA95B  C2015 06 20.29109 16 40 36.42 -14 23 16.2                qNEOCPG96\n',
                            'p_ C_le' : u'     K13R33T  C2013 09 13.18561323 15 20.53 -10 21 52.6          20.4 V      W86\r\n',
                            'p_ C_f' :  u'     WSAE9A6  C2015 09 20.23688 21 41 08.64 -10 51 41.7               VqNEOCPG96',
                            'p_ x_l' :  u'g0232K10F41B* x2010 03 19.91359 06 26 37.29 +35 47 01.3                L~0FUhC51',

                          }
        self.maxDiff = None

    def compare_dict(self, expected_params, params, tolerance=7):
        self.assertEqual(len(expected_params), len(params))
        for i in expected_params:
            if 'ra' in i or 'dec' in i:
                self.assertAlmostEqual(expected_params[i], params[i], tolerance)
            else:
                self.assertEqual(expected_params[i], params[i])

    def test_p_spaceC_l(self):
        expected_params = { 'body'  : 'K15TE5B',
                            'flags' : ' ',
                            'obs_type'  : 'C',
                            'obs_date'  : datetime(2015, 10, 19, 8, 44, 48, int(0.48*1e6)),
                            'obs_ra'    : 64.19025,
                            'obs_dec'   : -2.1083055555555554,
                            'obs_mag'   : 18.7,
                            'filter'    : 'R',
                            'astrometric_catalog' : 'UCAC-4',
                            'site_code' : 'H45'
                          }

        params = parse_mpcobs(self.test_lines['p_ C_l'])

        self.compare_dict(expected_params, params)

    def test_p_KC_l(self):
        expected_params = { 'body'  : 'K15TE5B',
                            'flags' : 'K',
                            'obs_type'  : 'C',
                            'obs_date'  : datetime(2015, 10, 18, 10, 6, 36, 0),
                            'obs_ra'    : 64.083625,
                            'obs_dec'   : -2.1243055555555554,
                            'obs_mag'   : 19.2,
                            'filter'    : 'V',
                            'astrometric_catalog' : 'UCAC-4',
                            'site_code' : 'H21'
                          }

        params = parse_mpcobs(self.test_lines['p_KC_l'])

        self.compare_dict(expected_params, params)

    def test_p_numC_l(self):
        expected_params = { 'body'  : 'K15TE5B',
                            'flags' : ' ',
                            'obs_type'  : 'C',
                            'obs_date'  : datetime(2015, 10, 17, 8, 15, 41, int(0.472*1e6)),
                            'obs_ra'    : 63.96487499999999,
                            'obs_dec'   : -2.1242777777777775,
                            'obs_mag'   : 18.6,
                            'filter'    : 'V',
                            'astrometric_catalog' : 'UCAC-4',
                            'site_code' : 'W88'
                          }

        params = parse_mpcobs(self.test_lines['p_#C_l'])

        self.compare_dict(expected_params, params)

    def test_p_spaceC_h(self):
        expected_params = { 'body'  : 'K15TE5B',
                            'flags' : ' ',
                            'obs_type'  : 'C',
                            'obs_date'  : datetime(2015, 10, 13, 1, 55, 25, int(0.5648*1e6)),
                            'obs_ra'    : 63.4678375,
                            'obs_dec'   : -2.112591666666667,
                            'obs_mag'   : 19.51,
                            'filter'    : 'R',
                            'astrometric_catalog' : 'PPMXL',
                            'site_code' : 'Y28'
                          }

        params = parse_mpcobs(self.test_lines['p_ C_h'])

        self.compare_dict(expected_params, params)

    def test_p_spaceS_l(self):
        expected_params = { 'body'  : 'N00809b',
                            'flags' : ' ',
                            'obs_type'  : 'S',
                            'obs_date'  : datetime(2015, 6, 22, 7, 11, 25, int(0.44*1e6)),
                            'obs_ra'    : 315.69466666666667,
                            'obs_dec'   : 57.977583333333333,
                            'obs_mag'   : 20.0,
                            'filter'    : 'R',
                            'astrometric_catalog' : '2MASS',
                            'site_code' : 'C51'
                            }

        params = parse_mpcobs(self.test_lines['p_ S_l'])

        self.compare_dict(expected_params, params)
        
    def test_p_spaces_l(self):
        expected_params = { 'body'  : 'N00809b',
                            'extrainfo' : self.test_lines['p_ s_l'],
                            'obs_type'  : 's',
                            'obs_date'  : datetime(2015, 6, 22, 7, 11, 25, int(0.44*1e6)),
                            'site_code' : 'C51'}

        params = parse_mpcobs(self.test_lines['p_ s_l'])

        self.compare_dict(expected_params, params)

    def test_p_spaceR_l(self):
        expected_params = {}

        params = parse_mpcobs(self.test_lines['n_ R_l'])

        self.compare_dict(expected_params, params)
        
    def test_p_spacer_l(self):
        expected_params = {}

        params = parse_mpcobs(self.test_lines['n_ r_l'])

        self.compare_dict(expected_params, params)

    def test_n_tC_l(self):
        expected_params = { 'body'  : '01566',
                            'flags' : 't',
                            'obs_type'  : 'C',
                            'obs_date'  : datetime(2002, 07, 31, 13, 9, 33, int(0.984*1e6)),
                            'obs_ra'    : 307.6231666666667,
                            'obs_dec'   : -47.82069444444445,
                            'obs_mag'   : 18.1,
                            'filter'    : 'R',
                            'astrometric_catalog' : 'USNO-A2',
                            'site_code' : '474'
                          }

        params = parse_mpcobs(self.test_lines['n_tC_l'])

        self.compare_dict(expected_params, params)

    def test_p_spaceC_n(self):
        expected_params = { 'body'  : 'WMAA95B',
                            'flags' : ' ',
                            'obs_type'  : 'C',
                            'obs_date'  : datetime(2015, 6, 20, 6, 59, 10, int(0.176*1e6)),
                            'obs_ra'    : 250.15175,
                            'obs_dec'   : -14.387833333333333,
                            'obs_mag'   : None,
                            'filter'    : ' ',
                            'astrometric_catalog' : 'UCAC-4',
                            'site_code' : 'G96'
                          }

        params = parse_mpcobs(self.test_lines['p_ C_n'])

        self.compare_dict(expected_params, params)


    def test_p_spacex_l(self):
        # This tests the case of an 'x' observation for a replaced discovery
        # observation. From the MPC page 
        # (http://www.minorplanetcenter.net/iau/info/OpticalObs.html, Note 2):
        # "In addition, there are 'X' and 'x' which are used only for already-
        # filed observations. 'X' was given originally only to discovery 
        # observations that were approximate or semi-accurate and that had accurate 
        # measures corresponding to the time of discovery: this has been extended to 
        # other replaced discovery observations. Observations marked 'X'/'x' are to be
        # suppressed in residual blocks. They are retained so that there exists
        # an original record of a discovery. "
        expected_params = { }

        params = parse_mpcobs(self.test_lines['p_ x_l'])

        self.compare_dict(expected_params, params)

    def test_blankline(self):
        expected_params = {}

        params = parse_mpcobs('')

        self.compare_dict(expected_params, params)

    def test_allspacesline(self):
        expected_params = {}

        params = parse_mpcobs(' ' * 80)

        self.compare_dict(expected_params, params)

    def test_p_spaceC_le(self):
        expected_params = { 'body'  : 'K13R33T',
                            'flags' : ' ',
                            'obs_type'  : 'C',
                            'obs_date'  : datetime(2013, 9, 13, 4, 27, 16, int(0.9632*1e6)),
                            'obs_ra'    : 348.8355416666667,
                            'obs_dec'   : -10.36461111111111,
                            'obs_mag'   : 20.4,
                            'filter'    : 'V',
                            'astrometric_catalog' : '',
                            'site_code' : 'W86'
                          }

        params = parse_mpcobs(self.test_lines['p_ C_le'])

        self.compare_dict(expected_params, params)

    def test_p_spaceC_f(self):
        expected_params = { 'body'  : 'WSAE9A6',
                            'flags' : ' ',
                            'obs_type'  : 'C',
                            'obs_date'  : datetime(2015, 9, 20, 5, 41, 6, int(0.432*1e6)),
                            'obs_ra'    : 325.28599999999994,
                            'obs_dec'   : -10.861583333333332,
                            'obs_mag'   : None,
                            'filter'    : 'V',
                            'astrometric_catalog' : 'UCAC-4',
                            'site_code' : 'G96'
                          }

        params = parse_mpcobs(self.test_lines['p_ C_f'])

        self.compare_dict(expected_params, params)

class TestFetchNEOCPObservations(TestCase):

    def setUp(self):

        self.maxDiff = None

    def test_removed_object(self):
        page = BeautifulSoup('<html><body><pre>\nNone available at this time.\n</pre></body></html>')
        expected = None

        observations = fetch_NEOCP_observations(page)
        self.assertEqual(expected, observations)

    def test_readlines(self):
        test_fh = open(os.path.join('astrometrics', 'tests', 'test_mpcobs_P10pqB2.dat'), 'r')
        obs_data = test_fh.read()
        test_fh.close()
        page = BeautifulSoup(obs_data)

        expected = [u'     P10pqB2  C2015 11 17.40000 03 44 26.153-07 26 22.40         20.8 wLNEOCPF51',
                    u'     P10pqB2  C2015 11 17.41166 03 44 24.591-07 26 51.93         20.9 wLNEOCPF51',
                    u'     P10pqB2  C2015 11 17.43505 03 44 21.461-07 27 51.02         20.9 wLNEOCPF51',
                    u'     P10pqB2 KC2015 11 18.24829 03 42 40.57 -08 02 06.0          20.6 RoNEOCP291',
                    u'     P10pqB2 KC2015 11 18.24999 03 42 40.36 -08 02 10.2          20.6 RoNEOCP291',
                    u'     P10pqB2 KC2015 11 18.25170 03 42 40.13 -08 02 14.4          20.6 RoNEOCP291',
                    u'     P10pqB2 KC2015 11 18.33020 03 42 29.28 -08 05 31.8                oNEOCP711',
                    u'     P10pqB2 KC2015 11 18.33314 03 42 28.87 -08 05 39.2                oNEOCP711',
                    u'     P10pqB2 KC2015 11 18.33622 03 42 28.44 -08 05 46.7                oNEOCP711',
        ]

        observations = fetch_NEOCP_observations(page)
        self.assertEqual(expected, observations)
      
class TestIMAPLogin(TestCase):

    def setUp(self):
        pass

    @mock.patch('astrometrics.sources_subs.imaplib')
    def test_server_connection(self, mockimaplib):
        mailbox = imap_login('foo@bar.net', 'Wibble', 'localhost')
        mockimaplib.IMAP4_SSL.assert_called_with('localhost')
        self.assertNotEqual(None, mailbox)

    @mock.patch('astrometrics.sources_subs.imaplib')
    def test_badserver(self, mockimaplib):
        mockimaplib.IMAP4_SSL.side_effect = error(111, 'Connection refused')
        mailbox = imap_login('foo@bar.net', 'Wibble', 'localhost')
        self.assertEqual(None, mailbox)

    @mock.patch('astrometrics.sources_subs.imaplib')
    def test_badfolder(self, mockimaplib):
        mailbox = mock.MagicMock()
        mailbox.select.return_value = ("NO", ['[NONEXISTENT] Unknown Mailbox: Wibble (Failure)'])
        expected_targets = []
        targets = fetch_NASA_targets(mailbox, folder="Wibble")
        self.assertEqual(expected_targets, targets)

    @mock.patch('astrometrics.sources_subs.imaplib')
    def test_emptyfolder(self, mockimaplib):
        mailbox = mock.MagicMock()
        mailbox.select.return_value = ("OK", ['0'])
        mailbox.search.return_value = ("OK", [''])
        expected_targets = []
        targets = fetch_NASA_targets(mailbox)
        self.assertEqual(expected_targets, targets)

    @mock.patch('astrometrics.sources_subs.imaplib')
    def test_foldersearchfailure(self, mockimaplib):
        mailbox = mock.MagicMock()
        mailbox.select.return_value = ("OK", ['0'])
        mailbox.search.return_value = ("NO", [''])
        expected_targets = []
        targets = fetch_NASA_targets(mailbox)
        self.assertEqual(expected_targets, targets)

    @mock.patch('astrometrics.sources_subs.imaplib')
    def test_cannot_retrieve_msg_high(self, mockimaplib):
        mailbox = mock.MagicMock()
        mailbox.select.return_value = ("OK", ['1'])
        mailbox.search.return_value = ("OK", ['1'])
        mailbox.fetch.return_value = ("OK", [None,])
        expected_targets = []
        targets = fetch_NASA_targets(mailbox)
        self.assertEqual(expected_targets, targets)

    @mock.patch('astrometrics.sources_subs.imaplib')
    def test_cannot_retrieve_msg_low(self, mockimaplib):
        mailbox = mock.MagicMock()
        mailbox.select.return_value = ("OK", ['1'])
        mailbox.search.return_value = ("OK", ['1'])
        mailbox.fetch.side_effect = error("FETCH command error: BAD ['Could not parse command']")
        expected_targets = []
        targets = fetch_NASA_targets(mailbox)
        self.assertEqual(expected_targets, targets)

    @mock.patch('astrometrics.sources_subs.imaplib')
    @mock.patch('astrometrics.sources_subs.datetime', MockDateTime)
    def test_find_msg_correct_match(self, mockimaplib):
        MockDateTime.change_datetime(2016, 2, 18,  21, 27, 5)
        mailbox = mock.MagicMock()
        mailbox.select.return_value = ("OK", ['1'])
        mailbox.search.return_value = ("OK", ['1'])
        mailbox.fetch.return_value =  ('OK', [('1 (RFC822 {12326}', 'Subject: [small-bodies-observations] 2016 CV246 - Observations Requested\r\nDate: Tue, 18 Feb 2016 21:27:04 +000\r\n')])

        expected_targets = ['2016 CV246']
        targets = fetch_NASA_targets(mailbox)
        self.assertEqual(expected_targets, targets)

    @mock.patch('astrometrics.sources_subs.imaplib')
    @mock.patch('astrometrics.sources_subs.datetime', MockDateTime)
    def test_msg_has_bad_prefix(self, mockimaplib):
        MockDateTime.change_datetime(2016, 2, 18,  21, 27, 5)
        mailbox = mock.MagicMock()
        mailbox.select.return_value = ("OK", ['1'])
        mailbox.search.return_value = ("OK", ['1'])
        mailbox.fetch.return_value =  ('OK', [('1 (RFC822 {12326}', 'Subject: [small-birds-observations] 2016 CV246 - Observations Requested\r\nDate: Tue, 16 Feb 2018 21:27:04 +000\r\n')])

        expected_targets = []
        targets = fetch_NASA_targets(mailbox)
        self.assertEqual(expected_targets, targets)

    @mock.patch('astrometrics.sources_subs.imaplib')
    @mock.patch('astrometrics.sources_subs.datetime', MockDateTime)
    def test_find_msg_has_bad_suffix(self, mockimaplib):
        MockDateTime.change_datetime(2016, 2, 18,  21, 27, 5)
        mailbox = mock.MagicMock()
        mailbox.select.return_value = ("OK", ['1'])
        mailbox.search.return_value = ("OK", ['1'])
        mailbox.fetch.return_value =  ('OK', [('1 (RFC822 {12326}', 'Subject: [small-bodies-observations] 2016 CV246 - Radar Requested\r\nDate: Tue, 18 Feb 2016 21:27:04 +000\r\n')])

        expected_targets = []
        targets = fetch_NASA_targets(mailbox)
        self.assertEqual(expected_targets, targets)

    @mock.patch('astrometrics.sources_subs.imaplib')
    @mock.patch('astrometrics.sources_subs.datetime', MockDateTime)
    def test_find_msg_good_with_tz(self, mockimaplib):
        MockDateTime.change_datetime(2016, 2, 24,  1, 0, 0)
        mailbox = mock.MagicMock()
        mailbox.select.return_value = ("OK", ['1'])
        mailbox.search.return_value = ("OK", ['1'])
        mailbox.fetch.return_value =  ('OK', [('1 (RFC822 {12326}', 'Subject: [small-bodies-observations] 2016 BA14 - Observations Requested\r\nDate: Tue, 22 Feb 2016 20:27:04 -0500\r\n')])

        expected_targets = ['2016 BA14']
        targets = fetch_NASA_targets(mailbox)
        self.assertEqual(expected_targets, targets)

    @mock.patch('astrometrics.sources_subs.imaplib')
    @mock.patch('astrometrics.sources_subs.datetime', MockDateTime)
    def test_reject_msg_old_with_tz(self, mockimaplib):
        MockDateTime.change_datetime(2016, 2, 15,  4, 27, 5)
        mailbox = mock.MagicMock()
        mailbox.select.return_value = ("OK", ['1'])
        mailbox.search.return_value = ("OK", ['1'])
        mailbox.fetch.return_value =  ('OK', [('1 (RFC822 {12326}', 'Subject: [small-bodies-observations] 2016 BA14 - Observations Requested\r\nDate: Tue, 13 Feb 2016 20:27:04 -0800\r\n')])

        expected_targets = []
        targets = fetch_NASA_targets(mailbox)
        self.assertEqual(expected_targets, targets)

    @mock.patch('astrometrics.sources_subs.imaplib')
    @mock.patch('astrometrics.sources_subs.datetime', MockDateTime)
    def test_find_multiple_msgs(self, mockimaplib):
        MockDateTime.change_datetime(2016, 2, 24,  1, 0, 0)
        mailbox = mock.MagicMock()
        mailbox.select.return_value = ("OK", ['2'])
        mailbox.search.return_value = ("OK", ['1 2'])
        results =  [ ('OK', [('1 (RFC822 {12326}', 'Subject: [small-bodies-observations] 2016 BA14 - Observations Requested\r\nDate: Tue, 22 Feb 2016 20:27:04 -0500\r\n')]),
                     ('OK', [('2 (RFC822 {12324}', 'Subject: [small-bodies-observations] 2016 CV123 - Observations Requested\r\nDate: Tue, 22 Feb 2016 22:47:42 -0500\r\n')])
                   ]
        mailbox.fetch.side_effect =  results

        expected_targets = ['2016 BA14', '2016 CV123']
        targets = fetch_NASA_targets(mailbox)
        self.assertEqual(expected_targets, targets)

    @mock.patch('astrometrics.sources_subs.imaplib')
    @mock.patch('astrometrics.sources_subs.datetime', MockDateTime)
    def test_one_msg_multiple_old_msgs(self, mockimaplib):
        MockDateTime.change_datetime(2016, 2, 24,  1, 0, 0)
        mailbox = mock.MagicMock()
        mailbox.select.return_value = ("OK", ['3'])
        mailbox.search.return_value = ("OK", ['1 2 4'])
        results =  [ ('OK', [('1 (RFC822 {12326}', 'Subject: [small-bodies-observations] 20516 BA14 - Observations Requested\r\nDate: Tue, 22 Feb 2015 20:27:04 -0500\r\n')]),
                     ('OK', [('2 (RFC822 {12324}', 'Subject: [small-bodies-observations] 2015 CV123 - Observations Requested\r\nDate: Tue, 22 Dec 2015 22:47:42 -0500\r\n')]),
                     ('OK', [('4 (RFC822 {12324}', 'Subject: [small-bodies-observations] 2016 CV123 - Observations Requested\r\nDate: Tue, 22 Feb 2016 22:47:42 -0500\r\n')])
                   ]
        mailbox.fetch.side_effect =  results

        expected_targets = ['2016 CV123']
        targets = fetch_NASA_targets(mailbox)
        self.assertEqual(expected_targets, targets)

    @mock.patch('astrometrics.sources_subs.imaplib')
    @mock.patch('astrometrics.sources_subs.datetime', MockDateTime)
    def test_find_fwd_msg_(self, mockimaplib):
        MockDateTime.change_datetime(2016, 2, 23, 19, 51, 5)
        mailbox = mock.MagicMock()
        mailbox.select.return_value = ("OK", ['1'])
        mailbox.search.return_value = ("OK", ['1'])
        mailbox.fetch.return_value =  ('OK', [('1 (RFC822 {12326}', 'Subject: Fwd: [small-bodies-observations] 2016 DJ - Observations Requested\r\nDate: Tue, 23 Feb 2016 11:25:29 -0800\r\n')])

        expected_targets = ['2016 DJ']
        targets = fetch_NASA_targets(mailbox)
        self.assertEqual(expected_targets, targets)

<<<<<<< HEAD
class TestConfigureDefaults(TestCase):

    def test_tfn_point4m(self):
        test_params = {
              'exp_count': 42,
              'exp_time': 42.0,
              'site_code': 'Z21',
              }

        expected_params = { 'instrument' :  '0M4-SCICAM-SBIG',
                            'pondtelescope' :'0m4',
                            'observatory' : '',
                            'site' : 'TFN',
                            'filter' : 'w',
                            'binning' : 2}
        expected_params.update(test_params)

        params = configure_defaults(test_params)

        self.assertEqual(expected_params, params)

    def test_ogg_point4m(self):
        test_params = {
              'exp_count': 42,
              'exp_time': 42.0,
              'site_code': 'F66',
              }

        expected_params = { 'instrument' :  '0M4-SCICAM-SBIG',
                            'pondtelescope' :'0m4',
                            'observatory' : '',
                            'site' : 'OGG',
                            'filter' : 'w',
                            'binning' : 2}
        expected_params.update(test_params)

        params = configure_defaults(test_params)

        self.assertEqual(expected_params, params)

    def test_coj_point4m(self):
        test_params = {
              'exp_count': 42,
              'exp_time': 42.0,
              'site_code': 'E99',
              }

        expected_params = { 'instrument' :  '0M4-SCICAM-SBIG',
                            'pondtelescope' :'0m4',
                            'observatory' : '',
                            'site' : 'COJ',
                            'filter' : 'w',
                            'binning' : 2}
        expected_params.update(test_params)

        params = configure_defaults(test_params)

        self.assertEqual(expected_params, params)

    def test_lsc_sbig(self):
        test_params = {
              'exp_count': 42,
              'exp_time': 42.0,
              'site_code': 'W85',
              }

        expected_params = { 'instrument' :  '1M0-SCICAM-SBIG',
                            'pondtelescope' :'1m0',
                            'observatory' : '',
                            'site' : 'LSC',
                            'filter' : 'w',
                            'binning' : 2}
        expected_params.update(test_params)

        params = configure_defaults(test_params)

        self.assertEqual(expected_params, params)

    def test_lsc_sinistro(self):
        test_params = {
              'exp_count': 42,
              'exp_time': 42.0,
              'site_code': 'W86',
              }

        expected_params = { 'instrument' :  '1M0-SCICAM-SINISTRO',
                            'pondtelescope' :'1m0',
                            'observatory' : 'domb',
                            'site' : 'LSC',
                            'filter' : 'w',
                            'binning' : 1}
        expected_params.update(test_params)

        params = configure_defaults(test_params)

        self.assertEqual(expected_params, params)

    def test_lsc_bad_sinistro(self):
        test_params = {
              'exp_count': 42,
              'exp_time': 42.0,
              'site_code': 'W87',
              }

        expected_params = { 'instrument' :  '1M0-SCICAM-SINISTRO',
                            'pondtelescope' :'1m0',
                            'observatory' : 'domb',
                            'site' : 'LSC',
                            'filter' : 'w',
                            'binning' : 1}
        expected_params.update(test_params)

        params = configure_defaults(test_params)

        self.assertEqual(expected_params, params)

    def test_ftn(self):
        test_params = {
              'exp_count': 42,
              'exp_time': 42.0,
              'site_code': 'F65',
              }

        expected_params = { 'instrument' :  '2M0-SCICAM-SPECTRAL',
                            'pondtelescope' :'2m0',
                            'observatory' : '',
                            'site' : 'OGG',
                            'filter' : 'solar',
                            'binning' : 2}
        expected_params.update(test_params)

        params = configure_defaults(test_params)

        self.assertEqual(expected_params, params)

    def test_fts(self):
        test_params = {
              'exp_count': 42,
              'exp_time': 42.0,
              'site_code': 'E10',
              }

        expected_params = { 'instrument' :  '2M0-SCICAM-SPECTRAL',
                            'pondtelescope' :'2m0',
                            'observatory' : '',
                            'site' : 'COJ',
                            'filter' : 'solar',
                            'binning' : 2}
        expected_params.update(test_params)

        params = configure_defaults(test_params)

        self.assertEqual(expected_params, params)

    def test_elp_sinistro(self):
        test_params = {
              'exp_count': 42,
              'exp_time': 42.0,
              'site_code': 'V37',
              }

        expected_params = { 'instrument' :  '1M0-SCICAM-SINISTRO',
                            'pondtelescope' :'1m0',
                            'observatory' : '',
                            'site' : 'ELP',
                            'filter' : 'w',
                            'binning' : 1}
        expected_params.update(test_params)

        params = configure_defaults(test_params)

        self.assertEqual(expected_params, params)
=======
    @mock.patch('astrometrics.sources_subs.imaplib')
    @mock.patch('astrometrics.sources_subs.datetime', MockDateTime)
    def test_reject_msg_old_with_tz_and_cutoff(self, mockimaplib):
        MockDateTime.change_datetime(2016, 2, 16,  4, 27, 5)
        mailbox = mock.MagicMock()
        mailbox.select.return_value = ("OK", ['1'])
        mailbox.search.return_value = ("OK", ['1'])
        mailbox.fetch.return_value =  ('OK', [('1 (RFC822 {12326}', 'Subject: [small-bodies-observations] 2016 BA14 - Observations Requested\r\nDate: Tue, 13 Feb 2016 20:27:04 -0800\r\n')])

        expected_targets = []
        targets = fetch_NASA_targets(mailbox, date_cutoff=2)
        self.assertEqual(expected_targets, targets)

    @mock.patch('astrometrics.sources_subs.imaplib')
    @mock.patch('astrometrics.sources_subs.datetime', MockDateTime)
    def test_accept_msg_old_with_tz_and_cutoff(self, mockimaplib):
        MockDateTime.change_datetime(2016, 2, 16,  3, 26, 5)
        mailbox = mock.MagicMock()
        mailbox.select.return_value = ("OK", ['1'])
        mailbox.search.return_value = ("OK", ['1'])
        mailbox.fetch.return_value =  ('OK', [('1 (RFC822 {12326}', 'Subject: [small-bodies-observations] 2016 BA14 - Observations Requested\r\nDate: Tue, 13 Feb 2016 20:27:04 -0800\r\n')])

        expected_targets = ['2016 BA14']
        targets = fetch_NASA_targets(mailbox, date_cutoff=2)
        self.assertEqual(expected_targets, targets)
>>>>>>> 5f6f5d6e
<|MERGE_RESOLUTION|>--- conflicted
+++ resolved
@@ -1271,7 +1271,32 @@
         targets = fetch_NASA_targets(mailbox)
         self.assertEqual(expected_targets, targets)
 
-<<<<<<< HEAD
+    @mock.patch('astrometrics.sources_subs.imaplib')
+    @mock.patch('astrometrics.sources_subs.datetime', MockDateTime)
+    def test_reject_msg_old_with_tz_and_cutoff(self, mockimaplib):
+        MockDateTime.change_datetime(2016, 2, 16,  4, 27, 5)
+        mailbox = mock.MagicMock()
+        mailbox.select.return_value = ("OK", ['1'])
+        mailbox.search.return_value = ("OK", ['1'])
+        mailbox.fetch.return_value =  ('OK', [('1 (RFC822 {12326}', 'Subject: [small-bodies-observations] 2016 BA14 - Observations Requested\r\nDate: Tue, 13 Feb 2016 20:27:04 -0800\r\n')])
+
+        expected_targets = []
+        targets = fetch_NASA_targets(mailbox, date_cutoff=2)
+        self.assertEqual(expected_targets, targets)
+
+    @mock.patch('astrometrics.sources_subs.imaplib')
+    @mock.patch('astrometrics.sources_subs.datetime', MockDateTime)
+    def test_accept_msg_old_with_tz_and_cutoff(self, mockimaplib):
+        MockDateTime.change_datetime(2016, 2, 16,  3, 26, 5)
+        mailbox = mock.MagicMock()
+        mailbox.select.return_value = ("OK", ['1'])
+        mailbox.search.return_value = ("OK", ['1'])
+        mailbox.fetch.return_value =  ('OK', [('1 (RFC822 {12326}', 'Subject: [small-bodies-observations] 2016 BA14 - Observations Requested\r\nDate: Tue, 13 Feb 2016 20:27:04 -0800\r\n')])
+
+        expected_targets = ['2016 BA14']
+        targets = fetch_NASA_targets(mailbox, date_cutoff=2)
+        self.assertEqual(expected_targets, targets)
+
 class TestConfigureDefaults(TestCase):
 
     def test_tfn_point4m(self):
@@ -1443,31 +1468,4 @@
 
         params = configure_defaults(test_params)
 
-        self.assertEqual(expected_params, params)
-=======
-    @mock.patch('astrometrics.sources_subs.imaplib')
-    @mock.patch('astrometrics.sources_subs.datetime', MockDateTime)
-    def test_reject_msg_old_with_tz_and_cutoff(self, mockimaplib):
-        MockDateTime.change_datetime(2016, 2, 16,  4, 27, 5)
-        mailbox = mock.MagicMock()
-        mailbox.select.return_value = ("OK", ['1'])
-        mailbox.search.return_value = ("OK", ['1'])
-        mailbox.fetch.return_value =  ('OK', [('1 (RFC822 {12326}', 'Subject: [small-bodies-observations] 2016 BA14 - Observations Requested\r\nDate: Tue, 13 Feb 2016 20:27:04 -0800\r\n')])
-
-        expected_targets = []
-        targets = fetch_NASA_targets(mailbox, date_cutoff=2)
-        self.assertEqual(expected_targets, targets)
-
-    @mock.patch('astrometrics.sources_subs.imaplib')
-    @mock.patch('astrometrics.sources_subs.datetime', MockDateTime)
-    def test_accept_msg_old_with_tz_and_cutoff(self, mockimaplib):
-        MockDateTime.change_datetime(2016, 2, 16,  3, 26, 5)
-        mailbox = mock.MagicMock()
-        mailbox.select.return_value = ("OK", ['1'])
-        mailbox.search.return_value = ("OK", ['1'])
-        mailbox.fetch.return_value =  ('OK', [('1 (RFC822 {12326}', 'Subject: [small-bodies-observations] 2016 BA14 - Observations Requested\r\nDate: Tue, 13 Feb 2016 20:27:04 -0800\r\n')])
-
-        expected_targets = ['2016 BA14']
-        targets = fetch_NASA_targets(mailbox, date_cutoff=2)
-        self.assertEqual(expected_targets, targets)
->>>>>>> 5f6f5d6e
+        self.assertEqual(expected_params, params)