--- conflicted
+++ resolved
@@ -1366,7 +1366,9 @@
 
 class TestConfigureDefaults(TestCase):
 
-<<<<<<< HEAD
+    def setUp(self):
+        pass
+
     def test_tfn_point4m(self):
         test_params = {
               'exp_count': 42,
@@ -1537,9 +1539,6 @@
         params = configure_defaults(test_params)
 
         self.assertEqual(expected_params, params)
-=======
-    def setUp(self):
-        pass
 
     def test_1m_sbig_cpt(self):
         expected_params = { 'binning': 2,
@@ -1667,5 +1666,4 @@
 
         params = configure_defaults(params)
 
-        self.assertEqual(params, expected_params)
->>>>>>> 86161d01
+        self.assertEqual(params, expected_params)