'''
NEO exchange: NEO observing portal for Las Cumbres Observatory
Copyright (C) 2014-2018 LCO

This program is free software: you can redistribute it and/or modify
it under the terms of the GNU General Public License as published by
the Free Software Foundation, either version 3 of the License, or
(at your option) any later version.

This program is distributed in the hope that it will be useful,
but WITHOUT ANY WARRANTY; without even the implied warranty of
MERCHANTABILITY or FITNESS FOR A PARTICULAR PURPOSE.  See the
GNU General Public License for more details.
'''

import os
import mock
import urllib2
from socket import error
from datetime import datetime, timedelta
from unittest import skipIf

import astropy.units as u
from bs4 import BeautifulSoup
from django.test import TestCase
from django.forms.models import model_to_dict

from core.models import Body, Proposal, Block
from astrometrics.ephem_subs import determine_darkness_times
from neox.tests.mocks import MockDateTime, mock_expand_cadence
from core.views import record_block
#Import module to test
<<<<<<< HEAD
from astrometrics.sources_subs import *
=======
from astrometrics.sources_subs import parse_goldstone_chunks, \
    fetch_arecibo_targets, fetch_goldstone_targets, \
    submit_block_to_scheduler, parse_previous_NEOCP_id, parse_NEOCP, \
    parse_NEOCP_extra_params, parse_PCCP, parse_mpcorbit, parse_mpcobs, \
    fetch_NEOCP_observations, imap_login, fetch_NASA_targets, configure_defaults, \
    make_userrequest, make_cadence_valhalla, make_cadence, fetch_taxonomy_page, \
    fetch_list_targets, fetch_filter_list
>>>>>>> e515d583


class TestGoldstoneChunkParser(TestCase):
    '''Unit tests for the sources_subs.parse_goldstone_chunks() method'''

    def test_specficdate_provis_desig(self):
        expected_objid = '2015 FW117'
        chunks = [u'2015', u'Apr', u'1', u'2015', u'FW117', u'Yes', u'Yes', u'Scheduled']
        obj_id = parse_goldstone_chunks(chunks)
        self.assertEqual(expected_objid, obj_id)

    def test_specficdate_astnumber(self):
        expected_objid = '285331'
        chunks = [u'2015', u'May', u'16-17', u'285331', u'1999', u'FN53', u'No', u'Yes', u'R']
        obj_id = parse_goldstone_chunks(chunks)
        self.assertEqual(expected_objid, obj_id)

    def test_unspecificdate_provis_desig(self):
        expected_objid = '2010 NY65'
        chunks = [u'2015', u'Jun', u'2010', u'NY65', u'No', u'Yes', u'R', u'PHA']
        obj_id = parse_goldstone_chunks(chunks)
        self.assertEqual(expected_objid, obj_id)

    def test_unspecificdate_astnumber(self):
        expected_objid = '385186'
        chunks = [u'2015', u'Jul', u'385186', u'1994', u'AW1', u'No', u'Yes', u'PHA', u'BINARY', u'(not', u'previously', u'observed', u'with', u'radar)']
        obj_id = parse_goldstone_chunks(chunks)
        self.assertEqual(expected_objid, obj_id)

    def test_specficdate_named_ast(self):
        expected_objid = '1566' # '(1566) Icarus'
        chunks = [u'2015', u'Jun', u'13-17', u'1566', u'Icarus', u'No', u'Yes', u'R', u'PHA', u'June', u'13/14,', u'14/15,', u'and', u'16/17']
        obj_id = parse_goldstone_chunks(chunks)
        self.assertEqual(expected_objid, obj_id)

    def test_unspecficdate_named_ast(self):
        expected_objid = '1685' # '(1685) Toro'
        chunks = ['2016', 'Jan', '1685', 'Toro', 'No', 'No', 'R']
        obj_id = parse_goldstone_chunks(chunks)
        self.assertEqual(expected_objid, obj_id)

    def test_multimonth_split(self):
        expected_objid = '410777' # '(410777) 2009 FD'
        chunks = [u'2015', u'Oct', u'25-Nov', u'1', u'410777', u'2009', u'FD', u'No', u'Yes', u'R']
        obj_id = parse_goldstone_chunks(chunks)
        self.assertEqual(expected_objid, obj_id)

    def test_multimonth_split_provisional(self):
        expected_objid = '2017 CS' # '2017 CS'
        chunks = [u'2017', u'May', u'22-Jun', u'01', u'2017', u'CS', u'Yes', u'Yes', u'19.4', u'PHA', u'Target-of-opportunity']
        obj_id = parse_goldstone_chunks(chunks)
        self.assertEqual(expected_objid, obj_id)

    def test_multimonth_split_provisional2(self):
        expected_objid = '2017 CS101' # '2017 CS01'
        chunks = [u'2017', u'May', u'22-Jun', u'01', u'2017', u'CS101', u'Yes', u'Yes', u'19.4', u'PHA', u'Target-of-opportunity']
        obj_id = parse_goldstone_chunks(chunks)
        self.assertEqual(expected_objid, obj_id)

    def test_multimonth_split_named(self):
        expected_objid = '6063' # '606 Jason'
        chunks = [u'2017', u'May', u'22-Jun', u'01', u'6063', u'Jason', u'No', u'Yes', u'15.9', u'R1']
        obj_id = parse_goldstone_chunks(chunks)
        self.assertEqual(expected_objid, obj_id)

    def test_periodic_comet(self):
        expected_objid = 'P/2016 BA14'
        chunks = [u'2016', u'Mar', u'17-23', u'P/2016', u'BA14', u'Pan-STARRS', u'No', u'Yes', u'Comet', u'DSS-13', u'and', u'Green', u'Bank.', u'Tests', u'at', u'DSS-14.', u'Target-of-opportunity.']
        obj_id = parse_goldstone_chunks(chunks)
        self.assertEqual(expected_objid, obj_id)

    def test_comma_separated_obsdates(self):
        expected_objid = '2016 BC14'
        line = u'2016 Mar 22, 23          2016 BC14       No         Yes          PHA               NHATS  Tests at DSS-14.  Target-of-opportunity.'
        line = line.replace(', ', '-', 1)
        chunks = line.lstrip().split()
        obj_id = parse_goldstone_chunks(chunks)
        self.assertEqual(expected_objid, obj_id)

class TestFetchAreciboTargets(TestCase):

    def setUp(self):
        # Read and make soup from the stored version of the Arecibo radar pages
        test_fh = open(os.path.join('astrometrics', 'tests', 'test_arecibo_page.html'), 'r')
        self.test_arecibo_page = BeautifulSoup(test_fh, "html.parser")
        test_fh.close()

        test_fh = open(os.path.join('astrometrics', 'tests', 'test_arecibo_page_v2.html'), 'r')
        self.test_arecibo_page_v2 = BeautifulSoup(test_fh, "html.parser")
        test_fh.close()

        self.maxDiff = None

    def test_basics(self):
        expected_length = 17

        targets = fetch_arecibo_targets(self.test_arecibo_page)

        self.assertEqual(expected_length, len(targets))

    def test_targets(self):
        expected_targets =  [u'294739',
                             u'162385',
                             u'337866',
                             u'85990',
                             u'438661',
                             u'2007 BB',
                             u'2015 BN509',
                             u'2014 EK24',
                             u'137805',
                             u'2010 FX9',
                             u'1994 UG',
                             u'406952',
                             u'363599',
                             u'2003 KO2',
                             u'388945',
                             u'2014 US115',
                             u'2009 DL46']

        targets = fetch_arecibo_targets(self.test_arecibo_page)

        self.assertEqual(expected_targets, targets)

    def test_basics_v2(self):
        expected_length = 36

        targets = fetch_arecibo_targets(self.test_arecibo_page_v2)

        self.assertEqual(expected_length, len(targets))

    def test_targets_v2(self):
        expected_targets =  [u'4775',
                             u'357024',
                             u'250458',
                             u'2009 ES',
                             u'2100',
                             u'162117',
                             u'2011 DU',
                             u'2014 UR',
                             u'2012 UA34',
                             u'467963',
                             u'413260',
                             u'164121',
                             u'2004 KB',
                             u'2005 TF',
                             u'326302',
                             u'68950',
                             u'152685',
                             u'162911',
                             u'152391',
                             u'433953',
                             u'2009 TB8',
                             u'369264',
                             u'96590',
                             u'5143',
                             u'2007 VM184',
                             u'2005 WS3',
                             u'326683',
                             u'2006 XD2',
                             u'2008 UL90',
                             u'418849',
                             u'2014 EW24',
                             u'2012 YK',
                             u'4179',
                             u'2102',
                             u'7341',
                             u'226514']

        targets = fetch_arecibo_targets(self.test_arecibo_page_v2)

        self.assertEqual(expected_targets, targets)

class TestFetchGoldstoneTargets(TestCase):

    def setUp(self):
        # Read and make soup from the stored version of the Goldstone radar pages
        test_fh = open(os.path.join('astrometrics', 'tests', 'test_goldstone_page.html'), 'r')
        self.test_goldstone_page = BeautifulSoup(test_fh, "html.parser")
        test_fh.close()

        self.maxDiff = None

    def test_basics(self):
        expected_length = 49

        targets = fetch_goldstone_targets(self.test_goldstone_page)

        self.assertEqual(expected_length, len(targets))

    def test_targets(self):
        expected_targets =  ['3200',
                             '2017 VT14',
                             '2017 WX12',
                             '2017 WZ14',
                             '418849',
                             '2017 QL33',
                             '2007 AG',
                             '438017',
                             '306383',
                             '276055',
                             '2014 SR339',
                             '2015 BN509',
                             '162882',
                             '96950',
                             '3752',
                             '2017 VR12',
                             '2013 RZ73',
                             '1981',
                             '363599',
                             '444193',
                             '194126',
                             '2002 JR100',
                             '242643',
                             '2013 US3',
                             '1999 FN19',
                             '388945',
                             '66391',
                             '68347',
                             '2014 WG365',
                             '469737',
                             '441987',
                             '2015 DP155',
                             '1996 AW1',
                             '13553',
                             '398188',
                             '1998 SD9',
                             '2015 FP118',
                             '144332',
                             '475534',
                             '2013 UG1',
                             '2002 VE68',
                             '4953',
                             '2003 NW1',
#                             'Comet 46P/Wirtanen',
                             '410088',
                             '418849',
                             '2012 MS4',
                             '163899',
                             '2004 XK50',
                             '433']

        targets = fetch_goldstone_targets(self.test_goldstone_page)

        self.assertEqual(expected_targets, targets)

    def test_target_with_ampersand(self):

        html =  '''<html><head>
                <meta http-equiv="content-type" content="text/html; charset=UTF-8"><title>Goldstone Asteroid Schedule</title><style></style></head>
                <body>
                                                                  Needs
                                                        Needs     Physical
                                         Target      Astrometry?  Observations?   H

                2018 Jan 13 &amp; 15  <a href="https://echo.jpl.nasa.gov/asteroids/2003YO3/2003YO3_planning.html">438017 2003 YO3</a>        No         Yes         18.7            
                </body></html>
                '''
        page = BeautifulSoup(html, 'html.parser')

        expected_target = ['438017',]

        targets = fetch_goldstone_targets(page)

        self.assertEqual(1, len(targets))
        self.assertEqual(expected_target, targets)

    def test_target_with_ampersand2(self):

        html =  '''<html><head>
                <meta http-equiv="content-type" content="text/html; charset=UTF-8"><title>Goldstone Asteroid Schedule</title><style></style></head>
                <body>
                                                                  Needs
                                                        Needs     Physical
                                         Target      Astrometry?  Observations?   H

                2018 Jan 13&amp;15  <a href="https://echo.jpl.nasa.gov/asteroids/2003YO3/2003YO3_planning.html">438017 2003 YO3</a>        No         Yes         18.7            
                </body></html>
                '''
        page = BeautifulSoup(html, 'html.parser')

        expected_target = ['438017',]

        targets = fetch_goldstone_targets(page)

        self.assertEqual(1, len(targets))
        self.assertEqual(expected_target, targets)

    def test_target_with_ampersand3(self):

        html =  '''<html><head>
                <meta http-equiv="content-type" content="text/html; charset=UTF-8"><title>Goldstone Asteroid Schedule</title><style></style></head>
                <body>
                                                                  Needs
                                                        Needs     Physical
                                         Target      Astrometry?  Observations?   H

                2018 Jan 13&amp; 15  <a href="https://echo.jpl.nasa.gov/asteroids/2003YO3/2003YO3_planning.html">438017 2003 YO3</a>        No         Yes         18.7            
                </body></html>
                '''
        page = BeautifulSoup(html, 'html.parser')

        expected_target = ['438017',]

        targets = fetch_goldstone_targets(page)

        self.assertEqual(1, len(targets))
        self.assertEqual(expected_target, targets)

    def test_target_with_ampersand4(self):

        html =  '''<html><head>
                <meta http-equiv="content-type" content="text/html; charset=UTF-8"><title>Goldstone Asteroid Schedule</title><style></style></head>
                <body>
                                                                  Needs
                                                        Needs     Physical
                                         Target      Astrometry?  Observations?   H

                2018 Jan 13 &amp;15  <a href="https://echo.jpl.nasa.gov/asteroids/2003YO3/2003YO3_planning.html">438017 2003 YO3</a>        No         Yes         18.7            
                </body></html>
                '''
        page = BeautifulSoup(html, 'html.parser')

        expected_target = ['438017',]

        targets = fetch_goldstone_targets(page)

        self.assertEqual(1, len(targets))
        self.assertEqual(expected_target, targets)

class TestSubmitBlockToScheduler(TestCase):

    def setUp(self):
        params = {  'provisional_name' : 'N999r0q',
                    'abs_mag'       : 21.0,
                    'slope'         : 0.15,
                    'epochofel'     : datetime(2015,03,19,00,00,00),
                    'meananom'      : 325.2636,
                    'argofperih'    : 85.19251,
                    'longascnode'   : 147.81325,
                    'orbinc'        : 8.34739,
                    'eccentricity'  : 0.1896865,
                    'meandist'      : 1.2176312,
                    'source_type'   : 'U',
                    'elements_type' : 'MPC_MINOR_PLANET',
                    'active'        : True,
                    'origin'        : 'M',
                    }
        self.body, created = Body.objects.get_or_create(**params)

        neo_proposal_params = { 'code'  : 'LCO2015A-009',
                                'title' : 'LCOGT NEO Follow-up Network'
                              }
        self.neo_proposal, created = Proposal.objects.get_or_create(**neo_proposal_params)

    @mock.patch('astrometrics.sources_subs.requests.post')
    def test_submit_body_for_cpt(self, mock_post):
        mock_post.return_value.status_code = 200

        mock_post.return_value.json.return_value = {'id':'999', 'requests' : [{'id':'111', 'duration' : 1820}]}

        body_elements = model_to_dict(self.body)
        body_elements['epochofel_mjd'] = self.body.epochofel_mjd()
        body_elements['current_name'] = self.body.current_name()
        site_code = 'K92'
        utc_date = datetime.now()+timedelta(days=1)
        dark_start, dark_end = determine_darkness_times(site_code, utc_date)
        params = {  'proposal_id' : 'LCO2015A-009',
                    'exp_count' : 18,
                    'exp_time' : 50.0,
                    'site_code' : site_code,
                    'start_time' : dark_start,
                    'end_time' : dark_end,
                    'filter_pattern' : 'w',
                    'group_id' : body_elements['current_name'] + '_' + 'CPT' + '-'  + datetime.strftime(utc_date, '%Y%m%d'),
                    'user_id'  : 'bsimpson'
                 }

        resp, sched_params = submit_block_to_scheduler(body_elements, params)
        self.assertEqual(resp, '999')

        #store block
        data = params
        data['proposal_code'] = 'LCO2015A-009'
        data['exp_length'] = 91
        block_resp = record_block(resp, sched_params, data, self.body)
        self.assertEqual(block_resp,True)

        #Test that block has same start/end as superblock
        blocks = Block.objects.filter(active=True)
        for block in blocks:
            self.assertEqual(block.block_start,block.superblock.block_start)
            self.assertEqual(block.block_end,block.superblock.block_end)

    @mock.patch('astrometrics.sources_subs.expand_cadence', mock_expand_cadence)
    @mock.patch('astrometrics.sources_subs.requests.post')
    def test_submit_cadence(self,mock_post):
        mock_post.return_value.status_code = 200

        mock_post.return_value.json.return_value = {'id':'999', 'requests' : [{'id':'111', 'duration' : 1820},{'id':'222', 'duration' : 1820},{'id':'333', 'duration' : 1820}]}

        body_elements = model_to_dict(self.body)
        body_elements['epochofel_mjd'] = self.body.epochofel_mjd()
        body_elements['current_name'] = self.body.current_name()
        site_code = 'V38'
        utc_date = datetime.now()+timedelta(days=1)
        dark_start, dark_end = determine_darkness_times(site_code, utc_date)
        params = {  'proposal_id' : 'LCO2015A-009',
                    'exp_count' : 18,
                    'exp_time' : 50.0,
                    'site_code' : site_code,
                    'start_time' : dark_start,
                    'end_time' : dark_end,
                    'filter_pattern' : 'w',
                    'group_id' : body_elements['current_name'] + '_' + 'CPT' + '-'  + datetime.strftime(utc_date, '%Y%m%d'),
                    'user_id'  : 'bsimpson',
                    'period'    : 2.0,
                    'jitter'    : 0.25
                 }
        tracking_num, sched_params = submit_block_to_scheduler(body_elements, params)

        #store Blocks
        data = params
        data['proposal_code'] = 'LCO2015A-009'
        data['exp_length'] = 91
        block_resp = record_block(tracking_num, sched_params, data, self.body)
        self.assertEqual(block_resp,True)

        blocks = Block.objects.filter(active=True)

        #test Block dates are indipendent from Superblock dates
        for block in blocks:
            if block != blocks[0]:
                self.assertNotEqual(block.block_start,block.superblock.block_start)
            if block != blocks[2]:
                self.assertNotEqual(block.block_end,block.superblock.block_end)

    def test_make_userrequest(self):
        body_elements = model_to_dict(self.body)
        body_elements['epochofel_mjd'] = self.body.epochofel_mjd()
        body_elements['current_name'] = self.body.current_name()
        site_code = 'K92'
        utc_date = datetime.now()+timedelta(days=1)
        dark_start, dark_end = determine_darkness_times(site_code, utc_date)
        params = {  'proposal_id' : 'LCO2015A-009',
                    'exp_count' : 18,
                    'exp_time' : 50.0,
                    'site_code' : site_code,
                    'start_time' : dark_start,
                    'end_time' : dark_end,
                    'group_id' : body_elements['current_name'] + '_' + 'CPT' + '-'  + datetime.strftime(utc_date, '%Y%m%d'),
                    'user_id'  : 'bsimpson',
                    'filter_pattern' : 'w'
                 }

        user_request = make_userrequest(body_elements, params)

        self.assertEqual(user_request['submitter'], 'bsimpson')
        self.assertEqual(user_request['requests'][0]['windows'][0]['start'], dark_start.strftime('%Y-%m-%dT%H:%M:%S'))
        self.assertEqual(user_request['requests'][0]['location'].get('telescope',None), None)


    def test_1m_sinistro_lsc_doma_userrequest(self):

        body_elements = model_to_dict(self.body)
        body_elements['epochofel_mjd'] = self.body.epochofel_mjd()
        body_elements['current_name'] = self.body.current_name()
        site_code = 'W85'
        utc_date = datetime.now()+timedelta(days=1)
        dark_start, dark_end = determine_darkness_times(site_code, utc_date)
        params = {  'proposal_id' : 'LCO2015A-009',
                    'exp_count' : 18,
                    'exp_time' : 50.0,
                    'site_code' : site_code,
                    'start_time' : dark_start,
                    'end_time' : dark_end,
                    'group_id' : body_elements['current_name'] + '_' + 'CPT' + '-'  + datetime.strftime(utc_date, '%Y%m%d'),
                    'user_id'  : 'bsimpson',
                    'filter_pattern' : 'w'
                 }

        user_request = make_userrequest(body_elements, params)

        self.assertEqual(user_request['submitter'], 'bsimpson')
        self.assertEqual(user_request['requests'][0]['location']['telescope'], '1m0a')
        self.assertEqual(user_request['requests'][0]['location']['telescope_class'], '1m0')
        self.assertEqual(user_request['requests'][0]['location']['site'], 'lsc')
        self.assertEqual(user_request['requests'][0]['location']['observatory'], 'doma')

    def test_multi_filter_userrequest(self):

            body_elements = model_to_dict(self.body)
            body_elements['epochofel_mjd'] = self.body.epochofel_mjd()
            body_elements['current_name'] = self.body.current_name()
            site_code = 'W85'
            utc_date = datetime.now()+timedelta(days=1)
            dark_start, dark_end = determine_darkness_times(site_code, utc_date)
            params = {  'proposal_id' : 'LCO2015A-009',
                        'exp_count' : 18,
                        'exp_time' : 50.0,
                        'site_code' : site_code,
                        'start_time' : dark_start,
                        'end_time' : dark_end,
                        'group_id' : body_elements['current_name'] + '_' + 'CPT' + '-'  + datetime.strftime(utc_date, '%Y%m%d'),
                        'user_id'  : 'bsimpson',
                        'filter_pattern' : 'V,V,R,R,I,I'
                     }

            user_request = make_userrequest(body_elements, params)
            molecules = user_request.get('requests')[0].get('molecules')
            expected_molecule_num = 9
            expected_exp_count = 2
            expected_filter = 'V'

            self.assertEqual(len(molecules), expected_molecule_num)
            self.assertEqual(molecules[3].get('exposure_count'), expected_exp_count)
            self.assertEqual(molecules[3].get('filter'), expected_filter)

    def test_uneven_filter_userrequest(self):

            body_elements = model_to_dict(self.body)
            body_elements['epochofel_mjd'] = self.body.epochofel_mjd()
            body_elements['current_name'] = self.body.current_name()
            site_code = 'W85'
            utc_date = datetime.now()+timedelta(days=1)
            dark_start, dark_end = determine_darkness_times(site_code, utc_date)
            params = {  'proposal_id' : 'LCO2015A-009',
                        'exp_count' : 18,
                        'exp_time' : 50.0,
                        'site_code' : site_code,
                        'start_time' : dark_start,
                        'end_time' : dark_end,
                        'group_id' : body_elements['current_name'] + '_' + 'CPT' + '-'  + datetime.strftime(utc_date, '%Y%m%d'),
                        'user_id'  : 'bsimpson',
                        'filter_pattern' : 'V,V,R,I'
                     }

            user_request = make_userrequest(body_elements, params)
            molecules = user_request.get('requests')[0].get('molecules')
            expected_molecule_num = 13
            expected_exp_count = 1
            expected_filter = 'I'

            self.assertEqual(len(molecules), expected_molecule_num)
            self.assertEqual(molecules[2].get('exposure_count'), expected_exp_count)
            self.assertEqual(molecules[2].get('filter'), expected_filter)

    def test_single_filter_userrequest(self):

            body_elements = model_to_dict(self.body)
            body_elements['epochofel_mjd'] = self.body.epochofel_mjd()
            body_elements['current_name'] = self.body.current_name()
            site_code = 'W85'
            utc_date = datetime.now()+timedelta(days=1)
            dark_start, dark_end = determine_darkness_times(site_code, utc_date)
            params = {  'proposal_id' : 'LCO2015A-009',
                        'exp_count' : 18,
                        'exp_time' : 50.0,
                        'site_code' : site_code,
                        'start_time' : dark_start,
                        'end_time' : dark_end,
                        'group_id' : body_elements['current_name'] + '_' + 'CPT' + '-'  + datetime.strftime(utc_date, '%Y%m%d'),
                        'user_id'  : 'bsimpson',
                        'filter_pattern' : 'V'
                     }

            user_request = make_userrequest(body_elements, params)
            molecules = user_request.get('requests')[0].get('molecules')
            expected_molecule_num = 1
            expected_exp_count = 18
            expected_filter = 'V'

            self.assertEqual(len(molecules), expected_molecule_num)
            self.assertEqual(molecules[0].get('exposure_count'), expected_exp_count)
            self.assertEqual(molecules[0].get('filter'), expected_filter)

    def test_overlap_filter_userrequest(self):

            body_elements = model_to_dict(self.body)
            body_elements['epochofel_mjd'] = self.body.epochofel_mjd()
            body_elements['current_name'] = self.body.current_name()
            site_code = 'W85'
            utc_date = datetime.now()+timedelta(days=1)
            dark_start, dark_end = determine_darkness_times(site_code, utc_date)
            params = {  'proposal_id' : 'LCO2015A-009',
                        'exp_count' : 18,
                        'exp_time' : 50.0,
                        'site_code' : site_code,
                        'start_time' : dark_start,
                        'end_time' : dark_end,
                        'group_id' : body_elements['current_name'] + '_' + 'CPT' + '-'  + datetime.strftime(utc_date, '%Y%m%d'),
                        'user_id'  : 'bsimpson',
                        'filter_pattern' : 'V,V,R,R,I,I,V'
                     }

            user_request = make_userrequest(body_elements, params)
            molecules = user_request.get('requests')[0].get('molecules')
            expected_molecule_num = 8
            expected_exp_count = 3
            expected_filter = 'V'

            self.assertEqual(len(molecules), expected_molecule_num)
            self.assertEqual(molecules[3].get('exposure_count'), expected_exp_count)
            self.assertEqual(molecules[3].get('filter'), expected_filter)

    def test_overlap_nooverlap_filter_userrequest(self):

            body_elements = model_to_dict(self.body)
            body_elements['epochofel_mjd'] = self.body.epochofel_mjd()
            body_elements['current_name'] = self.body.current_name()
            site_code = 'W85'
            utc_date = datetime.now()+timedelta(days=1)
            dark_start, dark_end = determine_darkness_times(site_code, utc_date)
            params = {  'proposal_id' : 'LCO2015A-009',
                        'exp_count' : 15,
                        'exp_time' : 50.0,
                        'site_code' : site_code,
                        'start_time' : dark_start,
                        'end_time' : dark_end,
                        'group_id' : body_elements['current_name'] + '_' + 'CPT' + '-'  + datetime.strftime(utc_date, '%Y%m%d'),
                        'user_id'  : 'bsimpson',
                        'filter_pattern' : 'V,V,R,I,V'
                     }

            user_request = make_userrequest(body_elements, params)
            molecules = user_request.get('requests')[0].get('molecules')
            expected_molecule_num = 10
            expected_exp_count = 1
            expected_filter = 'V'

            self.assertEqual(len(molecules), expected_molecule_num)
            self.assertEqual(molecules[9].get('exposure_count'), expected_exp_count)
            self.assertEqual(molecules[9].get('filter'), expected_filter)

    def test_partial_filter_userrequest(self):

            body_elements = model_to_dict(self.body)
            body_elements['epochofel_mjd'] = self.body.epochofel_mjd()
            body_elements['current_name'] = self.body.current_name()
            site_code = 'W85'
            utc_date = datetime.now()+timedelta(days=1)
            dark_start, dark_end = determine_darkness_times(site_code, utc_date)
            params = {  'proposal_id' : 'LCO2015A-009',
                        'exp_count' : 15,
                        'exp_time' : 50.0,
                        'site_code' : site_code,
                        'start_time' : dark_start,
                        'end_time' : dark_end,
                        'group_id' : body_elements['current_name'] + '_' + 'CPT' + '-'  + datetime.strftime(utc_date, '%Y%m%d'),
                        'user_id'  : 'bsimpson',
                        'filter_pattern' : 'V,V,V,V,V,V,R,R,R,R,R,I,I,I,I,I,I'
                     }

            user_request = make_userrequest(body_elements, params)
            molecules = user_request.get('requests')[0].get('molecules')
            expected_molecule_num = 3
            expected_exp_count = 4
            expected_filter = 'I'

            self.assertEqual(len(molecules), expected_molecule_num)
            self.assertEqual(molecules[2].get('exposure_count'), expected_exp_count)
            self.assertEqual(molecules[2].get('filter'), expected_filter)

    def test_partial_overlap_filter_userrequest(self):

            body_elements = model_to_dict(self.body)
            body_elements['epochofel_mjd'] = self.body.epochofel_mjd()
            body_elements['current_name'] = self.body.current_name()
            site_code = 'W85'
            utc_date = datetime.now()+timedelta(days=1)
            dark_start, dark_end = determine_darkness_times(site_code, utc_date)
            params = {  'proposal_id' : 'LCO2015A-009',
                        'exp_count' : 15,
                        'exp_time' : 50.0,
                        'site_code' : site_code,
                        'start_time' : dark_start,
                        'end_time' : dark_end,
                        'group_id' : body_elements['current_name'] + '_' + 'CPT' + '-'  + datetime.strftime(utc_date, '%Y%m%d'),
                        'user_id'  : 'bsimpson',
                        'filter_pattern' : 'V,V,R,R,I,V'
                     }

            user_request = make_userrequest(body_elements, params)
            molecules = user_request.get('requests')[0].get('molecules')
            expected_molecule_num = 8
            expected_exp_count = 3
            expected_filter = 'V'

            self.assertEqual(len(molecules), expected_molecule_num)
            self.assertEqual(molecules[6].get('exposure_count'), expected_exp_count)
            self.assertEqual(molecules[6].get('filter'), expected_filter)

class TestFetchFilterList(TestCase):
    '''Unit test for getting current filters from configdb'''

    def setUp(self):
        # Read stored version of camera mappings file
        self.test_filter_map = os.path.join('astrometrics', 'tests', 'test_camera_mapping.dat')

    def test_1m_cpt(self):
        expected_filter_list = ['air', 'U', 'B', 'V', 'R', 'I', 'up', 'gp', 'rp', 'ip', 'zs', 'Y', 'w']

        filter_list = fetch_filter_list('K91',self.test_filter_map)
        self.assertEqual(expected_filter_list, filter_list)

    def test_0m4_ogg(self):
        expected_filter_list = ['air', 'B', 'V', 'up', 'gp', 'rp', 'ip', 'zs', 'w']

        filter_list = fetch_filter_list('T04',self.test_filter_map)
        self.assertEqual(expected_filter_list, filter_list)

    def test_2m_ogg(self):
        expected_filter_list = ['air', 'Astrodon-UV', 'B', 'V', 'R', 'I', 'up', 'gp', 'rp', 'ip', 'Skymapper-VS', 'solar', 'zs', 'Y']

        filter_list = fetch_filter_list('F65',self.test_filter_map)
        self.assertEqual(expected_filter_list, filter_list)

    def test_1m_lsc_domeb(self):
        expected_filter_list = ['air', 'ND' , 'U', 'B', 'V', 'R', 'I', 'up', 'gp', 'rp', 'ip', 'zs', 'Y', 'w']

        filter_list = fetch_filter_list('W86',self.test_filter_map)
        self.assertEqual(expected_filter_list, filter_list)

    def test_unavailable_telescope(self):
        expected_filter_list = []

        filter_list = fetch_filter_list('Z21',self.test_filter_map)
        self.assertEqual(expected_filter_list, filter_list)

    def test_lowercase_telescope(self):
        expected_filter_list = ['air', 'B', 'V', 'up', 'gp', 'rp', 'ip', 'zs', 'w']

        filter_list = fetch_filter_list('t04',self.test_filter_map)
        self.assertEqual(expected_filter_list, filter_list)

    def test_invalid_telescope(self):
        expected_filter_list = []

        filter_list = fetch_filter_list('BESTtelescope',self.test_filter_map)
        self.assertEqual(expected_filter_list, filter_list)


class TestPreviousNEOCPParser(TestCase):
    '''Unit tests for the sources_subs.parse_previous_NEOCP_id() method'''

    def test_was_not_confirmed(self):

        items = [u' P10ngMD was not confirmed (Aug. 19.96 UT)\n']
        expected = [u'P10ngMD', 'wasnotconfirmed', '', u'(Aug. 19.96 UT)']

        crossmatch = parse_previous_NEOCP_id(items)
        self.assertEqual(expected, crossmatch)

    def test_does_not_exist(self):

        items = [u' N008b6e does not exist (Aug. 14.77 UT)\n']
        expected = [u'N008b6e', 'doesnotexist', '', u'(Aug. 14.77 UT)']

        crossmatch = parse_previous_NEOCP_id(items)
        self.assertEqual(expected, crossmatch)

    def test_was_not_interesting(self):

        items = [u' OG12993 is not interesting (Jan. 26.10 UT)\n']
        expected = [u'OG12993', '', '', u'(Jan. 26.10 UT)']

        crossmatch = parse_previous_NEOCP_id(items)
        self.assertEqual(expected, crossmatch)

    def test_was_not_a_minor_planet(self):

        items = [u' A10422t was not a minor planet (Sept. 20.89 UT)\n']
        expected = [u'A10422t', 'wasnotminorplanet', '', u'(Sept. 20.89 UT)']

        crossmatch = parse_previous_NEOCP_id(items)
        self.assertEqual(expected, crossmatch)


    def test_non_neo(self):

        items = [u' 2015 QF', BeautifulSoup('<sub>   </sub>', "html.parser").sub, u' = WQ39346(Aug. 19.79 UT)\n']
        expected = [u'WQ39346', '2015 QF', '', u'(Aug. 19.79 UT)']

        crossmatch = parse_previous_NEOCP_id(items)
        self.assertEqual(expected, crossmatch)


    def test_neo(self):

        items = [u' 2015 PK', BeautifulSoup('<sub>229</sub>', "html.parser").sub, u' = P10n00U (Aug. 17.98 UT)  [see ', BeautifulSoup('<a href="/mpec/K15/K15Q10.html"><i>MPEC</i> 2015-Q10</a>', "html.parser").a, u']\n']
        expected = [u'P10n00U', u'2015 PK229', u'MPEC 2015-Q10', u'(Aug. 17.98 UT)']

        crossmatch = parse_previous_NEOCP_id(items)
        self.assertEqual(expected, crossmatch)

    def test_good_comet(self):

        items = [u' Comet C/2015 Q1 = SW40sQ (Aug. 19.49 UT)  [see ',
            BeautifulSoup('<a href="http://www.cbat.eps.harvard.edu/iauc/20100/2015-.html"><i>IAUC</i> 2015-</a>', "html.parser").a,
            u']\n']
        expected = [u'SW40sQ', u'C/2015 Q1', u'IAUC 2015-', u'(Aug. 19.49 UT)']

        crossmatch = parse_previous_NEOCP_id(items)
        self.assertEqual(expected, crossmatch)

    def test_good_comet_cbet(self):

        items = [u' Comet C/2015 O1 = P10ms6N(July 21.99 UT)  [see ',
            BeautifulSoup(' <a href="http://www.cbat.eps.harvard.edu/cbet/004100/CBET004119.txt"><i>CBET</i> 4119</a>', "html.parser").a,
            u']\n']

        expected = [u'P10ms6N', u'C/2015 O1', u'CBET 4119', u'(July 21.99 UT)']

        crossmatch = parse_previous_NEOCP_id(items)
        self.assertEqual(expected, crossmatch)

    def test_bad_comet(self):

        items = [u' Comet C/2015 P3 = MAT01  (Aug. 11.23 UT)  [see ',
            BeautifulSoup(' <a href="http://www.cbat.eps.harvard.edu/cbet/004100/CBET004136.txt"><i>CBET</i> 4136</a>', "html.parser").a,
             u']\n']
        expected = [u'MAT01', u'C/2015 P3', u'CBET 4136', u'(Aug. 11.23 UT)']

        crossmatch = parse_previous_NEOCP_id(items)
        self.assertEqual(expected, crossmatch)

    def test_bad_comet2(self):

        items = [u' Comet 2015 TQ209 = LM02L2J(Oct. 24.07 UT)  [see ',
            BeautifulSoup(' <a href="http://www.cbat.eps.harvard.edu/iauc/20100/2015-.html"><i>IAUC</i> 2015-</a>', "html.parser").a,
             u']\n']
        expected = [u'LM02L2J', u'C/2015 TQ209', u'IAUC 2015-', u'(Oct. 24.07 UT)']

        crossmatch = parse_previous_NEOCP_id(items)
        self.assertEqual(expected, crossmatch)

    def test_bad_comet3(self):

        items = [u' Comet C/2015 X8 = NM0015a (Dec. 18.63 UT)  [see ',
            BeautifulSoup(' <a href="/mpec/K15/K15Y20.html"><i>MPEC</i> 2015-Y20</a>', "html.parser").a,
             u']\n']
        expected = [u'NM0015a', u'C/2015 X8', u'MPEC 2015-Y20', u'(Dec. 18.63 UT)']

        crossmatch = parse_previous_NEOCP_id(items)
        self.assertEqual(expected, crossmatch)

    def test_bad_comet4(self):

        items = [u' Comet C/2016 C1 = P10ABXd (Mar. 30.47 UT)\n']
        expected = [u'P10ABXd', u'C/2016 C1', u'', u'(Mar. 30.47 UT)']

        crossmatch = parse_previous_NEOCP_id(items)
        self.assertEqual(expected, crossmatch)

    def test_bad_pseudocomet1(self):
        items = [u' A/2018 C2 = ZC82561 (Mar. 4.95 UT)   [see ',
            BeautifulSoup(' <a href="/mpec/K18/K18E18.html"><i>MPEC</i> 2018-E18</a>', "html.parser").a,
            u']\n']
        expected = [u'ZC82561', u'A/2018 C2', u'MPEC 2018-E18', u'(Mar. 4.95 UT)']

        crossmatch = parse_previous_NEOCP_id(items)
        self.assertEqual(expected, crossmatch)

class TestParseNEOCP(TestCase):

    def setUp(self):
        # Read and make soup from the non-tabular and HTML table versions of
        # the NEOCP
        test_fh = open(os.path.join('astrometrics', 'tests', 'test_neocp_page.html'), 'r')
        self.test_neocp_page = BeautifulSoup(test_fh, "html.parser")
        test_fh.close()

        test_fh = open(os.path.join('astrometrics', 'tests', 'test_neocp_page_table.html'), 'r')
        self.test_neocp_page_table = BeautifulSoup(test_fh, "html.parser")
        test_fh.close()

        # Set to None to show all differences
        self.maxDiff = None

    def test_parse_neocp(self):
        expected_obj_ids = [
                            u'CAH024',
                            u'P10o56w',
                            u'WS0CB7B',
                            u'WS0D4AD',
                            u'WSB0B67',
                            u'WSB07F4',
                            u'WSB07F2',
                            u'WSB07D3',
                            u'WS0B4C6',
                            u'P10o4Gp',
                            u'P10o4Go',
                            u'P10o4EL',
                            u'P10o41o',
                            u'P10o41l',
                            u'P10o41n',
                            u'P10o3d9',
                            u'P10o3da',
                            u'P10o2VR',
                            u'P10o2ur',
                            u'P10o1Gq',
                            u'P10o1Fl',
                            u'P10o1Fm',
                            u'P10o14r',
                            u'WSF2BB6',
                            u'LM02Ei5',
                            u'P10o10e',
                            u'P10o0Zx',
                            u'WSAF769',
                            u'WSAFE31',
                            u'WSAFCA9',
                            u'WSAF76B',
                            u'P10o0Jv',
                            u'P10o0Jo',
                            u'P10o0Ha',
                            u'P10o0Hc',
                            u'CAH002',
                            u'WSAEABF',
                            u'WSAC540',
                            u'WSAC5DA',
                            u'WS03256',
                            u'WSAD60C',
                            u'WR0159E',
                            u'LM01vOQ',
                            u'P10nI6D',
                            u'P10nw2g',
                            ]

        obj_ids = parse_NEOCP(self.test_neocp_page)

        self.assertEqual(len(expected_obj_ids), len(obj_ids))
        self.assertEqual(expected_obj_ids, obj_ids)

    def test_parse_neocp_table(self):
        expected_obj_ids = [
                            u'CAH024',
                            u'P10o56w',
                            u'WS0CB7B',
                            u'WS0D4AD',
                            u'WSB0B67',
                            u'WSB07F4',
                            u'WSB07F2',
                            u'WSB07D3',
                            u'WS0B4C6',
                            u'P10o4Gp',
                            u'P10o4Go',
                            u'P10o4EL',
                            u'P10o41o',
                            u'P10o41l',
                            u'P10o41n',
                            u'P10o3d9',
                            u'P10o3da',
                            u'P10o2VR',
                            u'P10o2ur',
                            u'P10o1Gq',
                            u'P10o1Fl',
                            u'P10o1Fm',
                            u'P10o14r',
                            u'WSF2BB6',
                            u'LM02Ei5',
                            u'P10o10e',
                            u'P10o0Zx',
                            u'WSAF769',
                            u'WSAFE31',
                            u'WSAFCA9',
                            u'WSAF76B',
                            u'P10o0Jv',
                            u'P10o0Jo',
                            u'P10o0Ha',
                            u'P10o0Hc',
                            u'CAH002',
                            u'WSAEABF',
                            u'WSAC540',
                            u'WSAC5DA',
                            u'WS03256',
                            u'WSAD60C',
#                            u'WR0159E',
                            u'LM01vOQ',
                            u'P10nI6D',
                            u'P10nw2g',
                            ]

        obj_ids = parse_NEOCP(self.test_neocp_page_table)

        self.assertEqual(len(expected_obj_ids), len(obj_ids))
        self.assertEqual(expected_obj_ids, obj_ids)

    def test_parse_neocp_not_soup(self):

        obj_ids = parse_NEOCP(None)

        self.assertEqual(obj_ids, None)

    def test_parse_neocp_no_objects(self):

        obj_ids = parse_NEOCP(BeautifulSoup(' <a href="http://www.cbat.eps.harvard.edu/cbet/004100/CBET004119.txt"><i>CBET</i> 4119</a>', "html.parser"))

        self.assertEqual(obj_ids, None)

class TestParseNEOCPExtraParams(TestCase):

    def setUp(self):
        # Read and make soup from the HTML table versions of the NEOCP
        test_fh = open(os.path.join('astrometrics', 'tests', 'test_neocp_page_table.html'), 'r')
        self.test_neocp_page_table = BeautifulSoup(test_fh, "html.parser")
        test_fh.close()

        self.table_header = '''<table class="tablesorter">
          <thead>
            <tr>
              <th>&nbsp;&nbsp;Temp Desig&nbsp;&nbsp;&nbsp;</th>
              <th>&nbsp;&nbsp;Score&nbsp;&nbsp;&nbsp;</th>
              <th>&nbsp;&nbsp;Discovery</th>
              <th>&nbsp;&nbsp;R.A.&nbsp;&nbsp;</th>
              <th>&nbsp;&nbsp;Decl.&nbsp;&nbsp;</th>
              <th>&nbsp;&nbsp;V&nbsp;&nbsp;</th>
              <th>Updated</th>
              <th>&nbsp;Note&nbsp;&nbsp;&nbsp;</th>
              <th>&nbsp;NObs&nbsp;&nbsp;&nbsp;</th>
              <th>&nbsp;Arc&nbsp;&nbsp;</th>
              <th>&nbsp;H&nbsp;&nbsp;</th>
              <th>&nbsp;Not Seen/dys&nbsp;&nbsp;</th>
            </tr>
          </thead>

          <tbody>'''
        self.table_footer = "</tbody>\n</table>"


        # Set to None to show all differences
        self.maxDiff = None

    def test_parse_neocpep_not_soup(self):

        obj_ids = parse_NEOCP_extra_params(None)

        self.assertEqual(obj_ids, None)

    def test_parse_neocpep_no_objects(self):

        obj_ids = parse_NEOCP_extra_params(BeautifulSoup(' <a href="http://www.cbat.eps.harvard.edu/cbet/004100/CBET004119.txt"><i>CBET</i> 4119</a>', "html.parser"))

        self.assertEqual(obj_ids, None)

    def test_parse_neocpep_good_entry(self):
        html = BeautifulSoup(self.table_header + \
        '''
        <tr><td><span style="display:none">CAH024</span>&nbsp;<input type="checkbox" name="obj" VALUE="CAH024"> CAH024</td>
        <td align="right"><span style="display:none">099</span> 99&nbsp;&nbsp;&nbsp;</td>
        <td>&nbsp;&nbsp;2015 09 20.0&nbsp;&nbsp;</td>
        <td><span style="display:none">005.2866</span>&nbsp;&nbsp;12 26.2 &nbsp;&nbsp;</td>
        <td align="right"><span style="display:none">097.0712</span>&nbsp;&nbsp;+07 04&nbsp;&nbsp;</td>
        <td align="right"><span style="display:none"> 8.4</span>&nbsp;&nbsp;41.6&nbsp;&nbsp;</td>
        <td><span style="display:none">A2457290.449504</span>&nbsp;Added Sept. 24.95 UT&nbsp;</td>
        <td align="center">&nbsp;&nbsp;</td>
        <td align="right">&nbsp;   6&nbsp;</td>
        <td align="right">&nbsp;  0.06&nbsp;</td>
        <td align="right">&nbsp;31.0&nbsp;</td>
        <td align="right">&nbsp; 4.878&nbsp;</td>
        ''' + self.table_footer, "html.parser")

        obj_ids = parse_NEOCP_extra_params(html)
        expected_obj_ids = (u'CAH024', {'score' : 99,
                                        'discovery_date' : datetime(2015,9,20),
                                        'num_obs' : 6,
                                        'arc_length' : 0.06,
                                        'not_seen' : 4.878,
                                        'update_time': datetime(2015, 9, 24, 22, 47, 17),
                                        'updated' : False
                                }
        )
        self.assertNotEqual(None, obj_ids)
        self.assertEqual(expected_obj_ids[0], obj_ids[0][0])
        self.assertEqual(expected_obj_ids[1], obj_ids[0][1])

    @skipIf(True, "need to mock URL fetch of PCCP. Tested in TestParsePCCP")
    def test_parse_neocpep_bad_entry(self):
        '''Test of 'Moved to the PCCP' entries'''

        html = BeautifulSoup(self.table_header + \
        '''
        <tr><td><span style="display:none">WR0159E</span><center>WR0159E</center></td>
        <td></td>
        <td></td>
        <td></td>
        <td></td>
        <td></td>
        <td>Moved to the <a href="/iau/NEO/pccp_tabular.html">PCCP</a></td>
        <td></td>
        <td></td>
        <td></td>
        <td></td><td></td></tr>
        ''' + self.table_footer, "html.parser")

        obj_ids = parse_NEOCP_extra_params(html)
        expected_obj_ids = (u'WR0159E', {'score' : None,
                                        'discovery_date' : None,
                                        'num_obs' : None,
                                        'arc_length' : None,
                                        'not_seen' : None,
                                        'update_time': None,
                                        'updated' : None
                                       }
        )
        self.assertNotEqual(None, obj_ids)
        self.assertEqual(expected_obj_ids[0], obj_ids[0][0])
        self.assertEqual(expected_obj_ids[1], obj_ids[0][1])

    def test_parse_neocpep_good_entry_updated(self):
        html = BeautifulSoup(self.table_header + \
        '''
        <tr><td><span style="display:none">P10o4Gp</span>&nbsp;<input type="checkbox" name="obj" VALUE="P10o4Gp"> P10o4Gp</td>
        <td align="right"><span style="display:none">088</span> 88&nbsp;&nbsp;&nbsp;</td>
        <td>&nbsp;&nbsp;2015 09 23.4&nbsp;&nbsp;</td>
        <td><span style="display:none">206.8747</span>&nbsp;&nbsp;01 52.5 &nbsp;&nbsp;</td>
        <td align="right"><span style="display:none">091.0662</span>&nbsp;&nbsp;+01 04&nbsp;&nbsp;</td>
        <td align="right"><span style="display:none">29.2</span>&nbsp;&nbsp;20.8&nbsp;&nbsp;</td>
        <td><span style="display:none">U2457290.163043</span>&nbsp;Updated Sept. 24.66 UT&nbsp;</td>
        <td align="center">&nbsp;&nbsp;</td>
        <td align="right">&nbsp;   7&nbsp;</td>
        <td align="right">&nbsp;  0.86&nbsp;</td>
        <td align="right">&nbsp;20.5&nbsp;</td>
        <td align="right">&nbsp; 0.665&nbsp;</td>
        ''' + self.table_footer, "html.parser")

        obj_ids = parse_NEOCP_extra_params(html)
        expected_obj_ids = (u'P10o4Gp', {'score' : 88,
                                        'discovery_date' : datetime(2015,9,23,9,36),
                                        'num_obs' : 7,
                                        'arc_length' : 0.86,
                                        'not_seen' : 0.665,
                                        'update_time': datetime(2015, 9, 24, 15, 54, 47),
                                        'updated' : True
                                }
        )
        self.assertNotEqual(None, obj_ids)
        self.assertEqual(expected_obj_ids[0], obj_ids[0][0])
        self.assertEqual(expected_obj_ids[1], obj_ids[0][1])

    def test_parse_neocpep_good_entry_updated2(self):
        html = BeautifulSoup(self.table_header + \
        '''
        <tr><td><span style="display:none">P10nw2g</span>&nbsp;<input type="checkbox" name="obj" VALUE="P10nw2g"> P10nw2g</td>
        <td align="right"><span style="display:none">100</span>100&nbsp;&nbsp;&nbsp;</td>
        <td>&nbsp;&nbsp;2015 09 06.3&nbsp;&nbsp;</td>
        <td><span style="display:none">150.4235</span>&nbsp;&nbsp;22 06.7 &nbsp;&nbsp;</td>
        <td align="right"><span style="display:none">091.1616</span>&nbsp;&nbsp;+01 10&nbsp;&nbsp;</td>
        <td align="right"><span style="display:none">27.2</span>&nbsp;&nbsp;22.8&nbsp;&nbsp;</td>
        <td><span style="display:none">U2457281.562894</span>&nbsp;Updated Sept. 16.06 UT&nbsp;</td>
        <td align="center">&nbsp;&nbsp;</td>
        <td align="right">&nbsp;   6&nbsp;</td>
        <td align="right">&nbsp;  1.16&nbsp;</td>
        <td align="right">&nbsp;24.4&nbsp;</td>
        <td align="right">&nbsp;17.455&nbsp;</td>
        ''' + self.table_footer, "html.parser")

        obj_ids = parse_NEOCP_extra_params(html)
        expected_obj_ids = (u'P10nw2g', {'score' : 100,
                                        'discovery_date' : datetime(2015,9,6,7,12,00),
                                        'num_obs' : 6,
                                        'arc_length' : 1.16,
                                        'not_seen' : 17.455,
                                        'update_time': datetime(2015, 9, 16, 1, 30, 34),
                                        'updated' : True
                                }
        )
        self.assertNotEqual(None, obj_ids)
        self.assertEqual(expected_obj_ids[0], obj_ids[0][0])
        self.assertEqual(expected_obj_ids[1], obj_ids[0][1])

    def test_parse_neocpep_good_multi_entries(self):
        html = BeautifulSoup(self.table_header + \
        '''
        <tr><td><span style="display:none">P10nI6D</span>&nbsp;<input type="checkbox" name="obj" VALUE="P10nI6D"> P10nI6D</td>
        <td align="right"><span style="display:none">060</span> 60&nbsp;&nbsp;&nbsp;</td>
        <td>&nbsp;&nbsp;2015 09 09.3&nbsp;&nbsp;</td>
        <td><span style="display:none">146.3672</span>&nbsp;&nbsp;21 50.5 &nbsp;&nbsp;</td>
        <td align="right"><span style="display:none">078.3569</span>&nbsp;&nbsp;-11 39&nbsp;&nbsp;</td>
        <td align="right"><span style="display:none">27.3</span>&nbsp;&nbsp;22.7&nbsp;&nbsp;</td>
        <td><span style="display:none">U2457277.142173</span>&nbsp;Updated Sept. 11.64 UT&nbsp;</td>
        <td align="center">&nbsp;&nbsp;</td>
        <td align="right">&nbsp;   6&nbsp;</td>
        <td align="right">&nbsp;  1.84&nbsp;</td>
        <td align="right">&nbsp;20.1&nbsp;</td>
        <td align="right">&nbsp;13.761&nbsp;</td><tr>
        <tr><td><span style="display:none">P10nw2g</span>&nbsp;<input type="checkbox" name="obj" VALUE="P10nw2g"> P10nw2g</td>
        <td align="right"><span style="display:none">100</span>100&nbsp;&nbsp;&nbsp;</td>
        <td>&nbsp;&nbsp;2015 09 06.3&nbsp;&nbsp;</td>
        <td><span style="display:none">150.4235</span>&nbsp;&nbsp;22 06.7 &nbsp;&nbsp;</td>
        <td align="right"><span style="display:none">091.1616</span>&nbsp;&nbsp;+01 10&nbsp;&nbsp;</td>
        <td align="right"><span style="display:none">27.2</span>&nbsp;&nbsp;22.8&nbsp;&nbsp;</td>
        <td><span style="display:none">U2457281.562894</span>&nbsp;Updated Sept. 16.06 UT&nbsp;</td>
        <td align="center">&nbsp;&nbsp;</td>
        <td align="right">&nbsp;   6&nbsp;</td>
        <td align="right">&nbsp;  1.16&nbsp;</td>
        <td align="right">&nbsp;24.4&nbsp;</td>
        <td align="right">&nbsp;17.455&nbsp;</td><tr>
        ''' + self.table_footer, "html.parser")

        obj_ids = parse_NEOCP_extra_params(html)
        expected_obj_ids = [(u'P10nI6D', {'score' : 60,
                                        'discovery_date' : datetime(2015,9,9,7,12,00),
                                        'num_obs' : 6,
                                        'arc_length' : 1.84,
                                        'not_seen' : 13.761,
                                        'update_time': datetime(2015, 9, 11, 15, 24, 44),
                                        'updated' : True
                                }),
                           (u'P10nw2g', {'score' : 100,
                                        'discovery_date' : datetime(2015,9,6,7,12,00),
                                        'num_obs' : 6,
                                        'arc_length' : 1.16,
                                        'not_seen' : 17.455,
                                        'update_time': datetime(2015, 9, 16, 1, 30, 34),
                                        'updated' : True
                                })
        ]
        self.assertNotEqual(None, obj_ids)
        obj = 0
        while obj < len(expected_obj_ids):
            self.assertEqual(expected_obj_ids[obj][0], obj_ids[obj][0])
            self.assertEqual(expected_obj_ids[obj][1], obj_ids[obj][1])
            obj+=1

class TestParsePCCP(TestCase):

    def setUp(self):
        self.table_header = '''<table class="tablesorter">
          <thead>
            <tr>
              <th>&nbsp;&nbsp;Temp Desig&nbsp;&nbsp;&nbsp;</th>
              <th>&nbsp;&nbsp;Score&nbsp;&nbsp;&nbsp;</th>
              <th>&nbsp;&nbsp;Discovery</th>
              <th>&nbsp;&nbsp;R.A.&nbsp;&nbsp;</th>
              <th>&nbsp;&nbsp;Decl.&nbsp;&nbsp;</th>
              <th>&nbsp;&nbsp;V&nbsp;&nbsp;</th>
              <th>Updated</th>
              <th>&nbsp;Note&nbsp;&nbsp;&nbsp;</th>
              <th>&nbsp;NObs&nbsp;&nbsp;&nbsp;</th>
              <th>&nbsp;Arc&nbsp;&nbsp;</th>
              <th>&nbsp;H&nbsp;&nbsp;</th>
              <th>&nbsp;Not Seen/dys&nbsp;&nbsp;</th>
            </tr>
          </thead>

          <tbody>'''
        self.table_footer = "</tbody>\n</table>"


        # Set to None to show all differences
        self.maxDiff = None

    def test_parse_pccp_not_soup(self):

        obj_ids = parse_PCCP(None)

        self.assertEqual(obj_ids, None)

    def test_parse_pccp_no_objects(self):

        obj_ids = parse_PCCP(BeautifulSoup(' <a href="http://www.cbat.eps.harvard.edu/cbet/004100/CBET004119.txt"><i>CBET</i> 4119</a>', "html.parser"))

        self.assertEqual(obj_ids, None)

    def test_parse_pccp_entry(self):

        html = BeautifulSoup(self.table_header + \
        '''
        <tr><td><span style="display:none">WR0159E</span>&nbsp;<input type="checkbox" name="obj" VALUE="WR0159E"> WR0159E</td>
        <td align="right"><span style="display:none">010</span> 10&nbsp;&nbsp;&nbsp;</td>
        <td>&nbsp;&nbsp;2015 09 13.4&nbsp;&nbsp;</td>
        <td><span style="display:none">190.5617</span>&nbsp;&nbsp;01 01.5 &nbsp;&nbsp;</td>
        <td align="right"><span style="display:none">089.7649</span>&nbsp;&nbsp;-00 14&nbsp;&nbsp;</td>
        <td align="right"><span style="display:none">31.2</span>&nbsp;&nbsp;18.8&nbsp;&nbsp;</td>
        <td><span style="display:none">U2457294.241781</span>&nbsp;Updated Sept. 28.74 UT&nbsp;</td>
        <td align="center">&nbsp;&nbsp;</td>
        <td align="right">&nbsp; 222&nbsp;</td>
        <td align="right">&nbsp; 15.44&nbsp;</td>
        <td align="right">&nbsp;14.4&nbsp;</td>
        <td align="right">&nbsp; 0.726&nbsp;</td>
        ''' + self.table_footer, "html.parser")

        obj_ids = parse_PCCP(html)
        expected_obj_ids = [(u'WR0159E', {'score' : 10,
                                        'discovery_date' : datetime(2015, 9, 13, 9, 36),
                                        'num_obs' : 222,
                                        'arc_length' : 15.44,
                                        'not_seen' : 0.726,
                                        'update_time': datetime(2015, 9, 28, 17, 48, 10),
                                        'updated' : True
                                       }
                            ),]
        self.assertNotEqual(None, obj_ids)
        obj = 0
        while obj < len(expected_obj_ids):
            self.assertEqual(expected_obj_ids[obj][0], obj_ids[obj][0])
            self.assertEqual(expected_obj_ids[obj][1], obj_ids[obj][1])
            obj+=1

    def test_parse_pccp_multientries(self):

        html = BeautifulSoup(self.table_header + \
        '''
        <tr><td><span style="display:none">WR0159E</span>&nbsp;<input type="checkbox" name="obj" VALUE="WR0159E"> WR0159E</td>
        <td align="right"><span style="display:none">010</span> 10&nbsp;&nbsp;&nbsp;</td>
        <td>&nbsp;&nbsp;2015 09 13.4&nbsp;&nbsp;</td>
        <td><span style="display:none">190.5617</span>&nbsp;&nbsp;01 01.5 &nbsp;&nbsp;</td>
        <td align="right"><span style="display:none">089.7649</span>&nbsp;&nbsp;-00 14&nbsp;&nbsp;</td>
        <td align="right"><span style="display:none">31.2</span>&nbsp;&nbsp;18.8&nbsp;&nbsp;</td>
        <td><span style="display:none">U2457294.241781</span>&nbsp;Updated Sept. 28.74 UT&nbsp;</td>
        <td align="center">&nbsp;&nbsp;</td>
        <td align="right">&nbsp; 222&nbsp;</td>
        <td align="right">&nbsp; 15.44&nbsp;</td>
        <td align="right">&nbsp;14.4&nbsp;</td>
        <td align="right">&nbsp; 0.726&nbsp;</td>
        <tr><td><span style="display:none">WR0159X</span>&nbsp;<input type="checkbox" name="obj" VALUE="WR0159E"> WR0159E</td>
        <td align="right"><span style="display:none">007</span>  7&nbsp;&nbsp;&nbsp;</td>
        <td>&nbsp;&nbsp;2015 09 13.4&nbsp;&nbsp;</td>
        <td><span style="display:none">190.5617</span>&nbsp;&nbsp;01 01.5 &nbsp;&nbsp;</td>
        <td align="right"><span style="display:none">089.7649</span>&nbsp;&nbsp;-00 14&nbsp;&nbsp;</td>
        <td align="right"><span style="display:none">31.2</span>&nbsp;&nbsp;18.8&nbsp;&nbsp;</td>
        <td><span style="display:none">U2457294.241781</span>&nbsp;Updated Sept. 28.74 UT&nbsp;</td>
        <td align="center">&nbsp;&nbsp;</td>
        <td align="right">&nbsp; 42&nbsp;</td>
        <td align="right">&nbsp; 15.44&nbsp;</td>
        <td align="right">&nbsp;14.4&nbsp;</td>
        <td align="right">&nbsp; 0.726&nbsp;</td>
        ''' + self.table_footer, "html.parser")

        obj_ids = parse_PCCP(html)
        expected_obj_ids = [(u'WR0159E', {'score' : 10,
                                        'discovery_date' : datetime(2015, 9, 13, 9, 36),
                                        'num_obs' : 222,
                                        'arc_length' : 15.44,
                                        'not_seen' : 0.726,
                                        'update_time': datetime(2015, 9, 28, 17, 48, 10),
                                        'updated' : True
                                       }
                            ),
                            (u'WR0159X', {'score' : 7,
                                        'discovery_date' : datetime(2015, 9, 13, 9, 36),
                                        'num_obs' : 42,
                                        'arc_length' : 15.44,
                                        'not_seen' : 0.726,
                                        'update_time': datetime(2015, 9, 28, 17, 48, 10),
                                        'updated' : True
                                       }
                            ),
                            ]
        self.assertNotEqual(None, obj_ids)
        obj = 0
        while obj < len(expected_obj_ids):
            self.assertEqual(expected_obj_ids[obj][0], obj_ids[obj][0])
            self.assertEqual(expected_obj_ids[obj][1], obj_ids[obj][1])
            obj+=1

class TestFetchMPCOrbit(TestCase):

    def setUp(self):
        # Read and make soup from a static version of the HTML table/page for
        # an object
        test_fh = open(os.path.join('astrometrics', 'tests', 'test_mpcdb_2014UR.html'), 'r')
        self.test_mpcdb_page = BeautifulSoup(test_fh, "html.parser")
        test_fh.close()

        # Set to None to show all differences
        self.maxDiff = None

    def test_fetch_2014UR(self):

        expected_elements = {'P-vector [x]': '-0.38101678',
                             'P-vector [y]': '-0.80462138',
                             'P-vector [z]': '-0.45542359',
                             'Q-vector [x]': '0.92259236',
                             'Q-vector [y]': '-0.29869255',
                             'Q-vector [z]': '-0.24414360',
                             'Tisserand w.r.t. Jupiter': '6.1',
                             'V w.r.t. Earth': '6.0',
                             'absolute magnitude': '26.6',
                             'aphelion distance': '1.009',
                             'arc length': '357',
                             'argument of perihelion': '222.91160',
                             'ascending node': '24.87559',
                             'computer name': 'MPCALB',
                             'eccentricity': '0.0120915',
                             'epoch': '2016-01-13.0',
                             'epoch JD': '2457400.5',
                             'first observation date used': '2014-10-17.0',
                             'first opposition used': '2014',
                             'inclination': '8.25708',
                             'last observation date used': '2015-10-09.0',
                             'last opposition used': '2015',
                             'mean anomaly': '221.74204',
                             'mean daily motion': '0.99040030',
                             'observations used': '147',
                             'obj_id' : u'2014 UR',
                             'oppositions': '2',
                             'perihelion JD': '2457540.09806',
                             'perihelion date': '2016-05-31.59806',
                             'perihelion distance': '0.9847185',
                             'period': '1.0',
                             'perturbers coarse indicator': 'M-v',
                             'perturbers precise indicator': '003Eh',
                             'phase slope': '0.15',
                             'reference': 'MPEC 2015-T44',
                             'residual rms': '0.57',
                             'semimajor axis': '0.9967710',
                             'uncertainty': '1'}

        elements = parse_mpcorbit(self.test_mpcdb_page)
        self.assertEqual(expected_elements, elements)

    def test_badpage(self):

        expected_elements = {}
        elements = parse_mpcorbit(BeautifulSoup('<html></html>', 'html.parser'))
        self.assertEqual(expected_elements, elements)

    def test_badpage_with_empty_table(self):

        expected_elements = {}
        elements = parse_mpcorbit(BeautifulSoup('<html><table class="nb"><table></table></table></html>', 'html.parser'))
        self.assertEqual(expected_elements, elements)

class TestParseMPCObsFormat(TestCase):

    def setUp(self):
        '''The "code" for the dictionary keys for the test lines is as follows:
        <char1>_<char2><char3>_<char4> where:
        <char1> is the type of desigination:
            p: provisional designation (e.g. 'K15TE5B'),
            t: temporary desigination (e.g. 'N00809b')
            n: numbered asteroid,
            c: comet
            s: (natural) satellite
        <char2> is the observation code or program code,
        <char3> is the observation type:
            C: CCD observations,
            R/r: radar observation,
            S/s: satellite observation
            x: replaced discovery observation
        <char4> is the precision of the obs:
            l: low precision
            h: high precision
            n: no magnitude
        '''
        self.test_lines = { 'p_ C_l' :  u'     K15TE5B  C2015 10 19.36445 04 16 45.66 -02 06 29.9          18.7 RqEU023H45',
                            'p_KC_l' :  u'     K15TE5B KC2015 10 18.42125 04 16 20.07 -02 07 27.5          19.2 VqEU023H21',
                            'p_#C_l' :  u'     K15TE5B 5C2015 10 17.34423 04 15 51.57 -02 07 27.4          18.6 VqEU017W88',
                            'p_ C_h' :  u'     K15TE5B  C2015 10 13.08015704 13 52.281-02 06 45.33         19.51Rt~1YjBY28',
                            'p_ S_l' :  u'     N00809b  S2015 06 22.29960 21 02 46.72 +57 58 39.3          20   RLNEOCPC51',
                            'p_ s_l' :  u'     N00809b  s2015 06 22.29960 1 + 1978.7516 + 1150.7393 + 6468.8442   NEOCPC51',
                            'n_ R_l' :  u'01566         R1968 06 14.229167               +    11541710   2388 252 JPLRS253',
                            'n_ r_l' :  u'01566         r1968 06 14.229167S                        1000       252 JPLRS253',
                            'n_tC_l' :  u'01566        tC2002 07 31.54831 20 30 29.56 -47 49 14.5          18.1 Rcg0322474',
                            'p_ C_n' :  u'     WMAA95B  C2015 06 20.29109 16 40 36.42 -14 23 16.2                qNEOCPG96\n',
                            'p_ C_le' : u'     K13R33T  C2013 09 13.18561323 15 20.53 -10 21 52.6          20.4 V      W86\r\n',
                            'p_ C_f' :  u'     WSAE9A6  C2015 09 20.23688 21 41 08.64 -10 51 41.7               VqNEOCPG96',
                            'p_ x_l' :  u'g0232K10F41B* x2010 03 19.91359 06 26 37.29 +35 47 01.3                L~0FUhC51',
                            'p_quoteC_h': u"     G07212  'C2017 11 02.17380 03 13 37.926+19 27 47.07         21.4 GUNEOCP309",

                          }
        self.maxDiff = None

    def compare_dict(self, expected_params, params, tolerance=7):
        self.assertEqual(len(expected_params), len(params))
        for i in expected_params:
            if 'ra' in i or 'dec' in i:
                self.assertAlmostEqual(expected_params[i], params[i], tolerance)
            else:
                self.assertEqual(expected_params[i], params[i])

    def test_p_spaceC_l(self):
        expected_params = { 'body'  : 'K15TE5B',
                            'flags' : ' ',
                            'obs_type'  : 'C',
                            'obs_date'  : datetime(2015, 10, 19, 8, 44, 48, int(0.48*1e6)),
                            'obs_ra'    : 64.19025,
                            'obs_dec'   : -2.1083055555555554,
                            'obs_mag'   : 18.7,
                            'filter'    : 'R',
                            'astrometric_catalog' : 'UCAC-4',
                            'site_code' : 'H45'
                          }

        params = parse_mpcobs(self.test_lines['p_ C_l'])

        self.compare_dict(expected_params, params)

    def test_p_KC_l(self):
        expected_params = { 'body'  : 'K15TE5B',
                            'flags' : 'K',
                            'obs_type'  : 'C',
                            'obs_date'  : datetime(2015, 10, 18, 10, 6, 36, 0),
                            'obs_ra'    : 64.083625,
                            'obs_dec'   : -2.1243055555555554,
                            'obs_mag'   : 19.2,
                            'filter'    : 'V',
                            'astrometric_catalog' : 'UCAC-4',
                            'site_code' : 'H21'
                          }

        params = parse_mpcobs(self.test_lines['p_KC_l'])

        self.compare_dict(expected_params, params)

    def test_p_numC_l(self):
        expected_params = { 'body'  : 'K15TE5B',
                            'flags' : ' ',
                            'obs_type'  : 'C',
                            'obs_date'  : datetime(2015, 10, 17, 8, 15, 41, int(0.472*1e6)),
                            'obs_ra'    : 63.96487499999999,
                            'obs_dec'   : -2.1242777777777775,
                            'obs_mag'   : 18.6,
                            'filter'    : 'V',
                            'astrometric_catalog' : 'UCAC-4',
                            'site_code' : 'W88'
                          }

        params = parse_mpcobs(self.test_lines['p_#C_l'])

        self.compare_dict(expected_params, params)

    def test_p_spaceC_h(self):
        expected_params = { 'body'  : 'K15TE5B',
                            'flags' : ' ',
                            'obs_type'  : 'C',
                            'obs_date'  : datetime(2015, 10, 13, 1, 55, 25, int(0.5648*1e6)),
                            'obs_ra'    : 63.4678375,
                            'obs_dec'   : -2.112591666666667,
                            'obs_mag'   : 19.51,
                            'filter'    : 'R',
                            'astrometric_catalog' : 'PPMXL',
                            'site_code' : 'Y28'
                          }

        params = parse_mpcobs(self.test_lines['p_ C_h'])

        self.compare_dict(expected_params, params)

    def test_p_spaceS_l(self):
        expected_params = { 'body'  : 'N00809b',
                            'flags' : ' ',
                            'obs_type'  : 'S',
                            'obs_date'  : datetime(2015, 6, 22, 7, 11, 25, int(0.44*1e6)),
                            'obs_ra'    : 315.69466666666667,
                            'obs_dec'   : 57.977583333333333,
                            'obs_mag'   : 20.0,
                            'filter'    : 'R',
                            'astrometric_catalog' : '2MASS',
                            'site_code' : 'C51'
                            }

        params = parse_mpcobs(self.test_lines['p_ S_l'])

        self.compare_dict(expected_params, params)

    def test_p_spaces_l(self):
        expected_params = { 'body'  : 'N00809b',
                            'extrainfo' : self.test_lines['p_ s_l'],
                            'obs_type'  : 's',
                            'obs_date'  : datetime(2015, 6, 22, 7, 11, 25, int(0.44*1e6)),
                            'site_code' : 'C51'}

        params = parse_mpcobs(self.test_lines['p_ s_l'])

        self.compare_dict(expected_params, params)

    def test_p_spaceR_l(self):
        expected_params = {}

        params = parse_mpcobs(self.test_lines['n_ R_l'])

        self.compare_dict(expected_params, params)

    def test_p_spacer_l(self):
        expected_params = {}

        params = parse_mpcobs(self.test_lines['n_ r_l'])

        self.compare_dict(expected_params, params)

    def test_n_tC_l(self):
        expected_params = { 'body'  : '01566',
                            'flags' : 't',
                            'obs_type'  : 'C',
                            'obs_date'  : datetime(2002, 07, 31, 13, 9, 33, int(0.984*1e6)),
                            'obs_ra'    : 307.6231666666667,
                            'obs_dec'   : -47.82069444444445,
                            'obs_mag'   : 18.1,
                            'filter'    : 'R',
                            'astrometric_catalog' : 'USNO-A2',
                            'site_code' : '474'
                          }

        params = parse_mpcobs(self.test_lines['n_tC_l'])

        self.compare_dict(expected_params, params)

    def test_p_spaceC_n(self):
        expected_params = { 'body'  : 'WMAA95B',
                            'flags' : ' ',
                            'obs_type'  : 'C',
                            'obs_date'  : datetime(2015, 6, 20, 6, 59, 10, int(0.176*1e6)),
                            'obs_ra'    : 250.15175,
                            'obs_dec'   : -14.387833333333333,
                            'obs_mag'   : None,
                            'filter'    : ' ',
                            'astrometric_catalog' : 'UCAC-4',
                            'site_code' : 'G96'
                          }

        params = parse_mpcobs(self.test_lines['p_ C_n'])

        self.compare_dict(expected_params, params)


    def test_p_spacex_l(self):
        # This tests the case of an 'x' observation for a replaced discovery
        # observation. From the MPC page
        # (http://www.minorplanetcenter.net/iau/info/OpticalObs.html, Note 2):
        # "In addition, there are 'X' and 'x' which are used only for already-
        # filed observations. 'X' was given originally only to discovery
        # observations that were approximate or semi-accurate and that had accurate
        # measures corresponding to the time of discovery: this has been extended to
        # other replaced discovery observations. Observations marked 'X'/'x' are to be
        # suppressed in residual blocks. They are retained so that there exists
        # an original record of a discovery. "
        expected_params = { }

        params = parse_mpcobs(self.test_lines['p_ x_l'])

        self.compare_dict(expected_params, params)

    def test_blankline(self):
        expected_params = {}

        params = parse_mpcobs('')

        self.compare_dict(expected_params, params)

    def test_allspacesline(self):
        expected_params = {}

        params = parse_mpcobs(' ' * 80)

        self.compare_dict(expected_params, params)

    def test_p_spaceC_le(self):
        expected_params = { 'body'  : 'K13R33T',
                            'flags' : ' ',
                            'obs_type'  : 'C',
                            'obs_date'  : datetime(2013, 9, 13, 4, 27, 16, int(0.9632*1e6)),
                            'obs_ra'    : 348.8355416666667,
                            'obs_dec'   : -10.36461111111111,
                            'obs_mag'   : 20.4,
                            'filter'    : 'V',
                            'astrometric_catalog' : '',
                            'site_code' : 'W86'
                          }

        params = parse_mpcobs(self.test_lines['p_ C_le'])

        self.compare_dict(expected_params, params)

    def test_p_spaceC_f(self):
        expected_params = { 'body'  : 'WSAE9A6',
                            'flags' : ' ',
                            'obs_type'  : 'C',
                            'obs_date'  : datetime(2015, 9, 20, 5, 41, 6, int(0.432*1e6)),
                            'obs_ra'    : 325.28599999999994,
                            'obs_dec'   : -10.861583333333332,
                            'obs_mag'   : None,
                            'filter'    : 'V',
                            'astrometric_catalog' : 'UCAC-4',
                            'site_code' : 'G96'
                          }

        params = parse_mpcobs(self.test_lines['p_ C_f'])

        self.compare_dict(expected_params, params)

    def test_p_quoteC_h(self):

        expected_params = { 'body'  : 'G07212',
                            'flags' : "'",
                            'obs_type'  : 'C',
                            'obs_date'  : datetime(2017, 11, 2, 4, 10, 16, int(0.32*1e6)),
                            'obs_ra'    : 48.408025,
                            'obs_dec'   : 19.463075,
                            'obs_mag'   : 21.4,
                            'filter'    : 'G',
                            'astrometric_catalog' : 'GAIA-DR1',
                            'site_code' : '309'
                          }

        params = parse_mpcobs(self.test_lines['p_quoteC_h'])

        self.compare_dict(expected_params, params)

class TestFetchNEOCPObservations(TestCase):

    def setUp(self):

        self.maxDiff = None

    def test_removed_object(self):
        page = BeautifulSoup('<html><body><pre>\nNone available at this time.\n</pre></body></html>', "html.parser")
        expected = None

        observations = fetch_NEOCP_observations(page)
        self.assertEqual(expected, observations)

    def test_readlines(self):
        test_fh = open(os.path.join('astrometrics', 'tests', 'test_mpcobs_P10pqB2.dat'), 'r')
        obs_data = test_fh.read()
        test_fh.close()
        page = BeautifulSoup(obs_data, "html.parser")

        expected = [u'     P10pqB2  C2015 11 17.40000 03 44 26.153-07 26 22.40         20.8 wLNEOCPF51',
                    u'     P10pqB2  C2015 11 17.41166 03 44 24.591-07 26 51.93         20.9 wLNEOCPF51',
                    u'     P10pqB2  C2015 11 17.43505 03 44 21.461-07 27 51.02         20.9 wLNEOCPF51',
                    u'     P10pqB2 KC2015 11 18.24829 03 42 40.57 -08 02 06.0          20.6 RoNEOCP291',
                    u'     P10pqB2 KC2015 11 18.24999 03 42 40.36 -08 02 10.2          20.6 RoNEOCP291',
                    u'     P10pqB2 KC2015 11 18.25170 03 42 40.13 -08 02 14.4          20.6 RoNEOCP291',
                    u'     P10pqB2 KC2015 11 18.33020 03 42 29.28 -08 05 31.8                oNEOCP711',
                    u'     P10pqB2 KC2015 11 18.33314 03 42 28.87 -08 05 39.2                oNEOCP711',
                    u'     P10pqB2 KC2015 11 18.33622 03 42 28.44 -08 05 46.7                oNEOCP711',
        ]

        observations = fetch_NEOCP_observations(page)
        self.assertEqual(expected, observations)

class TestIMAPLogin(TestCase):

    def setUp(self):
        pass

    @mock.patch('astrometrics.sources_subs.imaplib')
    def test_server_connection(self, mockimaplib):
        mailbox = imap_login('foo@bar.net', 'Wibble', 'localhost')
        mockimaplib.IMAP4_SSL.assert_called_with('localhost')
        self.assertNotEqual(None, mailbox)

    @mock.patch('astrometrics.sources_subs.imaplib')
    def test_badserver(self, mockimaplib):
        mockimaplib.IMAP4_SSL.side_effect = error(111, 'Connection refused')
        mailbox = imap_login('foo@bar.net', 'Wibble', 'localhost')
        self.assertEqual(None, mailbox)

    @mock.patch('astrometrics.sources_subs.imaplib')
    def test_badfolder(self, mockimaplib):
        mailbox = mock.MagicMock()
        mailbox.select.return_value = ("NO", ['[NONEXISTENT] Unknown Mailbox: Wibble (Failure)'])
        expected_targets = []
        targets = fetch_NASA_targets(mailbox, folder="Wibble")
        self.assertEqual(expected_targets, targets)

    @mock.patch('astrometrics.sources_subs.imaplib')
    def test_emptyfolder(self, mockimaplib):
        mailbox = mock.MagicMock()
        mailbox.select.return_value = ("OK", ['0'])
        mailbox.search.return_value = ("OK", [''])
        expected_targets = []
        targets = fetch_NASA_targets(mailbox)
        self.assertEqual(expected_targets, targets)

    @mock.patch('astrometrics.sources_subs.imaplib')
    def test_foldersearchfailure(self, mockimaplib):
        mailbox = mock.MagicMock()
        mailbox.select.return_value = ("OK", ['0'])
        mailbox.search.return_value = ("NO", [''])
        expected_targets = []
        targets = fetch_NASA_targets(mailbox)
        self.assertEqual(expected_targets, targets)

    @mock.patch('astrometrics.sources_subs.imaplib')
    def test_cannot_retrieve_msg_high(self, mockimaplib):
        mailbox = mock.MagicMock()
        mailbox.select.return_value = ("OK", ['1'])
        mailbox.search.return_value = ("OK", ['1'])
        mailbox.fetch.return_value = ("OK", [None,])
        expected_targets = []
        targets = fetch_NASA_targets(mailbox)
        self.assertEqual(expected_targets, targets)

    @mock.patch('astrometrics.sources_subs.imaplib')
    def test_cannot_retrieve_msg_low(self, mockimaplib):
        mailbox = mock.MagicMock()
        mailbox.select.return_value = ("OK", ['1'])
        mailbox.search.return_value = ("OK", ['1'])
        mailbox.fetch.side_effect = error("FETCH command error: BAD ['Could not parse command']")
        expected_targets = []
        targets = fetch_NASA_targets(mailbox)
        self.assertEqual(expected_targets, targets)

    @mock.patch('astrometrics.sources_subs.imaplib')
    @mock.patch('astrometrics.sources_subs.datetime', MockDateTime)
    def test_find_msg_correct_match(self, mockimaplib):
        MockDateTime.change_datetime(2016, 2, 18,  21, 27, 5)
        mailbox = mock.MagicMock()
        mailbox.select.return_value = ("OK", ['1'])
        mailbox.search.return_value = ("OK", ['1'])
        mailbox.fetch.return_value =  ('OK', [('1 (RFC822 {12326}', 'Subject: [small-bodies-observations] 2016 CV246 - Observations Requested\r\nDate: Tue, 18 Feb 2016 21:27:04 +000\r\n')])

        expected_targets = ['2016 CV246']
        targets = fetch_NASA_targets(mailbox)
        self.assertEqual(expected_targets, targets)

    @mock.patch('astrometrics.sources_subs.imaplib')
    @mock.patch('astrometrics.sources_subs.datetime', MockDateTime)
    def test_msg_has_bad_prefix(self, mockimaplib):
        MockDateTime.change_datetime(2016, 2, 18,  21, 27, 5)
        mailbox = mock.MagicMock()
        mailbox.select.return_value = ("OK", ['1'])
        mailbox.search.return_value = ("OK", ['1'])
        mailbox.fetch.return_value =  ('OK', [('1 (RFC822 {12326}', 'Subject: [small-birds-observations] 2016 CV246 - Observations Requested\r\nDate: Tue, 16 Feb 2018 21:27:04 +000\r\n')])

        expected_targets = []
        targets = fetch_NASA_targets(mailbox)
        self.assertEqual(expected_targets, targets)

    @mock.patch('astrometrics.sources_subs.imaplib')
    @mock.patch('astrometrics.sources_subs.datetime', MockDateTime)
    def test_find_msg_has_bad_suffix(self, mockimaplib):
        MockDateTime.change_datetime(2016, 2, 18,  21, 27, 5)
        mailbox = mock.MagicMock()
        mailbox.select.return_value = ("OK", ['1'])
        mailbox.search.return_value = ("OK", ['1'])
        mailbox.fetch.return_value =  ('OK', [('1 (RFC822 {12326}', 'Subject: [small-bodies-observations] 2016 CV246 - Radar Requested\r\nDate: Tue, 18 Feb 2016 21:27:04 +000\r\n')])

        expected_targets = []
        targets = fetch_NASA_targets(mailbox)
        self.assertEqual(expected_targets, targets)

    @mock.patch('astrometrics.sources_subs.imaplib')
    @mock.patch('astrometrics.sources_subs.datetime', MockDateTime)
    def test_find_msg_good_with_tz(self, mockimaplib):
        MockDateTime.change_datetime(2016, 2, 24,  1, 0, 0)
        mailbox = mock.MagicMock()
        mailbox.select.return_value = ("OK", ['1'])
        mailbox.search.return_value = ("OK", ['1'])
        mailbox.fetch.return_value =  ('OK', [('1 (RFC822 {12326}', 'Subject: [small-bodies-observations] 2016 BA14 - Observations Requested\r\nDate: Tue, 22 Feb 2016 20:27:04 -0500\r\n')])

        expected_targets = ['2016 BA14']
        targets = fetch_NASA_targets(mailbox)
        self.assertEqual(expected_targets, targets)

    @mock.patch('astrometrics.sources_subs.imaplib')
    @mock.patch('astrometrics.sources_subs.datetime', MockDateTime)
    def test_reject_msg_old_with_tz(self, mockimaplib):
        MockDateTime.change_datetime(2016, 2, 15,  4, 27, 5)
        mailbox = mock.MagicMock()
        mailbox.select.return_value = ("OK", ['1'])
        mailbox.search.return_value = ("OK", ['1'])
        mailbox.fetch.return_value =  ('OK', [('1 (RFC822 {12326}', 'Subject: [small-bodies-observations] 2016 BA14 - Observations Requested\r\nDate: Tue, 13 Feb 2016 20:27:04 -0800\r\n')])

        expected_targets = []
        targets = fetch_NASA_targets(mailbox)
        self.assertEqual(expected_targets, targets)

    @mock.patch('astrometrics.sources_subs.imaplib')
    @mock.patch('astrometrics.sources_subs.datetime', MockDateTime)
    def test_find_multiple_msgs(self, mockimaplib):
        MockDateTime.change_datetime(2016, 2, 24,  1, 0, 0)
        mailbox = mock.MagicMock()
        mailbox.select.return_value = ("OK", ['2'])
        mailbox.search.return_value = ("OK", ['1 2'])
        results =  [ ('OK', [('1 (RFC822 {12326}', 'Subject: [small-bodies-observations] 2016 BA14 - Observations Requested\r\nDate: Tue, 22 Feb 2016 20:27:04 -0500\r\n')]),
                     ('OK', [('2 (RFC822 {12324}', 'Subject: [small-bodies-observations] 2016 CV123 - Observations Requested\r\nDate: Tue, 22 Feb 2016 22:47:42 -0500\r\n')])
                   ]
        mailbox.fetch.side_effect =  results

        expected_targets = ['2016 BA14', '2016 CV123']
        targets = fetch_NASA_targets(mailbox)
        self.assertEqual(expected_targets, targets)

    @mock.patch('astrometrics.sources_subs.imaplib')
    @mock.patch('astrometrics.sources_subs.datetime', MockDateTime)
    def test_one_msg_multiple_old_msgs(self, mockimaplib):
        MockDateTime.change_datetime(2016, 2, 24,  1, 0, 0)
        mailbox = mock.MagicMock()
        mailbox.select.return_value = ("OK", ['3'])
        mailbox.search.return_value = ("OK", ['1 2 4'])
        results =  [ ('OK', [('1 (RFC822 {12326}', 'Subject: [small-bodies-observations] 20516 BA14 - Observations Requested\r\nDate: Tue, 22 Feb 2015 20:27:04 -0500\r\n')]),
                     ('OK', [('2 (RFC822 {12324}', 'Subject: [small-bodies-observations] 2015 CV123 - Observations Requested\r\nDate: Tue, 22 Dec 2015 22:47:42 -0500\r\n')]),
                     ('OK', [('4 (RFC822 {12324}', 'Subject: [small-bodies-observations] 2016 CV123 - Observations Requested\r\nDate: Tue, 22 Feb 2016 22:47:42 -0500\r\n')])
                   ]
        mailbox.fetch.side_effect =  results

        expected_targets = ['2016 CV123']
        targets = fetch_NASA_targets(mailbox)
        self.assertEqual(expected_targets, targets)

    @mock.patch('astrometrics.sources_subs.imaplib')
    @mock.patch('astrometrics.sources_subs.datetime', MockDateTime)
    def test_find_fwd_msg_(self, mockimaplib):
        MockDateTime.change_datetime(2016, 2, 23, 19, 51, 5)
        mailbox = mock.MagicMock()
        mailbox.select.return_value = ("OK", ['1'])
        mailbox.search.return_value = ("OK", ['1'])
        mailbox.fetch.return_value =  ('OK', [('1 (RFC822 {12326}', 'Subject: Fwd: [small-bodies-observations] 2016 DJ - Observations Requested\r\nDate: Tue, 23 Feb 2016 11:25:29 -0800\r\n')])

        expected_targets = ['2016 DJ']
        targets = fetch_NASA_targets(mailbox)
        self.assertEqual(expected_targets, targets)

    @mock.patch('astrometrics.sources_subs.imaplib')
    @mock.patch('astrometrics.sources_subs.datetime', MockDateTime)
    def test_reject_msg_old_with_tz_and_cutoff(self, mockimaplib):
        MockDateTime.change_datetime(2016, 2, 16,  4, 27, 5)
        mailbox = mock.MagicMock()
        mailbox.select.return_value = ("OK", ['1'])
        mailbox.search.return_value = ("OK", ['1'])
        mailbox.fetch.return_value =  ('OK', [('1 (RFC822 {12326}', 'Subject: [small-bodies-observations] 2016 BA14 - Observations Requested\r\nDate: Tue, 13 Feb 2016 20:27:04 -0800\r\n')])

        expected_targets = []
        targets = fetch_NASA_targets(mailbox, date_cutoff=2)
        self.assertEqual(expected_targets, targets)

    @mock.patch('astrometrics.sources_subs.imaplib')
    @mock.patch('astrometrics.sources_subs.datetime', MockDateTime)
    def test_accept_msg_old_with_tz_and_cutoff(self, mockimaplib):
        MockDateTime.change_datetime(2016, 2, 16,  3, 26, 5)
        mailbox = mock.MagicMock()
        mailbox.select.return_value = ("OK", ['1'])
        mailbox.search.return_value = ("OK", ['1'])
        mailbox.fetch.return_value =  ('OK', [('1 (RFC822 {12326}', 'Subject: [small-bodies-observations] 2016 BA14 - Observations Requested\r\nDate: Tue, 13 Feb 2016 20:27:04 -0800\r\n')])

        expected_targets = ['2016 BA14']
        targets = fetch_NASA_targets(mailbox, date_cutoff=2)
        self.assertEqual(expected_targets, targets)

    @mock.patch('astrometrics.sources_subs.imaplib')
    @mock.patch('astrometrics.sources_subs.datetime', MockDateTime)
    def test_accept_msg_multiple_targets(self, mockimaplib):
        MockDateTime.change_datetime(2016, 10, 25,  3, 26, 5)
        mailbox = mock.MagicMock()
        mailbox.select.return_value = ("OK", ['1'])
        mailbox.search.return_value = ("OK", ['1'])
        mailbox.fetch.return_value =  ('OK', [('1 (RFC822 {12326}', 'Subject: [small-bodies-observations] 2016 TQ11, 2016 SR2, 2016 NP56,\r\n\t2016 ND1- Observations Requested\r\nDate: Mon, 24 Oct 2016 20:20:57 +0000\r\n')])

        expected_targets = ['2016 TQ11', '2016 SR2', '2016 NP56', '2016 ND1']
        targets = fetch_NASA_targets(mailbox, date_cutoff=2)
        self.assertEqual(expected_targets, targets)

class TestSFUFetch(TestCase):

    def setUp(self):
        test_fh = open(os.path.join('astrometrics', 'tests', 'test_sfu.html'), 'r')
        self.test_sfu_page = BeautifulSoup(test_fh, "html.parser")
        test_fh.close()

        self.sfu = u.def_unit(['sfu', 'solar flux unit'], 10000.0*u.Jy)
        u.add_enabled_units([self.sfu])

    def test(self):

        expected_result = (datetime(2018,1,15,17,44,10), 70*self.sfu)

        sfu_result = fetch_sfu(self.test_sfu_page)

        self.assertEqual(expected_result[0], sfu_result[0])
        self.assertEqual(expected_result[1].value, sfu_result[1].value)
        self.assertEqual(expected_result[1].unit, sfu_result[1].unit)
        self.assertEqual(expected_result[1].to(u.MJy), sfu_result[1].to(u.MJy))

class TestConfigureDefaults(TestCase):

    def setUp(self):
        pass

    def test_tfn_point4m(self):
        test_params = {
              'exp_count': 42,
              'exp_time': 42.0,
              'site_code': 'Z21',
              }

        expected_params = { 'instrument' :  '0M4-SCICAM-SBIG',
                            'pondtelescope' :'0m4',
                            'observatory' : '',
                            'site' : 'TFN',
                            'exp_type':'EXPOSE',
                            'binning' : 2}
        expected_params.update(test_params)

        params = configure_defaults(test_params)

        self.assertEqual(expected_params, params)

    def test_ogg_point4m(self):
        test_params = {
              'exp_count': 42,
              'exp_time': 42.0,
              'site_code': 'T04',
              }

        expected_params = { 'instrument' :  '0M4-SCICAM-SBIG',
                            'pondtelescope' :'0m4',
                            'observatory' : '',
                            'exp_type':'EXPOSE',
                            'site' : 'OGG',
                            'binning' : 2}
        expected_params.update(test_params)

        params = configure_defaults(test_params)

        self.assertEqual(expected_params, params)

    def test_coj_point4m(self):
        test_params = {
              'exp_count': 42,
              'exp_time': 42.0,
              'site_code': 'Q59',
              }

        expected_params = { 'instrument' :  '0M4-SCICAM-SBIG',
                            'pondtelescope' :'0m4',
                            'observatory' : '',
                            'exp_type':'EXPOSE',
                            'site' : 'COJ',
                            'binning' : 2}
        expected_params.update(test_params)

        params = configure_defaults(test_params)

        self.assertEqual(expected_params, params)

    def test_cpt_point4m(self):
        test_params = {
              'exp_count': 42,
              'exp_time': 42.0,
              'site_code': 'L09',
              }

        expected_params = { 'instrument' :  '0M4-SCICAM-SBIG',
                            'pondtelescope' :'0m4',
                            'observatory' : '',
                            'exp_type':'EXPOSE',
                            'site' : 'CPT',
                            'binning' : 2}
        expected_params.update(test_params)

        params = configure_defaults(test_params)

        self.assertEqual(expected_params, params)

    def test_elp_point4m(self):
        test_params = {
              'exp_count': 42,
              'exp_time': 42.0,
              'site_code': 'V38',
              }

        expected_params = { 'instrument' :  '0M4-SCICAM-SBIG',
                            'pondtelescope' :'0m4',
                            'observatory' : 'aqwa',
                            'exp_type':'EXPOSE',
                            'site' : 'ELP',
                            'binning' : 2}
        expected_params.update(test_params)

        params = configure_defaults(test_params)

        self.assertEqual(expected_params, params)

    def test_lsc_point4m_num1(self):
        test_params = {
              'exp_count': 42,
              'exp_time': 42.0,
              'site_code': 'W89',
              }

        expected_params = { 'instrument' :  '0M4-SCICAM-SBIG',
                            'pondtelescope' :'0m4',
                            'observatory' : '',
                            'exp_type':'EXPOSE',
                            'site' : 'LSC',
                            'binning' : 2}
        expected_params.update(test_params)

        params = configure_defaults(test_params)

        self.assertEqual(expected_params, params)

    def test_lsc_point4m_num2(self):
        test_params = {
              'exp_count': 42,
              'exp_time': 42.0,
              'site_code': 'W79',
              }

        expected_params = { 'instrument' :  '0M4-SCICAM-SBIG',
                            'pondtelescope' :'0m4',
                            'observatory' : '',
                            'exp_type':'EXPOSE',
                            'site' : 'LSC',
                            'binning' : 2}
        expected_params.update(test_params)

        params = configure_defaults(test_params)

        self.assertEqual(expected_params, params)

    def test_1m_sinistro_lsc_doma(self):
        expected_params = { 'binning': 1,
                            'instrument': '1M0-SCICAM-SINISTRO',
                            'observatory': 'doma',
                            'exp_type':'EXPOSE',
                            'pondtelescope': '1m0a',
                            'site': 'LSC',
                            'site_code': 'W85'}


        params = { 'site_code' : 'W85' }

        params = configure_defaults(test_params)

        self.assertEqual(expected_params, params)


    def test_lsc_sinistro(self):
        test_params = {
              'exp_count': 42,
              'exp_time': 42.0,
              'site_code': 'W86',
              }

        expected_params = { 'instrument' :  '1M0-SCICAM-SINISTRO',
                            'pondtelescope' :'1m0',
                            'observatory' : '',
                            'exp_type':'EXPOSE',
                            'site' : 'LSC',
                            'binning' : 1}
        expected_params.update(test_params)

        params = configure_defaults(test_params)

        self.assertEqual(expected_params, params)

    def test_lsc_bad_sinistro(self):
        test_params = {
              'exp_count': 42,
              'exp_time': 42.0,
              'site_code': 'W87',
              }

        expected_params = { 'instrument' :  '1M0-SCICAM-SINISTRO',
                            'pondtelescope' :'1m0',
                            'observatory' : '',
                            'exp_type':'EXPOSE',
                            'site' : 'LSC',
                            'binning' : 1,
                            'site_code' : 'W87',
                            'exp_count' : 42,
                            'exp_time' : 42.0}

        params = configure_defaults(test_params)

        self.assertEqual(expected_params, params)

    def test_ftn(self):
        test_params = {
              'exp_count': 42,
              'exp_time': 42.0,
              'site_code': 'F65',
              }

        expected_params = { 'instrument' :  '2M0-SCICAM-SPECTRAL',
                            'pondtelescope' :'2m0',
                            'observatory' : '',
                            'exp_type':'EXPOSE',
                            'site' : 'OGG',
                            'binning' : 2}
        expected_params.update(test_params)

        params = configure_defaults(test_params)

        self.assertEqual(expected_params, params)

    def test_fts(self):
        test_params = {
              'exp_count': 42,
              'exp_time': 42.0,
              'site_code': 'E10',
              }

        expected_params = { 'instrument' :  '2M0-SCICAM-SPECTRAL',
                            'pondtelescope' :'2m0',
                            'observatory' : '',
                            'exp_type':'EXPOSE',
                            'site' : 'COJ',
                            'binning' : 2}
        expected_params.update(test_params)

        params = configure_defaults(test_params)

        self.assertEqual(expected_params, params)

    def test_elp_sinistro(self):
        test_params = {
              'exp_count': 42,
              'exp_time': 42.0,
              'site_code': 'V37',
              }

        expected_params = { 'instrument' :  '1M0-SCICAM-SINISTRO',
                            'pondtelescope' :'1m0',
                            'observatory' : '',
                            'exp_type':'EXPOSE',
                            'site' : 'ELP',
                            'binning' : 1}
        expected_params.update(test_params)

        params = configure_defaults(test_params)

        self.assertEqual(expected_params, params)

    def test_1m_sinistro_cpt(self):
        expected_params = { 'binning': 1,
                            'instrument': '1M0-SCICAM-SINISTRO',
                            'observatory': '',
                            'exp_type':'EXPOSE',
                            'pondtelescope': '1m0',
                            'site': 'CPT',
                            'site_code': 'K92'}


        params = { 'site_code' : 'K92' }

        params = configure_defaults(params)

        self.assertEqual(params, expected_params)

    def test_1m_sinistro_lsc_doma(self):
        expected_params = { 'binning': 1,
                            'instrument': '1M0-SCICAM-SINISTRO',
                            'observatory': '',
                            'exp_type':'EXPOSE',
                            'pondtelescope': '1m0',
                            'site': 'LSC',
                            'site_code': 'W85'}


        params = { 'site_code' : 'W85' }

        params = configure_defaults(params)

        self.assertEqual(params, expected_params)

    def test_1m_sinistro_lsc(self):
        expected_params = { 'binning': 1,
                            'instrument': '1M0-SCICAM-SINISTRO',
                            'observatory': '',
                            'exp_type':'EXPOSE',
                            'pondtelescope': '1m0',
                            'site': 'LSC',
                            'site_code': 'W86'}


        params = { 'site_code' : 'W86' }

        params = configure_defaults(params)

        self.assertEqual(params, expected_params)

    def test_1m_sinistro_elp(self):
        expected_params = { 'binning': 1,
                            'instrument': '1M0-SCICAM-SINISTRO',
                            'observatory': '',
                            'exp_type':'EXPOSE',
                            'pondtelescope': '1m0',
                            'site': 'ELP',
                            'site_code': 'V37'}


        params = { 'site_code' : 'V37' }

        params = configure_defaults(params)

        self.assertEqual(params, expected_params)

    def test_1m_sinistro_lsc_domec(self):
        expected_params = { 'binning': 1,
                            'instrument': '1M0-SCICAM-SINISTRO',
                            'observatory': '',
                            'exp_type':'EXPOSE',
                            'pondtelescope': '1m0',
                            'site': 'LSC',
                            'site_code': 'W87'}


        params = { 'site_code' : 'W87' }

        params = configure_defaults(params)

        self.assertEqual(params, expected_params)

    def test_1m_sinistro_cpt_domec(self):
        expected_params = { 'binning': 1,
                            'instrument': '1M0-SCICAM-SINISTRO',
                            'observatory': '',
                            'exp_type':'EXPOSE',
                            'pondtelescope': '1m0',
                            'site': 'CPT',
                            'site_code': 'K93'}


        params = { 'site_code' : 'K93' }

        params = configure_defaults(params)

        self.assertEqual(params, expected_params)

    def test_2m_ogg(self):
        expected_params = { 'binning': 2,
                            'instrument': '2M0-SCICAM-SPECTRAL',
                            'observatory': '',
                            'exp_type':'EXPOSE',
                            'pondtelescope': '2m0',
                            'site': 'OGG',
                            'site_code': 'F65'}


        params = { 'site_code' : 'F65' }

        params = configure_defaults(params)

        self.assertEqual(params, expected_params)

    def test_2m_coj(self):
        expected_params = { 'binning': 2,
                            'instrument': '2M0-SCICAM-SPECTRAL',
                            'observatory': '',
                            'exp_type':'EXPOSE',
                            'pondtelescope': '2m0',
                            'site': 'COJ',
                            'site_code': 'E10'}


        params = { 'site_code' : 'E10' }

        params = configure_defaults(params)

        self.assertEqual(params, expected_params)

    def test_2m_ogg_floyds(self):
        expected_params = { 'spectroscopy': True,
                            'binning'     : 1,
                            'spectra_slit': 'slit_2.0as',
                            'instrument'  : '2M0-FLOYDS-SCICAM',
                            'observatory' : '',
                            'exp_type'    : 'SPECTRUM',
                            'pondtelescope' : '2m0',
                            'site'        : 'OGG',
                            'site_code'   : 'F65',
                            'instrument_code' : 'F65-FLOYDS'}


        params = { 'site_code' : 'F65', 'instrument_code' : 'F65-FLOYDS', 'spectroscopy' : True }

        params = configure_defaults(params)

        self.assertEqual(params, expected_params)

    def test_2m_coj_floyds(self):
        expected_params = { 'spectroscopy': True,
                            'binning'     : 1,
                            'spectra_slit': 'slit_2.0as',
                            'instrument'  : '2M0-FLOYDS-SCICAM',
                            'observatory' : '',
                            'exp_type'    :'SPECTRUM',
                            'pondtelescope': '2m0',
                            'site'        : 'COJ',
                            'site_code'   : 'E10',
                            'instrument_code' : 'E10-FLOYDS'}


        params = { 'site_code' : 'E10', 'instrument_code' : 'E10-FLOYDS', 'spectroscopy' : True }

        params = configure_defaults(params)

        self.assertEqual(params, expected_params)

class TestMakeMolecule(TestCase):

    def setUp(self):

        self.params_2m0_imaging = configure_defaults({ 'site_code': 'F65', 'exp_time' : 60.0, 'exp_count' : 12})
        self.params_1m0_imaging = configure_defaults({ 'site_code': 'K92', 'exp_time' : 60.0, 'exp_count' : 12})
        self.params_0m4_imaging = configure_defaults({ 'site_code': 'Z21', 'exp_time' : 90.0, 'exp_count' : 18})

        self.params_2m0_spectroscopy = configure_defaults({ 'site_code': 'F65',
                                                            'instrument_code' : 'F65-FLOYDS',
                                                            'spectroscopy' : True,
                                                            'exp_time' : 180.0,
                                                            'exp_count' : 1})

    def test_2m_imaging(self):

        expected_molecule = {
                             'type' : 'EXPOSE',
                             'exposure_count' : 12,
                             'exposure_time' : 60.0,
                             'bin_x'       : 2,
                             'bin_y'       : 2,
                             'instrument_name' : '2M0-SCICAM-SPECTRAL',
                             'filter'      : 'solar',
                             'ag_mode'     : 'OPTIONAL',
                             'ag_name'     : ''
                            }

        molecule = make_molecule(self.params_2m0_imaging)

        self.assertEqual(expected_molecule, molecule)

    def test_1m_imaging(self):

        expected_molecule = {
                             'type' : 'EXPOSE',
                             'exposure_count' : 12,
                             'exposure_time' : 60.0,
                             'bin_x'       : 1,
                             'bin_y'       : 1,
                             'instrument_name' : '1M0-SCICAM-SINISTRO',
                             'filter'      : 'w',
                             'ag_mode'     : 'OPTIONAL',
                             'ag_name'     : ''
                            }

        molecule = make_molecule(self.params_1m0_imaging)

        self.assertEqual(expected_molecule, molecule)

    def test_0m4_imaging(self):

        expected_molecule = {
                             'type' : 'EXPOSE',
                             'exposure_count' : 18,
                             'exposure_time' : 90.0,
                             'bin_x'       : 2,
                             'bin_y'       : 2,
                             'instrument_name' : '0M4-SCICAM-SBIG',
                             'filter'      : 'w',
                             'ag_mode'     : 'OPTIONAL',
                             'ag_name'     : ''
                            }

        molecule = make_molecule(self.params_0m4_imaging)

        self.assertEqual(expected_molecule, molecule)

    def test_2m_spectroscopy_spectrum(self):

        expected_molecule = {
                             'type' : 'SPECTRUM',
                             'exposure_count' : 1,
                             'exposure_time' : 180.0,
                             'bin_x'       : 1,
                             'bin_y'       : 1,
                             'instrument_name' : '2M0-FLOYDS-SCICAM',
                             'spectra_slit': 'slit_2.0as',
                             'ag_mode'     : 'ON',
                             'ag_name'     : '',
                             'acquire_mode': 'WCS'
                            }

        molecule = make_molecule(self.params_2m0_spectroscopy)

        self.assertEqual(expected_molecule, molecule)

    def test_2m_spectroscopy_arc(self):

        self.params_2m0_spectroscopy['exp_type'] = 'ARC'

        expected_molecule = {
                             'type' : 'ARC',
                             'exposure_count' : 1,
                             'exposure_time' : 60.0,
                             'bin_x'       : 1,
                             'bin_y'       : 1,
                             'instrument_name' : '2M0-FLOYDS-SCICAM',
                             'spectra_slit': 'slit_2.0as',
                             'ag_mode'     : 'OFF',
                             'ag_name'     : '',
                             'acquire_mode': 'WCS'
                            }

        molecule = make_molecule(self.params_2m0_spectroscopy)

        self.assertEqual(expected_molecule, molecule)

    def test_2m_spectroscopy_arc_multiple_spectra(self):

        self.params_2m0_spectroscopy['exp_type'] = 'ARC'
        self.params_2m0_spectroscopy['exp_count'] = 2

        expected_molecule = {
                             'type' : 'ARC',
                             'exposure_count' : 1,
                             'exposure_time' : 60.0,
                             'bin_x'       : 1,
                             'bin_y'       : 1,
                             'instrument_name' : '2M0-FLOYDS-SCICAM',
                             'spectra_slit': 'slit_2.0as',
                             'ag_mode'     : 'OFF',
                             'ag_name'     : '',
                             'acquire_mode': 'WCS'
                            }

        molecule = make_molecule(self.params_2m0_spectroscopy)

        self.assertEqual(expected_molecule, molecule)

    def test_2m_spectroscopy_lampflat(self):

        self.params_2m0_spectroscopy['exp_type'] = 'LAMP_FLAT'

        expected_molecule = {
                             'type' : 'LAMP_FLAT',
                             'exposure_count' : 1,
                             'exposure_time' : 60.0,
                             'bin_x'       : 1,
                             'bin_y'       : 1,
                             'instrument_name' : '2M0-FLOYDS-SCICAM',
                             'spectra_slit': 'slit_2.0as',
                             'ag_mode'     : 'OFF',
                             'ag_name'     : '',
                             'acquire_mode': 'WCS'
                            }

        molecule = make_molecule(self.params_2m0_spectroscopy)

        self.assertEqual(expected_molecule, molecule)

    def test_2m_spectroscopy_lampflat_multiple_spectra(self):

        self.params_2m0_spectroscopy['exp_type'] = 'LAMP_FLAT'
        self.params_2m0_spectroscopy['exp_count'] = 42

        expected_molecule = {
                             'type' : 'LAMP_FLAT',
                             'exposure_count' : 1,
                             'exposure_time' : 60.0,
                             'bin_x'       : 1,
                             'bin_y'       : 1,
                             'instrument_name' : '2M0-FLOYDS-SCICAM',
                             'spectra_slit': 'slit_2.0as',
                             'ag_mode'     : 'OFF',
                             'ag_name'     : '',
                             'acquire_mode': 'WCS'
                            }

        molecule = make_molecule(self.params_2m0_spectroscopy)

        self.assertEqual(expected_molecule, molecule)

class TestMakeMolecules(TestCase):

    def setUp(self):

        self.params_2m0_imaging = configure_defaults({ 'site_code': 'F65', 'exp_time' : 60.0, 'exp_count' : 12})
        self.params_1m0_imaging = configure_defaults({ 'site_code': 'K92', 'exp_time' : 60.0, 'exp_count' : 12})
        self.params_0m4_imaging = configure_defaults({ 'site_code': 'Z21', 'exp_time' : 90.0, 'exp_count' : 18})

        self.params_2m0_spectroscopy = configure_defaults({ 'site_code': 'F65',
                                                            'instrument_code' : 'F65-FLOYDS',
                                                            'spectroscopy' : True,
                                                            'exp_time' : 180.0,
                                                            'exp_count' : 1})

    def test_2m_imaging(self):

        expected_num_molecules = 1
        expected_type = 'EXPOSE'

        molecules = make_molecules(self.params_2m0_imaging)

        self.assertEqual(expected_num_molecules, len(molecules))
        self.assertEqual(expected_type, molecules[0]['type'])

    def test_1m_imaging(self):

        expected_num_molecules = 1
        expected_type = 'EXPOSE'

        molecules = make_molecules(self.params_1m0_imaging)

        self.assertEqual(expected_num_molecules, len(molecules))
        self.assertEqual(expected_type, molecules[0]['type'])

    def test_0m4_imaging(self):

        expected_num_molecules = 1
        expected_type = 'EXPOSE'

        molecules = make_molecules(self.params_0m4_imaging)

        self.assertEqual(expected_num_molecules, len(molecules))
        self.assertEqual(expected_type, molecules[0]['type'])

    def test_2m_spectroscopy_nocalibs(self):

        expected_num_molecules = 1
        expected_type = 'SPECTRUM'

        molecules = make_molecules(self.params_2m0_spectroscopy)

        self.assertEqual(expected_num_molecules, len(molecules))
        self.assertEqual(expected_type, molecules[0]['type'])

    def test_2m_spectroscopy_calibs_before(self):

        self.params_2m0_spectroscopy['calibs'] = 'before'
        expected_num_molecules = 3

        molecules = make_molecules(self.params_2m0_spectroscopy)

        self.assertEqual(expected_num_molecules, len(molecules))
        self.assertEqual('LAMP_FLAT', molecules[0]['type'])
        self.assertEqual('ARC', molecules[1]['type'])
        self.assertEqual('SPECTRUM', molecules[2]['type'])

    def test_2m_spectroscopy_calibs_after(self):

        self.params_2m0_spectroscopy['calibs'] = 'AFTER'
        expected_num_molecules = 3

        molecules = make_molecules(self.params_2m0_spectroscopy)

        self.assertEqual(expected_num_molecules, len(molecules))
        self.assertEqual('LAMP_FLAT', molecules[2]['type'])
        self.assertEqual('ARC', molecules[1]['type'])
        self.assertEqual('SPECTRUM', molecules[0]['type'])

    def test_2m_spectroscopy_calibs_both(self):

        self.params_2m0_spectroscopy['calibs'] = 'BoTh'
        expected_num_molecules = 5

        molecules = make_molecules(self.params_2m0_spectroscopy)

        self.assertEqual(expected_num_molecules, len(molecules))
        self.assertEqual('LAMP_FLAT', molecules[0]['type'])
        self.assertEqual('ARC', molecules[1]['type'])
        self.assertEqual('SPECTRUM', molecules[2]['type'])
        self.assertEqual('ARC', molecules[3]['type'])
        self.assertEqual('LAMP_FLAT', molecules[4]['type'])

class TestMakeCadence(TestCase):

    def setUp(self):

        self.elements = {"epochofel_mjd": 58000.0,
                         "current_name" : "3122",
                         "name" : "3122",
                         "meandist": 1.7691326,
                         "longascnode": 336.0952,
                         "orbinc": 22.1508, 
                         "eccentricity": 0.4233003,
                         "meananom": 351.43854,
                         "elements_type": "MPC_MINOR_PLANET",
                         "type": "NON_SIDEREAL",
                         "argofperih": 27.8469}
        self.params =  {'utc_date' : datetime(2017,8,20,0,0),
                        'start_time' : datetime(2017,8,20,8,40),
                        'end_time' : datetime(2017,8,20,19,40),
                        'period' : 2.0,
                        'jitter' : 0.25,
                        'group_id' : "3122_Q59-20170815",
                        'proposal_id' : 'LCOSchedulerTest',
                        'user_id' : 'tlister@lcogt.net',
                        'exp_type' : 'EXPOSE',
                        'exp_count' : 105,
                        'exp_time' : 20.0,
                        'binning' : 2,
                        'instrument' : '0M4-SCICAM-SBIG',
                        'filter' : 'w',
                        'site' : 'COJ',
                        'pondtelescope' : '0m4a',
                        'site_code' : 'Q59'
                        }
        self.ipp_value = 1.0

        self.request = {  'constraints' : {'max_airmass': 2.0, 'min_lunar_distance': 15},
                          'location' : { 'site' : self.params['site'].lower(),
                                         'telescope_class' : self.params['pondtelescope'][0:3]
                                       },
                          'target' : self.elements,
                          'molecules' : [{  'ag_mode': 'OPTIONAL',
                                            'ag_name': '',
                                            'bin_x' : self.params['binning'],
                                            'bin_y' : self.params['binning'],
                                            'exposure_count' : self.params['exp_count'],
                                            'exposure_time' : self.params['exp_time'],
                                            'filter' : self.params['filter'],
                                            'instrument_name' : self.params['instrument'],
                                            'type' : self.params['exp_type']
                                        }],
                          'windows' : [{'start' : datetime.strftime(self.params['start_time'], '%Y-%m-%dT%H:%M:%SZ'),
                                        'end'   : datetime.strftime(self.params['end_time'], '%Y-%m-%dT%H:%M:%SZ')
                                        }]
                        }
        self.request['target']['epochofel'] = self.request['target']['epochofel_mjd']
        self.request['target']['scheme'] = self.request['target']['elements_type']

        self.maxDiff = None


    @mock.patch('astrometrics.sources_subs.expand_cadence', mock_expand_cadence)
    def test_cadence_valhalla(self):
        expected = {
                     u'group_id': u'3122_Q59-20170815',
                     u'ipp_value': 1.0,
                     u'observation_type': u'NORMAL',
                     u'operator': u'MANY',
                     u'proposal': u'LCOSchedulerTest',
                     u'requests': [{u'constraints': {u'max_airmass': 2.0, u'min_lunar_distance': 15.0},
                       u'location': {u'site': u'ogg', u'telescope_class': u'0m4'},
                       u'molecules': [{u'ag_mode': u'OPTIONAL',
                         u'ag_name': u'',
                         u'bin_x': 2,
                         u'bin_y': 2,
                         u'exposure_count': 10,
                         u'exposure_time': 2.0,
                         u'filter': u'w',
                         u'instrument_name': u'0M4-SCICAM-SBIG',
                         u'priority': 1,
                         u'type': u'EXPOSE'}],
                       u'target': {u'argofperih': 27.8469,
                        u'eccentricity': 0.4233003,
                        u'epochofel': 58000.0,
                        u'longascnode': 336.0952,
                        u'meananom': 351.43854,
                        u'meandist': 1.7691326,
                        u'name': u'3122',
                        u'orbinc': 22.1508,
                        u'scheme': u'MPC_MINOR_PLANET',
                        u'type': u'NON_SIDEREAL'},
                       u'windows': [{u'end': u'2017-09-02T06:07:30Z',
                         u'start': u'2017-09-02T06:00:00Z'}]},
                      {u'constraints': {u'max_airmass': 2.0, u'min_lunar_distance': 15.0},
                       u'location': {u'site': u'ogg', u'telescope_class': u'0m4'},
                       u'molecules': [{u'ag_mode': u'OPTIONAL',
                         u'ag_name': u'',
                         u'bin_x': 2,
                         u'bin_y': 2,
                         u'exposure_count': 10,
                         u'exposure_time': 2.0,
                         u'filter': u'w',
                         u'instrument_name': u'0M4-SCICAM-SBIG',
                         u'priority': 1,
                         u'type': u'EXPOSE'}],
                       u'target': {u'argofperih': 27.8469,
                        u'eccentricity': 0.4233003,
                        u'epochofel': 58000.0,
                        u'longascnode': 336.0952,
                        u'meananom': 351.43854,
                        u'meandist': 1.7691326,
                        u'name': u'3122',
                        u'orbinc': 22.1508,
                        u'scheme': u'MPC_MINOR_PLANET',
                        u'type': u'NON_SIDEREAL'},
                       u'windows': [{u'end': u'2017-09-02T08:07:30Z',
                         u'start': u'2017-09-02T07:52:30Z'}]},
                      {u'constraints': {u'max_airmass': 2.0, u'min_lunar_distance': 15.0},
                       u'location': {u'site': u'ogg', u'telescope_class': u'0m4'},
                       u'molecules': [{u'ag_mode': u'OPTIONAL',
                         u'ag_name': u'',
                         u'bin_x': 2,
                         u'bin_y': 2,
                         u'exposure_count': 10,
                         u'exposure_time': 2.0,
                         u'filter': u'w',
                         u'instrument_name': u'0M4-SCICAM-SBIG',
                         u'priority': 1,
                         u'type': u'EXPOSE'}],
                       u'target': {u'argofperih': 27.8469,
                        u'eccentricity': 0.4233003,
                        u'epochofel': 58000.0,
                        u'longascnode': 336.0952,
                        u'meananom': 351.43854,
                        u'meandist': 1.7691326,
                        u'name': u'3122',
                        u'orbinc': 22.1508,
                        u'scheme': u'MPC_MINOR_PLANET',
                        u'type': u'NON_SIDEREAL'},
                       u'windows': [{u'end': u'2017-09-02T10:07:30Z',
                         u'start': u'2017-09-02T09:52:30Z'}]},
                      {u'constraints': {u'max_airmass': 2.0, u'min_lunar_distance': 15.0},
                       u'location': {u'site': u'ogg', u'telescope_class': u'0m4'},
                       u'molecules': [{u'ag_mode': u'OPTIONAL',
                         u'ag_name': u'',
                         u'bin_x': 2,
                         u'bin_y': 2,
                         u'exposure_count': 10,
                         u'exposure_time': 2.0,
                         u'filter': u'w',
                         u'instrument_name': u'0M4-SCICAM-SBIG',
                         u'priority': 1,
                         u'type': u'EXPOSE'}],
                       u'target': {u'argofperih': 27.8469,
                        u'eccentricity': 0.4233003,
                        u'epochofel': 58000.0,
                        u'longascnode': 336.0952,
                        u'meananom': 351.43854,
                        u'meandist': 1.7691326,
                        u'name': u'3122',
                        u'orbinc': 22.1508,
                        u'scheme': u'MPC_MINOR_PLANET',
                        u'type': u'NON_SIDEREAL'},
                       u'windows': [{u'end': u'2017-09-02T12:07:30Z',
                         u'start': u'2017-09-02T11:52:30Z'}]}],
                     u'submitter': u'tlister@lcogt.net'}

        self.request['location']['site'] = 'ogg'
        self.request['molecules'][0]['exposure_count'] = 10
        self.request['molecules'][0]['exposure_time'] = 2.0
        params = self.params
        params['start_time'] = datetime(2017,9,2,6,0,0)
        params['end_time'] = datetime(2017,9,2,12,40,0)

        ur = make_cadence_valhalla(self.request, params, self.ipp_value)
        for key in ur.keys():
            self.assertEqual(expected[key], ur[key])

    @mock.patch('astrometrics.sources_subs.expand_cadence', mock_expand_cadence)
    def test_cadence_wrapper(self):
        expected = {
                     u'group_id': u'3122_Q59-20170815',
                     u'ipp_value': 1.0,
                     u'observation_type': u'NORMAL',
                     u'operator': u'MANY',
                     u'proposal': u'LCOSchedulerTest',
                     u'requests': [{u'constraints': {u'max_airmass': 2.0, u'min_lunar_distance': 15.0},
                       u'location': {u'site': u'ogg', u'telescope_class': u'0m4'},
                       u'molecules': [{u'ag_mode': u'OPTIONAL',
                         u'ag_name': u'',
                         u'bin_x': 2,
                         u'bin_y': 2,
                         u'exposure_count': 10,
                         u'exposure_time': 2.0,
                         u'filter': u'w',
                         u'instrument_name': u'0M4-SCICAM-SBIG',
                         u'priority': 1,
                         u'type': u'EXPOSE'}],
                       u'target': {u'argofperih': 27.8469,
                        u'eccentricity': 0.4233003,
                        u'epochofel': 58000.0,
                        u'longascnode': 336.0952,
                        u'meananom': 351.43854,
                        u'meandist': 1.7691326,
                        u'name': u'3122',
                        u'orbinc': 22.1508,
                        u'scheme': u'MPC_MINOR_PLANET',
                        u'type': u'NON_SIDEREAL'},
                       u'windows': [{u'end': u'2017-09-02T06:07:30Z',
                         u'start': u'2017-09-02T06:00:00Z'}]},
                      {u'constraints': {u'max_airmass': 2.0, u'min_lunar_distance': 15.0},
                       u'location': {u'site': u'ogg', u'telescope_class': u'0m4'},
                       u'molecules': [{u'ag_mode': u'OPTIONAL',
                         u'ag_name': u'',
                         u'bin_x': 2,
                         u'bin_y': 2,
                         u'exposure_count': 10,
                         u'exposure_time': 2.0,
                         u'filter': u'w',
                         u'instrument_name': u'0M4-SCICAM-SBIG',
                         u'priority': 1,
                         u'type': u'EXPOSE'}],
                       u'target': {u'argofperih': 27.8469,
                        u'eccentricity': 0.4233003,
                        u'epochofel': 58000.0,
                        u'longascnode': 336.0952,
                        u'meananom': 351.43854,
                        u'meandist': 1.7691326,
                        u'name': u'3122',
                        u'orbinc': 22.1508,
                        u'scheme': u'MPC_MINOR_PLANET',
                        u'type': u'NON_SIDEREAL'},
                       u'windows': [{u'end': u'2017-09-02T08:07:30Z',
                         u'start': u'2017-09-02T07:52:30Z'}]},
                      {u'constraints': {u'max_airmass': 2.0, u'min_lunar_distance': 15.0},
                       u'location': {u'site': u'ogg', u'telescope_class': u'0m4'},
                       u'molecules': [{u'ag_mode': u'OPTIONAL',
                         u'ag_name': u'',
                         u'bin_x': 2,
                         u'bin_y': 2,
                         u'exposure_count': 10,
                         u'exposure_time': 2.0,
                         u'filter': u'w',
                         u'instrument_name': u'0M4-SCICAM-SBIG',
                         u'priority': 1,
                         u'type': u'EXPOSE'}],
                       u'target': {u'argofperih': 27.8469,
                        u'eccentricity': 0.4233003,
                        u'epochofel': 58000.0,
                        u'longascnode': 336.0952,
                        u'meananom': 351.43854,
                        u'meandist': 1.7691326,
                        u'name': u'3122',
                        u'orbinc': 22.1508,
                        u'scheme': u'MPC_MINOR_PLANET',
                        u'type': u'NON_SIDEREAL'},
                       u'windows': [{u'end': u'2017-09-02T10:07:30Z',
                         u'start': u'2017-09-02T09:52:30Z'}]},
                      {u'constraints': {u'max_airmass': 2.0, u'min_lunar_distance': 15.0},
                       u'location': {u'site': u'ogg', u'telescope_class': u'0m4'},
                       u'molecules': [{u'ag_mode': u'OPTIONAL',
                         u'ag_name': u'',
                         u'bin_x': 2,
                         u'bin_y': 2,
                         u'exposure_count': 10,
                         u'exposure_time': 2.0,
                         u'filter': u'w',
                         u'instrument_name': u'0M4-SCICAM-SBIG',
                         u'priority': 1,
                         u'type': u'EXPOSE'}],
                       u'target': {u'argofperih': 27.8469,
                        u'eccentricity': 0.4233003,
                        u'epochofel': 58000.0,
                        u'longascnode': 336.0952,
                        u'meananom': 351.43854,
                        u'meandist': 1.7691326,
                        u'name': u'3122',
                        u'orbinc': 22.1508,
                        u'scheme': u'MPC_MINOR_PLANET',
                        u'type': u'NON_SIDEREAL'},
                       u'windows': [{u'end': u'2017-09-02T12:07:30Z',
                         u'start': u'2017-09-02T11:52:30Z'}]}],
                     u'submitter': u'tlister@lcogt.net'}

        self.request['location']['site'] = 'ogg'
        self.request['molecules'][0]['exposure_count'] = 10
        self.request['molecules'][0]['exposure_time'] = 2.0
        params = self.params
        params['start_time'] = datetime(2017,9,2,6,0,0)
        params['end_time'] = datetime(2017,9,2,12,40,0)

        ur = make_cadence(self.elements, params, self.ipp_value, self.request)
        for key in ur.keys():
            self.assertEqual(expected[key], ur[key])

class TestFetchTaxonomyData(TestCase):

    def setUp(self):
        # Read and make soup from the stored, partial version of the PDS Taxonomy Database
        #test_fh = open(os.path.join('astrometrics', 'tests', 'test_taxonomy_page.dat'), 'r')
        #self.test_taxonomy_page = test_fh
        #test_fh.close()
        self.test_taxonomy_page = os.path.join('astrometrics', 'tests', 'test_taxonomy_page.dat')

    def test_basics(self):
        expected_length = 33
        targets = fetch_taxonomy_page(self.test_taxonomy_page)

        self.assertEqual(expected_length, len(targets))

    def test_targets(self):
        expected_targets =  [['980','SU',"T","PDS6",'7G'],
                             ['980','S3',"Ba","PDS6",'7I'],
                             ['980','S',"Td","PDS6",'2I'],
                             ['980','T',"H","PDS6",'65'],
                             ['980','L',"B","PDS6",'s'],
                             ['4713','A',"B","PDS6",'s'],
                             ['4713','A',"3T","PDS6",' '],
                             ['4713','Sl',"3B","PDS6",' '],
                             ['4713','Sw',"BD","PDS6",'a'],
                            ]
        tax_data = fetch_taxonomy_page(self.test_taxonomy_page)
        for line in expected_targets:
            self.assertIn(line, tax_data)

    def test_tax(self):
        expected_tax =  ['SU',
                         'S3',
                         'S',
                         'T',
                         'L',
                         'CGTP:',
                         'S',
                         'V',
                         '***',
                         'V',
                         'S',
                         'S',
                         'Sq',
                         'S',
                         'B',
                         'QU',
                         'Q',
                         'S',
                         'K',
                         'Xe',
                         'S',
                         'S',
                         'S',
                         'S',
                         'S',
                         'A',
                         'Sw',
                         'A',
                         'Sl',
                         'Sl',
                         'C',
                         'Xc',
                         'V',
                          ]
        tax_data = fetch_taxonomy_page(self.test_taxonomy_page)
        taxonomy=[row[1] for row in tax_data]
        self.assertEqual(expected_tax, taxonomy)

    def test_tax_site_pull(self):
        expected_line = ['1','G',"T","PDS6","7G"]
        tax_data = fetch_taxonomy_page()
        self.assertEqual(expected_line, tax_data[0])

class TestFetchTargetsFromList(TestCase):

    def test_commad_line_entry(self):
        test_list=['588', '2759', '4035', '1930_UB', '1989 AL2']
        out_list = ['588', '2759', '4035', '1930 UB', '1989 AL2']
        self.assertEqual(out_list,fetch_list_targets(test_list))

    def test_text_file_entry(self):
        test_file = []
        test_file.append(os.path.join('astrometrics', 'tests', 'test_target_list_page.txt'))
        out_list = ['588', '2759', '4035', '1930 UB', '1989 AL2']
        self.assertEqual(out_list,fetch_list_targets(test_file))

    def test_file_and_command_entry(self):
        test_file = []
        test_file.append(os.path.join('astrometrics', 'tests', 'test_target_list_page.txt'))
        test_file.append('4063')
        out_list = ['588', '2759', '4035', '1930 UB', '1989 AL2','4063']
        self.assertEqual(out_list,fetch_list_targets(test_file))
<|MERGE_RESOLUTION|>--- conflicted
+++ resolved
@@ -30,17 +30,7 @@
 from neox.tests.mocks import MockDateTime, mock_expand_cadence
 from core.views import record_block
 #Import module to test
-<<<<<<< HEAD
 from astrometrics.sources_subs import *
-=======
-from astrometrics.sources_subs import parse_goldstone_chunks, \
-    fetch_arecibo_targets, fetch_goldstone_targets, \
-    submit_block_to_scheduler, parse_previous_NEOCP_id, parse_NEOCP, \
-    parse_NEOCP_extra_params, parse_PCCP, parse_mpcorbit, parse_mpcobs, \
-    fetch_NEOCP_observations, imap_login, fetch_NASA_targets, configure_defaults, \
-    make_userrequest, make_cadence_valhalla, make_cadence, fetch_taxonomy_page, \
-    fetch_list_targets, fetch_filter_list
->>>>>>> e515d583
 
 
 class TestGoldstoneChunkParser(TestCase):
@@ -2429,15 +2419,32 @@
 
     def setUp(self):
 
-        self.params_2m0_imaging = configure_defaults({ 'site_code': 'F65', 'exp_time' : 60.0, 'exp_count' : 12})
-        self.params_1m0_imaging = configure_defaults({ 'site_code': 'K92', 'exp_time' : 60.0, 'exp_count' : 12})
-        self.params_0m4_imaging = configure_defaults({ 'site_code': 'Z21', 'exp_time' : 90.0, 'exp_count' : 18})
+        self.params_2m0_imaging = configure_defaults({ 'site_code': 'F65',
+                                                       'exp_time' : 60.0,
+                                                       'exp_count' : 12,
+                                                       'filter_pattern' : 'solar'})
+        self.filt_2m0_imaging = build_filter_blocks(self.params_2m0_imaging['filter_pattern'],
+                                                    self.params_2m0_imaging['exp_count'])[0]
+
+        self.params_1m0_imaging = configure_defaults({ 'site_code': 'K92',
+                                                       'exp_time' : 60.0,
+                                                       'exp_count' : 12,
+                                                       'filter_pattern' : 'w'})
+        self.filt_1m0_imaging = build_filter_blocks(self.params_1m0_imaging['filter_pattern'],
+                                                    self.params_1m0_imaging['exp_count'])[0]
+        self.params_0m4_imaging = configure_defaults({ 'site_code': 'Z21',
+                                                       'exp_time' : 90.0,
+                                                       'exp_count' : 18,
+                                                       'filter_pattern' : 'w'})
+        self.filt_0m4_imaging = build_filter_blocks(self.params_0m4_imaging['filter_pattern'],
+                                                    self.params_0m4_imaging['exp_count'])[0]
 
         self.params_2m0_spectroscopy = configure_defaults({ 'site_code': 'F65',
                                                             'instrument_code' : 'F65-FLOYDS',
                                                             'spectroscopy' : True,
                                                             'exp_time' : 180.0,
                                                             'exp_count' : 1})
+        self.filt_2m0_spectroscopy = ['slit_2.0as',]
 
     def test_2m_imaging(self):
 
@@ -2453,7 +2460,7 @@
                              'ag_name'     : ''
                             }
 
-        molecule = make_molecule(self.params_2m0_imaging)
+        molecule = make_molecule(self.params_2m0_imaging, self.filt_2m0_imaging)
 
         self.assertEqual(expected_molecule, molecule)
 
@@ -2471,7 +2478,7 @@
                              'ag_name'     : ''
                             }
 
-        molecule = make_molecule(self.params_1m0_imaging)
+        molecule = make_molecule(self.params_1m0_imaging, self.filt_1m0_imaging)
 
         self.assertEqual(expected_molecule, molecule)
 
@@ -2489,7 +2496,7 @@
                              'ag_name'     : ''
                             }
 
-        molecule = make_molecule(self.params_0m4_imaging)
+        molecule = make_molecule(self.params_0m4_imaging, self.filt_0m4_imaging)
 
         self.assertEqual(expected_molecule, molecule)
 
@@ -2508,7 +2515,7 @@
                              'acquire_mode': 'WCS'
                             }
 
-        molecule = make_molecule(self.params_2m0_spectroscopy)
+        molecule = make_molecule(self.params_2m0_spectroscopy, self.filt_2m0_spectroscopy)
 
         self.assertEqual(expected_molecule, molecule)
 
@@ -2529,7 +2536,7 @@
                              'acquire_mode': 'WCS'
                             }
 
-        molecule = make_molecule(self.params_2m0_spectroscopy)
+        molecule = make_molecule(self.params_2m0_spectroscopy, self.filt_2m0_spectroscopy)
 
         self.assertEqual(expected_molecule, molecule)
 
@@ -2551,7 +2558,7 @@
                              'acquire_mode': 'WCS'
                             }
 
-        molecule = make_molecule(self.params_2m0_spectroscopy)
+        molecule = make_molecule(self.params_2m0_spectroscopy, self.filt_2m0_spectroscopy)
 
         self.assertEqual(expected_molecule, molecule)
 
@@ -2572,7 +2579,7 @@
                              'acquire_mode': 'WCS'
                             }
 
-        molecule = make_molecule(self.params_2m0_spectroscopy)
+        molecule = make_molecule(self.params_2m0_spectroscopy, self.filt_2m0_spectroscopy)
 
         self.assertEqual(expected_molecule, molecule)
 
@@ -2594,7 +2601,7 @@
                              'acquire_mode': 'WCS'
                             }
 
-        molecule = make_molecule(self.params_2m0_spectroscopy)
+        molecule = make_molecule(self.params_2m0_spectroscopy, self.filt_2m0_spectroscopy)
 
         self.assertEqual(expected_molecule, molecule)
 
@@ -2602,15 +2609,33 @@
 
     def setUp(self):
 
-        self.params_2m0_imaging = configure_defaults({ 'site_code': 'F65', 'exp_time' : 60.0, 'exp_count' : 12})
-        self.params_1m0_imaging = configure_defaults({ 'site_code': 'K92', 'exp_time' : 60.0, 'exp_count' : 12})
-        self.params_0m4_imaging = configure_defaults({ 'site_code': 'Z21', 'exp_time' : 90.0, 'exp_count' : 18})
+        self.params_2m0_imaging = configure_defaults({ 'site_code': 'F65',
+                                                       'exp_time' : 60.0,
+                                                       'exp_count' : 12,
+                                                       'filter_pattern' : 'solar'})
+        self.filt_2m0_imaging = build_filter_blocks(self.params_2m0_imaging['filter_pattern'],
+                                                    self.params_2m0_imaging['exp_count'])[0]
+
+        self.params_1m0_imaging = configure_defaults({ 'site_code': 'K92',
+                                                       'exp_time' : 60.0,
+                                                       'exp_count' : 12,
+                                                       'filter_pattern' : 'w'})
+        self.filt_1m0_imaging = build_filter_blocks(self.params_1m0_imaging['filter_pattern'],
+                                                    self.params_1m0_imaging['exp_count'])[0]
+        self.params_0m4_imaging = configure_defaults({ 'site_code': 'Z21',
+                                                       'exp_time' : 90.0,
+                                                       'exp_count' : 18,
+                                                       'filter_pattern' : 'w'})
+        self.filt_0m4_imaging = build_filter_blocks(self.params_0m4_imaging['filter_pattern'],
+                                                    self.params_0m4_imaging['exp_count'])[0]
 
         self.params_2m0_spectroscopy = configure_defaults({ 'site_code': 'F65',
                                                             'instrument_code' : 'F65-FLOYDS',
                                                             'spectroscopy' : True,
                                                             'exp_time' : 180.0,
-                                                            'exp_count' : 1})
+                                                            'exp_count' : 1,
+                                                            'filter_pattern' : 'slit_2.0as'})
+        self.filt_2m0_spectroscopy = ['slit_2.0as',]
 
     def test_2m_imaging(self):
 
