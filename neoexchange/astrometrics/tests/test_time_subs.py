"""
NEO exchange: NEO observing portal for Las Cumbres Observatory
Copyright (C) 2015-2023 LCO

This program is free software: you can redistribute it and/or modify
it under the terms of the GNU General Public License as published by
the Free Software Foundation, either version 3 of the License, or
(at your option) any later version.

This program is distributed in the hope that it will be useful,
but WITHOUT ANY WARRANTY; without even the implied warranty of
MERCHANTABILITY or FITNESS FOR A PARTICULAR PURPOSE.  See the
GNU General Public License for more details.
"""

from django.test import TestCase, SimpleTestCase
from datetime import datetime, timedelta
from math import radians, degrees
from mock import patch

from neox.tests.mocks import MockDateTime

# Import module to test
<<<<<<< HEAD
from astrometrics.time_subs import *
=======
from astrometrics.time_subs import jd_utc2datetime, dttodecimalday, decimaldaytodt, \
    degreestohms, parse_neocp_date, parse_neocp_decimal_date, get_semester_dates
>>>>>>> 71da4c6a


class TestJD2datetime(SimpleTestCase):

    def test_jd1(self):
        expected_dt = datetime(2015, 9, 24, 22, 47, 17)
        jd = 2457290.449504
        
        dt = jd_utc2datetime(jd)

        self.assertEqual(expected_dt, dt)

    def test_jd_string1(self):
        expected_dt = datetime(2015, 9, 24, 18, 25, 49)
        jd = '2457290.267925'
        
        dt = jd_utc2datetime(jd)

        self.assertEqual(expected_dt, dt)
        self.assertEqual(expected_dt, dt)

    def test_jd_bad_input(self):
        jd = datetime(2015, 9, 24, 22, 48, 0)
        expected_dt = None
        
        dt = jd_utc2datetime(jd)

        self.assertEqual(expected_dt, dt)


class TestDT2DecimalDay(SimpleTestCase):

    def test_microday1(self):
        dt = datetime(2015, 10, 12, 23, 45, 56, int(0.7*1e6))
        expected_string = '2015 10 12.990240'

        dt_string = dttodecimalday(dt, True)

        self.assertEqual(expected_string, dt_string)

    def test_microday2(self):
        dt = datetime(2015, 1, 1, 2, 3, 4, int(0.7*1e6))
        expected_string = '2015 01 01.085471'

        dt_string = dttodecimalday(dt, True)

        self.assertEqual(expected_string, dt_string)

    def test_nomicroday1(self):
        dt = datetime(2015, 10, 12, 23, 45, 56, int(0.7*1e6))
        expected_string = '2015 10 12.99024 '

        dt_string = dttodecimalday(dt, False)

        self.assertEqual(expected_string, dt_string)

    def test_nomicroday2(self):
        dt = datetime(2015, 1, 1, 2, 3, 4, int(0.7*1e6))
        expected_string = '2015 01 01.08547 '

        dt_string = dttodecimalday(dt, False)

        self.assertEqual(expected_string, dt_string)

    def test_badinput(self):
        dt = "Wibble"
        expected_string = ''

        dt_string = dttodecimalday(dt, False)

        self.assertEqual(expected_string, dt_string)

    def test_badinput_microday(self):
        dt = 42.0
        expected_string = ''

        dt_string = dttodecimalday(dt, True)

        self.assertEqual(expected_string, dt_string)


<<<<<<< HEAD
class TestHoursToDegrees(SimpleTestCase):

    def test_bad_value(self):
        value = 'foo'
        expected_value = ""

        time_value = hourstodegrees(value, " ")

        self.assertEqual(expected_value, time_value)

    def test_val1(self):
        value = 12.5
        expected_value = 187.5

        time_value = hourstodegrees(value, " ")

        self.assertEqual(expected_value, time_value)

    def test_colon_sep(self):
        value = "02:48:00.00"
        expected_value = "02:48:00.00"

        time_value = hourstodegrees(value, " ")

        self.assertEqual(expected_value, time_value)


class TestDegreesToHours(SimpleTestCase):

    def test_bad_value(self):
        value = 'foo'
        expected_value = ""

        time_value = degreestohours(value)

        self.assertEqual(expected_value, time_value)

    def test_val1(self):
        value = 187.5
        expected_value = 12.5

        time_value = degreestohours(value)

        self.assertEqual(expected_value, time_value)

    def test_colon_sep(self):
        value = "02:48:00.00"
        expected_value = "02:48:00.00"

        time_value = degreestohours(value)

        self.assertEqual(expected_value, time_value)


class TestDegreesToHMS(SimpleTestCase):

    def test_bad_value(self):
        value = 'foo'
        expected_string = ""

        time_string = degreestohms(value, " ")

        self.assertEqual(expected_string, time_string)
=======
class TestDecimalDay2DT(SimpleTestCase):

    def test_no_microdays(self):
        date_string = '2013 10 31.16159'
        expected_dt = datetime(2013, 10, 31, 3, 52, 41, 376000)

        dt = decimaldaytodt(date_string)

        self.assertEqual(expected_dt, dt)

    def test_microdays(self):
        date_string = '2013 11 01.051812'
        expected_dt = datetime(2013, 11, 1, 1, 14, 36, 556800)

        dt = decimaldaytodt(date_string)

        self.assertEqual(expected_dt, dt)


class TestDegreesToHMS(SimpleTestCase):
>>>>>>> 71da4c6a

    def test_bad_rounding(self):
        value = 42.0
        expected_string = "02 48 00.00"

        time_string = degreestohms(value, " ")

        self.assertEqual(expected_string, time_string)

    def test_colon_sep(self):
        value = "02:48:00.00"
        expected_string = "02:48:00.00"

        time_string = degreestohms(value, " ")

        self.assertEqual(expected_string, time_string)


class TestDegreesToDMS(SimpleTestCase):

    def test_bad_value(self):
        value = "02:48:00.00"
        expected_string = "02:48:00.00"

        time_string = degreestodms(value, " ")

        self.assertEqual(expected_string, time_string)

    def test_space_sep(self):
        value = 42.5506
        expected_string = "+42 33 02.2"

        time_string = degreestodms(value, " ")

        self.assertEqual(expected_string, time_string)

    def test_colon_sep(self):
        value = -42.5506
        expected_string = "-42:33:02.2"

        time_string = degreestodms(value, ":")

        self.assertEqual(expected_string, time_string)


class TestRadiansToHMS(SimpleTestCase):

    def test_bad_value(self):
        value = 'foo'
        expected_string = ""

        time_string = radianstohms(value, " ")

        self.assertEqual(expected_string, time_string)

    def test_bad_rounding(self):
        value = radians(42.0)
        expected_string = "02 48 00.00"

        time_string = radianstohms(value, " ")

        self.assertEqual(expected_string, time_string)

    def test_colon_sep(self):
        value = "02:48:00.00"
        expected_string = "02:48:00.00"

        time_string = radianstohms(value, " ")

        self.assertEqual(expected_string, time_string)


class TestRadiansToHMS(SimpleTestCase):

    def test_bad_value(self):
        value = 'foo'
        expected_string = ""

        time_string = radianstohms(value, " ")

        self.assertEqual(expected_string, time_string)

    def test_bad_rounding(self):
        value = radians(42.0)
        expected_string = "02 48 00.00"

        time_string = radianstohms(value, " ")

        self.assertEqual(expected_string, time_string)

    def test_colon_sep(self):
        value = "02:48:00.00"
        expected_string = "02:48:00.00"

        time_string = radianstohms(value, " ")

        self.assertEqual(expected_string, time_string)


class TestHMSToHours(SimpleTestCase):

    def test_bad_value(self):
        value = 'foo'
        expected_value = "foo"

        hours_value = hmstohours(value)

        self.assertEqual(expected_value, hours_value)

    def test_val1(self):
        value = "02:48:00.00"
        expected_value = 2.8

        hours_value = hmstohours(value)

        self.assertEqual(expected_value, hours_value)

    def test_val2(self):
        value = "23:59:12.60"
        expected_value = 359.8025/15.0

        hours_value = hmstohours(value)

        self.assertEqual(expected_value, hours_value)

    def test_nocolon_sep(self):
        value = "02 48 00.00"
        expected_value = "02 48 00.00"

        hours_value = hmstohours(value)

        self.assertEqual(expected_value, hours_value)


@patch('astrometrics.time_subs.datetime', MockDateTime)
class TestParseNeocpDate(SimpleTestCase):

    def setUp(self):
        MockDateTime.change_datetime(2015, 12, 31, 22, 0, 0)

    def test_good_date(self):
        date_string = '(Nov. 16.81 UT)'
        expected_dt = datetime(2015, 11, 16, 19, 26, 24)

        dt = parse_neocp_date(date_string)

        self.assertEqual(expected_dt, dt)

    def test_bad_string(self):
        date_string = '(Nov. 16.81UT)'
        expected_dt = None

        dt = parse_neocp_date(date_string)

        self.assertEqual(expected_dt, dt)

    def test_bad_string2(self):
        date_string = '(Nov.16.81UT)'
        expected_dt = None

        dt = parse_neocp_date(date_string)

        self.assertEqual(expected_dt, dt)

    def test_bad_date(self):
        MockDateTime.change_datetime(2016, 3, 1, 22, 0, 0)
        date_string = '(Feb. 30.00 UT)'
        expected_dt = datetime(2016, 3, 1, 00, 00, 00)

        dt = parse_neocp_date(date_string)

        self.assertEqual(expected_dt, dt)

    def test_extra_spaces(self):
        MockDateTime.change_datetime(2016, 4, 8, 0, 30, 0)

        date_string = u'(Mar.  9.97 UT)'
        expected_dt = datetime(2016, 3, 9, 23, 16, 48)

        dt = parse_neocp_date(date_string)

        self.assertEqual(expected_dt, dt)

    def test_extra_spaces2(self):
        MockDateTime.change_datetime(2016, 4, 8, 0, 30, 0)

        date_string = u'(Mar.    9.97    UT)'
        expected_dt = datetime(2016, 3, 9, 23, 16, 48)

        dt = parse_neocp_date(date_string)

        self.assertEqual(expected_dt, dt)

    def test_extra_spaces3(self):
        MockDateTime.change_datetime(2016, 4, 8, 0, 30, 0)

        date_string = u'(Mar.  19.97 UT)'
        expected_dt = datetime(2016, 3, 19, 23, 16, 48)

        dt = parse_neocp_date(date_string)

        self.assertEqual(expected_dt, dt)


<<<<<<< HEAD
class TestGetSemesterDates(SimpleTestCase):
=======
class TestParseNEOCPDecimalDate(SimpleTestCase):

    def test_no_microdays(self):
        date_string = '2013 10 31.16159'
        expected_dt = datetime(2013, 10, 31, 3, 52, 41, 376000)

        dt = parse_neocp_decimal_date(date_string)

        self.assertEqual(expected_dt, dt)

    def test_microdays(self):
        date_string = '2013 11 01.051812'
        expected_dt = datetime(2013, 11, 1, 1, 14, 36, 556800)

        dt = parse_neocp_decimal_date(date_string)

        self.assertEqual(expected_dt, dt)


class TestGetSemesterDates(TestCase):
>>>>>>> 71da4c6a

    def test_start_of_B_semester(self):
        date = datetime(2015, 10, 1, 0, 0, 1)
        expected_start = datetime(2015, 10, 1, 0, 0, 0)
        expected_end = datetime(2016, 3, 31, 23, 59, 59)

        start, end = get_semester_dates(date)

        self.assertEqual(expected_start, start)
        self.assertEqual(expected_end, end)

    def test_end_of_B_semester(self):
        date = datetime(2016, 3, 31, 22, 0, 0)
        expected_start = datetime(2015, 10, 1, 0, 0, 0)
        expected_end = datetime(2016, 3, 31, 23, 59, 59)

        start, end = get_semester_dates(date)

        self.assertEqual(expected_start, start)
        self.assertEqual(expected_end, end)

    def test_start_of_A_semester(self):
        date = datetime(2016, 4, 1,  0, 0, 1)
        expected_start = datetime(2016, 4, 1, 0, 0, 0)
        expected_end = datetime(2016, 9, 30, 23, 59, 59)

        start, end = get_semester_dates(date)

        self.assertEqual(expected_start, start)
        self.assertEqual(expected_end, end)

    def test_end_of_A_semester(self):
        date = datetime(2016, 9, 30,  23, 0, 1)
        expected_start = datetime(2016, 4, 1, 0, 0, 0)
        expected_end = datetime(2016, 9, 30, 23, 59, 59)

        start, end = get_semester_dates(date)

        self.assertEqual(expected_start, start)
        self.assertEqual(expected_end, end)

    def test_start_of_17AB_semester(self):
        date = datetime(2017, 4, 1, 0, 0, 1)
        expected_start = datetime(2017, 4, 1, 0, 0, 0)
        expected_end = datetime(2017, 11, 30, 23, 59, 59)

        start, end = get_semester_dates(date)

        self.assertEqual(expected_start, start)
        self.assertEqual(expected_end, end)

    def test_end_of_17AB_semester(self):
        date = datetime(2017, 11, 30, 22, 0, 0)
        expected_start = datetime(2017, 4, 1, 0, 0, 0)
        expected_end = datetime(2017, 11, 30, 23, 59, 59)

        start, end = get_semester_dates(date)

        self.assertEqual(expected_start, start)
        self.assertEqual(expected_end, end)

    def test_before_start_of_17AB_semester(self):
        date = datetime(2017, 3, 31,  23, 59, 58)
        expected_start = datetime(2016, 10, 1, 0, 0, 0)
        expected_end = datetime(2017, 3, 31, 23, 59, 59)

        start, end = get_semester_dates(date)

        self.assertEqual(expected_start, start)
        self.assertEqual(expected_end, end)

    def test_end_of_17AB_semester2(self):
        date = datetime(2017, 10, 1,  0, 0, 1)  # Just over old boundary
        expected_start = datetime(2017, 4, 1, 0, 0, 0)
        expected_end = datetime(2017, 11, 30, 23, 59, 59)

        start, end = get_semester_dates(date)

        self.assertEqual(expected_start, start)
        self.assertEqual(expected_end, end)

    def test_start_of_18A_semester(self):
        date = datetime(2017, 12, 1,  0, 0, 1)
        expected_start = datetime(2017, 12, 1, 0, 0, 0)
        expected_end = datetime(2018, 5, 31, 23, 59, 59)

        start, end = get_semester_dates(date)

        self.assertEqual(expected_start, start)
        self.assertEqual(expected_end, end)

    def test_start_of_18A_semester2(self):
        date = datetime(2018, 1, 1,  0, 0, 1)
        expected_start = datetime(2017, 12, 1, 0, 0, 0)
        expected_end = datetime(2018, 5, 31, 23, 59, 59)

        start, end = get_semester_dates(date)

        self.assertEqual(expected_start, start)
        self.assertEqual(expected_end, end)

    def test_end_of_18A_semester(self):
        date = datetime(2018, 5, 31,  23, 0, 1)
        expected_start = datetime(2017, 12, 1, 0, 0, 0)
        expected_end = datetime(2018, 5, 31, 23, 59, 59)

        start, end = get_semester_dates(date)

        self.assertEqual(expected_start, start)
        self.assertEqual(expected_end, end)

    def test_start_of_18B_semester(self):
        date = datetime(2018, 6, 1, 0, 1, 0)
        expected_start = datetime(2018, 6, 1, 0, 0, 0)
        expected_end = datetime(2018, 11, 30, 23, 59, 59)

        start, end = get_semester_dates(date)

        self.assertEqual(expected_start, start)
        self.assertEqual(expected_end, end)

    def test_end_of_18B_semester(self):
        date = datetime(2018, 11, 30, 23, 30, 0)
        expected_start = datetime(2018, 6, 1, 0, 0, 0)
        expected_end = datetime(2018, 11, 30, 23, 59, 59)

        start, end = get_semester_dates(date)

        self.assertEqual(expected_start, start)
        self.assertEqual(expected_end, end)<|MERGE_RESOLUTION|>--- conflicted
+++ resolved
@@ -21,12 +21,7 @@
 from neox.tests.mocks import MockDateTime
 
 # Import module to test
-<<<<<<< HEAD
 from astrometrics.time_subs import *
-=======
-from astrometrics.time_subs import jd_utc2datetime, dttodecimalday, decimaldaytodt, \
-    degreestohms, parse_neocp_date, parse_neocp_decimal_date, get_semester_dates
->>>>>>> 71da4c6a
 
 
 class TestJD2datetime(SimpleTestCase):
@@ -108,7 +103,6 @@
         self.assertEqual(expected_string, dt_string)
 
 
-<<<<<<< HEAD
 class TestHoursToDegrees(SimpleTestCase):
 
     def test_bad_value(self):
@@ -172,7 +166,8 @@
         time_string = degreestohms(value, " ")
 
         self.assertEqual(expected_string, time_string)
-=======
+
+
 class TestDecimalDay2DT(SimpleTestCase):
 
     def test_no_microdays(self):
@@ -193,7 +188,6 @@
 
 
 class TestDegreesToHMS(SimpleTestCase):
->>>>>>> 71da4c6a
 
     def test_bad_rounding(self):
         value = 42.0
@@ -398,9 +392,6 @@
         self.assertEqual(expected_dt, dt)
 
 
-<<<<<<< HEAD
-class TestGetSemesterDates(SimpleTestCase):
-=======
 class TestParseNEOCPDecimalDate(SimpleTestCase):
 
     def test_no_microdays(self):
@@ -420,8 +411,7 @@
         self.assertEqual(expected_dt, dt)
 
 
-class TestGetSemesterDates(TestCase):
->>>>>>> 71da4c6a
+class TestGetSemesterDates(SimpleTestCase):
 
     def test_start_of_B_semester(self):
         date = datetime(2015, 10, 1, 0, 0, 1)
