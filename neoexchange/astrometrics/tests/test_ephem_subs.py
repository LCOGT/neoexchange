'''
NEO exchange: NEO observing portal for Las Cumbres Observatory
Copyright (C) 2014-2018 LCO

This program is free software: you can redistribute it and/or modify
it under the terms of the GNU General Public License as published by
the Free Software Foundation, either version 3 of the License, or
(at your option) any later version.

This program is distributed in the hope that it will be useful,
but WITHOUT ANY WARRANTY; without even the implied warranty of
MERCHANTABILITY or FITNESS FOR A PARTICULAR PURPOSE.  See the
GNU General Public License for more details.
'''

from datetime import datetime
from math import radians
import mock

from django.test import TestCase
from django.forms.models import model_to_dict
<<<<<<< HEAD
from rise_set.angle import Angle

from neox.tests.mocks import MockDateTime
=======
from math import radians
>>>>>>> 2d3485be

#Import module to test
from astrometrics.ephem_subs import *
from core.models import Body


class TestGetMountLimits(TestCase):

    def compare_limits(self, pos_limit, neg_limit, alt_limit, tel_class):
        if tel_class.lower() == '2m':
            ha_pos_limit = 12.0 * 15.0
            ha_neg_limit = -12.0 * 15.0
            altitude_limit = 25.0
        elif tel_class.lower() == '1m':
            ha_pos_limit = 4.5 * 15.0
            ha_neg_limit = -4.5 * 15.0
            altitude_limit = 30.0
        elif tel_class.lower() == '0.4m':
            ha_pos_limit = 4.46 * 15.0
            ha_neg_limit = -4.5 * 15.0
            altitude_limit = 15.0
        else:
            self.Fail("Unknown telescope class:", tel_class)
        self.assertEqual(ha_pos_limit, pos_limit)
        self.assertEqual(ha_neg_limit, neg_limit)
        self.assertEqual(altitude_limit, alt_limit)

    def test_2m_by_site(self):
        (neg_limit, pos_limit, alt_limit) = get_mountlimits('OGG-CLMA-2M0A')
        self.compare_limits(pos_limit, neg_limit, alt_limit, '2m')

    def test_2m_by_site_code(self):
        (neg_limit, pos_limit, alt_limit) = get_mountlimits('F65')
        self.compare_limits(pos_limit, neg_limit, alt_limit, '2m')

    def test_2m_by_site_code_lowercase(self):
        (neg_limit, pos_limit, alt_limit) = get_mountlimits('f65')
        self.compare_limits(pos_limit, neg_limit, alt_limit, '2m')

    def test_1m_by_site(self):
        (neg_limit, pos_limit, alt_limit) = get_mountlimits('ELP-DOMA-1m0A')
        self.compare_limits(pos_limit, neg_limit, alt_limit, '1m')

    def test_1m_by_site_code(self):
        (neg_limit, pos_limit, alt_limit) = get_mountlimits('K91')
        self.compare_limits(pos_limit, neg_limit, alt_limit, '1m')

    def test_1m_by_site_code_lowercase(self):
        (neg_limit, pos_limit, alt_limit) = get_mountlimits('q63')
        self.compare_limits(pos_limit, neg_limit, alt_limit, '1m')

    def test_point4m_by_site(self):
        (neg_limit, pos_limit, alt_limit) = get_mountlimits('TFN-AQWA-0m4B')
        self.compare_limits(pos_limit, neg_limit, alt_limit, '0.4m')

    def test_point4m_by_site2(self):
        (neg_limit, pos_limit, alt_limit) = get_mountlimits('OGG-CLMA-0M4A')
        self.compare_limits(pos_limit, neg_limit, alt_limit, '0.4m')

    def test_point4m_by_site3(self):
        (neg_limit, pos_limit, alt_limit) = get_mountlimits('OGG-CLMA-0M4B')
        self.compare_limits(pos_limit, neg_limit, alt_limit, '0.4m')

    def test_point4m_by_site4(self):
        (neg_limit, pos_limit, alt_limit) = get_mountlimits('COJ-CLMA-0M4A')
        self.compare_limits(pos_limit, neg_limit, alt_limit, '0.4m')

    def test_point4m_by_site5(self):
        (neg_limit, pos_limit, alt_limit) = get_mountlimits('COJ-CLMA-0M4B')
        self.compare_limits(pos_limit, neg_limit, alt_limit, '0.4m')

    def test_point4m_by_site6(self):
        (neg_limit, pos_limit, alt_limit) = get_mountlimits('TFN-AQWA-0M4A')
        self.compare_limits(pos_limit, neg_limit, alt_limit, '0.4m')

    def test_point4m_by_site7(self):
        (neg_limit, pos_limit, alt_limit) = get_mountlimits('LSC-AQWB-0M4A')
        self.compare_limits(pos_limit, neg_limit, alt_limit, '0.4m')

    def test_point4m_by_site9(self):
        (neg_limit, pos_limit, alt_limit) = get_mountlimits('ELP-AQWA-0M4A')
        self.compare_limits(pos_limit, neg_limit, alt_limit, '0.4m')

    def test_point4m_by_site8(self):
        (neg_limit, pos_limit, alt_limit) = get_mountlimits('CPT-AQWA-0M4A')
        self.compare_limits(pos_limit, neg_limit, alt_limit, '0.4m')
    def test_point4m_by_site_code(self):
        (neg_limit, pos_limit, alt_limit) = get_mountlimits('Z21')
        self.compare_limits(pos_limit, neg_limit, alt_limit, '0.4m')

    def test_point4m_by_site_code2(self):
        (neg_limit, pos_limit, alt_limit) = get_mountlimits('Q59')
        self.compare_limits(pos_limit, neg_limit, alt_limit, '0.4m')

    def test_point4m_by_site_code3(self):
        (neg_limit, pos_limit, alt_limit) = get_mountlimits('T04')
        self.compare_limits(pos_limit, neg_limit, alt_limit, '0.4m')

    def test_point4m_by_site_code4(self):
        (neg_limit, pos_limit, alt_limit) = get_mountlimits('Q58')
        self.compare_limits(pos_limit, neg_limit, alt_limit, '0.4m')

    def test_point4m_by_site_code5(self):
        (neg_limit, pos_limit, alt_limit) = get_mountlimits('T03')
        self.compare_limits(pos_limit, neg_limit, alt_limit, '0.4m')

    def test_point4m_by_site_code6(self):
        (neg_limit, pos_limit, alt_limit) = get_mountlimits('Z17')
        self.compare_limits(pos_limit, neg_limit, alt_limit, '0.4m')

    def test_point4m_by_site_code7(self):
        (neg_limit, pos_limit, alt_limit) = get_mountlimits('W89')
        self.compare_limits(pos_limit, neg_limit, alt_limit, '0.4m')

    def test_point4m_by_site_code8(self):
        (neg_limit, pos_limit, alt_limit) = get_mountlimits('V38')
        self.compare_limits(pos_limit, neg_limit, alt_limit, '0.4m')

    def test_point4m_by_site_code9(self):
        (neg_limit, pos_limit, alt_limit) = get_mountlimits('L09')
        self.compare_limits(pos_limit, neg_limit, alt_limit, '0.4m')

    def test_point4m_by_site_code10(self):
        (neg_limit, pos_limit, alt_limit) = get_mountlimits('W79')
        self.compare_limits(pos_limit, neg_limit, alt_limit, '0.4m')

    def test_point4m_by_site_code_lowercase(self):
        (neg_limit, pos_limit, alt_limit) = get_mountlimits('z21')
        self.compare_limits(pos_limit, neg_limit, alt_limit, '0.4m')

class TestComputeEphem(TestCase):

    def setUp(self):
        params = {  'provisional_name' : 'N999r0q',
                    'abs_mag'       : 21.0,
                    'slope'         : 0.15,
                    'epochofel'     : '2015-03-19 00:00:00',
                    'meananom'      : 325.2636,
                    'argofperih'    : 85.19251,
                    'longascnode'   : 147.81325,
                    'orbinc'        : 8.34739,
                    'eccentricity'  : 0.1896865,
                    'meandist'      : 1.2176312,
                    'source_type'   : 'U',
                    'elements_type' : 'MPC_MINOR_PLANET',
                    'active'        : True,
                    'origin'        : 'M',
                    }
        self.body, created = Body.objects.get_or_create(**params)

        comet_params = { 'abs_mag': 11.1,
                         'active': False,
                         'arc_length': None,
                         'argofperih': 12.796,
                         'discovery_date': None,
                         'eccentricity': 0.640872,
                         'elements_type': u'MPC_COMET',
                         'epochofel': datetime(2015, 8, 6, 0, 0),
                         'epochofperih': datetime(2015, 8, 13, 2, 1, 19),
                         'fast_moving': False,
                         'ingest': datetime(2015, 10, 30, 20, 17, 53),
                         'longascnode': 50.1355,
                         'meananom': None,
                         'meandist': 3.461895,
                         'name': u'67P',
                         'not_seen': None,
                         'num_obs': None,
                         'orbinc': 7.0402,
                         'origin': u'M',
                         'perihdist': 1.2432627,
                         'provisional_name': u'',
                         'provisional_packed': u'',
                         'score': None,
                         'slope': 4.8,
                         'source_type': u'C',
                         'update_time': None,
                         'updated': False,
                         'urgency': None}
        self.comet, created = Body.objects.get_or_create(**comet_params)


        self.elements = {'slope': 0.15,
                         'abs_mag': 21.0,
                         'MDM': 0.74394528,
                         'argofperih': 85.19251,
                         'eccentricity': 0.1896865,
                         'epochofel': datetime(2015, 3, 19, 0, 0, 0),
                         'orbinc': 8.34739,
                         'longascnode': 147.81325,
                         'meananom': 325.2636,
                         'n_nights': 3,
                         'n_obs': 17,
                         'n_oppos': 1,
                         'name': 'N007r0q',
                         'reference': '',
                         'residual': 0.53,
                         'meandist': 1.2176312,
                         'type': 'MPC_MINOR_PLANET',
                         'uncertainty': 'U'}

        self.length_emp_line = 8

    def test_body_is_correct_class(self):
        tbody = Body.objects.get(provisional_name='N999r0q')
        self.assertIsInstance(tbody, Body)

    def test_save_and_retrieve_bodies(self):
        first_body = Body.objects.get(provisional_name='N999r0q')
        body_dict = model_to_dict(first_body)

        body_dict['provisional_name'] = 'N999z0z'
        body_dict['eccentricity'] = 0.42
        body_dict['id'] += 2
        second_body = Body.objects.create(**body_dict)
        second_body.save()

        saved_items = Body.objects.all()
        self.assertEqual(saved_items.count(), 3)

        first_saved_item = saved_items[0]
        second_saved_item = saved_items[1]
        self.assertEqual(first_saved_item.provisional_name, 'N999r0q')
        self.assertEqual(second_saved_item.provisional_name, 'N999z0z')

    def test_compute_ephem_with_elements(self):
        d = datetime(2015, 4, 21, 17, 35, 00)
        expected_ra  = 5.28722753669144
        expected_dec = 0.522637696108887
        expected_mag = 20.408525362626005
        expected_motion = 2.4825093417658186
        expected_alt =  -58.658929026981895
        expected_spd = 119.94694444444444
        expected_pa = 91.35793788996334

        emp_line = compute_ephem(d, self.elements, '?', dbg=False, perturb=True, display=False)

        self.assertEqual(self.length_emp_line, len(emp_line))
        self.assertEqual(d, emp_line[0])
        precision = 11
        self.assertAlmostEqual(expected_ra, emp_line[1], precision)
        self.assertAlmostEqual(expected_dec, emp_line[2], precision)
        self.assertAlmostEqual(expected_mag, emp_line[3], precision)
        self.assertAlmostEqual(expected_motion, emp_line[4], precision)
        self.assertAlmostEqual(expected_alt, emp_line[5], precision)
        self.assertAlmostEqual(expected_spd, emp_line[6], precision)
        self.assertAlmostEqual(expected_pa,  emp_line[7], precision)

    def test_compute_ephem_with_body(self):
        d = datetime(2015, 4, 21, 17, 35, 00)
        expected_ra  = 5.28722753669144
        expected_dec = 0.522637696108887
        expected_mag = 20.408525362626005
        expected_motion = 2.4825093417658186
        expected_alt =  -58.658929026981895
        expected_spd = 119.94694444444444
        expected_pa  = 91.35793788996334

        body_elements = model_to_dict(self.body)
        emp_line = compute_ephem(d, body_elements, '?', dbg=False, perturb=True, display=False)

        self.assertEqual(self.length_emp_line, len(emp_line))
        self.assertEqual(d, emp_line[0])
        precision = 11
        self.assertAlmostEqual(expected_ra, emp_line[1], precision)
        self.assertAlmostEqual(expected_dec, emp_line[2], precision)
        self.assertAlmostEqual(expected_mag, emp_line[3], precision)
        self.assertAlmostEqual(expected_motion, emp_line[4], precision)
        self.assertAlmostEqual(expected_alt, emp_line[5], precision)
        self.assertAlmostEqual(expected_spd, emp_line[6], precision)
        self.assertAlmostEqual(expected_pa,  emp_line[7], precision)
        
    def test_compute_south_polar_distance_with_elements_in_north(self):
        d = datetime(2015, 4, 21, 17, 35, 00)
        expected_dec = 0.522637696108887
        expected_spd = 119.94694444444444
        emp_line = compute_ephem(d, self.elements, '?', dbg=False, perturb=True, display=False)
        precision = 11
        self.assertAlmostEqual(expected_dec, emp_line[2], precision)
        self.assertAlmostEqual(expected_spd, emp_line[6], precision)
        
    def test_compute_south_polar_distance_with_body_in_north(self):
        d = datetime(2015, 4, 21, 17, 35, 00)
        expected_dec = 0.522637696108887
        expected_spd = 119.94694444444444
        body_elements = model_to_dict(self.body)
        emp_line = compute_ephem(d, body_elements, '?', dbg=False, perturb=True, display=False)
        precision = 11
        self.assertAlmostEqual(expected_dec, emp_line[2], precision)
        self.assertAlmostEqual(expected_spd, emp_line[6], precision)

    def test_compute_south_polar_distance_with_body_in_south(self):
        d = datetime(2015, 4, 21, 17, 35, 00)
        expected_dec = -0.06554641803516298
        expected_spd = 86.242222222222225
        body_elements = model_to_dict(self.body)
        body_elements['meananom'] = 25.2636
        emp_line = compute_ephem(d, body_elements, '?', dbg=False, perturb=True, display=False)
        precision = 11
        self.assertAlmostEqual(expected_dec, emp_line[2], precision)
        self.assertAlmostEqual(expected_spd, emp_line[6], precision)

    def test_call_compute_ephem_with_body(self):
        start = datetime(2015, 4, 21, 8, 45, 00)
        end = datetime(2015, 4, 21,  8, 51, 00)
        site_code = 'V37'
        step_size = 300
        body_elements = model_to_dict(self.body)
        expected_ephem_lines = [['2015 04 21 08:45', '20 10 05.99', '+29 56 57.5', '20.4', ' 2.43', ' 89.2', '+33', '0.09', '107', '-42', '+047', '-04:25'],
                                ['2015 04 21 08:50', '20 10 06.92', '+29 56 57.7', '20.4', ' 2.42', ' 89.2', '+34', '0.09', '107', '-42', '+048', '-04:20']]
        ephem_lines = call_compute_ephem(body_elements, start, end, site_code, step_size)
        line = 0
        self.assertEqual(len(expected_ephem_lines), len(ephem_lines))
        while line < len(expected_ephem_lines):
            self.assertEqual(expected_ephem_lines[line], ephem_lines[line])
            line += 1

    def test_call_compute_ephem_with_body_F65(self):
        start = datetime(2015, 4, 21, 11, 30, 00)
        end = datetime(2015, 4, 21, 11, 35, 01)
        site_code = 'F65'
        step_size = 300
        body_elements = model_to_dict(self.body)
        expected_ephem_lines = [['2015 04 21 11:30', '20 10 38.15', '+29 56 52.1', '20.4', ' 2.45', ' 89.0', '+20', '0.09', '108', '-47', '-999', '-05:09'],
                                ['2015 04 21 11:35', '20 10 39.09', '+29 56 52.4', '20.4', ' 2.45', ' 89.0', '+21', '0.09', '108', '-48', '-999', '-05:04']]

        ephem_lines = call_compute_ephem(body_elements, start, end, site_code, step_size)
        line = 0
        self.assertEqual(len(expected_ephem_lines), len(ephem_lines))
        while line < len(expected_ephem_lines):
            self.assertEqual(expected_ephem_lines[line], ephem_lines[line])
            line += 1

    def test_call_compute_ephem_with_date(self):
        start = datetime(2015, 4, 28, 10, 20, 00)
        end = datetime(2015, 4, 28, 10, 25, 01)
        site_code = 'V37'
        step_size = 300
        body_elements = model_to_dict(self.body)
        expected_ephem_lines = [['2015 04 28 10:20', '20 40 36.53', '+29 36 33.1', '20.6', ' 2.08', ' 93.4', '+52', '0.72', '136', '-15', '+058', '-02:53'],
                                ['2015 04 28 10:25', '20 40 37.32', '+29 36 32.5', '20.6', ' 2.08', ' 93.4', '+54', '0.72', '136', '-16', '+059', '-02:48']]

        ephem_lines = call_compute_ephem(body_elements, start, end, site_code, step_size)
        line = 0
        self.assertEqual(len(expected_ephem_lines), len(ephem_lines))
        while line < len(expected_ephem_lines):
            self.assertEqual(expected_ephem_lines[line], ephem_lines[line])
            line += 1

    def test_call_compute_ephem_with_altlimit(self):
        start = datetime(2015, 9, 1, 17, 20, 00)
        end = datetime(2015, 9, 1, 19, 50, 01)
        site_code = 'K91'
        step_size = 300
        alt_limit = 30.0
        body_elements = model_to_dict(self.body)
        expected_ephem_lines = [['2015 09 01 19:45', '23 56 43.16', '-11 31 02.4', '19.3', ' 1.91', '212.2', '+30', '0.86', ' 29', '+01', '+029', '-04:06'],
                                ['2015 09 01 19:50', '23 56 42.81', '-11 31 10.5', '19.3', ' 1.91', '212.2', '+31', '0.86', ' 29', '+02', '+030', '-04:01']]

        ephem_lines = call_compute_ephem(body_elements, start, end,
            site_code, step_size, alt_limit)
        line = 0
        self.assertEqual(len(expected_ephem_lines), len(ephem_lines))
        while line < len(expected_ephem_lines):
            self.assertEqual(expected_ephem_lines[line], ephem_lines[line])
            line += 1

    def test_call_compute_ephem_for_geocenter(self):
        start = datetime(2015, 7, 5, 7, 20, 00)
        end = datetime(2015, 7, 5, 7, 20, 59)
        site_code = '500'
        step_size = 60
        alt_limit = 0
        body_elements = model_to_dict(self.body)
        expected_ephem_lines = [['2015 07 05 07:20', '23 50 01.78', '+19 03 49.3', '20.7', ' 1.20',  '121.1', 'N/A', 'N/A', 'N/A', 'N/A', 'N/A', 'N/A'],]

        ephem_lines = call_compute_ephem(body_elements, start, end,
            site_code, step_size, alt_limit)
        line = 0
        self.assertEqual(len(expected_ephem_lines), len(ephem_lines))
        while line < len(expected_ephem_lines):
            self.assertEqual(expected_ephem_lines[line], ephem_lines[line])
            line += 1

    def test_call_compute_ephem_for_comets(self):
        start = datetime(2015, 10, 30, 12, 20, 00)
        end = datetime(2015, 10, 30, 12, 29, 59)
        site_code = 'F65'
        step_size = 600
        alt_limit = 0
        body_elements = model_to_dict(self.comet)
        expected_ephem_lines = [['2015 10 30 12:20', '10 44 56.44', '+14 13 30.6', '14.7', ' 1.44', '107.6', '+1', '0.87', ' 79', '+79', '-999', '-06:16'],]

        ephem_lines = call_compute_ephem(body_elements, start, end,
            site_code, step_size, alt_limit)
        line = 0
        self.assertEqual(len(expected_ephem_lines), len(ephem_lines))
        while line < len(expected_ephem_lines):
            self.assertEqual(expected_ephem_lines[line], ephem_lines[line])
            line += 1

    def test_call_compute_ephem_for_comets_no_HG(self):
        start = datetime(2015, 10, 30, 12, 20, 00)
        end = datetime(2015, 10, 30, 12, 29, 59)
        site_code = 'F65'
        step_size = 600
        alt_limit = 0
        body_elements = model_to_dict(self.comet)
        body_elements['abs_mag'] = None
        body_elements['slope'] = None
        expected_ephem_lines = [['2015 10 30 12:20', '10 44 56.44', '+14 13 30.6', '-99.0', ' 1.44', '107.6', '+1', '0.87', ' 79', '+79', '-999', '-06:16'],]

        ephem_lines = call_compute_ephem(body_elements, start, end,
            site_code, step_size, alt_limit)
        line = 0
        self.assertEqual(len(expected_ephem_lines), len(ephem_lines))
        while line < len(expected_ephem_lines):
            self.assertEqual(expected_ephem_lines[line], ephem_lines[line])
            line += 1

class TestComputeFOM(TestCase):

    def setUp(self):
        params = {  'provisional_name' : 'N999r0q',
                    'abs_mag'       : 21.0,
                    'slope'         : 0.15,
                    'epochofel'     : '2015-03-19 00:00:00',
                    'meananom'      : 325.2636,
                    'argofperih'    : 85.19251,
                    'longascnode'   : 147.81325,
                    'orbinc'        : 8.34739,
                    'eccentricity'  : 0.1896865,
                    'meandist'      : 1.2176312,
                    'source_type'   : 'U',
                    'elements_type' : 'MPC_MINOR_PLANET',
                    'active'        : True,
                    'origin'        : 'M',
                    'not_seen'      : 2.3942,
                    'arc_length'    : 0.4859,
                    'score'         : 83,
                    'abs_mag'       : 19.8
                    }
        self.body, created = Body.objects.get_or_create(**params)

        params = {  'provisional_name' : 'EUHT950',
                    'slope'         : 0.15,
                    'epochofel'     : '2015-10-25 00:00:00',
                    'meananom'      : 345.87056,
                    'argofperih'    : 47.03212,
                    'longascnode'   : 7.8065,
                    'orbinc'        : 8.98042,
                    'eccentricity'  : 0.5367056,
                    'meandist'      : 1.9442854,
                    'source_type'   : 'U',
                    'elements_type' : 'MPC_MINOR_PLANET',
                    'active'        : True,
                    'origin'        : 'M',
                    'not_seen'      : 0.866,
                    'arc_length'    : 0.0,
                    'score'         : 100,
                    'abs_mag'       : 19.5
                    }
        self.body2, created = Body.objects.get_or_create(**params)

    def test_compute_FOM_with_body(self):
        d = datetime(2015, 4, 21, 17, 35, 00)
        expected_FOM = 137.1187602774659
        expected_not_seen = 2.3942
        expected_arc_length = 0.4859
        expected_score = 83
        expected_abs_mag = 19.8
        body_elements = model_to_dict(self.body)
        emp_line = compute_ephem(d, body_elements, '?', dbg=False, perturb=True, display=False)
        FOM = comp_FOM(body_elements, emp_line)
        precision = 11
        self.assertAlmostEqual(expected_not_seen, body_elements['not_seen'], precision)
        self.assertAlmostEqual(expected_arc_length, body_elements['arc_length'], precision)
        self.assertAlmostEqual(expected_score, body_elements['score'], precision)
        self.assertAlmostEqual(expected_abs_mag, body_elements['abs_mag'], precision)
        self.assertAlmostEqual(expected_FOM, FOM, precision)

    def test_FOM_with_BadBody(self):
        d = datetime(2015, 4, 21, 17, 35, 00)
        expected_FOM = None
        body_elements = model_to_dict(self.body)
        body_elements['not_seen'] = None
        body_elements['arc_length'] = None
        emp_line = compute_ephem(d, body_elements, '?', dbg=False, perturb=True, display=False)

        FOM = comp_FOM(body_elements, emp_line)

        self.assertEqual(expected_FOM, FOM)

    def test_FOM_with_NoScore(self):
        d = datetime(2015, 4, 21, 17, 35, 00)
        expected_FOM = None
        body_elements = model_to_dict(self.body)
        body_elements['score'] = None
        emp_line = compute_ephem(d, body_elements, '?', dbg=False, perturb=True, display=False)

        FOM = comp_FOM(body_elements, emp_line)

        self.assertEqual(expected_FOM, FOM)

    def test_FOM_with_wrong_source_type(self):
        d = datetime(2015, 4, 21, 17, 35, 00)
        expected_FOM = None
        body_elements = model_to_dict(self.body)
        body_elements['source_type'] = 'N'
        emp_line = compute_ephem(d, body_elements, '?', dbg=False, perturb=True, display=False)

        FOM = comp_FOM(body_elements, emp_line)

        self.assertEqual(expected_FOM, FOM)

    def test_FOM_with_zero_arclength(self):
        d = datetime(2015, 11, 2, 19, 46, 9)
        expected_FOM = 1.658839108423487e+75
        body_elements = model_to_dict(self.body2)
        emp_line = compute_ephem(d, body_elements, '?', dbg=False, perturb=True, display=False)

        FOM = comp_FOM(body_elements, emp_line)

        self.assertEqual(expected_FOM, FOM)

class TestLongTermScheduling(TestCase):

    def setUp(self):
        params = {  'provisional_name' : '2001 SQ263',
                    'slope'         : 0.15,
                    'epochofel'     : '2017-02-16 00:00:00',
                    'meananom'      : 324.47087,
                    'argofperih'    : 262.49786,
                    'longascnode'   : 327.13827,
                    'orbinc'        : 3.94116,
                    'eccentricity'  : 0.4914435,
                    'meandist'      : 0.9474511,
                    'source_type'   : 'N',
                    'elements_type' : 'MPC_MINOR_PLANET',
                    'active'        : True,
                    'origin'        : 'Y',
                    'not_seen'      : 45.02,
                    'arc_length'    : 5538.0,
                    'score'         : None,
                    'abs_mag'       : 22.4
                    }
        self.body, created = Body.objects.get_or_create(**params)

        params = {  'provisional_name' : '192559',
                    'slope'         : 0.15,
                    'epochofel'     : '2016-07-31 00:00:00',
                    'meananom'      : 48.13538,
                    'argofperih'    : 75.95569,
                    'longascnode'   : 228.17879,
                    'orbinc'        : 10.06115,
                    'eccentricity'  : 0.2265235,
                    'meandist'      : 1.0745542,
                    'source_type'   : 'N',
                    'elements_type' : 'MPC_MINOR_PLANET',
                    'active'        : True,
                    'origin'        : 'Y',
                    'not_seen'      : 2981.02,
                    'arc_length'    : 3650.0,
                    'score'         : None,
                    'abs_mag'       : 20.4
                    }
        self.body2, created = Body.objects.get_or_create(**params)

        params = {  'provisional_name' : '265482',
                    'slope'         : 0.15,
                    'epochofel'     : '2016-07-31 00:00:00',
                    'meananom'      : 269.50759,
                    'argofperih'    : 284.82825,
                    'longascnode'   : 110.84583,
                    'orbinc'        : 6.17463,
                    'eccentricity'  : 0.32794,
                    'meandist'      : 1.12956,
                    'source_type'   : 'N',
                    'elements_type' : 'MPC_MINOR_PLANET',
                    'active'        : True,
                    'origin'        : 'Y',
                    'not_seen'      : 2159.72,
                    'arc_length'    : 2461.0,
                    'score'         : None,
                    'abs_mag'       : 21.3
                    }
        self.body3, created = Body.objects.get_or_create(**params)

        params = {  'provisional_name' : '2011 EP51',
                    'slope'         : 0.15,
                    'epochofel'     : '2016-07-31 00:00:00',
                    'meananom'      : 270.23275,
                    'argofperih'    : 169.66452,
                    'longascnode'   : 160.11304,
                    'orbinc'        : 3.40805,
                    'eccentricity'  : 0.3075497,
                    'meandist'      : 0.8282785,
                    'source_type'   : 'N',
                    'elements_type' : 'MPC_MINOR_PLANET',
                    'active'        : True,
                    'origin'        : 'Y',
                    'not_seen'      : 1037.72,
                    'arc_length'    : 1090.0,
                    'score'         : None,
                    'abs_mag'       : 24.7
                    }
        self.body4, created = Body.objects.get_or_create(**params)

        params = {  'provisional_name' : '469219',
                    'slope'         : 0.15,
                    'epochofel'     : '2016-07-31 00:00:00',
                    'meananom'      : 297.53221,
                    'argofperih'    : 307.22764,
                    'longascnode'   : 66.51321,
                    'orbinc'        : 7.77144,
                    'eccentricity'  : 0.1041435,
                    'meandist'      : 1.00123,
                    'source_type'   : 'N',
                    'elements_type' : 'MPC_MINOR_PLANET',
                    'active'        : True,
                    'origin'        : 'Y',
                    'not_seen'      : 210.72,
                    'arc_length'    : 4468.0,
                    'score'         : None,
                    'abs_mag'       : 24.2
                    }
        self.body5, created = Body.objects.get_or_create(**params)

    def test_LongTermScheduling_with_body(self):
        #Body is only up for a few days starting at the
        #beginning of the search.
        site_code = 'V37'
        body_elements = model_to_dict(self.body)

        expected_returned_params = (['2017 01 06', '2017 01 09'], [['2017 01 06 01:20', '02 13 50.14', '+31 54 14.0', '21.0', ' 4.69', '240.8', '+79', '0.52', ' 31', '+62', '+059', '-00:47'], ['2017 01 09 01:20', '01 52 45.62', '+29 03 29.1', '21.2', ' 4.51', '237.6', '+86', '0.84', ' 33', '+53', '+069', '-00:14']], [5.25, 4.666666666666667], [88, 88])

        returned_params = monitor_long_term_scheduling(site_code, body_elements, utc_date=datetime(2017, 1, 6, 0, 0, 00), date_range=5)

        self.assertEqual(expected_returned_params, returned_params)

    def test_LongTermScheduling_with_body_no_dark_and_up_emp(self):
        site_code = 'K92'
        body_elements = model_to_dict(self.body)

        expected_returned_params = ([], [], [], [])

        returned_params = monitor_long_term_scheduling(site_code, body_elements, utc_date=datetime(2017, 1, 6, 0, 0, 00), date_range=5)

        self.assertEqual(expected_returned_params, returned_params)

    def test_LongTermScheduling_with_body_no_emp(self):
        site_code = 'K92'
        body_elements = model_to_dict(self.body)

        expected_returned_params = ([], [], [], [])

        returned_params = monitor_long_term_scheduling(site_code, body_elements, utc_date=datetime(2017, 2, 27, 0, 0, 00), date_range=3)

        self.assertEqual(expected_returned_params, returned_params)

    def test_LongTermScheduling_with_body2(self):
        #Body is up for a couple days when gets faint enough,
        #but then moon gets full. Body becomes observable again
        #after moon "fades" until no longer up for at least 3 hrs.
        site_code = 'V37'
        body_elements = model_to_dict(self.body2)

        expected_returned_params = (['2017 01 09', '2017 01 16', '2017 01 17', '2017 01 18', '2017 01 19', '2017 01 20', '2017 01 21', '2017 01 22', '2017 01 23', '2017 01 24'], [['2017 01 09 08:30', '11 07 53.60', '-19 20 19.8', '21.5', ' 1.03', '162.0', '+30', '0.86', '106', '+26', '+021', '-02:18'], ['2017 01 16 08:25', '11 11 11.23', '-22 01 59.9', '21.3', ' 0.97', '172.4', '+30', '0.82', ' 28', '+53', '+012', '-01:59'], ['2017 01 17 08:25', '11 11 28.60', '-22 24 52.3', '21.3', ' 0.97', '174.1', '+30', '0.74', ' 27', '+42', '+016', '-01:55'], ['2017 01 18 08:25', '11 11 43.01', '-22 47 39.7', '21.2', ' 0.96', '175.9', '+30', '0.64', ' 31', '+31', '+020', '-01:51'], ['2017 01 19 08:25', '11 11 54.34', '-23 10 21.4', '21.2', ' 0.96', '177.8', '+30', '0.55', ' 38', '+20', '+023', '-01:48'], ['2017 01 20 08:25', '11 12 02.53', '-23 32 56.7', '21.2', ' 0.95', '179.7', '+30', '0.45', ' 47', '+09', '+027', '-01:44'], ['2017 01 21 08:25', '11 12 07.47', '-23 55 24.9', '21.1', ' 0.95', '181.7', '+30', '0.36', ' 56', '-01', '+030', '-01:40'], ['2017 01 22 08:25', '11 12 09.07', '-24 17 45.2', '21.1', ' 0.94', '183.7', '+30', '0.27', ' 66', '-11', '+034', '-01:36'], ['2017 01 23 08:20', '11 12 07.27', '-24 39 52.1', '21.1', ' 0.94', '185.8', '+30', '0.19', ' 76', '-22', '+037', '-01:37'], ['2017 01 24 08:20', '11 12 01.93', '-25 01 54.1', '21.0', ' 0.93', '188.0', '+30', '0.12', ' 86', '-33', '+041', '-01:33']], [4.083333333333333, 3.9166666666666665, 3.8333333333333335, 3.6666666666666665, 3.5833333333333335, 3.4166666666666665, 3.3333333333333335, 3.1666666666666665, 3.1666666666666665, 3.0], [39, 37, 36, 36, 36, 35, 35, 34, 34, 34])

        returned_params = monitor_long_term_scheduling(site_code, body_elements, utc_date=datetime(2017, 1, 8, 0, 0, 00), date_range=18)

        self.assertEqual(expected_returned_params, returned_params)

    def test_LongTermScheduling_with_body2_shorter_time_limit(self):
        #Body is up for a couple days when gets faint enough,
        #but then moon gets full. Body becomes observable again
        #after moon "fades" until no longer up for at least 3 hrs.
        site_code = 'V37'
        body_elements = model_to_dict(self.body2)

        expected_returned_params = (['2017 01 09', '2017 01 16', '2017 01 17', '2017 01 18', '2017 01 19', '2017 01 20', '2017 01 21', '2017 01 22', '2017 01 23', '2017 01 24', '2017 01 25', '2017 01 26', '2017 01 27', '2017 01 28'], [['2017 01 09 08:30', '11 07 53.60', '-19 20 19.8', '21.5', ' 1.03', '162.0', '+30', '0.86', '106', '+26', '+021', '-02:18'], ['2017 01 16 08:25', '11 11 11.23', '-22 01 59.9', '21.3', ' 0.97', '172.4', '+30', '0.82', ' 28', '+53', '+012', '-01:59'], ['2017 01 17 08:25', '11 11 28.60', '-22 24 52.3', '21.3', ' 0.97', '174.1', '+30', '0.74', ' 27', '+42', '+016', '-01:55'], ['2017 01 18 08:25', '11 11 43.01', '-22 47 39.7', '21.2', ' 0.96', '175.9', '+30', '0.64', ' 31', '+31', '+020', '-01:51'], ['2017 01 19 08:25', '11 11 54.34', '-23 10 21.4', '21.2', ' 0.96', '177.8', '+30', '0.55', ' 38', '+20', '+023', '-01:48'], ['2017 01 20 08:25', '11 12 02.53', '-23 32 56.7', '21.2', ' 0.95', '179.7', '+30', '0.45', ' 47', '+09', '+027', '-01:44'], ['2017 01 21 08:25', '11 12 07.47', '-23 55 24.9', '21.1', ' 0.95', '181.7', '+30', '0.36', ' 56', '-01', '+030', '-01:40'], ['2017 01 22 08:25', '11 12 09.07', '-24 17 45.2', '21.1', ' 0.94', '183.7', '+30', '0.27', ' 66', '-11', '+034', '-01:36'], ['2017 01 23 08:20', '11 12 07.27', '-24 39 52.1', '21.1', ' 0.94', '185.8', '+30', '0.19', ' 76', '-22', '+037', '-01:37'], ['2017 01 24 08:20', '11 12 01.93', '-25 01 54.1', '21.0', ' 0.93', '188.0', '+30', '0.12', ' 86', '-33', '+041', '-01:33'], ['2017 01 25 08:20', '11 11 52.97', '-25 23 45.5', '21.0', ' 0.93', '190.2', '+30', '0.07', ' 96', '-43', '+044', '-01:29'], ['2017 01 26 08:20', '11 11 40.31', '-25 45 25.4', '21.0', ' 0.93', '192.5', '+30', '0.03', '107', '-53', '+047', '-01:25'], ['2017 01 27 08:20', '11 11 23.85', '-26 06 52.7', '20.9', ' 0.93', '194.8', '+30', '0.00', '117', '-62', '+050', '-01:21'], ['2017 01 28 08:20', '11 11 03.50', '-26 28 06.2', '20.9', ' 0.93', '197.2', '+30', '0.00', '127', '-70', '+053', '-01:16']], [4.083333333333333, 3.9166666666666665, 3.8333333333333335, 3.6666666666666665, 3.5833333333333335, 3.4166666666666665, 3.3333333333333335, 3.1666666666666665, 3.1666666666666665, 3.0, 2.9166666666666665, 2.75, 2.6666666666666665, 2.5], [39, 37, 36, 36, 36, 35, 35, 34, 34, 34, 33, 33, 33, 32])

        returned_params = monitor_long_term_scheduling(site_code, body_elements, utc_date=datetime(2017, 1, 8, 0, 0, 00), date_range=20, dark_and_up_time_limit=2.5)

        self.assertEqual(expected_returned_params, returned_params)

    def test_LongTermScheduling_with_body3(self):
        #Body is not observable (because not up for >3 hrs) until
        #sometime after start of search and then until the end of
        #the date range.
        site_code = 'V37'
        body_elements = model_to_dict(self.body3)

        expected_returned_params = (['2017 01 21', '2017 01 22', '2017 01 23', '2017 01 24', '2017 01 25', '2017 01 26'], [['2017 01 21 08:15', '13 31 15.01', '+13 18 31.1', '18.2', ' 8.80', '311.3', '+30', '0.36', ' 35', '-03', '+031', '-04:09'], ['2017 01 22 07:55', '13 20 59.76', '+15 30 00.5', '18.1', ' 8.43', '310.7', '+30', '0.27', ' 48', '-17', '+036', '-04:15'], ['2017 01 23 07:40', '13 10 56.80', '+17 33 59.8', '18.1', ' 8.04', '310.0', '+30', '0.20', ' 62', '-31', '+041', '-04:16'], ['2017 01 24 07:20', '13 01 11.14', '+19 29 22.9', '18.0', ' 7.65', '309.2', '+30', '0.13', ' 76', '-45', '+045', '-04:22'], ['2017 01 25 07:05', '12 51 39.02', '+21 16 57.8', '18.0', ' 7.25', '308.2', '+30', '0.07', ' 89', '-58', '+050', '-04:24'], ['2017 01 26 06:50', '12 42 22.99', '+22 56 25.1', '18.0', ' 6.87', '307.3', '+31', '0.03', '103', '-70', '+054', '-04:26']], [4.333333333333333, 4.666666666666667, 4.916666666666667, 5.25, 5.5, 5.75], [73, 75, 77, 79, 80, 82])

        returned_params = monitor_long_term_scheduling(site_code, body_elements, utc_date=datetime(2017, 1, 19, 0, 0, 00), date_range=7)

        self.assertEqual(expected_returned_params, returned_params)

    def test_LongTermScheduling_with_body4(self):
        #Body is not observable (because too faint) until
        #sometime after start of search and then until the end of
        #the date range.
        site_code = 'V37'
        body_elements = model_to_dict(self.body4)

        expected_returned_params = (['2017 01 26', '2017 01 27', '2017 01 28', '2017 01 29', '2017 01 30'], [['2017 01 26 06:40', '10 53 54.75', '-13 15 07.5', '21.5', ' 4.76', '294.8', '+30', '0.03', '116', '-72', '+054', '-02:47'], ['2017 01 27 06:25', '10 47 10.72', '-12 24 58.0', '21.4', ' 4.96', '295.4', '+30', '0.01', '129', '-76', '+055', '-02:52'], ['2017 01 28 06:10', '10 40 12.85', '-11 31 37.6', '21.3', ' 5.15', '296.1', '+30', '0.00', '141', '-68', '+052', '-02:56'], ['2017 01 29 05:55', '10 33 01.97', '-10 35 07.5', '21.2', ' 5.34', '296.7', '+30', '0.02', '153', '-55', '+048', '-03:00'], ['2017 01 30 05:40', '10 25 39.12', '-09 35 32.1', '21.1', ' 5.52', '297.3', '+30', '0.05', '160', '-40', '+043', '-03:03']], [5.583333333333333, 5.666666666666667, 5.833333333333333, 5.916666666666667, 6.083333333333333], [46, 47, 47, 48, 49])

        returned_params = monitor_long_term_scheduling(site_code, body_elements, utc_date=datetime(2017, 1, 25, 0, 0, 00), date_range=5)

        self.assertEqual(expected_returned_params, returned_params)

    def test_LongTermScheduling_with_body5(self):
        #Body is not observable (because too faint) at
        #any time in the date range.
        site_code = 'V37'
        body_elements = model_to_dict(self.body5)

        expected_returned_params = ([], [], [], [])

        returned_params = monitor_long_term_scheduling(site_code, body_elements, utc_date=datetime(2017, 1, 6, 0, 0, 00), date_range=7)

        self.assertEqual(expected_returned_params, returned_params)

    def test_dark_and_up_time_body_never_above_horizon(self):
        site_code = 'K92'
        body_elements = model_to_dict(self.body)

        expected_dark_and_up_time = None
        expected_emp_dark_and_up = []

        dark_start, dark_end = determine_darkness_times(site_code, utc_date=datetime(2017, 1, 6, 0, 0, 00))
        emp = call_compute_ephem(body_elements, dark_start, dark_end, site_code, ephem_step_size = '5 m', alt_limit=30)
        dark_and_up_time, emp_dark_and_up = compute_dark_and_up_time(emp)

        self.assertEqual(expected_dark_and_up_time, dark_and_up_time)
        self.assertEqual(expected_emp_dark_and_up, emp_dark_and_up)

    def test_dark_and_up_time_body_above_horizon(self):
        site_code = 'V37'
        body_elements = model_to_dict(self.body)

        expected_dark_and_up_time = 5.25
        expected_emp_dark_and_up_first_line = ['2017 01 06 01:20', '02 13 50.14', '+31 54 14.0', '21.0', ' 4.69', '240.8', '+79', '0.52', ' 31', '+62', '+059', '-00:47']

        dark_start, dark_end = determine_darkness_times(site_code, utc_date=datetime(2017, 1, 6, 0, 0, 00))
        emp = call_compute_ephem(body_elements, dark_start, dark_end, site_code, ephem_step_size = '5 m', alt_limit=30)
        dark_and_up_time, emp_dark_and_up = compute_dark_and_up_time(emp)

        self.assertEqual(expected_dark_and_up_time, dark_and_up_time)
        self.assertEqual(expected_emp_dark_and_up_first_line, emp_dark_and_up[0])

    def test_compute_max_altitude(self):
        site_code = 'V37'
        body_elements = model_to_dict(self.body)

        expected_max_alt = 88

        dark_start, dark_end = determine_darkness_times(site_code, utc_date=datetime(2017, 1, 6, 0, 0, 00))
        emp = call_compute_ephem(body_elements, dark_start, dark_end, site_code, ephem_step_size = '5 m', alt_limit=30)
        dark_and_up_time = compute_dark_and_up_time(emp)

        max_alt = compute_max_altitude(emp)

        self.assertEqual(expected_max_alt, max_alt)

    def test_compute_max_altitude_not_up_and_dark(self):
        site_code = 'K92'
        body_elements = model_to_dict(self.body)

        expected_max_alt = 0

        dark_start, dark_end = determine_darkness_times(site_code, utc_date=datetime(2017, 1, 6, 0, 0, 00))
        emp = call_compute_ephem(body_elements, dark_start, dark_end, site_code, ephem_step_size = '5 m', alt_limit=30)
        dark_and_up_time = compute_dark_and_up_time(emp)

        max_alt = compute_max_altitude(emp)

        self.assertEqual(expected_max_alt, max_alt)

class TestDetermineRatesAndPA(TestCase):

    def setUp(self):
        params = {  'provisional_name' : 'N999r0q',
                    'abs_mag'       : 21.0,
                    'slope'         : 0.15,
                    'epochofel'     : '2015-03-19 00:00:00',
                    'meananom'      : 325.2636,
                    'argofperih'    : 85.19251,
                    'longascnode'   : 147.81325,
                    'orbinc'        : 8.34739,
                    'eccentricity'  : 0.1896865,
                    'meandist'      : 1.2176312,
                    'source_type'   : 'U',
                    'elements_type' : 'MPC_MINOR_PLANET',
                    'active'        : True,
                    'origin'        : 'M',
                    }
        self.body, created = Body.objects.get_or_create(**params)
        self.body_elements = model_to_dict(self.body)

        comet_params = { 'abs_mag': 11.1,
                         'active': False,
                         'arc_length': None,
                         'argofperih': 12.796,
                         'discovery_date': None,
                         'eccentricity': 0.640872,
                         'elements_type': u'MPC_COMET',
                         'epochofel': datetime(2015, 8, 6, 0, 0),
                         'epochofperih': datetime(2015, 8, 13, 2, 1, 19),
                         'fast_moving': False,
                         'ingest': datetime(2015, 10, 30, 20, 17, 53),
                         'longascnode': 50.1355,
                         'meananom': None,
                         'meandist': 3.461895,
                         'name': u'67P',
                         'not_seen': None,
                         'num_obs': None,
                         'orbinc': 7.0402,
                         'origin': u'M',
                         'perihdist': 1.2432627,
                         'provisional_name': u'',
                         'provisional_packed': u'',
                         'score': None,
                         'slope': 4.8,
                         'source_type': u'C',
                         'update_time': None,
                         'updated': False,
                         'urgency': None}
        self.comet, created = Body.objects.get_or_create(**comet_params)
        self.comet_elements = model_to_dict(self.comet)

        close_params = { 'abs_mag': 25.8,
                         'active': True,
                         'arc_length': 0.03,
                         'argofperih': 11.00531,
                         'discovery_date': datetime(2017, 1, 24, 4, 48),
                         'eccentricity': 0.5070757,
                         'elements_type': u'MPC_MINOR_PLANET',
                         'epochofel': datetime(2017, 1, 7, 0, 0),
                         'epochofperih': None,
                         'longascnode': 126.11232,
                         'meananom': 349.70053,
                         'meandist': 2.0242057,
                         'orbinc': 12.91839,
                         'origin': u'M',
                         'perihdist': None,
                         'provisional_name': u'P10yMB1',
                         'slope': 0.15,
                         'source_type': u'U',
                         'updated': True,
                         'urgency': None}
        self.close, created = Body.objects.get_or_create(**close_params)
        self.close_elements = model_to_dict(self.close)

        yark_params = {  'abs_mag': 24.7,
                         'active': True,
                         'arc_length': 2148.0,
                         'argofperih': 169.66953,
                         'discovery_date': datetime(2011, 3, 12, 0, 0),
                         'eccentricity': 0.3077038,
                         'elements_type': u'MPC_MINOR_PLANET',
                         'epochofel': datetime(2017, 2, 16, 0, 0),
                         'epochofperih': None,
                         'fast_moving': False,
                         'ingest': datetime(2017, 1, 31, 22, 52, 33, 38551),
                         'longascnode': 160.05822,
                         'meananom': 171.81857,
                         'meandist': 0.8280978,
                         'name': u'2011 EP51',
                         'not_seen': 4.95316023288194,
                         'num_obs': 34L,
                         'orbinc': 3.4119,
                         'origin': u'M',
                         'perihdist': None,
                         'provisional_name': None,
                         'provisional_packed': None,
                         'score': None,
                         'slope': 0.15,
                         'source_type': u'N',
                         'update_time': datetime(2017, 1, 27, 0, 0),
                         'updated': True,
                         'urgency': None}
        self.yark_target, created = Body.objects.get_or_create(**yark_params)
        self.yark_elements = model_to_dict(self.yark_target)

        self.precision = 4

    def test_neo_Q64(self):
        expected_minrate = 2.531733441262908 - (0.01*2.531733441262908)
        expected_maxrate = 2.5546060130918056 + (0.01*2.5546060130918056)
        expected_pa = (92.46770128867529+92.49478201324034)/2.0
        expected_deltapa = 10.0

        start_time = datetime(2015, 4, 20, 1, 30, 0)
        end_time = datetime(2015, 4, 20, 2, 00, 0)
        site_code = 'Q64'
        minrate, maxrate, pa, deltapa = determine_rates_pa(start_time, end_time, self.body_elements, site_code)

        self.assertAlmostEqual(expected_minrate, minrate, self.precision)
        self.assertAlmostEqual(expected_maxrate, maxrate, self.precision)
        self.assertAlmostEqual(expected_pa, pa, self.precision)
        self.assertAlmostEqual(expected_deltapa, deltapa, self.precision)

    def test_close_neo_W86(self):
        expected_minrate = 11.168352251337911 - (0.01*11.168352251337911)
        expected_maxrate = 11.235951320053525 + (0.01*11.235951320053525)
        expected_pa = (359.4874655767052+(0.26203084523351095+360.0))/2.0
        expected_deltapa = 10.0

        start_time = datetime(2017, 1, 25, 7, 00, 0)
        end_time = datetime(2017, 1, 25, 7, 50, 0)
        site_code = 'W86'
        minrate, maxrate, pa, deltapa = determine_rates_pa(start_time, end_time, self.close_elements, site_code)

        self.assertAlmostEqual(expected_minrate, minrate, self.precision)
        self.assertAlmostEqual(expected_maxrate, maxrate, self.precision)
        self.assertAlmostEqual(expected_pa, pa, self.precision)
        self.assertAlmostEqual(expected_deltapa, deltapa, self.precision)

    def test_yark_target_bad_pa(self):
        expected_minrate = 5.048257569072863  - (0.01*5.048257569072863)
        expected_maxrate = 5.072223332592448  + (0.01*5.072223332592448)
        expected_pa = (295.5850631246814+295.56445469665186)/2.0
        expected_deltapa = 10.0

        start_time = datetime(2017, 1, 27, 13, 57, 0)
        end_time =   datetime(2017, 1, 27, 14, 21, 0)
        site_code = 'Q63'
        minrate, maxrate, pa, deltapa = determine_rates_pa(start_time, end_time, self.yark_elements, site_code)

        self.assertAlmostEqual(expected_minrate, minrate, self.precision)
        self.assertAlmostEqual(expected_maxrate, maxrate, self.precision)
        self.assertAlmostEqual(expected_pa, pa, self.precision)
        self.assertAlmostEqual(expected_deltapa, deltapa, self.precision)

class TestDetermineSlotLength(TestCase):

    def test_bad_site_code(self):
        site_code = 'foo'
        name = 'WH2845B'
        mag = 17.58
        expected_length = 0
        slot_length = determine_slot_length(name, mag, site_code)
        self.assertEqual(expected_length, slot_length)

    def test_slot_length_very_bright_nonNEOWISE_good1m_lc(self):
        site_code = 'k91'
        name = 'WH2845B'
        mag = 17.58
        expected_length = 15
        slot_length = determine_slot_length(name, mag, site_code)
        self.assertEqual(expected_length, slot_length)

    def test_slot_length_very_bright_nonNEOWISE_good1m(self):
        site_code = 'K91'
        name = 'WH2845B'
        mag = 17.58
        expected_length = 15
        slot_length = determine_slot_length(name, mag, site_code)
        self.assertEqual(expected_length, slot_length)

    def test_slot_length_bright_nonNEOWISE_good1m(self):
        site_code = 'K92'
        name = 'WH2845B'
        mag = 19.9
        expected_length = 20
        slot_length = determine_slot_length(name, mag, site_code)
        self.assertEqual(expected_length, slot_length)

    def test_slot_length_medium_nonNEOWISE_good1m(self):
        site_code = 'K93'
        name = 'WH2845B'
        mag = 20.1
        expected_length = 22.5
        slot_length = determine_slot_length(name, mag, site_code)
        self.assertEqual(expected_length, slot_length)

    def test_slot_length_mediumfaint_nonNEOWISE_good1m(self):
        site_code = 'V37'
        name = 'WH2845B'
        mag = 20.6
        expected_length = 25
        slot_length = determine_slot_length(name, mag, site_code)
        self.assertEqual(expected_length, slot_length)

    def test_slot_length_faint_nonNEOWISE_good1m(self):
        site_code = 'W85'
        name = 'WH2845B'
        mag = 21.0
        expected_length = 30
        slot_length = determine_slot_length(name, mag, site_code)
        self.assertEqual(expected_length, slot_length)

    def test_slot_length_veryfaint_nonNEOWISE_good1m(self):
        site_code = 'W86'
        name = 'WH2845B'
        mag = 21.51
        expected_length = 40
        slot_length = determine_slot_length(name, mag, site_code)
        self.assertEqual(expected_length, slot_length)

    def test_slot_length_reallyfaint_nonNEOWISE_good1m(self):
        site_code = 'W87'
        name = 'WH2845B'
        mag = 22.1
        expected_length = 45
        slot_length = determine_slot_length(name, mag, site_code)
        self.assertEqual(expected_length, slot_length)

    def test_slot_length_toofaint_nonNEOWISE_good1m(self):
        site_code = 'W87'
        name = 'WH2845B'
        mag = 23.1
        with self.assertRaises(MagRangeError):
            slot_length = determine_slot_length(name, mag, site_code)

    def test_slot_length_toobright_nonNEOWISE_good1m(self):
        site_code = 'W87'
        name = 'WH2845B'
        mag = 3.1
        with self.assertRaises(MagRangeError):
            slot_length = determine_slot_length(name, mag, site_code)

    def test_slot_length_very_bright_nonNEOWISE_bad1m(self):
        site_code = 'Q63'
        name = 'WH2845B'
        mag = 17.58
        expected_length = 17.5
        slot_length = determine_slot_length(name, mag, site_code)
        self.assertEqual(expected_length, slot_length)

    def test_slot_length_bright_nonNEOWISE_bad1m(self):
        site_code = 'Q63'
        name = 'WH2845B'
        mag = 19.9
        expected_length = 22.5
        slot_length = determine_slot_length(name, mag, site_code)
        self.assertEqual(expected_length, slot_length)

    def test_slot_length_medium_nonNEOWISE_bad1m(self):
        site_code = 'Q64'
        name = 'WH2845B'
        mag = 20.1
        expected_length = 25
        slot_length = determine_slot_length(name, mag, site_code)
        self.assertEqual(expected_length, slot_length)

    def test_slot_length_mediumfaint_nonNEOWISE_bad1m(self):
        site_code = 'Q63'
        name = 'WH2845B'
        mag = 20.6
        expected_length = 27.5
        slot_length = determine_slot_length(name, mag, site_code)
        self.assertEqual(expected_length, slot_length)

    def test_slot_length_faint_nonNEOWISE_bad1m(self):
        site_code = 'Q63'
        name = 'WH2845B'
        mag = 21.0
        expected_length = 32.5
        slot_length = determine_slot_length(name, mag, site_code)
        self.assertEqual(expected_length, slot_length)

    def test_slot_length_veryfaint_nonNEOWISE_bad1m(self):
        site_code = 'Q64'
        name = 'WH2845B'
        mag = 21.51
        expected_length = 35
        slot_length = determine_slot_length(name, mag, site_code)
        self.assertEqual(expected_length, slot_length)

    def test_slot_length_toofaint_for_coj_nonNEOWISE_bad1m(self):
        site_code = 'Q64'
        name = 'WH2845B'
        mag = 22.1
        with self.assertRaises(MagRangeError):
            slot_length = determine_slot_length(name, mag, site_code)

    def test_slot_length_toofaint_nonNEOWISE_bad1m(self):
        site_code = 'Q64'
        name = 'WH2845B'
        mag = 23.1
        with self.assertRaises(MagRangeError):
            slot_length = determine_slot_length(name, mag, site_code)

    def test_slot_length_toobright_nonNEOWISE_bad1m(self):
        site_code = 'Q64'
        name = 'WH2845B'
        mag = 3.1
        with self.assertRaises(MagRangeError):
            slot_length = determine_slot_length(name, mag, site_code)

    def test_slot_length_very_bright_nonNEOWISE_2m_lc(self):
        site_code = 'f65'
        name = 'WH2845B'
        mag = 17.58
        expected_length = 15
        slot_length = determine_slot_length(name, mag, site_code)
        self.assertEqual(expected_length, slot_length)

    def test_slot_length_very_bright_nonNEOWISE_2m(self):
        site_code = 'E10'
        name = 'WH2845B'
        mag = 17.58
        expected_length = 15
        slot_length = determine_slot_length(name, mag, site_code)
        self.assertEqual(expected_length, slot_length)

    def test_slot_length_bright_nonNEOWISE_2m(self):
        site_code = 'E10'
        name = 'WH2845B'
        mag = 19.9
        expected_length = 20
        slot_length = determine_slot_length(name, mag, site_code)
        self.assertEqual(expected_length, slot_length)

    def test_slot_length_medium_nonNEOWISE_2m(self):
        site_code = 'E10'
        name = 'WH2845B'
        mag = 20.1
        expected_length = 22.5
        slot_length = determine_slot_length(name, mag, site_code)
        self.assertEqual(expected_length, slot_length)

    def test_slot_length_mediumfaint_nonNEOWISE_2m(self):
        site_code = 'F65'
        name = 'WH2845B'
        mag = 20.6
        expected_length = 25
        slot_length = determine_slot_length(name, mag, site_code)
        self.assertEqual(expected_length, slot_length)

    def test_slot_length_faint_nonNEOWISE_2m(self):
        site_code = 'F65'
        name = 'WH2845B'
        mag = 21.0
        expected_length = 27.5
        slot_length = determine_slot_length(name, mag, site_code)
        self.assertEqual(expected_length, slot_length)

    def test_slot_length_veryfaint_nonNEOWISE_2m(self):
        site_code = 'F65'
        name = 'WH2845B'
        mag = 21.51
        expected_length = 30
        slot_length = determine_slot_length(name, mag, site_code)
        self.assertEqual(expected_length, slot_length)

    def test_slot_length_reallyfaint_nonNEOWISE_2m(self):
        site_code = 'F65'
        name = 'WH2845B'
        mag = 23.2
        expected_length = 35
        slot_length = determine_slot_length(name, mag, site_code)
        self.assertEqual(expected_length, slot_length)

    def test_slot_length_toofaint_nonNEOWISE_2m(self):
        site_code = 'F65'
        name = 'WH2845B'
        mag = 23.4
        with self.assertRaises(MagRangeError):
            slot_length = determine_slot_length(name, mag, site_code)

    def test_slot_length_toobright_nonNEOWISE_2m(self):
        site_code = 'F65'
        name = 'WH2845B'
        mag = 3.1
        with self.assertRaises(MagRangeError):
            slot_length = determine_slot_length(name, mag, site_code)

    def test_slot_length_basic_tfn_0m4_num1(self):
        site_code = 'Z21'
        name = 'A101foo'
        mag = 19.0

        expected_length = 25
        slot_length = determine_slot_length(name, mag, site_code)
        self.assertEqual(expected_length, slot_length)

    def test_slot_length_basic_tfn_0m4_num2(self):
        site_code = 'Z17'
        name = 'A101foo'
        mag = 19.0

        expected_length = 25
        slot_length = determine_slot_length(name, mag, site_code)
        self.assertEqual(expected_length, slot_length)

    def test_slot_length_basic_ogg_0m4_num1(self):
        site_code = 'T04'
        name = 'A101foo'
        mag = 19.0

        expected_length = 25
        slot_length = determine_slot_length(name, mag, site_code)
        self.assertEqual(expected_length, slot_length)

    def test_slot_length_basic_ogg_0m4_num2(self):
        site_code = 'T03'
        name = 'A101foo'
        mag = 19.0

        expected_length = 25
        slot_length = determine_slot_length(name, mag, site_code)
        self.assertEqual(expected_length, slot_length)

    def test_slot_length_basic_lsc_0m4_num1(self):
        site_code = 'W89'
        name = 'A101foo'
        mag = 19.0

        expected_length = 25
        slot_length = determine_slot_length(name, mag, site_code)
        self.assertEqual(expected_length, slot_length)

    def test_slot_length_basic_lsc_0m4_num2(self):
        site_code = 'W79'
        name = 'A101foo'
        mag = 19.0

        expected_length = 25
        slot_length = determine_slot_length(name, mag, site_code)
        self.assertEqual(expected_length, slot_length)

    def test_slot_length_basic_elp_0m4(self):
        site_code = 'V38'
        name = 'A101foo'
        mag = 19.0

        expected_length = 25
        slot_length = determine_slot_length(name, mag, site_code)
        self.assertEqual(expected_length, slot_length)

    def test_slot_length_basic_cpt_0m4(self):
        site_code = 'L09'
        name = 'A101foo'
        mag = 19.0

        expected_length = 25
        slot_length = determine_slot_length(name, mag, site_code)
        self.assertEqual(expected_length, slot_length)

class TestGetSiteCamParams(TestCase):

    twom_setup_overhead = 180.0
    twom_exp_overhead = 19.2
    twom_fov = radians(10.0/60.0)
    onem_sbig_fov = radians(15.5/60.0)
    onem_setup_overhead = 110.0
    onem_exp_overhead = 15.5
    sinistro_exp_overhead = 38.0
    onem_sinistro_fov = radians(26.4/60.0)
    point4m_fov = radians(29.1/60.0)
    point4m_exp_overhead = 13.0
    point4m_setup_overhead = 110.0
    max_exp = 300.0

    def test_bad_site(self):
        site_code = 'wibble'
        chk_site_code, setup_overhead, exp_overhead, pixel_scale, ccd_fov, max_exp_time, alt_limit = get_sitecam_params(site_code)
        self.assertEqual('XXX', chk_site_code)
        self.assertEqual(-1, pixel_scale)
        self.assertEqual(-1, max_exp_time)
        self.assertEqual(-1, setup_overhead)
        self.assertEqual(-1, exp_overhead)

    def test_2m_site(self):
        site_code = 'f65'
        chk_site_code, setup_overhead, exp_overhead, pixel_scale, ccd_fov, max_exp_time, alt_limit = get_sitecam_params(site_code)
        self.assertEqual(site_code.upper(), chk_site_code)
        self.assertEqual(0.304, pixel_scale)
        self.assertEqual(self.twom_fov, ccd_fov)
        self.assertEqual(self.max_exp, max_exp_time)
        self.assertEqual(self.twom_setup_overhead, setup_overhead)
        self.assertEqual(self.twom_exp_overhead, exp_overhead)

    def test_2m_sitename(self):
        site_code = 'F65'

        site_string = 'OGG-CLMA-2M0A'
        chk_site_code, setup_overhead, exp_overhead, pixel_scale, ccd_fov, max_exp_time, alt_limit = get_sitecam_params(site_string)
        self.assertEqual(site_code, chk_site_code)
        self.assertEqual(0.304, pixel_scale)
        self.assertEqual(self.twom_fov, ccd_fov)
        self.assertEqual(self.max_exp, max_exp_time)
        self.assertEqual(self.twom_setup_overhead, setup_overhead)
        self.assertEqual(self.twom_exp_overhead, exp_overhead)

    def test_1m_site_sinistro_domea(self):
        site_code = 'W85'
        chk_site_code, setup_overhead, exp_overhead, pixel_scale, ccd_fov, max_exp_time, alt_limit = get_sitecam_params(site_code)
        self.assertEqual(site_code.upper(), chk_site_code)
        self.assertEqual(0.389, pixel_scale)
        self.assertEqual(self.onem_sinistro_fov, ccd_fov)
        self.assertEqual(self.onem_setup_overhead, setup_overhead)
        self.assertEqual(self.sinistro_exp_overhead, exp_overhead)
        self.assertEqual(self.max_exp, max_exp_time)

    def test_1m_lsc_site_sinistro(self):
        site_code = 'W86'
        chk_site_code, setup_overhead, exp_overhead, pixel_scale, ccd_fov, max_exp_time, alt_limit = get_sitecam_params(site_code)
        self.assertEqual(site_code.upper(), chk_site_code)
        self.assertEqual(0.389, pixel_scale)
        self.assertEqual(self.onem_sinistro_fov, ccd_fov)
        self.assertEqual(self.max_exp, max_exp_time)
        self.assertEqual(self.onem_setup_overhead, setup_overhead)
        self.assertEqual(self.sinistro_exp_overhead, exp_overhead)

    def test_point4m_site(self):
        site_code = 'Z21'
        chk_site_code, setup_overhead, exp_overhead, pixel_scale, ccd_fov, max_exp_time, alt_limit = get_sitecam_params(site_code)
        self.assertEqual(site_code.upper(), chk_site_code)
        self.assertEqual(1.139, pixel_scale)
        self.assertEqual(self.point4m_fov, ccd_fov)
        self.assertEqual(self.max_exp, max_exp_time)
        self.assertEqual(self.point4m_setup_overhead, setup_overhead)
        self.assertEqual(self.point4m_exp_overhead, exp_overhead)

    def test_point4m_site2(self):
        site_code = 'T04'
        chk_site_code, setup_overhead, exp_overhead, pixel_scale, ccd_fov, max_exp_time, alt_limit = get_sitecam_params(site_code)
        self.assertEqual(site_code.upper(), chk_site_code)
        self.assertEqual(1.139, pixel_scale)
        self.assertEqual(self.point4m_fov, ccd_fov)
        self.assertEqual(self.max_exp, max_exp_time)
        self.assertEqual(self.point4m_setup_overhead, setup_overhead)
        self.assertEqual(self.point4m_exp_overhead, exp_overhead)

    def test_point4m_site3(self):
        site_code = 'Q59'
        chk_site_code, setup_overhead, exp_overhead, pixel_scale, ccd_fov, max_exp_time, alt_limit = get_sitecam_params(site_code)
        self.assertEqual(site_code.upper(), chk_site_code)
        self.assertEqual(1.139, pixel_scale)
        self.assertEqual(self.point4m_fov, ccd_fov)
        self.assertEqual(self.max_exp, max_exp_time)
        self.assertEqual(self.point4m_setup_overhead, setup_overhead)
        self.assertEqual(self.point4m_exp_overhead, exp_overhead)

    def test_point4m_site4(self):
        site_code = 'Q58'
        chk_site_code, setup_overhead, exp_overhead, pixel_scale, ccd_fov, max_exp_time, alt_limit = get_sitecam_params(site_code)
        self.assertEqual(site_code.upper(), chk_site_code)
        self.assertEqual(1.139, pixel_scale)
        self.assertEqual(self.point4m_fov, ccd_fov)
        self.assertEqual(self.max_exp, max_exp_time)
        self.assertEqual(self.point4m_setup_overhead, setup_overhead)
        self.assertEqual(self.point4m_exp_overhead, exp_overhead)

    def test_point4m_site5(self):
        site_code = 'Z17'
        chk_site_code, setup_overhead, exp_overhead, pixel_scale, ccd_fov, max_exp_time, alt_limit = get_sitecam_params(site_code)
        self.assertEqual(site_code.upper(), chk_site_code)
        self.assertEqual(1.139, pixel_scale)
        self.assertEqual(self.point4m_fov, ccd_fov)
        self.assertEqual(self.max_exp, max_exp_time)
        self.assertEqual(self.point4m_setup_overhead, setup_overhead)
        self.assertEqual(self.point4m_exp_overhead, exp_overhead)

    def test_point4m_site6(self):
        site_code = 'T03'
        chk_site_code, setup_overhead, exp_overhead, pixel_scale, ccd_fov, max_exp_time, alt_limit = get_sitecam_params(site_code)
        self.assertEqual(site_code.upper(), chk_site_code)
        self.assertEqual(1.139, pixel_scale)
        self.assertEqual(self.point4m_fov, ccd_fov)
        self.assertEqual(self.max_exp, max_exp_time)
        self.assertEqual(self.point4m_setup_overhead, setup_overhead)
        self.assertEqual(self.point4m_exp_overhead, exp_overhead)

    def test_point4m_site7(self):
        site_code = 'W89'
        chk_site_code, setup_overhead, exp_overhead, pixel_scale, ccd_fov, max_exp_time, alt_limit = get_sitecam_params(site_code)
        self.assertEqual(site_code.upper(), chk_site_code)
        self.assertEqual(1.139, pixel_scale)
        self.assertEqual(self.point4m_fov, ccd_fov)
        self.assertEqual(self.max_exp, max_exp_time)
        self.assertEqual(self.point4m_setup_overhead, setup_overhead)
        self.assertEqual(self.point4m_exp_overhead, exp_overhead)

    def test_point4m_site8(self):
        site_code = 'V38'
        chk_site_code, setup_overhead, exp_overhead, pixel_scale, ccd_fov, max_exp_time, alt_limit = get_sitecam_params(site_code)
        self.assertEqual(site_code.upper(), chk_site_code)
        self.assertEqual(1.139, pixel_scale)
        self.assertEqual(self.point4m_fov, ccd_fov)
        self.assertEqual(self.max_exp, max_exp_time)
        self.assertEqual(self.point4m_setup_overhead, setup_overhead)
        self.assertEqual(self.point4m_exp_overhead, exp_overhead)

    def test_point4m_site9(self):
        site_code = 'L09'
        chk_site_code, setup_overhead, exp_overhead, pixel_scale, ccd_fov, max_exp_time, alt_limit = get_sitecam_params(site_code)
        self.assertEqual(site_code.upper(), chk_site_code)
        self.assertEqual(1.139, pixel_scale)
        self.assertEqual(self.point4m_fov, ccd_fov)
        self.assertEqual(self.max_exp, max_exp_time)
        self.assertEqual(self.point4m_setup_overhead, setup_overhead)
        self.assertEqual(self.point4m_exp_overhead, exp_overhead)

    def test_point4m_site10(self):
        site_code = 'W79'
        chk_site_code, setup_overhead, exp_overhead, pixel_scale, ccd_fov, max_exp_time, alt_limit = get_sitecam_params(site_code)
        self.assertEqual(site_code.upper(), chk_site_code)
        self.assertEqual(1.139, pixel_scale)
        self.assertEqual(self.point4m_fov, ccd_fov)
        self.assertEqual(self.max_exp, max_exp_time)
        self.assertEqual(self.point4m_setup_overhead, setup_overhead)
        self.assertEqual(self.point4m_exp_overhead, exp_overhead)

    def test_1m_cpt_site_sinistro1(self):
        site_code = 'K92'
        chk_site_code, setup_overhead, exp_overhead, pixel_scale, ccd_fov, max_exp_time, alt_limit = get_sitecam_params(site_code)
        self.assertEqual(site_code.upper(), chk_site_code)
        self.assertEqual(0.389, pixel_scale)
        self.assertEqual(self.onem_sinistro_fov, ccd_fov)
        self.assertEqual(self.max_exp, max_exp_time)
        self.assertEqual(self.onem_setup_overhead, setup_overhead)
        self.assertEqual(self.sinistro_exp_overhead, exp_overhead)

    def test_1m_cpt_site_sinistro2(self):
        site_code = 'K93'
        chk_site_code, setup_overhead, exp_overhead, pixel_scale, ccd_fov, max_exp_time, alt_limit = get_sitecam_params(site_code)
        self.assertEqual(site_code.upper(), chk_site_code)
        self.assertEqual(0.389, pixel_scale)
        self.assertEqual(self.onem_sinistro_fov, ccd_fov)
        self.assertEqual(self.max_exp, max_exp_time)
        self.assertEqual(self.onem_setup_overhead, setup_overhead)
        self.assertEqual(self.sinistro_exp_overhead, exp_overhead)

class TestDetermineExpTimeCount(TestCase):

    def test_slow_1m(self):
        speed = 2.52
        site_code = 'W85'
        slot_len = 22.5

        expected_exptime = 60.0
        expected_expcount = 12

        exp_time, exp_count = determine_exp_time_count(speed, site_code, slot_len)

        self.assertEqual(expected_exptime, exp_time)
        self.assertEqual(expected_expcount, exp_count)

    def test_fast_1m(self):
        speed = 23.5
        site_code = 'K91'
        slot_len = 20

        expected_exptime = 6.5
        expected_expcount = 24

        exp_time, exp_count = determine_exp_time_count(speed, site_code, slot_len)

        self.assertEqual(expected_exptime, exp_time)
        self.assertEqual(expected_expcount, exp_count)

    def test_superslow_1m(self):
        speed = 0.235
        site_code = 'W85'
        slot_len = 20

        expected_exptime = 234.5
        expected_expcount = 4

        exp_time, exp_count = determine_exp_time_count(speed, site_code, slot_len)

        self.assertEqual(expected_exptime, exp_time)
        self.assertEqual(expected_expcount, exp_count)

    def test_superfast_2m(self):
        speed = 1800.0
        site_code = 'E10'
        slot_len = 15

        expected_exptime = 1.0
        expected_expcount = 35

        exp_time, exp_count = determine_exp_time_count(speed, site_code, slot_len)

        self.assertEqual(expected_exptime, exp_time)
        self.assertEqual(expected_expcount, exp_count)

    def test_block_too_short(self):
        speed = 0.18
        site_code = 'F65'
        slot_len = 2

        expected_exptime = None
        expected_expcount = None

        exp_time, exp_count = determine_exp_time_count(speed, site_code, slot_len)

        self.assertEqual(expected_exptime, exp_time)
        self.assertEqual(expected_expcount, exp_count)

    def test_slow_point4m(self):
        speed = 2.52
        site_code = 'Z21'
        slot_len = 22.5

        expected_exptime = 20.0
        expected_expcount = 37

        exp_time, exp_count = determine_exp_time_count(speed, site_code, slot_len)

        self.assertEqual(expected_exptime, exp_time)
        self.assertEqual(expected_expcount, exp_count)

    def test_fast_point4m(self):
        speed = 23.5
        site_code = 'Z21'
        slot_len = 20

        expected_exptime = 2.0
        expected_expcount = 72

        exp_time, exp_count = determine_exp_time_count(speed, site_code, slot_len)

        self.assertEqual(expected_exptime, exp_time)
        self.assertEqual(expected_expcount, exp_count)

class TestGetSitePos(TestCase):

    def test_tenerife_point4m_num1_by_code(self):
        site_code = 'Z21'

        expected_site_name = 'LCO TFN Node 0m4a Aqawan A at Tenerife'

        site_name, site_long, site_lat, site_hgt = get_sitepos(site_code)

        self.assertEqual(expected_site_name, site_name)
        self.assertLess(site_long, 0.0)
        self.assertGreater(site_lat, 0.0)
        self.assertGreater(site_hgt, 0.0)

    def test_tenerife_point4m_num1_by_name(self):
        site_code = 'TFN-AQWA-0M4A'

        expected_site_name = 'LCO TFN Node 0m4a Aqawan A at Tenerife'

        site_name, site_long, site_lat, site_hgt = get_sitepos(site_code)

        self.assertEqual(expected_site_name, site_name)
        self.assertLess(site_long, 0.0)
        self.assertGreater(site_lat, 0.0)
        self.assertGreater(site_hgt, 0.0)

    def test_tenerife_unknown_point4m_num2_by_name(self):
        site_code = 'TFN-AQWA-0M4B'

        expected_site_name = '?'

        site_name, site_long, site_lat, site_hgt = get_sitepos(site_code)

        self.assertEqual(expected_site_name, site_name)
        self.assertNotEqual('LCO TFN Node 0m4a Aqawan A at Tenerife', site_name)
        self.assertNotEqual('LCO TFN Node 0m4b Aqawan A at Tenerife', site_name)
        self.assertEqual(0.0, site_long)
        self.assertEqual(0.0, site_lat)
        self.assertEqual(0.0, site_hgt)

    def test_maui_point4m_num2_by_code(self):
        site_code = 'T04'

        expected_site_name = 'LCO OGG Node 0m4b at Maui'

        site_name, site_long, site_lat, site_hgt = get_sitepos(site_code)

        self.assertEqual(expected_site_name, site_name)
        self.assertLess(site_long, 0.0)
        self.assertGreater(site_lat, 0.0)
        self.assertGreater(site_hgt, 0.0)

    def test_maui_point4m_num2_by_name(self):
        site_code = 'OGG-CLMA-0M4B'

        expected_site_name = 'LCO OGG Node 0m4b at Maui'

        site_name, site_long, site_lat, site_hgt = get_sitepos(site_code)

        self.assertEqual(expected_site_name, site_name)
        self.assertNotEqual('Haleakala-Faulkes Telescope North (FTN)', site_name)
        self.assertLess(site_long, 0.0)
        self.assertGreater(site_lat, 0.0)
        self.assertGreater(site_hgt, 0.0)

    def test_aust_point4m_num1_by_code(self):
        site_code = 'Q58'

        expected_site_name = 'LCO COJ Node 0m4a at Siding Spring'

        site_name, site_long, site_lat, site_hgt = get_sitepos(site_code)

        self.assertEqual(expected_site_name, site_name)
        self.assertGreater(site_long, 0.0)
        self.assertLess(site_lat, 0.0)
        self.assertGreater(site_hgt, 0.0)

    def test_aust_point4m_num1_by_name(self):
        site_code = 'COJ-CLMA-0M4A'

        expected_site_name = 'LCO COJ Node 0m4a at Siding Spring'

        site_name, site_long, site_lat, site_hgt = get_sitepos(site_code)

        self.assertEqual(expected_site_name, site_name)
        self.assertGreater(site_long, 0.0)
        self.assertLess(site_lat, 0.0)
        self.assertGreater(site_hgt, 0.0)

    def test_aust_point4m_num2_by_code(self):
        site_code = 'Q59'

        expected_site_name = 'LCO COJ Node 0m4b at Siding Spring'

        site_name, site_long, site_lat, site_hgt = get_sitepos(site_code)

        self.assertEqual(expected_site_name, site_name)
        self.assertGreater(site_long, 0.0)
        self.assertLess(site_lat, 0.0)
        self.assertGreater(site_hgt, 0.0)

    def test_aust_point4m_num2_by_name(self):
        site_code = 'COJ-CLMA-0M4B'

        expected_site_name = 'LCO COJ Node 0m4b at Siding Spring'

        site_name, site_long, site_lat, site_hgt = get_sitepos(site_code)

        self.assertEqual(expected_site_name, site_name)
        self.assertGreater(site_long, 0.0)
        self.assertLess(site_lat, 0.0)
        self.assertGreater(site_hgt, 0.0)

class TestDetermineSitesToSchedule(TestCase):

    def test_CA_morning(self):
        '''Morning in CA so CPT and TFN should be open, ELP should be 
        schedulable for Northern targets'''
        d = datetime(2017, 3,  9,  19, 27, 5)

        expected_sites = { 'north' : { '0m4' : ['Z21','Z17'], '1m0' : ['V37',] },
                           'south' : { '0m4' : ['L09', ]    , '1m0' : ['K93', 'K92', 'K91'] }
                         }

        sites = determine_sites_to_schedule(d)

        self.assertEqual(expected_sites, sites)

    def test_CA_afternoon1(self):
        '''Afternoon in CA (pre UTC date roll) so LSC should be opening, ELP 
        should be schedulable for Northern targets, OGG for bright targets'''
        d = datetime(2017, 3,  9,  23, 27, 5)

        expected_sites = { 'north' : { '0m4' : ['T04', 'T03', 'V38'], '1m0' : ['V37',] },
                           'south' : { '0m4' : ['W89', 'W79'], '1m0' : ['W87', 'W85'] }
                         }

        sites = determine_sites_to_schedule(d)

        self.assertEqual(expected_sites, sites)

    def test_CA_afternoon2(self):
        '''Afternoon in CA (post UTC date roll) so LSC should be opening, ELP 
        should be schedulable for Northern targets, OGG for bright targets'''
 
        d = datetime(2017, 3, 10,  00, 2, 5)

        expected_sites = { 'north' : { '0m4' : ['T04', 'T03', 'V38'], '1m0' : ['V37',] },
                           'south' : { '0m4' : ['W89', 'W79']       , '1m0' : ['W87', 'W85'] }
                         }

        sites = determine_sites_to_schedule(d)

        self.assertEqual(expected_sites, sites)

    def test_UK_morning(self):
        '''Morning in UK so COJ is open and a little bit of OGG 0.4m is available'''
        d = datetime(2017, 3,  10,  8, 27, 5)

        expected_sites = { 'north' : { '0m4' : ['T04', 'T03'], '1m0' : [ ] },
                           'south' : { '0m4' : ['Q58',], '1m0' : ['Q63', 'Q64'] }
                         }

        sites = determine_sites_to_schedule(d)

        self.assertEqual(expected_sites, sites)

    def test_UK_late_morning(self):
        '''Late morning in UK so only COJ is open; not enough time at the
        OGG 0.4m is available'''
        d = datetime(2017, 3,  10, 12,  0, 1)

        expected_sites = { 'north' : { '0m4' : [ ],         '1m0' : [ ] },
                           'south' : { '0m4' : [ 'Q58', ] , '1m0' : ['Q63', 'Q64'] }
                         }

        sites = determine_sites_to_schedule(d)

        self.assertEqual(expected_sites, sites)

class TestLCOGT_domes_to_site_codes(TestCase):

    def test_point4m_tfn_1(self):
        expected_code = 'Z21'

        code = LCOGT_domes_to_site_codes('tfn', 'aqwa', '0m4a')

        self.assertEqual(expected_code, code)

    def test_point4m_tfn_2(self):
        expected_code = 'Z17'

        code = LCOGT_domes_to_site_codes('tfn', 'aqwa', '0m4b')

        self.assertEqual(expected_code, code)

    def test_point4m_coj_1(self):
        expected_code = 'Q58'

        code = LCOGT_domes_to_site_codes('coj', 'clma', '0m4a')

        self.assertEqual(expected_code, code)

    def test_point4m_coj_2(self):
        expected_code = 'Q59'

        code = LCOGT_domes_to_site_codes('coj', 'clma', '0m4b')

        self.assertEqual(expected_code, code)

    def test_point4m_ogg_1(self):
        expected_code = 'T04'

        code = LCOGT_domes_to_site_codes('ogg', 'clma', '0m4b')

        self.assertEqual(expected_code, code)

    def test_point4m_ogg_2(self):
        expected_code = 'T03'

        code = LCOGT_domes_to_site_codes('ogg', 'clma', '0m4c')

        self.assertEqual(expected_code, code)<|MERGE_RESOLUTION|>--- conflicted
+++ resolved
@@ -19,13 +19,7 @@
 
 from django.test import TestCase
 from django.forms.models import model_to_dict
-<<<<<<< HEAD
-from rise_set.angle import Angle
-
-from neox.tests.mocks import MockDateTime
-=======
 from math import radians
->>>>>>> 2d3485be
 
 #Import module to test
 from astrometrics.ephem_subs import *
