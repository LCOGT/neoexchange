'''
NEO exchange: NEO observing portal for Las Cumbres Observatory
Copyright (C) 2014-2018 LCO

This program is free software: you can redistribute it and/or modify
it under the terms of the GNU General Public License as published by
the Free Software Foundation, either version 3 of the License, or
(at your option) any later version.

This program is distributed in the hope that it will be useful,
but WITHOUT ANY WARRANTY; without even the implied warranty of
MERCHANTABILITY or FITNESS FOR A PARTICULAR PURPOSE.  See the
GNU General Public License for more details.
'''

from datetime import datetime
from django.test import TestCase
from django.forms.models import model_to_dict
from math import radians

#Import module to test
from astrometrics.ephem_subs import *
from core.models import Body


class TestGetMountLimits(TestCase):

    def compare_limits(self, pos_limit, neg_limit, alt_limit, tel_class):
        if tel_class.lower() == '2m':
            ha_pos_limit = 12.0 * 15.0
            ha_neg_limit = -12.0 * 15.0
            altitude_limit = 25.0
        elif tel_class.lower() == '1m':
            ha_pos_limit = 4.5 * 15.0
            ha_neg_limit = -4.5 * 15.0
            altitude_limit = 30.0
        elif tel_class.lower() == '0.4m':
            ha_pos_limit = 4.46 * 15.0
            ha_neg_limit = -4.5 * 15.0
            altitude_limit = 15.0
        else:
            self.Fail("Unknown telescope class:", tel_class)
        self.assertEqual(ha_pos_limit, pos_limit)
        self.assertEqual(ha_neg_limit, neg_limit)
        self.assertEqual(altitude_limit, alt_limit)

    def test_2m_by_site(self):
        (neg_limit, pos_limit, alt_limit) = get_mountlimits('OGG-CLMA-2M0A')
        self.compare_limits(pos_limit, neg_limit, alt_limit, '2m')

    def test_2m_by_site_code(self):
        (neg_limit, pos_limit, alt_limit) = get_mountlimits('F65')
        self.compare_limits(pos_limit, neg_limit, alt_limit, '2m')

    def test_2m_by_site_code_lowercase(self):
        (neg_limit, pos_limit, alt_limit) = get_mountlimits('f65')
        self.compare_limits(pos_limit, neg_limit, alt_limit, '2m')

    def test_1m_by_site(self):
        (neg_limit, pos_limit, alt_limit) = get_mountlimits('ELP-DOMA-1m0A')
        self.compare_limits(pos_limit, neg_limit, alt_limit, '1m')

    def test_1m_by_site_code(self):
        (neg_limit, pos_limit, alt_limit) = get_mountlimits('K91')
        self.compare_limits(pos_limit, neg_limit, alt_limit, '1m')

    def test_1m_by_site_code_lowercase(self):
        (neg_limit, pos_limit, alt_limit) = get_mountlimits('q63')
        self.compare_limits(pos_limit, neg_limit, alt_limit, '1m')

    def test_point4m_by_site(self):
        (neg_limit, pos_limit, alt_limit) = get_mountlimits('TFN-AQWA-0m4B')
        self.compare_limits(pos_limit, neg_limit, alt_limit, '0.4m')

    def test_point4m_by_site2(self):
        (neg_limit, pos_limit, alt_limit) = get_mountlimits('OGG-CLMA-0M4A')
        self.compare_limits(pos_limit, neg_limit, alt_limit, '0.4m')

    def test_point4m_by_site3(self):
        (neg_limit, pos_limit, alt_limit) = get_mountlimits('OGG-CLMA-0M4B')
        self.compare_limits(pos_limit, neg_limit, alt_limit, '0.4m')

    def test_point4m_by_site4(self):
        (neg_limit, pos_limit, alt_limit) = get_mountlimits('COJ-CLMA-0M4A')
        self.compare_limits(pos_limit, neg_limit, alt_limit, '0.4m')

    def test_point4m_by_site5(self):
        (neg_limit, pos_limit, alt_limit) = get_mountlimits('COJ-CLMA-0M4B')
        self.compare_limits(pos_limit, neg_limit, alt_limit, '0.4m')

    def test_point4m_by_site6(self):
        (neg_limit, pos_limit, alt_limit) = get_mountlimits('TFN-AQWA-0M4A')
        self.compare_limits(pos_limit, neg_limit, alt_limit, '0.4m')

    def test_point4m_by_site7(self):
        (neg_limit, pos_limit, alt_limit) = get_mountlimits('LSC-AQWB-0M4A')
        self.compare_limits(pos_limit, neg_limit, alt_limit, '0.4m')

    def test_point4m_by_site9(self):
        (neg_limit, pos_limit, alt_limit) = get_mountlimits('ELP-AQWA-0M4A')
        self.compare_limits(pos_limit, neg_limit, alt_limit, '0.4m')

    def test_point4m_by_site8(self):
        (neg_limit, pos_limit, alt_limit) = get_mountlimits('CPT-AQWA-0M4A')
        self.compare_limits(pos_limit, neg_limit, alt_limit, '0.4m')
    def test_point4m_by_site_code(self):
        (neg_limit, pos_limit, alt_limit) = get_mountlimits('Z21')
        self.compare_limits(pos_limit, neg_limit, alt_limit, '0.4m')

    def test_point4m_by_site_code2(self):
        (neg_limit, pos_limit, alt_limit) = get_mountlimits('Q59')
        self.compare_limits(pos_limit, neg_limit, alt_limit, '0.4m')

    def test_point4m_by_site_code3(self):
        (neg_limit, pos_limit, alt_limit) = get_mountlimits('T04')
        self.compare_limits(pos_limit, neg_limit, alt_limit, '0.4m')

    def test_point4m_by_site_code4(self):
        (neg_limit, pos_limit, alt_limit) = get_mountlimits('Q58')
        self.compare_limits(pos_limit, neg_limit, alt_limit, '0.4m')

    def test_point4m_by_site_code5(self):
        (neg_limit, pos_limit, alt_limit) = get_mountlimits('T03')
        self.compare_limits(pos_limit, neg_limit, alt_limit, '0.4m')

    def test_point4m_by_site_code6(self):
        (neg_limit, pos_limit, alt_limit) = get_mountlimits('Z17')
        self.compare_limits(pos_limit, neg_limit, alt_limit, '0.4m')

    def test_point4m_by_site_code7(self):
        (neg_limit, pos_limit, alt_limit) = get_mountlimits('W89')
        self.compare_limits(pos_limit, neg_limit, alt_limit, '0.4m')

    def test_point4m_by_site_code8(self):
        (neg_limit, pos_limit, alt_limit) = get_mountlimits('V38')
        self.compare_limits(pos_limit, neg_limit, alt_limit, '0.4m')

    def test_point4m_by_site_code9(self):
        (neg_limit, pos_limit, alt_limit) = get_mountlimits('L09')
        self.compare_limits(pos_limit, neg_limit, alt_limit, '0.4m')

    def test_point4m_by_site_code10(self):
        (neg_limit, pos_limit, alt_limit) = get_mountlimits('W79')
        self.compare_limits(pos_limit, neg_limit, alt_limit, '0.4m')

    def test_point4m_by_site_code_lowercase(self):
        (neg_limit, pos_limit, alt_limit) = get_mountlimits('z21')
        self.compare_limits(pos_limit, neg_limit, alt_limit, '0.4m')

class TestComputeEphem(TestCase):

    def setUp(self):
        params = {  'provisional_name' : 'N999r0q',
                    'abs_mag'       : 21.0,
                    'slope'         : 0.15,
                    'epochofel'     : '2015-03-19 00:00:00',
                    'meananom'      : 325.2636,
                    'argofperih'    : 85.19251,
                    'longascnode'   : 147.81325,
                    'orbinc'        : 8.34739,
                    'eccentricity'  : 0.1896865,
                    'meandist'      : 1.2176312,
                    'source_type'   : 'U',
                    'elements_type' : 'MPC_MINOR_PLANET',
                    'active'        : True,
                    'origin'        : 'M',
                    }
        self.body, created = Body.objects.get_or_create(**params)

        comet_params = { 'abs_mag': 11.1,
                         'active': False,
                         'arc_length': None,
                         'argofperih': 12.796,
                         'discovery_date': None,
                         'eccentricity': 0.640872,
                         'elements_type': u'MPC_COMET',
                         'epochofel': datetime(2015, 8, 6, 0, 0),
                         'epochofperih': datetime(2015, 8, 13, 2, 1, 19),
                         'fast_moving': False,
                         'ingest': datetime(2015, 10, 30, 20, 17, 53),
                         'longascnode': 50.1355,
                         'meananom': None,
                         'meandist': 3.461895,
                         'name': u'67P',
                         'not_seen': None,
                         'num_obs': None,
                         'orbinc': 7.0402,
                         'origin': u'M',
                         'perihdist': 1.2432627,
                         'provisional_name': u'',
                         'provisional_packed': u'',
                         'score': None,
                         'slope': 4.8,
                         'source_type': u'C',
                         'update_time': None,
                         'updated': False,
                         'urgency': None}
        self.comet, created = Body.objects.get_or_create(**comet_params)


        self.elements = {'slope': 0.15,
                         'abs_mag': 21.0,
                         'MDM': 0.74394528,
                         'argofperih': 85.19251,
                         'eccentricity': 0.1896865,
                         'epochofel': datetime(2015, 3, 19, 0, 0, 0),
                         'orbinc': 8.34739,
                         'longascnode': 147.81325,
                         'meananom': 325.2636,
                         'n_nights': 3,
                         'n_obs': 17,
                         'n_oppos': 1,
                         'name': 'N007r0q',
                         'reference': '',
                         'residual': 0.53,
                         'meandist': 1.2176312,
                         'type': 'MPC_MINOR_PLANET',
                         'uncertainty': 'U'}

        self.length_emp_line = 8

    def test_body_is_correct_class(self):
        tbody = Body.objects.get(provisional_name='N999r0q')
        self.assertIsInstance(tbody, Body)

    def test_save_and_retrieve_bodies(self):
        first_body = Body.objects.get(provisional_name='N999r0q')
        body_dict = model_to_dict(first_body)

        body_dict['provisional_name'] = 'N999z0z'
        body_dict['eccentricity'] = 0.42
        body_dict['id'] += 2
        second_body = Body.objects.create(**body_dict)
        second_body.save()

        saved_items = Body.objects.all()
        self.assertEqual(saved_items.count(), 3)

        first_saved_item = saved_items[0]
        second_saved_item = saved_items[1]
        self.assertEqual(first_saved_item.provisional_name, 'N999r0q')
        self.assertEqual(second_saved_item.provisional_name, 'N999z0z')

    def test_compute_ephem_with_elements(self):
        d = datetime(2015, 4, 21, 17, 35, 00)
        expected_ra  = 5.28722753669144
        expected_dec = 0.522637696108887
        expected_mag = 20.408525362626005
        expected_motion = 2.4825093417658186
        expected_alt =  -58.658929026981895
        expected_spd = 119.94694444444444
        expected_pa = 91.35793788996334

        emp_line = compute_ephem(d, self.elements, '?', dbg=False, perturb=True, display=False)

        self.assertEqual(self.length_emp_line, len(emp_line))
        self.assertEqual(d, emp_line[0])
        precision = 11
        self.assertAlmostEqual(expected_ra, emp_line[1], precision)
        self.assertAlmostEqual(expected_dec, emp_line[2], precision)
        self.assertAlmostEqual(expected_mag, emp_line[3], precision)
        self.assertAlmostEqual(expected_motion, emp_line[4], precision)
        self.assertAlmostEqual(expected_alt, emp_line[5], precision)
        self.assertAlmostEqual(expected_spd, emp_line[6], precision)
        self.assertAlmostEqual(expected_pa,  emp_line[7], precision)

    def test_compute_ephem_with_body(self):
        d = datetime(2015, 4, 21, 17, 35, 00)
        expected_ra  = 5.28722753669144
        expected_dec = 0.522637696108887
        expected_mag = 20.408525362626005
        expected_motion = 2.4825093417658186
        expected_alt =  -58.658929026981895
        expected_spd = 119.94694444444444
        expected_pa  = 91.35793788996334

        body_elements = model_to_dict(self.body)
        emp_line = compute_ephem(d, body_elements, '?', dbg=False, perturb=True, display=False)

        self.assertEqual(self.length_emp_line, len(emp_line))
        self.assertEqual(d, emp_line[0])
        precision = 11
        self.assertAlmostEqual(expected_ra, emp_line[1], precision)
        self.assertAlmostEqual(expected_dec, emp_line[2], precision)
        self.assertAlmostEqual(expected_mag, emp_line[3], precision)
        self.assertAlmostEqual(expected_motion, emp_line[4], precision)
        self.assertAlmostEqual(expected_alt, emp_line[5], precision)
        self.assertAlmostEqual(expected_spd, emp_line[6], precision)
        self.assertAlmostEqual(expected_pa,  emp_line[7], precision)
        
    def test_compute_south_polar_distance_with_elements_in_north(self):
        d = datetime(2015, 4, 21, 17, 35, 00)
        expected_dec = 0.522637696108887
        expected_spd = 119.94694444444444
        emp_line = compute_ephem(d, self.elements, '?', dbg=False, perturb=True, display=False)
        precision = 11
        self.assertAlmostEqual(expected_dec, emp_line[2], precision)
        self.assertAlmostEqual(expected_spd, emp_line[6], precision)
        
    def test_compute_south_polar_distance_with_body_in_north(self):
        d = datetime(2015, 4, 21, 17, 35, 00)
        expected_dec = 0.522637696108887
        expected_spd = 119.94694444444444
        body_elements = model_to_dict(self.body)
        emp_line = compute_ephem(d, body_elements, '?', dbg=False, perturb=True, display=False)
        precision = 11
        self.assertAlmostEqual(expected_dec, emp_line[2], precision)
        self.assertAlmostEqual(expected_spd, emp_line[6], precision)

    def test_compute_south_polar_distance_with_body_in_south(self):
        d = datetime(2015, 4, 21, 17, 35, 00)
        expected_dec = -0.06554641803516298
        expected_spd = 86.242222222222225
        body_elements = model_to_dict(self.body)
        body_elements['meananom'] = 25.2636
        emp_line = compute_ephem(d, body_elements, '?', dbg=False, perturb=True, display=False)
        precision = 11
        self.assertAlmostEqual(expected_dec, emp_line[2], precision)
        self.assertAlmostEqual(expected_spd, emp_line[6], precision)

    def test_call_compute_ephem_with_body(self):
        start = datetime(2015, 4, 21, 8, 45, 00)
        end = datetime(2015, 4, 21,  8, 51, 00)
        site_code = 'V37'
        step_size = 300
        body_elements = model_to_dict(self.body)
        expected_ephem_lines = [['2015 04 21 08:45', '20 10 05.99', '+29 56 57.5', '20.4', ' 2.43', ' 89.2', '+33', '0.09', '107', '-42', '+047', '-04:25'],
                                ['2015 04 21 08:50', '20 10 06.92', '+29 56 57.7', '20.4', ' 2.42', ' 89.2', '+34', '0.09', '107', '-42', '+048', '-04:20']]
        ephem_lines = call_compute_ephem(body_elements, start, end, site_code, step_size)
        line = 0
        self.assertEqual(len(expected_ephem_lines), len(ephem_lines))
        while line < len(expected_ephem_lines):
            self.assertEqual(expected_ephem_lines[line], ephem_lines[line])
            line += 1

    def test_call_compute_ephem_with_body_F65(self):
        start = datetime(2015, 4, 21, 11, 30, 00)
        end = datetime(2015, 4, 21, 11, 35, 01)
        site_code = 'F65'
        step_size = 300
        body_elements = model_to_dict(self.body)
        expected_ephem_lines = [['2015 04 21 11:30', '20 10 38.15', '+29 56 52.1', '20.4', ' 2.45', ' 89.0', '+20', '0.09', '108', '-47', '-999', '-05:09'],
                                ['2015 04 21 11:35', '20 10 39.09', '+29 56 52.4', '20.4', ' 2.45', ' 89.0', '+21', '0.09', '108', '-48', '-999', '-05:04']]

        ephem_lines = call_compute_ephem(body_elements, start, end, site_code, step_size)
        line = 0
        self.assertEqual(len(expected_ephem_lines), len(ephem_lines))
        while line < len(expected_ephem_lines):
            self.assertEqual(expected_ephem_lines[line], ephem_lines[line])
            line += 1

    def test_call_compute_ephem_with_date(self):
        start = datetime(2015, 4, 28, 10, 20, 00)
        end = datetime(2015, 4, 28, 10, 25, 01)
        site_code = 'V37'
        step_size = 300
        body_elements = model_to_dict(self.body)
        expected_ephem_lines = [['2015 04 28 10:20', '20 40 36.53', '+29 36 33.1', '20.6', ' 2.08', ' 93.4', '+52', '0.72', '136', '-15', '+058', '-02:53'],
                                ['2015 04 28 10:25', '20 40 37.32', '+29 36 32.5', '20.6', ' 2.08', ' 93.4', '+54', '0.72', '136', '-16', '+059', '-02:48']]

        ephem_lines = call_compute_ephem(body_elements, start, end, site_code, step_size)
        line = 0
        self.assertEqual(len(expected_ephem_lines), len(ephem_lines))
        while line < len(expected_ephem_lines):
            self.assertEqual(expected_ephem_lines[line], ephem_lines[line])
            line += 1

    def test_call_compute_ephem_with_altlimit(self):
        start = datetime(2015, 9, 1, 17, 20, 00)
        end = datetime(2015, 9, 1, 19, 50, 01)
        site_code = 'K91'
        step_size = 300
        alt_limit = 30.0
        body_elements = model_to_dict(self.body)
        expected_ephem_lines = [['2015 09 01 19:45', '23 56 43.16', '-11 31 02.4', '19.3', ' 1.91', '212.2', '+30', '0.86', ' 29', '+01', '+029', '-04:06'],
                                ['2015 09 01 19:50', '23 56 42.81', '-11 31 10.5', '19.3', ' 1.91', '212.2', '+31', '0.86', ' 29', '+02', '+030', '-04:01']]

        ephem_lines = call_compute_ephem(body_elements, start, end,
            site_code, step_size, alt_limit)
        line = 0
        self.assertEqual(len(expected_ephem_lines), len(ephem_lines))
        while line < len(expected_ephem_lines):
            self.assertEqual(expected_ephem_lines[line], ephem_lines[line])
            line += 1

    def test_call_compute_ephem_for_geocenter(self):
        start = datetime(2015, 7, 5, 7, 20, 00)
        end = datetime(2015, 7, 5, 7, 20, 59)
        site_code = '500'
        step_size = 60
        alt_limit = 0
        body_elements = model_to_dict(self.body)
        expected_ephem_lines = [['2015 07 05 07:20', '23 50 01.78', '+19 03 49.3', '20.7', ' 1.20',  '121.1', 'N/A', 'N/A', 'N/A', 'N/A', 'N/A', 'N/A'],]

        ephem_lines = call_compute_ephem(body_elements, start, end,
            site_code, step_size, alt_limit)
        line = 0
        self.assertEqual(len(expected_ephem_lines), len(ephem_lines))
        while line < len(expected_ephem_lines):
            self.assertEqual(expected_ephem_lines[line], ephem_lines[line])
            line += 1

    def test_call_compute_ephem_for_comets(self):
        start = datetime(2015, 10, 30, 12, 20, 00)
        end = datetime(2015, 10, 30, 12, 29, 59)
        site_code = 'F65'
        step_size = 600
        alt_limit = 0
        body_elements = model_to_dict(self.comet)
        expected_ephem_lines = [['2015 10 30 12:20', '10 44 56.44', '+14 13 30.6', '14.7', ' 1.44', '107.6', '+1', '0.87', ' 79', '+79', '-999', '-06:16'],]

        ephem_lines = call_compute_ephem(body_elements, start, end,
            site_code, step_size, alt_limit)
        line = 0
        self.assertEqual(len(expected_ephem_lines), len(ephem_lines))
        while line < len(expected_ephem_lines):
            self.assertEqual(expected_ephem_lines[line], ephem_lines[line])
            line += 1

    def test_call_compute_ephem_for_comets_no_HG(self):
        start = datetime(2015, 10, 30, 12, 20, 00)
        end = datetime(2015, 10, 30, 12, 29, 59)
        site_code = 'F65'
        step_size = 600
        alt_limit = 0
        body_elements = model_to_dict(self.comet)
        body_elements['abs_mag'] = None
        body_elements['slope'] = None
        expected_ephem_lines = [['2015 10 30 12:20', '10 44 56.44', '+14 13 30.6', '-99.0', ' 1.44', '107.6', '+1', '0.87', ' 79', '+79', '-999', '-06:16'],]

        ephem_lines = call_compute_ephem(body_elements, start, end,
            site_code, step_size, alt_limit)
        line = 0
        self.assertEqual(len(expected_ephem_lines), len(ephem_lines))
        while line < len(expected_ephem_lines):
            self.assertEqual(expected_ephem_lines[line], ephem_lines[line])
            line += 1

class TestComputeFOM(TestCase):

    def setUp(self):
        params = {  'provisional_name' : 'N999r0q',
                    'abs_mag'       : 21.0,
                    'slope'         : 0.15,
                    'epochofel'     : '2015-03-19 00:00:00',
                    'meananom'      : 325.2636,
                    'argofperih'    : 85.19251,
                    'longascnode'   : 147.81325,
                    'orbinc'        : 8.34739,
                    'eccentricity'  : 0.1896865,
                    'meandist'      : 1.2176312,
                    'source_type'   : 'U',
                    'elements_type' : 'MPC_MINOR_PLANET',
                    'active'        : True,
                    'origin'        : 'M',
                    'not_seen'      : 2.3942,
                    'arc_length'    : 0.4859,
                    'score'         : 83,
                    'abs_mag'       : 19.8
                    }
        self.body, created = Body.objects.get_or_create(**params)

        params = {  'provisional_name' : 'EUHT950',
                    'slope'         : 0.15,
                    'epochofel'     : '2015-10-25 00:00:00',
                    'meananom'      : 345.87056,
                    'argofperih'    : 47.03212,
                    'longascnode'   : 7.8065,
                    'orbinc'        : 8.98042,
                    'eccentricity'  : 0.5367056,
                    'meandist'      : 1.9442854,
                    'source_type'   : 'U',
                    'elements_type' : 'MPC_MINOR_PLANET',
                    'active'        : True,
                    'origin'        : 'M',
                    'not_seen'      : 0.866,
                    'arc_length'    : 0.0,
                    'score'         : 100,
                    'abs_mag'       : 19.5
                    }
        self.body2, created = Body.objects.get_or_create(**params)

    def test_compute_FOM_with_body(self):
        d = datetime(2015, 4, 21, 17, 35, 00)
        expected_FOM = 137.1187602774659
        expected_not_seen = 2.3942
        expected_arc_length = 0.4859
        expected_score = 83
        expected_abs_mag = 19.8
        body_elements = model_to_dict(self.body)
        emp_line = compute_ephem(d, body_elements, '?', dbg=False, perturb=True, display=False)
        FOM = comp_FOM(body_elements, emp_line)
        precision = 11
        self.assertAlmostEqual(expected_not_seen, body_elements['not_seen'], precision)
        self.assertAlmostEqual(expected_arc_length, body_elements['arc_length'], precision)
        self.assertAlmostEqual(expected_score, body_elements['score'], precision)
        self.assertAlmostEqual(expected_abs_mag, body_elements['abs_mag'], precision)
        self.assertAlmostEqual(expected_FOM, FOM, precision)

    def test_FOM_with_BadBody(self):
        d = datetime(2015, 4, 21, 17, 35, 00)
        expected_FOM = None
        body_elements = model_to_dict(self.body)
        body_elements['not_seen'] = None
        body_elements['arc_length'] = None
        emp_line = compute_ephem(d, body_elements, '?', dbg=False, perturb=True, display=False)

        FOM = comp_FOM(body_elements, emp_line)

        self.assertEqual(expected_FOM, FOM)

    def test_FOM_with_NoScore(self):
        d = datetime(2015, 4, 21, 17, 35, 00)
        expected_FOM = None
        body_elements = model_to_dict(self.body)
        body_elements['score'] = None
        emp_line = compute_ephem(d, body_elements, '?', dbg=False, perturb=True, display=False)

        FOM = comp_FOM(body_elements, emp_line)

        self.assertEqual(expected_FOM, FOM)

    def test_FOM_with_wrong_source_type(self):
        d = datetime(2015, 4, 21, 17, 35, 00)
        expected_FOM = None
        body_elements = model_to_dict(self.body)
        body_elements['source_type'] = 'N'
        emp_line = compute_ephem(d, body_elements, '?', dbg=False, perturb=True, display=False)

        FOM = comp_FOM(body_elements, emp_line)

        self.assertEqual(expected_FOM, FOM)

    def test_FOM_with_zero_arclength(self):
        d = datetime(2015, 11, 2, 19, 46, 9)
        expected_FOM = 1.658839108423487e+75
        body_elements = model_to_dict(self.body2)
        emp_line = compute_ephem(d, body_elements, '?', dbg=False, perturb=True, display=False)

        FOM = comp_FOM(body_elements, emp_line)

        self.assertEqual(expected_FOM, FOM)

class TestLongTermScheduling(TestCase):

    def setUp(self):
        params = {  'provisional_name' : '2001 SQ263',
                    'slope'         : 0.15,
                    'epochofel'     : '2017-02-16 00:00:00',
                    'meananom'      : 324.47087,
                    'argofperih'    : 262.49786,
                    'longascnode'   : 327.13827,
                    'orbinc'        : 3.94116,
                    'eccentricity'  : 0.4914435,
                    'meandist'      : 0.9474511,
                    'source_type'   : 'N',
                    'elements_type' : 'MPC_MINOR_PLANET',
                    'active'        : True,
                    'origin'        : 'Y',
                    'not_seen'      : 45.02,
                    'arc_length'    : 5538.0,
                    'score'         : None,
                    'abs_mag'       : 22.4
                    }
        self.body, created = Body.objects.get_or_create(**params)

        params = {  'provisional_name' : '192559',
                    'slope'         : 0.15,
                    'epochofel'     : '2016-07-31 00:00:00',
                    'meananom'      : 48.13538,
                    'argofperih'    : 75.95569,
                    'longascnode'   : 228.17879,
                    'orbinc'        : 10.06115,
                    'eccentricity'  : 0.2265235,
                    'meandist'      : 1.0745542,
                    'source_type'   : 'N',
                    'elements_type' : 'MPC_MINOR_PLANET',
                    'active'        : True,
                    'origin'        : 'Y',
                    'not_seen'      : 2981.02,
                    'arc_length'    : 3650.0,
                    'score'         : None,
                    'abs_mag'       : 20.4
                    }
        self.body2, created = Body.objects.get_or_create(**params)

        params = {  'provisional_name' : '265482',
                    'slope'         : 0.15,
                    'epochofel'     : '2016-07-31 00:00:00',
                    'meananom'      : 269.50759,
                    'argofperih'    : 284.82825,
                    'longascnode'   : 110.84583,
                    'orbinc'        : 6.17463,
                    'eccentricity'  : 0.32794,
                    'meandist'      : 1.12956,
                    'source_type'   : 'N',
                    'elements_type' : 'MPC_MINOR_PLANET',
                    'active'        : True,
                    'origin'        : 'Y',
                    'not_seen'      : 2159.72,
                    'arc_length'    : 2461.0,
                    'score'         : None,
                    'abs_mag'       : 21.3
                    }
        self.body3, created = Body.objects.get_or_create(**params)

        params = {  'provisional_name' : '2011 EP51',
                    'slope'         : 0.15,
                    'epochofel'     : '2016-07-31 00:00:00',
                    'meananom'      : 270.23275,
                    'argofperih'    : 169.66452,
                    'longascnode'   : 160.11304,
                    'orbinc'        : 3.40805,
                    'eccentricity'  : 0.3075497,
                    'meandist'      : 0.8282785,
                    'source_type'   : 'N',
                    'elements_type' : 'MPC_MINOR_PLANET',
                    'active'        : True,
                    'origin'        : 'Y',
                    'not_seen'      : 1037.72,
                    'arc_length'    : 1090.0,
                    'score'         : None,
                    'abs_mag'       : 24.7
                    }
        self.body4, created = Body.objects.get_or_create(**params)

        params = {  'provisional_name' : '469219',
                    'slope'         : 0.15,
                    'epochofel'     : '2016-07-31 00:00:00',
                    'meananom'      : 297.53221,
                    'argofperih'    : 307.22764,
                    'longascnode'   : 66.51321,
                    'orbinc'        : 7.77144,
                    'eccentricity'  : 0.1041435,
                    'meandist'      : 1.00123,
                    'source_type'   : 'N',
                    'elements_type' : 'MPC_MINOR_PLANET',
                    'active'        : True,
                    'origin'        : 'Y',
                    'not_seen'      : 210.72,
                    'arc_length'    : 4468.0,
                    'score'         : None,
                    'abs_mag'       : 24.2
                    }
        self.body5, created = Body.objects.get_or_create(**params)

    def test_LongTermScheduling_with_body(self):
        #Body is only up for a few days starting at the
        #beginning of the search.
        site_code = 'V37'
        body_elements = model_to_dict(self.body)

        expected_returned_params = (['2017 01 06', '2017 01 09'], [['2017 01 06 01:20', '02 13 50.14', '+31 54 14.0', '21.0', ' 4.69', '240.8', '+79', '0.52', ' 31', '+62', '+059', '-00:47'], ['2017 01 09 01:20', '01 52 45.62', '+29 03 29.1', '21.2', ' 4.51', '237.6', '+86', '0.84', ' 33', '+53', '+069', '-00:14']], [5.25, 4.666666666666667], [88, 88])

        returned_params = monitor_long_term_scheduling(site_code, body_elements, utc_date=datetime(2017, 1, 6, 0, 0, 00), date_range=5)

        self.assertEqual(expected_returned_params, returned_params)

    def test_LongTermScheduling_with_body_no_dark_and_up_emp(self):
        site_code = 'K92'
        body_elements = model_to_dict(self.body)

        expected_returned_params = ([], [], [], [])

        returned_params = monitor_long_term_scheduling(site_code, body_elements, utc_date=datetime(2017, 1, 6, 0, 0, 00), date_range=5)

        self.assertEqual(expected_returned_params, returned_params)

    def test_LongTermScheduling_with_body_no_emp(self):
        site_code = 'K92'
        body_elements = model_to_dict(self.body)

        expected_returned_params = ([], [], [], [])

        returned_params = monitor_long_term_scheduling(site_code, body_elements, utc_date=datetime(2017, 2, 27, 0, 0, 00), date_range=3)

        self.assertEqual(expected_returned_params, returned_params)

    def test_LongTermScheduling_with_body2(self):
        #Body is up for a couple days when gets faint enough,
        #but then moon gets full. Body becomes observable again
        #after moon "fades" until no longer up for at least 3 hrs.
        site_code = 'V37'
        body_elements = model_to_dict(self.body2)

        expected_returned_params = (['2017 01 09', '2017 01 16', '2017 01 17', '2017 01 18', '2017 01 19', '2017 01 20', '2017 01 21', '2017 01 22', '2017 01 23', '2017 01 24'], [['2017 01 09 08:30', '11 07 53.60', '-19 20 19.8', '21.5', ' 1.03', '162.0', '+30', '0.86', '106', '+26', '+021', '-02:18'], ['2017 01 16 08:25', '11 11 11.23', '-22 01 59.9', '21.3', ' 0.97', '172.4', '+30', '0.82', ' 28', '+53', '+012', '-01:59'], ['2017 01 17 08:25', '11 11 28.60', '-22 24 52.3', '21.3', ' 0.97', '174.1', '+30', '0.74', ' 27', '+42', '+016', '-01:55'], ['2017 01 18 08:25', '11 11 43.01', '-22 47 39.7', '21.2', ' 0.96', '175.9', '+30', '0.64', ' 31', '+31', '+020', '-01:51'], ['2017 01 19 08:25', '11 11 54.34', '-23 10 21.4', '21.2', ' 0.96', '177.8', '+30', '0.55', ' 38', '+20', '+023', '-01:48'], ['2017 01 20 08:25', '11 12 02.53', '-23 32 56.7', '21.2', ' 0.95', '179.7', '+30', '0.45', ' 47', '+09', '+027', '-01:44'], ['2017 01 21 08:25', '11 12 07.47', '-23 55 24.9', '21.1', ' 0.95', '181.7', '+30', '0.36', ' 56', '-01', '+030', '-01:40'], ['2017 01 22 08:25', '11 12 09.07', '-24 17 45.2', '21.1', ' 0.94', '183.7', '+30', '0.27', ' 66', '-11', '+034', '-01:36'], ['2017 01 23 08:20', '11 12 07.27', '-24 39 52.1', '21.1', ' 0.94', '185.8', '+30', '0.19', ' 76', '-22', '+037', '-01:37'], ['2017 01 24 08:20', '11 12 01.93', '-25 01 54.1', '21.0', ' 0.93', '188.0', '+30', '0.12', ' 86', '-33', '+041', '-01:33']], [4.083333333333333, 3.9166666666666665, 3.8333333333333335, 3.6666666666666665, 3.5833333333333335, 3.4166666666666665, 3.3333333333333335, 3.1666666666666665, 3.1666666666666665, 3.0], [39, 37, 36, 36, 36, 35, 35, 34, 34, 34])

        returned_params = monitor_long_term_scheduling(site_code, body_elements, utc_date=datetime(2017, 1, 8, 0, 0, 00), date_range=18)

        self.assertEqual(expected_returned_params, returned_params)

    def test_LongTermScheduling_with_body2_shorter_time_limit(self):
        #Body is up for a couple days when gets faint enough,
        #but then moon gets full. Body becomes observable again
        #after moon "fades" until no longer up for at least 3 hrs.
        site_code = 'V37'
        body_elements = model_to_dict(self.body2)

        expected_returned_params = (['2017 01 09', '2017 01 16', '2017 01 17', '2017 01 18', '2017 01 19', '2017 01 20', '2017 01 21', '2017 01 22', '2017 01 23', '2017 01 24', '2017 01 25', '2017 01 26', '2017 01 27', '2017 01 28'], [['2017 01 09 08:30', '11 07 53.60', '-19 20 19.8', '21.5', ' 1.03', '162.0', '+30', '0.86', '106', '+26', '+021', '-02:18'], ['2017 01 16 08:25', '11 11 11.23', '-22 01 59.9', '21.3', ' 0.97', '172.4', '+30', '0.82', ' 28', '+53', '+012', '-01:59'], ['2017 01 17 08:25', '11 11 28.60', '-22 24 52.3', '21.3', ' 0.97', '174.1', '+30', '0.74', ' 27', '+42', '+016', '-01:55'], ['2017 01 18 08:25', '11 11 43.01', '-22 47 39.7', '21.2', ' 0.96', '175.9', '+30', '0.64', ' 31', '+31', '+020', '-01:51'], ['2017 01 19 08:25', '11 11 54.34', '-23 10 21.4', '21.2', ' 0.96', '177.8', '+30', '0.55', ' 38', '+20', '+023', '-01:48'], ['2017 01 20 08:25', '11 12 02.53', '-23 32 56.7', '21.2', ' 0.95', '179.7', '+30', '0.45', ' 47', '+09', '+027', '-01:44'], ['2017 01 21 08:25', '11 12 07.47', '-23 55 24.9', '21.1', ' 0.95', '181.7', '+30', '0.36', ' 56', '-01', '+030', '-01:40'], ['2017 01 22 08:25', '11 12 09.07', '-24 17 45.2', '21.1', ' 0.94', '183.7', '+30', '0.27', ' 66', '-11', '+034', '-01:36'], ['2017 01 23 08:20', '11 12 07.27', '-24 39 52.1', '21.1', ' 0.94', '185.8', '+30', '0.19', ' 76', '-22', '+037', '-01:37'], ['2017 01 24 08:20', '11 12 01.93', '-25 01 54.1', '21.0', ' 0.93', '188.0', '+30', '0.12', ' 86', '-33', '+041', '-01:33'], ['2017 01 25 08:20', '11 11 52.97', '-25 23 45.5', '21.0', ' 0.93', '190.2', '+30', '0.07', ' 96', '-43', '+044', '-01:29'], ['2017 01 26 08:20', '11 11 40.31', '-25 45 25.4', '21.0', ' 0.93', '192.5', '+30', '0.03', '107', '-53', '+047', '-01:25'], ['2017 01 27 08:20', '11 11 23.85', '-26 06 52.7', '20.9', ' 0.93', '194.8', '+30', '0.00', '117', '-62', '+050', '-01:21'], ['2017 01 28 08:20', '11 11 03.50', '-26 28 06.2', '20.9', ' 0.93', '197.2', '+30', '0.00', '127', '-70', '+053', '-01:16']], [4.083333333333333, 3.9166666666666665, 3.8333333333333335, 3.6666666666666665, 3.5833333333333335, 3.4166666666666665, 3.3333333333333335, 3.1666666666666665, 3.1666666666666665, 3.0, 2.9166666666666665, 2.75, 2.6666666666666665, 2.5], [39, 37, 36, 36, 36, 35, 35, 34, 34, 34, 33, 33, 33, 32])

        returned_params = monitor_long_term_scheduling(site_code, body_elements, utc_date=datetime(2017, 1, 8, 0, 0, 00), date_range=20, dark_and_up_time_limit=2.5)

        self.assertEqual(expected_returned_params, returned_params)

    def test_LongTermScheduling_with_body3(self):
        #Body is not observable (because not up for >3 hrs) until
        #sometime after start of search and then until the end of
        #the date range.
        site_code = 'V37'
        body_elements = model_to_dict(self.body3)

        expected_returned_params = (['2017 01 21', '2017 01 22', '2017 01 23', '2017 01 24', '2017 01 25', '2017 01 26'], [['2017 01 21 08:15', '13 31 15.01', '+13 18 31.1', '18.2', ' 8.80', '311.3', '+30', '0.36', ' 35', '-03', '+031', '-04:09'], ['2017 01 22 07:55', '13 20 59.76', '+15 30 00.5', '18.1', ' 8.43', '310.7', '+30', '0.27', ' 48', '-17', '+036', '-04:15'], ['2017 01 23 07:40', '13 10 56.80', '+17 33 59.8', '18.1', ' 8.04', '310.0', '+30', '0.20', ' 62', '-31', '+041', '-04:16'], ['2017 01 24 07:20', '13 01 11.14', '+19 29 22.9', '18.0', ' 7.65', '309.2', '+30', '0.13', ' 76', '-45', '+045', '-04:22'], ['2017 01 25 07:05', '12 51 39.02', '+21 16 57.8', '18.0', ' 7.25', '308.2', '+30', '0.07', ' 89', '-58', '+050', '-04:24'], ['2017 01 26 06:50', '12 42 22.99', '+22 56 25.1', '18.0', ' 6.87', '307.3', '+31', '0.03', '103', '-70', '+054', '-04:26']], [4.333333333333333, 4.666666666666667, 4.916666666666667, 5.25, 5.5, 5.75], [73, 75, 77, 79, 80, 82])

        returned_params = monitor_long_term_scheduling(site_code, body_elements, utc_date=datetime(2017, 1, 19, 0, 0, 00), date_range=7)

        self.assertEqual(expected_returned_params, returned_params)

    def test_LongTermScheduling_with_body4(self):
        #Body is not observable (because too faint) until
        #sometime after start of search and then until the end of
        #the date range.
        site_code = 'V37'
        body_elements = model_to_dict(self.body4)

        expected_returned_params = (['2017 01 26', '2017 01 27', '2017 01 28', '2017 01 29', '2017 01 30'], [['2017 01 26 06:40', '10 53 54.75', '-13 15 07.5', '21.5', ' 4.76', '294.8', '+30', '0.03', '116', '-72', '+054', '-02:47'], ['2017 01 27 06:25', '10 47 10.72', '-12 24 58.0', '21.4', ' 4.96', '295.4', '+30', '0.01', '129', '-76', '+055', '-02:52'], ['2017 01 28 06:10', '10 40 12.85', '-11 31 37.6', '21.3', ' 5.15', '296.1', '+30', '0.00', '141', '-68', '+052', '-02:56'], ['2017 01 29 05:55', '10 33 01.97', '-10 35 07.5', '21.2', ' 5.34', '296.7', '+30', '0.02', '153', '-55', '+048', '-03:00'], ['2017 01 30 05:40', '10 25 39.12', '-09 35 32.1', '21.1', ' 5.52', '297.3', '+30', '0.05', '160', '-40', '+043', '-03:03']], [5.583333333333333, 5.666666666666667, 5.833333333333333, 5.916666666666667, 6.083333333333333], [46, 47, 47, 48, 49])

        returned_params = monitor_long_term_scheduling(site_code, body_elements, utc_date=datetime(2017, 1, 25, 0, 0, 00), date_range=5)

        self.assertEqual(expected_returned_params, returned_params)

    def test_LongTermScheduling_with_body5(self):
        #Body is not observable (because too faint) at
        #any time in the date range.
        site_code = 'V37'
        body_elements = model_to_dict(self.body5)

        expected_returned_params = ([], [], [], [])

        returned_params = monitor_long_term_scheduling(site_code, body_elements, utc_date=datetime(2017, 1, 6, 0, 0, 00), date_range=7)

        self.assertEqual(expected_returned_params, returned_params)

    def test_dark_and_up_time_body_never_above_horizon(self):
        site_code = 'K92'
        body_elements = model_to_dict(self.body)

        expected_dark_and_up_time = None
        expected_emp_dark_and_up = []

        dark_start, dark_end = determine_darkness_times(site_code, utc_date=datetime(2017, 1, 6, 0, 0, 00))
        emp = call_compute_ephem(body_elements, dark_start, dark_end, site_code, ephem_step_size = '5 m', alt_limit=30)
        dark_and_up_time, emp_dark_and_up = compute_dark_and_up_time(emp)

        self.assertEqual(expected_dark_and_up_time, dark_and_up_time)
        self.assertEqual(expected_emp_dark_and_up, emp_dark_and_up)

    def test_dark_and_up_time_body_above_horizon(self):
        site_code = 'V37'
        body_elements = model_to_dict(self.body)

        expected_dark_and_up_time = 5.25
        expected_emp_dark_and_up_first_line = ['2017 01 06 01:20', '02 13 50.14', '+31 54 14.0', '21.0', ' 4.69', '240.8', '+79', '0.52', ' 31', '+62', '+059', '-00:47']

        dark_start, dark_end = determine_darkness_times(site_code, utc_date=datetime(2017, 1, 6, 0, 0, 00))
        emp = call_compute_ephem(body_elements, dark_start, dark_end, site_code, ephem_step_size = '5 m', alt_limit=30)
        dark_and_up_time, emp_dark_and_up = compute_dark_and_up_time(emp)

        self.assertEqual(expected_dark_and_up_time, dark_and_up_time)
        self.assertEqual(expected_emp_dark_and_up_first_line, emp_dark_and_up[0])

    def test_compute_max_altitude(self):
        site_code = 'V37'
        body_elements = model_to_dict(self.body)

        expected_max_alt = 88

        dark_start, dark_end = determine_darkness_times(site_code, utc_date=datetime(2017, 1, 6, 0, 0, 00))
        emp = call_compute_ephem(body_elements, dark_start, dark_end, site_code, ephem_step_size = '5 m', alt_limit=30)
        dark_and_up_time = compute_dark_and_up_time(emp)

        max_alt = compute_max_altitude(emp)

        self.assertEqual(expected_max_alt, max_alt)

    def test_compute_max_altitude_not_up_and_dark(self):
        site_code = 'K92'
        body_elements = model_to_dict(self.body)

        expected_max_alt = 0

        dark_start, dark_end = determine_darkness_times(site_code, utc_date=datetime(2017, 1, 6, 0, 0, 00))
        emp = call_compute_ephem(body_elements, dark_start, dark_end, site_code, ephem_step_size = '5 m', alt_limit=30)
        dark_and_up_time = compute_dark_and_up_time(emp)

        max_alt = compute_max_altitude(emp)

        self.assertEqual(expected_max_alt, max_alt)

class TestDetermineRatesAndPA(TestCase):

    def setUp(self):
        params = {  'provisional_name' : 'N999r0q',
                    'abs_mag'       : 21.0,
                    'slope'         : 0.15,
                    'epochofel'     : '2015-03-19 00:00:00',
                    'meananom'      : 325.2636,
                    'argofperih'    : 85.19251,
                    'longascnode'   : 147.81325,
                    'orbinc'        : 8.34739,
                    'eccentricity'  : 0.1896865,
                    'meandist'      : 1.2176312,
                    'source_type'   : 'U',
                    'elements_type' : 'MPC_MINOR_PLANET',
                    'active'        : True,
                    'origin'        : 'M',
                    }
        self.body, created = Body.objects.get_or_create(**params)
        self.body_elements = model_to_dict(self.body)

        comet_params = { 'abs_mag': 11.1,
                         'active': False,
                         'arc_length': None,
                         'argofperih': 12.796,
                         'discovery_date': None,
                         'eccentricity': 0.640872,
                         'elements_type': u'MPC_COMET',
                         'epochofel': datetime(2015, 8, 6, 0, 0),
                         'epochofperih': datetime(2015, 8, 13, 2, 1, 19),
                         'fast_moving': False,
                         'ingest': datetime(2015, 10, 30, 20, 17, 53),
                         'longascnode': 50.1355,
                         'meananom': None,
                         'meandist': 3.461895,
                         'name': u'67P',
                         'not_seen': None,
                         'num_obs': None,
                         'orbinc': 7.0402,
                         'origin': u'M',
                         'perihdist': 1.2432627,
                         'provisional_name': u'',
                         'provisional_packed': u'',
                         'score': None,
                         'slope': 4.8,
                         'source_type': u'C',
                         'update_time': None,
                         'updated': False,
                         'urgency': None}
        self.comet, created = Body.objects.get_or_create(**comet_params)
        self.comet_elements = model_to_dict(self.comet)

        close_params = { 'abs_mag': 25.8,
                         'active': True,
                         'arc_length': 0.03,
                         'argofperih': 11.00531,
                         'discovery_date': datetime(2017, 1, 24, 4, 48),
                         'eccentricity': 0.5070757,
                         'elements_type': u'MPC_MINOR_PLANET',
                         'epochofel': datetime(2017, 1, 7, 0, 0),
                         'epochofperih': None,
                         'longascnode': 126.11232,
                         'meananom': 349.70053,
                         'meandist': 2.0242057,
                         'orbinc': 12.91839,
                         'origin': u'M',
                         'perihdist': None,
                         'provisional_name': u'P10yMB1',
                         'slope': 0.15,
                         'source_type': u'U',
                         'updated': True,
                         'urgency': None}
        self.close, created = Body.objects.get_or_create(**close_params)
        self.close_elements = model_to_dict(self.close)

        yark_params = {  'abs_mag': 24.7,
                         'active': True,
                         'arc_length': 2148.0,
                         'argofperih': 169.66953,
                         'discovery_date': datetime(2011, 3, 12, 0, 0),
                         'eccentricity': 0.3077038,
                         'elements_type': u'MPC_MINOR_PLANET',
                         'epochofel': datetime(2017, 2, 16, 0, 0),
                         'epochofperih': None,
                         'fast_moving': False,
                         'ingest': datetime(2017, 1, 31, 22, 52, 33, 38551),
                         'longascnode': 160.05822,
                         'meananom': 171.81857,
                         'meandist': 0.8280978,
                         'name': u'2011 EP51',
                         'not_seen': 4.95316023288194,
                         'num_obs': 34L,
                         'orbinc': 3.4119,
                         'origin': u'M',
                         'perihdist': None,
                         'provisional_name': None,
                         'provisional_packed': None,
                         'score': None,
                         'slope': 0.15,
                         'source_type': u'N',
                         'update_time': datetime(2017, 1, 27, 0, 0),
                         'updated': True,
                         'urgency': None}
        self.yark_target, created = Body.objects.get_or_create(**yark_params)
        self.yark_elements = model_to_dict(self.yark_target)

        self.precision = 4

    def test_neo_Q64(self):
        expected_minrate = 2.531733441262908 - (0.01*2.531733441262908)
        expected_maxrate = 2.5546060130918056 + (0.01*2.5546060130918056)
        expected_pa = (92.46770128867529+92.49478201324034)/2.0
        expected_deltapa = 10.0

        start_time = datetime(2015, 4, 20, 1, 30, 0)
        end_time = datetime(2015, 4, 20, 2, 00, 0)
        site_code = 'Q64'
        minrate, maxrate, pa, deltapa = determine_rates_pa(start_time, end_time, self.body_elements, site_code)

        self.assertAlmostEqual(expected_minrate, minrate, self.precision)
        self.assertAlmostEqual(expected_maxrate, maxrate, self.precision)
        self.assertAlmostEqual(expected_pa, pa, self.precision)
        self.assertAlmostEqual(expected_deltapa, deltapa, self.precision)

    def test_close_neo_W86(self):
        expected_minrate = 11.168352251337911 - (0.01*11.168352251337911)
        expected_maxrate = 11.235951320053525 + (0.01*11.235951320053525)
        expected_pa = (359.4874655767052+(0.26203084523351095+360.0))/2.0
        expected_deltapa = 10.0

        start_time = datetime(2017, 1, 25, 7, 00, 0)
        end_time = datetime(2017, 1, 25, 7, 50, 0)
        site_code = 'W86'
        minrate, maxrate, pa, deltapa = determine_rates_pa(start_time, end_time, self.close_elements, site_code)

        self.assertAlmostEqual(expected_minrate, minrate, self.precision)
        self.assertAlmostEqual(expected_maxrate, maxrate, self.precision)
        self.assertAlmostEqual(expected_pa, pa, self.precision)
        self.assertAlmostEqual(expected_deltapa, deltapa, self.precision)

    def test_yark_target_bad_pa(self):
        expected_minrate = 5.048257569072863  - (0.01*5.048257569072863)
        expected_maxrate = 5.072223332592448  + (0.01*5.072223332592448)
        expected_pa = (295.5850631246814+295.56445469665186)/2.0
        expected_deltapa = 10.0

        start_time = datetime(2017, 1, 27, 13, 57, 0)
        end_time =   datetime(2017, 1, 27, 14, 21, 0)
        site_code = 'Q63'
        minrate, maxrate, pa, deltapa = determine_rates_pa(start_time, end_time, self.yark_elements, site_code)

        self.assertAlmostEqual(expected_minrate, minrate, self.precision)
        self.assertAlmostEqual(expected_maxrate, maxrate, self.precision)
        self.assertAlmostEqual(expected_pa, pa, self.precision)
        self.assertAlmostEqual(expected_deltapa, deltapa, self.precision)

class TestDetermineSlotLength(TestCase):

    def test_bad_site_code(self):
        site_code = 'foo'
        name = 'WH2845B'
        mag = 17.58
        expected_length = 0
        slot_length = determine_slot_length(mag, site_code)
        self.assertEqual(expected_length, slot_length)

    def test_slot_length_very_bright_nonNEOWISE_good1m_lc(self):
        site_code = 'k91'
        name = 'WH2845B'
        mag = 17.58
        expected_length = 15
        slot_length = determine_slot_length(mag, site_code)
        self.assertEqual(expected_length, slot_length)

    def test_slot_length_very_bright_nonNEOWISE_good1m(self):
        site_code = 'K91'
        name = 'WH2845B'
        mag = 17.58
        expected_length = 15
        slot_length = determine_slot_length(mag, site_code)
        self.assertEqual(expected_length, slot_length)

    def test_slot_length_bright_nonNEOWISE_good1m(self):
        site_code = 'K92'
        name = 'WH2845B'
        mag = 19.9
        expected_length = 20
        slot_length = determine_slot_length(mag, site_code)
        self.assertEqual(expected_length, slot_length)

    def test_slot_length_medium_nonNEOWISE_good1m(self):
        site_code = 'K93'
        name = 'WH2845B'
        mag = 20.1
        expected_length = 22.5
        slot_length = determine_slot_length(mag, site_code)
        self.assertEqual(expected_length, slot_length)

    def test_slot_length_mediumfaint_nonNEOWISE_good1m(self):
        site_code = 'V37'
        name = 'WH2845B'
        mag = 20.6
        expected_length = 25
        slot_length = determine_slot_length(mag, site_code)
        self.assertEqual(expected_length, slot_length)

    def test_slot_length_faint_nonNEOWISE_good1m(self):
        site_code = 'W85'
        name = 'WH2845B'
        mag = 21.0
        expected_length = 30
        slot_length = determine_slot_length(mag, site_code)
        self.assertEqual(expected_length, slot_length)

    def test_slot_length_veryfaint_nonNEOWISE_good1m(self):
        site_code = 'W86'
        name = 'WH2845B'
        mag = 21.51
        expected_length = 40
        slot_length = determine_slot_length(mag, site_code)
        self.assertEqual(expected_length, slot_length)

    def test_slot_length_reallyfaint_nonNEOWISE_good1m(self):
        site_code = 'W87'
        name = 'WH2845B'
        mag = 22.1
        expected_length = 45
        slot_length = determine_slot_length(mag, site_code)
        self.assertEqual(expected_length, slot_length)

    def test_slot_length_toofaint_nonNEOWISE_good1m(self):
        site_code = 'W87'
        name = 'WH2845B'
        mag = 23.1
        with self.assertRaises(MagRangeError):
            slot_length = determine_slot_length(mag, site_code)

    def test_slot_length_toobright_nonNEOWISE_good1m(self):
        site_code = 'W87'
        name = 'WH2845B'
        mag = 3.1
        with self.assertRaises(MagRangeError):
            slot_length = determine_slot_length(mag, site_code)

    def test_slot_length_very_bright_nonNEOWISE_bad1m(self):
        site_code = 'Q63'
        name = 'WH2845B'
        mag = 17.58
        expected_length = 17.5
        slot_length = determine_slot_length(mag, site_code)
        self.assertEqual(expected_length, slot_length)

    def test_slot_length_bright_nonNEOWISE_bad1m(self):
        site_code = 'Q63'
        name = 'WH2845B'
        mag = 19.9
        expected_length = 22.5
        slot_length = determine_slot_length(mag, site_code)
        self.assertEqual(expected_length, slot_length)

    def test_slot_length_medium_nonNEOWISE_bad1m(self):
        site_code = 'Q64'
        name = 'WH2845B'
        mag = 20.1
        expected_length = 25
        slot_length = determine_slot_length(mag, site_code)
        self.assertEqual(expected_length, slot_length)

    def test_slot_length_mediumfaint_nonNEOWISE_bad1m(self):
        site_code = 'Q63'
        name = 'WH2845B'
        mag = 20.6
        expected_length = 27.5
        slot_length = determine_slot_length(mag, site_code)
        self.assertEqual(expected_length, slot_length)

    def test_slot_length_faint_nonNEOWISE_bad1m(self):
        site_code = 'Q63'
        name = 'WH2845B'
        mag = 21.0
        expected_length = 32.5
        slot_length = determine_slot_length(mag, site_code)
        self.assertEqual(expected_length, slot_length)

    def test_slot_length_veryfaint_nonNEOWISE_bad1m(self):
        site_code = 'Q64'
        name = 'WH2845B'
        mag = 21.51
        expected_length = 35
        slot_length = determine_slot_length(mag, site_code)
        self.assertEqual(expected_length, slot_length)

    def test_slot_length_toofaint_for_coj_nonNEOWISE_bad1m(self):
        site_code = 'Q64'
        name = 'WH2845B'
        mag = 22.1
        with self.assertRaises(MagRangeError):
            slot_length = determine_slot_length(mag, site_code)

    def test_slot_length_toofaint_nonNEOWISE_bad1m(self):
        site_code = 'Q64'
        name = 'WH2845B'
        mag = 23.1
        with self.assertRaises(MagRangeError):
            slot_length = determine_slot_length(mag, site_code)

    def test_slot_length_toobright_nonNEOWISE_bad1m(self):
        site_code = 'Q64'
        name = 'WH2845B'
        mag = 3.1
        with self.assertRaises(MagRangeError):
            slot_length = determine_slot_length(mag, site_code)

    def test_slot_length_very_bright_nonNEOWISE_2m_lc(self):
        site_code = 'f65'
        name = 'WH2845B'
        mag = 17.58
        expected_length = 10
        slot_length = determine_slot_length(mag, site_code)
        self.assertEqual(expected_length, slot_length)

    def test_slot_length_very_bright_nonNEOWISE_2m(self):
        site_code = 'E10'
        name = 'WH2845B'
        mag = 17.58
        expected_length = 10
        slot_length = determine_slot_length(mag, site_code)
        self.assertEqual(expected_length, slot_length)

    def test_slot_length_bright_nonNEOWISE_2m(self):
        site_code = 'E10'
        name = 'WH2845B'
        mag = 19.9
        expected_length = 20
        slot_length = determine_slot_length(mag, site_code)
        self.assertEqual(expected_length, slot_length)

    def test_slot_length_medium_nonNEOWISE_2m(self):
        site_code = 'E10'
        name = 'WH2845B'
        mag = 20.1
        expected_length = 22.5
        slot_length = determine_slot_length(mag, site_code)
        self.assertEqual(expected_length, slot_length)

    def test_slot_length_mediumfaint_nonNEOWISE_2m(self):
        site_code = 'F65'
        name = 'WH2845B'
        mag = 20.6
        expected_length = 25
        slot_length = determine_slot_length(mag, site_code)
        self.assertEqual(expected_length, slot_length)

    def test_slot_length_faint_nonNEOWISE_2m(self):
        site_code = 'F65'
        name = 'WH2845B'
        mag = 21.0
        expected_length = 27.5
        slot_length = determine_slot_length(mag, site_code)
        self.assertEqual(expected_length, slot_length)

    def test_slot_length_veryfaint_nonNEOWISE_2m(self):
        site_code = 'F65'
        name = 'WH2845B'
        mag = 21.51
        expected_length = 30
        slot_length = determine_slot_length(mag, site_code)
        self.assertEqual(expected_length, slot_length)

    def test_slot_length_reallyfaint_nonNEOWISE_2m(self):
        site_code = 'F65'
        name = 'WH2845B'
        mag = 23.2
        expected_length = 35
        slot_length = determine_slot_length(mag, site_code)
        self.assertEqual(expected_length, slot_length)

    def test_slot_length_toofaint_nonNEOWISE_2m(self):
        site_code = 'F65'
        name = 'WH2845B'
        mag = 23.4
        with self.assertRaises(MagRangeError):
            slot_length = determine_slot_length(mag, site_code)

    def test_slot_length_toobright_nonNEOWISE_2m(self):
        site_code = 'F65'
        name = 'WH2845B'
        mag = 3.1
        with self.assertRaises(MagRangeError):
            slot_length = determine_slot_length(mag, site_code)

    def test_slot_length_basic_tfn_0m4_num1(self):
        site_code = 'Z21'
        name = 'A101foo'
        mag = 19.0

        expected_length = 25
        slot_length = determine_slot_length(mag, site_code)
        self.assertEqual(expected_length, slot_length)

    def test_slot_length_basic_tfn_0m4_num2(self):
        site_code = 'Z17'
        name = 'A101foo'
        mag = 19.0

        expected_length = 25
        slot_length = determine_slot_length(mag, site_code)
        self.assertEqual(expected_length, slot_length)

    def test_slot_length_basic_ogg_0m4_num1(self):
        site_code = 'T04'
        name = 'A101foo'
        mag = 19.0

        expected_length = 25
        slot_length = determine_slot_length(mag, site_code)
        self.assertEqual(expected_length, slot_length)

    def test_slot_length_basic_ogg_0m4_num2(self):
        site_code = 'T03'
        name = 'A101foo'
        mag = 19.0

        expected_length = 25
        slot_length = determine_slot_length(mag, site_code)
        self.assertEqual(expected_length, slot_length)

    def test_slot_length_basic_lsc_0m4_num1(self):
        site_code = 'W89'
        name = 'A101foo'
        mag = 19.0

        expected_length = 25
        slot_length = determine_slot_length(mag, site_code)
        self.assertEqual(expected_length, slot_length)

    def test_slot_length_basic_lsc_0m4_num2(self):
        site_code = 'W79'
        name = 'A101foo'
        mag = 19.0

        expected_length = 25
        slot_length = determine_slot_length(mag, site_code)
        self.assertEqual(expected_length, slot_length)

    def test_slot_length_basic_elp_0m4(self):
        site_code = 'V38'
        name = 'A101foo'
        mag = 19.0

        expected_length = 25
        slot_length = determine_slot_length(mag, site_code)
        self.assertEqual(expected_length, slot_length)

    def test_slot_length_basic_cpt_0m4(self):
        site_code = 'L09'
        name = 'A101foo'
        mag = 19.0

        expected_length = 25
        slot_length = determine_slot_length(mag, site_code)
        self.assertEqual(expected_length, slot_length)

class TestGetSiteCamParams(TestCase):

<<<<<<< HEAD
    twom_setup_overhead = 258.0
    twom_exp_overhead = 19.0
    twom_fov = radians(10.0/60.0)
    onem_sbig_fov = radians(15.5/60.0)
    onem_setup_overhead = 108.0
=======
    twom_setup_overhead = 240.0
    twom_exp_overhead = 19.0
    twom_fov = radians(10.0/60.0)
    onem_sbig_fov = radians(15.5/60.0)
    onem_setup_overhead = 90.0
>>>>>>> e515d583
    onem_exp_overhead = 15.5
    sinistro_exp_overhead = 38.0
    onem_sinistro_fov = radians(26.4/60.0)
    point4m_fov = radians(29.1/60.0)
    point4m_exp_overhead = 14.0
<<<<<<< HEAD
    point4m_setup_overhead = 108.0
=======
    point4m_setup_overhead = 90.0
>>>>>>> e515d583
    max_exp = 300.0

    def test_bad_site(self):
        site_code = 'wibble'
        chk_site_code, setup_overhead, exp_overhead, pixel_scale, ccd_fov, max_exp_time, alt_limit = get_sitecam_params(site_code)
        self.assertEqual('XXX', chk_site_code)
        self.assertEqual(-1, pixel_scale)
        self.assertEqual(-1, max_exp_time)
        self.assertEqual(-1, setup_overhead)
        self.assertEqual(-1, exp_overhead)

    def test_2m_site(self):
        site_code = 'f65'
        chk_site_code, setup_overhead, exp_overhead, pixel_scale, ccd_fov, max_exp_time, alt_limit = get_sitecam_params(site_code)
        self.assertEqual(site_code.upper(), chk_site_code)
        self.assertEqual(0.304, pixel_scale)
        self.assertEqual(self.twom_fov, ccd_fov)
        self.assertEqual(self.max_exp, max_exp_time)
        self.assertEqual(self.twom_setup_overhead, setup_overhead)
        self.assertEqual(self.twom_exp_overhead, exp_overhead)

    def test_2m_sitename(self):
        site_code = 'F65'

        site_string = 'OGG-CLMA-2M0A'
        chk_site_code, setup_overhead, exp_overhead, pixel_scale, ccd_fov, max_exp_time, alt_limit = get_sitecam_params(site_string)
        self.assertEqual(site_code, chk_site_code)
        self.assertEqual(0.304, pixel_scale)
        self.assertEqual(self.twom_fov, ccd_fov)
        self.assertEqual(self.max_exp, max_exp_time)
        self.assertEqual(self.twom_setup_overhead, setup_overhead)
        self.assertEqual(self.twom_exp_overhead, exp_overhead)

    def test_1m_site_sinistro_domea(self):
        site_code = 'W85'
        chk_site_code, setup_overhead, exp_overhead, pixel_scale, ccd_fov, max_exp_time, alt_limit = get_sitecam_params(site_code)
        self.assertEqual(site_code.upper(), chk_site_code)
        self.assertEqual(0.389, pixel_scale)
        self.assertEqual(self.onem_sinistro_fov, ccd_fov)
        self.assertEqual(self.onem_setup_overhead, setup_overhead)
        self.assertEqual(self.sinistro_exp_overhead, exp_overhead)
        self.assertEqual(self.max_exp, max_exp_time)

    def test_1m_lsc_site_sinistro(self):
        site_code = 'W86'
        chk_site_code, setup_overhead, exp_overhead, pixel_scale, ccd_fov, max_exp_time, alt_limit = get_sitecam_params(site_code)
        self.assertEqual(site_code.upper(), chk_site_code)
        self.assertEqual(0.389, pixel_scale)
        self.assertEqual(self.onem_sinistro_fov, ccd_fov)
        self.assertEqual(self.max_exp, max_exp_time)
        self.assertEqual(self.onem_setup_overhead, setup_overhead)
        self.assertEqual(self.sinistro_exp_overhead, exp_overhead)

    def test_point4m_site(self):
        site_code = 'Z21'
        chk_site_code, setup_overhead, exp_overhead, pixel_scale, ccd_fov, max_exp_time, alt_limit = get_sitecam_params(site_code)
        self.assertEqual(site_code.upper(), chk_site_code)
        self.assertEqual(1.139, pixel_scale)
        self.assertEqual(self.point4m_fov, ccd_fov)
        self.assertEqual(self.max_exp, max_exp_time)
        self.assertEqual(self.point4m_setup_overhead, setup_overhead)
        self.assertEqual(self.point4m_exp_overhead, exp_overhead)

    def test_point4m_site2(self):
        site_code = 'T04'
        chk_site_code, setup_overhead, exp_overhead, pixel_scale, ccd_fov, max_exp_time, alt_limit = get_sitecam_params(site_code)
        self.assertEqual(site_code.upper(), chk_site_code)
        self.assertEqual(1.139, pixel_scale)
        self.assertEqual(self.point4m_fov, ccd_fov)
        self.assertEqual(self.max_exp, max_exp_time)
        self.assertEqual(self.point4m_setup_overhead, setup_overhead)
        self.assertEqual(self.point4m_exp_overhead, exp_overhead)

    def test_point4m_site3(self):
        site_code = 'Q59'
        chk_site_code, setup_overhead, exp_overhead, pixel_scale, ccd_fov, max_exp_time, alt_limit = get_sitecam_params(site_code)
        self.assertEqual(site_code.upper(), chk_site_code)
        self.assertEqual(1.139, pixel_scale)
        self.assertEqual(self.point4m_fov, ccd_fov)
        self.assertEqual(self.max_exp, max_exp_time)
        self.assertEqual(self.point4m_setup_overhead, setup_overhead)
        self.assertEqual(self.point4m_exp_overhead, exp_overhead)

    def test_point4m_site4(self):
        site_code = 'Q58'
        chk_site_code, setup_overhead, exp_overhead, pixel_scale, ccd_fov, max_exp_time, alt_limit = get_sitecam_params(site_code)
        self.assertEqual(site_code.upper(), chk_site_code)
        self.assertEqual(1.139, pixel_scale)
        self.assertEqual(self.point4m_fov, ccd_fov)
        self.assertEqual(self.max_exp, max_exp_time)
        self.assertEqual(self.point4m_setup_overhead, setup_overhead)
        self.assertEqual(self.point4m_exp_overhead, exp_overhead)

    def test_point4m_site5(self):
        site_code = 'Z17'
        chk_site_code, setup_overhead, exp_overhead, pixel_scale, ccd_fov, max_exp_time, alt_limit = get_sitecam_params(site_code)
        self.assertEqual(site_code.upper(), chk_site_code)
        self.assertEqual(1.139, pixel_scale)
        self.assertEqual(self.point4m_fov, ccd_fov)
        self.assertEqual(self.max_exp, max_exp_time)
        self.assertEqual(self.point4m_setup_overhead, setup_overhead)
        self.assertEqual(self.point4m_exp_overhead, exp_overhead)

    def test_point4m_site6(self):
        site_code = 'T03'
        chk_site_code, setup_overhead, exp_overhead, pixel_scale, ccd_fov, max_exp_time, alt_limit = get_sitecam_params(site_code)
        self.assertEqual(site_code.upper(), chk_site_code)
        self.assertEqual(1.139, pixel_scale)
        self.assertEqual(self.point4m_fov, ccd_fov)
        self.assertEqual(self.max_exp, max_exp_time)
        self.assertEqual(self.point4m_setup_overhead, setup_overhead)
        self.assertEqual(self.point4m_exp_overhead, exp_overhead)

    def test_point4m_site7(self):
        site_code = 'W89'
        chk_site_code, setup_overhead, exp_overhead, pixel_scale, ccd_fov, max_exp_time, alt_limit = get_sitecam_params(site_code)
        self.assertEqual(site_code.upper(), chk_site_code)
        self.assertEqual(1.139, pixel_scale)
        self.assertEqual(self.point4m_fov, ccd_fov)
        self.assertEqual(self.max_exp, max_exp_time)
        self.assertEqual(self.point4m_setup_overhead, setup_overhead)
        self.assertEqual(self.point4m_exp_overhead, exp_overhead)

    def test_point4m_site8(self):
        site_code = 'V38'
        chk_site_code, setup_overhead, exp_overhead, pixel_scale, ccd_fov, max_exp_time, alt_limit = get_sitecam_params(site_code)
        self.assertEqual(site_code.upper(), chk_site_code)
        self.assertEqual(1.139, pixel_scale)
        self.assertEqual(self.point4m_fov, ccd_fov)
        self.assertEqual(self.max_exp, max_exp_time)
        self.assertEqual(self.point4m_setup_overhead, setup_overhead)
        self.assertEqual(self.point4m_exp_overhead, exp_overhead)

    def test_point4m_site9(self):
        site_code = 'L09'
        chk_site_code, setup_overhead, exp_overhead, pixel_scale, ccd_fov, max_exp_time, alt_limit = get_sitecam_params(site_code)
        self.assertEqual(site_code.upper(), chk_site_code)
        self.assertEqual(1.139, pixel_scale)
        self.assertEqual(self.point4m_fov, ccd_fov)
        self.assertEqual(self.max_exp, max_exp_time)
        self.assertEqual(self.point4m_setup_overhead, setup_overhead)
        self.assertEqual(self.point4m_exp_overhead, exp_overhead)

    def test_point4m_site10(self):
        site_code = 'W79'
        chk_site_code, setup_overhead, exp_overhead, pixel_scale, ccd_fov, max_exp_time, alt_limit = get_sitecam_params(site_code)
        self.assertEqual(site_code.upper(), chk_site_code)
        self.assertEqual(1.139, pixel_scale)
        self.assertEqual(self.point4m_fov, ccd_fov)
        self.assertEqual(self.max_exp, max_exp_time)
        self.assertEqual(self.point4m_setup_overhead, setup_overhead)
        self.assertEqual(self.point4m_exp_overhead, exp_overhead)

    def test_1m_cpt_site_sinistro1(self):
        site_code = 'K92'
        chk_site_code, setup_overhead, exp_overhead, pixel_scale, ccd_fov, max_exp_time, alt_limit = get_sitecam_params(site_code)
        self.assertEqual(site_code.upper(), chk_site_code)
        self.assertEqual(0.389, pixel_scale)
        self.assertEqual(self.onem_sinistro_fov, ccd_fov)
        self.assertEqual(self.max_exp, max_exp_time)
        self.assertEqual(self.onem_setup_overhead, setup_overhead)
        self.assertEqual(self.sinistro_exp_overhead, exp_overhead)

    def test_1m_cpt_site_sinistro2(self):
        site_code = 'K93'
        chk_site_code, setup_overhead, exp_overhead, pixel_scale, ccd_fov, max_exp_time, alt_limit = get_sitecam_params(site_code)
        self.assertEqual(site_code.upper(), chk_site_code)
        self.assertEqual(0.389, pixel_scale)
        self.assertEqual(self.onem_sinistro_fov, ccd_fov)
        self.assertEqual(self.max_exp, max_exp_time)
        self.assertEqual(self.onem_setup_overhead, setup_overhead)
        self.assertEqual(self.sinistro_exp_overhead, exp_overhead)

class TestDetermineExpTimeCount(TestCase):

    def test_slow_1m(self):
        speed = 2.52
        site_code = 'W85'
        slot_len = 22.5
        name = 'WH2845B'
        mag = 17.58

        expected_exptime = 60.0
        expected_expcount = 12

        exp_time, exp_count = determine_exp_time_count(speed, site_code, slot_len, mag, 'V')

        self.assertEqual(expected_exptime, exp_time)
        self.assertEqual(expected_expcount, exp_count)

    def test_bright_1m(self):
        speed = 0.52
        site_code = 'W85'
        slot_len = 10.0
        name = 'WH2845B'
        mag = 12.58

        expected_exptime = 85.0
        expected_expcount = 4

        exp_time, exp_count = determine_exp_time_count(speed, site_code, slot_len, mag, 'V')

        self.assertEqual(expected_exptime, exp_time)
        self.assertEqual(expected_expcount, exp_count)

    def test_fast_1m(self):
        speed = 23.5
        site_code = 'K91'
        slot_len = 20
        name = 'WH2845B'
        mag = 16.58

        expected_exptime = 6.5
        expected_expcount = 24

        exp_time, exp_count = determine_exp_time_count(speed, site_code, slot_len, mag, 'V')

        self.assertEqual(expected_exptime, exp_time)
        self.assertEqual(expected_expcount, exp_count)

    def test_superslow_1m(self):
        speed = 0.235
        site_code = 'W85'
        slot_len = 20
        name = 'WH2845B'
        mag = 21.2

        expected_exptime = 235.0
        expected_expcount = 4

        exp_time, exp_count = determine_exp_time_count(speed, site_code, slot_len, mag, 'V')

        self.assertEqual(expected_exptime, exp_time)
        self.assertEqual(expected_expcount, exp_count)

    def test_superfast_2m(self):
        speed = 1800.0
        site_code = 'E10'
        slot_len = 15
        name = 'WH2845B'
        mag = 17.58

        expected_exptime = 1.0
        expected_expcount = 32

        exp_time, exp_count = determine_exp_time_count(speed, site_code, slot_len, mag, 'V')

        self.assertEqual(expected_exptime, exp_time)
        self.assertEqual(expected_expcount, exp_count)

    def test_block_too_short(self):
        speed = 0.18
        site_code = 'F65'
        slot_len = 2
        name = 'WH2845B'
        mag = 17.58

        expected_exptime = None
        expected_expcount = None

        exp_time, exp_count = determine_exp_time_count(speed, site_code, slot_len, mag, 'V')

        self.assertEqual(expected_exptime, exp_time)
        self.assertEqual(expected_expcount, exp_count)

    def test_slow_point4m(self):
        speed = 2.52
        site_code = 'Z21'
        slot_len = 22.5
        name = 'WH2845B'
        mag = 17.58

        expected_exptime = 20.0
        expected_expcount = 36

        exp_time, exp_count = determine_exp_time_count(speed, site_code, slot_len, mag, 'V')

        self.assertEqual(expected_exptime, exp_time)
        self.assertEqual(expected_expcount, exp_count)

    def test_fast_point4m(self):
        speed = 23.5
        site_code = 'Z21'
        slot_len = 20
        name = 'WH2845B'
        mag = 17.58

        expected_exptime = 2.0
        expected_expcount = 68

        exp_time, exp_count = determine_exp_time_count(speed, site_code, slot_len, mag, 'V')

        self.assertEqual(expected_exptime, exp_time)
        self.assertEqual(expected_expcount, exp_count)

class TestDetermineSpectroSlotLength(TestCase):

    def test_bright_no_calibs(self):

        exp_time = 180.0
        calibs = 'none'

        expected_slot_length = 582.0

        slot_length = determine_spectro_slot_length(exp_time, calibs)

        self.assertEqual(expected_slot_length, slot_length)

    def test_bright_calibs_before(self):

        exp_time = 180.0
        calibs = 'before'

        expected_slot_length = 845.0

        slot_length = determine_spectro_slot_length(exp_time, calibs)

        self.assertEqual(expected_slot_length, slot_length)

    def test_bright_calibs_after(self):

        exp_time = 180.0
        calibs = 'after'

        expected_slot_length = 845.0

        slot_length = determine_spectro_slot_length(exp_time, calibs)

        self.assertEqual(expected_slot_length, slot_length)

    def test_bright_calibs_both(self):

        exp_time = 180.0
        calibs = 'both'

        expected_slot_length = 1108.0

        slot_length = determine_spectro_slot_length(exp_time, calibs)

        self.assertEqual(expected_slot_length, slot_length)

    def test_bright_calibs_both_mixedcase(self):

        exp_time = 180.0
        calibs = 'BoTH'

        expected_slot_length = 1108.0

        slot_length = determine_spectro_slot_length(exp_time, calibs)

        self.assertEqual(expected_slot_length, slot_length)

class TestGetSitePos(TestCase):

    def test_tenerife_point4m_num1_by_code(self):
        site_code = 'Z21'

        expected_site_name = 'LCO TFN Node 0m4a Aqawan A at Tenerife'

        site_name, site_long, site_lat, site_hgt = get_sitepos(site_code)

        self.assertEqual(expected_site_name, site_name)
        self.assertLess(site_long, 0.0)
        self.assertGreater(site_lat, 0.0)
        self.assertGreater(site_hgt, 0.0)

    def test_tenerife_point4m_num1_by_name(self):
        site_code = 'TFN-AQWA-0M4A'

        expected_site_name = 'LCO TFN Node 0m4a Aqawan A at Tenerife'

        site_name, site_long, site_lat, site_hgt = get_sitepos(site_code)

        self.assertEqual(expected_site_name, site_name)
        self.assertLess(site_long, 0.0)
        self.assertGreater(site_lat, 0.0)
        self.assertGreater(site_hgt, 0.0)

    def test_tenerife_unknown_point4m_num2_by_name(self):
        site_code = 'TFN-AQWA-0M4B'

        expected_site_name = '?'

        site_name, site_long, site_lat, site_hgt = get_sitepos(site_code)

        self.assertEqual(expected_site_name, site_name)
        self.assertNotEqual('LCO TFN Node 0m4a Aqawan A at Tenerife', site_name)
        self.assertNotEqual('LCO TFN Node 0m4b Aqawan A at Tenerife', site_name)
        self.assertEqual(0.0, site_long)
        self.assertEqual(0.0, site_lat)
        self.assertEqual(0.0, site_hgt)

    def test_maui_point4m_num2_by_code(self):
        site_code = 'T04'

        expected_site_name = 'LCO OGG Node 0m4b at Maui'

        site_name, site_long, site_lat, site_hgt = get_sitepos(site_code)

        self.assertEqual(expected_site_name, site_name)
        self.assertLess(site_long, 0.0)
        self.assertGreater(site_lat, 0.0)
        self.assertGreater(site_hgt, 0.0)

    def test_maui_point4m_num2_by_name(self):
        site_code = 'OGG-CLMA-0M4B'

        expected_site_name = 'LCO OGG Node 0m4b at Maui'

        site_name, site_long, site_lat, site_hgt = get_sitepos(site_code)

        self.assertEqual(expected_site_name, site_name)
        self.assertNotEqual('Haleakala-Faulkes Telescope North (FTN)', site_name)
        self.assertLess(site_long, 0.0)
        self.assertGreater(site_lat, 0.0)
        self.assertGreater(site_hgt, 0.0)

    def test_aust_point4m_num1_by_code(self):
        site_code = 'Q58'

        expected_site_name = 'LCO COJ Node 0m4a at Siding Spring'

        site_name, site_long, site_lat, site_hgt = get_sitepos(site_code)

        self.assertEqual(expected_site_name, site_name)
        self.assertGreater(site_long, 0.0)
        self.assertLess(site_lat, 0.0)
        self.assertGreater(site_hgt, 0.0)

    def test_aust_point4m_num1_by_name(self):
        site_code = 'COJ-CLMA-0M4A'

        expected_site_name = 'LCO COJ Node 0m4a at Siding Spring'

        site_name, site_long, site_lat, site_hgt = get_sitepos(site_code)

        self.assertEqual(expected_site_name, site_name)
        self.assertGreater(site_long, 0.0)
        self.assertLess(site_lat, 0.0)
        self.assertGreater(site_hgt, 0.0)

    def test_aust_point4m_num2_by_code(self):
        site_code = 'Q59'

        expected_site_name = 'LCO COJ Node 0m4b at Siding Spring'

        site_name, site_long, site_lat, site_hgt = get_sitepos(site_code)

        self.assertEqual(expected_site_name, site_name)
        self.assertGreater(site_long, 0.0)
        self.assertLess(site_lat, 0.0)
        self.assertGreater(site_hgt, 0.0)

    def test_aust_point4m_num2_by_name(self):
        site_code = 'COJ-CLMA-0M4B'

        expected_site_name = 'LCO COJ Node 0m4b at Siding Spring'

        site_name, site_long, site_lat, site_hgt = get_sitepos(site_code)

        self.assertEqual(expected_site_name, site_name)
        self.assertGreater(site_long, 0.0)
        self.assertLess(site_lat, 0.0)
        self.assertGreater(site_hgt, 0.0)

class TestLCOGT_domes_to_site_codes(TestCase):

    def test_point4m_tfn_1(self):
        expected_code = 'Z21'

        code = LCOGT_domes_to_site_codes('tfn', 'aqwa', '0m4a')

        self.assertEqual(expected_code, code)

    def test_point4m_tfn_2(self):
        expected_code = 'Z17'

        code = LCOGT_domes_to_site_codes('tfn', 'aqwa', '0m4b')

        self.assertEqual(expected_code, code)

    def test_point4m_coj_1(self):
        expected_code = 'Q58'

        code = LCOGT_domes_to_site_codes('coj', 'clma', '0m4a')

        self.assertEqual(expected_code, code)

    def test_point4m_coj_2(self):
        expected_code = 'Q59'

        code = LCOGT_domes_to_site_codes('coj', 'clma', '0m4b')

        self.assertEqual(expected_code, code)

    def test_point4m_ogg_1(self):
        expected_code = 'T04'

        code = LCOGT_domes_to_site_codes('ogg', 'clma', '0m4b')

        self.assertEqual(expected_code, code)

    def test_point4m_ogg_2(self):
        expected_code = 'T03'

        code = LCOGT_domes_to_site_codes('ogg', 'clma', '0m4c')

        self.assertEqual(expected_code, code)


class TestMPC_site_codes_to_domes(TestCase):

    def test_point4m_tfn_1(self):
        e_siteid, e_encid, e_telid = 'tfn', 'aqwa', '0m4a'

        siteid, encid, telid = MPC_site_code_to_domes('Z21')

        self.assertEqual(e_siteid, siteid)
        self.assertEqual(e_encid, encid)
        self.assertEqual(e_telid, telid)

    def test_point4m_tfn_2(self):
        e_siteid, e_encid, e_telid = 'tfn', 'aqwa', '0m4b'

        siteid, encid, telid = MPC_site_code_to_domes('Z17')

        self.assertEqual(e_siteid, siteid)
        self.assertEqual(e_encid, encid)
        self.assertEqual(e_telid, telid)

    def test_1m_cpt_1(self):
        e_siteid, e_encid, e_telid = 'cpt', 'doma', '1m0a'

        siteid, encid, telid = MPC_site_code_to_domes('K91')

        self.assertEqual(e_siteid, siteid)
        self.assertEqual(e_encid, encid)
        self.assertEqual(e_telid, telid)

    def test_point4m_elp_1(self):
        e_siteid, e_encid, e_telid = 'elp', 'aqwa', '0m4a'

        siteid, encid, telid = MPC_site_code_to_domes('V38')

        self.assertEqual(e_siteid, siteid)
        self.assertEqual(e_encid, encid)
        self.assertEqual(e_telid, telid)

    def test_point4m_ogg_2(self):
        e_siteid, e_encid, e_telid = 'ogg', 'clma', '0m4b'

        siteid, encid, telid = MPC_site_code_to_domes('T04')

        self.assertEqual(e_siteid, siteid)
        self.assertEqual(e_encid, encid)
        self.assertEqual(e_telid, telid)

class Testmolecule_overhead(TestCase):

    def test_single_filter(self):
        filter_pattern = 'V'
        expected_overhead = (2. + 5. + 11.)*1
        self.assertEqual(expected_overhead,molecule_overhead(build_filter_blocks(filter_pattern, 10)))

    def test_multiple_individual_filters(self):
        filter_pattern = 'V,R,I'
        expected_overhead = (2. + 5. + 11.)*10.
        self.assertEqual(expected_overhead,molecule_overhead(build_filter_blocks(filter_pattern, 10)))

    def test_multiple_repeated_filters(self):
        filter_pattern = 'V,R,I,V,R,I'
        expected_overhead =  (2. + 5. + 11.)*10.
        self.assertEqual(expected_overhead,molecule_overhead(build_filter_blocks(filter_pattern, 10)))

    def test_multiple_filter_strings(self):
        filter_pattern = 'V,V,V,R,R,R,I,I,I,'
        expected_overhead = (2. + 5. + 11.)*5.
        self.assertEqual(expected_overhead,molecule_overhead(build_filter_blocks(filter_pattern, 14)))

    def test_short_block(self):
        filter_pattern = 'V,V,V,R,R,R,I,I,I,V'
        expected_overhead = (2. + 5. + 11.)*2.
        self.assertEqual(expected_overhead,molecule_overhead(build_filter_blocks(filter_pattern, 5)))

    def test_start_end_loop(self):
        filter_pattern = 'V,V,R,R,V,V'
        expected_overhead = (2. + 5. + 11.)*7.
        self.assertEqual(expected_overhead,molecule_overhead(build_filter_blocks(filter_pattern, 19)))

    def test_exact_loop(self):
        filter_pattern = 'V,V,R,R,I,I'
        expected_overhead = (2. + 5. + 11.)*9.
        self.assertEqual(expected_overhead,molecule_overhead(build_filter_blocks(filter_pattern, 18)))

class TestDetermineExpTimeCount_WithFilters(TestCase):

    def test_1m_alternating(self):
        speed = 2.52
        site_code = 'W85'
        slot_len = 22.5
        name = 'WH2845B'
        mag = 17.58
        filter_pattern = 'V,I'

        expected_exptime = 60.0
        expected_expcount = 10

        exp_time, exp_count = determine_exp_time_count(speed, site_code, slot_len, mag, filter_pattern)

        self.assertEqual(expected_exptime, exp_time)
        self.assertEqual(expected_expcount, exp_count)

    def test_1m_long_pattern(self):
        speed = 2.52
        site_code = 'W85'
        slot_len = 22.5
        name = 'WH2845B'
        mag = 17.58
        filter_pattern = 'V,V,V,R,R,R,I,I,I,V'

        expected_exptime = 60.0
        expected_expcount = 12

        exp_time, exp_count = determine_exp_time_count(speed, site_code, slot_len, mag, filter_pattern)

        self.assertEqual(expected_exptime, exp_time)
        self.assertEqual(expected_expcount, exp_count)

    def test_1m_short_pattern(self):
        speed = 2.52
        site_code = 'W85'
        slot_len = 22.5
        name = 'WH2845B'
        mag = 17.58
        filter_pattern = 'V,V,I,I'

        expected_exptime = 60.0
        expected_expcount = 11

        exp_time, exp_count = determine_exp_time_count(speed, site_code, slot_len, mag, filter_pattern)

        self.assertEqual(expected_exptime, exp_time)
        self.assertEqual(expected_expcount, exp_count)

    def test_0m4_alternating_pattern(self):
        speed = 23.5
        site_code = 'Z21'
        slot_len = 20
        name = 'WH2845B'
        mag = 17.58
        filter_pattern = 'V,I,V,I'

        expected_exptime = 2.0
        expected_expcount = 32

        exp_time, exp_count = determine_exp_time_count(speed, site_code, slot_len, mag, filter_pattern)

        self.assertEqual(expected_exptime, exp_time)
        self.assertEqual(expected_expcount, exp_count)

    def test_0m4_long_pattern(self):
        speed = 23.5
        site_code = 'Z21'
        slot_len = 20
        name = 'WH2845B'
        mag = 17.58
        filter_pattern = 'V,V,V,V,V,V,R,R,R,R,R,R,I,I,I,I,I,I,I'

        expected_exptime = 2.0
        expected_expcount = 58

        exp_time, exp_count = determine_exp_time_count(speed, site_code, slot_len, mag, filter_pattern)

        self.assertEqual(expected_exptime, exp_time)
        self.assertEqual(expected_expcount, exp_count)

    def test_0m4_short_pattern(self):
        speed = 23.5
        site_code = 'Z21'
        slot_len = 20
        name = 'WH2845B'
        mag = 17.58
        filter_pattern = 'V,V,I,I'

        expected_exptime = 2.0
        expected_expcount = 44

        exp_time, exp_count = determine_exp_time_count(speed, site_code, slot_len, mag, filter_pattern)

        self.assertEqual(expected_exptime, exp_time)
        self.assertEqual(expected_expcount, exp_count)
<|MERGE_RESOLUTION|>--- conflicted
+++ resolved
@@ -1261,29 +1261,17 @@
 
 class TestGetSiteCamParams(TestCase):
 
-<<<<<<< HEAD
-    twom_setup_overhead = 258.0
-    twom_exp_overhead = 19.0
-    twom_fov = radians(10.0/60.0)
-    onem_sbig_fov = radians(15.5/60.0)
-    onem_setup_overhead = 108.0
-=======
     twom_setup_overhead = 240.0
     twom_exp_overhead = 19.0
     twom_fov = radians(10.0/60.0)
     onem_sbig_fov = radians(15.5/60.0)
     onem_setup_overhead = 90.0
->>>>>>> e515d583
     onem_exp_overhead = 15.5
     sinistro_exp_overhead = 38.0
     onem_sinistro_fov = radians(26.4/60.0)
     point4m_fov = radians(29.1/60.0)
     point4m_exp_overhead = 14.0
-<<<<<<< HEAD
-    point4m_setup_overhead = 108.0
-=======
     point4m_setup_overhead = 90.0
->>>>>>> e515d583
     max_exp = 300.0
 
     def test_bad_site(self):
