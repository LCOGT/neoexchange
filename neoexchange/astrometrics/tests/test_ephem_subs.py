--- conflicted
+++ resolved
@@ -1820,7 +1820,31 @@
         self.assertLess(site_lat, 0.0)
         self.assertGreater(site_hgt, 0.0)
 
-<<<<<<< HEAD
+    def test_geocenter(self):
+        site_code = '500'
+
+        expected_site_name = 'Geocenter'
+
+        site_name, site_long, site_lat, site_hgt = get_sitepos(site_code)
+
+        self.assertEqual(expected_site_name, site_name)
+        self.assertEqual(site_long, 0.0)
+        self.assertEqual(site_lat, 0.0)
+        self.assertEqual(site_hgt, 0.0)
+
+    def test_bpl(self):
+        site_code = 'BPL'
+
+        expected_site_name = 'LCO Back Parking Lot Node (BPL)'
+
+        site_name, site_long, site_lat, site_hgt = get_sitepos(site_code)
+
+        self.assertEqual(expected_site_name, site_name)
+        self.assertNotEqual(site_long, 0.0)
+        self.assertNotEqual(site_lat, 0.0)
+        self.assertNotEqual(site_hgt, 0.0)
+
+
 class TestDetermineSitesToSchedule(TestCase):
 
     def test_CA_morning(self):
@@ -1887,31 +1911,6 @@
         sites = determine_sites_to_schedule(d)
 
         self.assertEqual(expected_sites, sites)
-=======
-    def test_geocenter(self):
-        site_code = '500'
-
-        expected_site_name = 'Geocenter'
-
-        site_name, site_long, site_lat, site_hgt = get_sitepos(site_code)
-
-        self.assertEqual(expected_site_name, site_name)
-        self.assertEqual(site_long, 0.0)
-        self.assertEqual(site_lat, 0.0)
-        self.assertEqual(site_hgt, 0.0)
-
-    def test_bpl(self):
-        site_code = 'BPL'
-
-        expected_site_name = 'LCO Back Parking Lot Node (BPL)'
-
-        site_name, site_long, site_lat, site_hgt = get_sitepos(site_code)
-
-        self.assertEqual(expected_site_name, site_name)
-        self.assertNotEqual(site_long, 0.0)
-        self.assertNotEqual(site_lat, 0.0)
-        self.assertNotEqual(site_hgt, 0.0)
->>>>>>> c2806211
 
 
 class TestLCOGT_domes_to_site_codes(TestCase):
