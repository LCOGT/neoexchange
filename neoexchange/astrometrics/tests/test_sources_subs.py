--- conflicted
+++ resolved
@@ -13,16 +13,6 @@
 GNU General Public License for more details.
 """
 
-<<<<<<< HEAD
-from django.test import TestCase
-from django.forms.models import model_to_dict
-
-from core.models import Body, Proposal, Block
-from datetime import datetime, timedelta, date
-from unittest import skipIf
-from bs4 import BeautifulSoup
-=======
->>>>>>> b477043c
 import os
 import mock
 from socket import error
@@ -39,19 +29,8 @@
 from neox.tests.mocks import MockDateTime, mock_expand_cadence
 from core.views import record_block
 # Import module to test
-<<<<<<< HEAD
-from astrometrics.sources_subs import parse_goldstone_chunks, \
-    fetch_arecibo_targets, fetch_goldstone_targets, \
-    submit_block_to_scheduler, parse_previous_NEOCP_id, parse_NEOCP, \
-    parse_NEOCP_extra_params, parse_PCCP, parse_mpcorbit, parse_mpcobs, \
-    fetch_NEOCP_observations, imap_login, fetch_NASA_targets, configure_defaults, \
-    make_userrequest, make_cadence_valhalla, make_cadence, fetch_taxonomy_page, \
-    fetch_list_targets, fetch_filter_list,fetch_smass_targets,\
-    fetch_manos_targets
-=======
 from astrometrics.sources_subs import *
 
->>>>>>> b477043c
 
 class TestGoldstoneChunkParser(TestCase):
     """Unit tests for the sources_subs.parse_goldstone_chunks() method"""
