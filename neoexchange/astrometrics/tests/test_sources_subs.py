--- conflicted
+++ resolved
@@ -3026,8 +3026,6 @@
         self.assertEqual(expected_num_molecules, len(molecules))
         self.assertEqual(expected_type, molecules[0]['type'])
         self.assertEqual(expected_slit, molecules[0]['spectra_slit'])
-<<<<<<< HEAD
-=======
 
     def test_2m_spectroscopy_nocalibs_1p6as_slit(self):
 
@@ -3043,7 +3041,6 @@
         self.assertEqual(expected_type, molecules[0]['type'])
         self.assertEqual(expected_slit, molecules[0]['spectra_slit'])
 
->>>>>>> b1a35e80
 
 class TestMakeCadence(TestCase):
 
@@ -3499,7 +3496,6 @@
         self.assertEqual(out_list, fetch_list_targets(test_file))
 
 
-<<<<<<< HEAD
 class TestFetchFluxStandards(TestCase):
 
     def setUp(self):
@@ -3578,7 +3574,7 @@
                     self.assertAlmostEqual(expected_standards[solstd][key], standards[solstd][key], places=self.precision, msg="Mismatch for {} on {}".format(solstd, key))
                 else:
                     self.assertEqual(expected_standards[solstd][key], standards[solstd][key])
-=======
+
 class TestCheckForPerturbation(TestCase):
 
     def setUp(self):
@@ -3732,5 +3728,4 @@
         self.assertEqual(expected_e, elements['eccentricity'])
         self.assertEqual(expected_a, elements['meandist'])
         self.assertEqual(expected_i, elements['orbinc'])
-        self.assertEqual(expected_long, elements['longascnode'])
->>>>>>> b1a35e80
+        self.assertEqual(expected_long, elements['longascnode'])