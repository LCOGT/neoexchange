--- conflicted
+++ resolved
@@ -50,17 +50,7 @@
     method 'albedo' which generates a random albedo. Also note that the diameter
     returned is in meters.
     See Wright et al. The Astronomical Journal, 2016, 152, 79'''
-<<<<<<< HEAD
-    
-    if a <= 0.00:
-        return 'You cannot have a negative albedo!'
-    elif h == None:
-        return 'Missing Magnitude'
-    else:
-        diameter = 1329000 * math.sqrt((10 ** (-0.4 * h)) / a)
-        return diameter
-=======
->>>>>>> 51287615
+
 
     try:
         h = float(h)
