--- conflicted
+++ resolved
@@ -100,11 +100,7 @@
         req_headers = {'User-Agent': "Mozilla/5.0 (X11; Linux x86_64; rv:15.0) Gecko/20100101 Firefox/15.0",
                       }
     req_page = urllib.request.Request(url, headers=req_headers)
-<<<<<<< HEAD
-    opener = urllib.error.build_opener()  # create an opener object
-=======
     opener = urllib.request.build_opener() # create an opener object
->>>>>>> 43748179
     try:
         response = opener.open(req_page)
     except urllib.URLError as e:
