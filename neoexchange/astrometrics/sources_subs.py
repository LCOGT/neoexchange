"""
NEO exchange: NEO observing portal for Las Cumbres Observatory
Copyright (C) 2014-2018 LCO

sources_subs.py -- Code to retrieve asteroid infomation from various sources.

This program is free software: you can redistribute it and/or modify
it under the terms of the GNU General Public License as published by
the Free Software Foundation, either version 3 of the License, or
(at your option) any later version.

This program is distributed in the hope that it will be useful,
but WITHOUT ANY WARRANTY; without even the implied warranty of
MERCHANTABILITY or FITNESS FOR A PARTICULAR PURPOSE.  See the
GNU General Public License for more details.
"""

import logging
import os
import urllib.request
import urllib.error
from urllib.parse import urljoin
import imaplib
import email
from re import sub, compile
from math import degrees
from datetime import datetime, timedelta
from socket import error
from random import randint
from time import sleep
from datetime import date
import requests

from bs4 import BeautifulSoup
import astropy.units as u
try:
    import pyslalib.slalib as S
except:
    pass
from django.conf import settings

import astrometrics.site_config as cfg
<<<<<<< HEAD
from astrometrics.time_subs import parse_neocp_decimal_date, jd_utc2datetime, datetime2mjd_utc, mjd_utc2mjd_tt, mjd_utc2datetime
from astrometrics.ephem_subs import build_filter_blocks, MPC_site_code_to_domes, compute_ephem, perturb_elements
=======
from astrometrics.time_subs import parse_neocp_decimal_date, jd_utc2datetime
from astrometrics.ephem_subs import build_filter_blocks, MPC_site_code_to_domes
from core.urlsubs import get_telescope_states

>>>>>>> e0ba1846
logger = logging.getLogger(__name__)


def download_file(url, file_to_save):
    """Helper routine to download from a URL and save into a file with error trapping"""

    attempts = 0
    while attempts < 3:
        try:
            url_handle = urllib.request.urlopen(url)
            file_handle = open(file_to_save, 'wb')
            for line in url_handle:
                file_handle.write(line)
            url_handle.close()
            file_handle.close()
            print("Downloaded:", file_to_save)
            break
        except (urllib.error.HTTPError, urllib.error.URLError) as e:
            attempts += 1
            if hasattr(e, 'code'):
                print("HTTP Error %d: %s, retrying" % (e.code, e.reason))
            else:
                print("HTTP Error: %s" % (e.reason,))


def random_delay(lower_limit=10, upper_limit=20):
    """Waits a random number of integer seconds between [lower_limit; default 10]
    and [upper_limit; default 20]. Useful for slowing down web requests to prevent
    overloading remote systems. The executed delay is returned."""

    try:
        lower_limit = max(int(lower_limit), 0)
    except ValueError:
        lower_limit = 10
    try:
        upper_limit = int(upper_limit)
    except ValueError:
        upper_limit = 20

    delay = randint(lower_limit, upper_limit)
    sleep(delay)

    return delay


def fetchpage_and_make_soup(url, fakeagent=False, dbg=False, parser="html.parser"):
    """Fetches the specified URL from <url> and parses it using BeautifulSoup.
    If [fakeagent] is set to True, we will pretend to be a Firefox browser on
    Linux rather than as Python-urllib (in case of anti-machine filtering).
    If [parser] is specified, try and use that BeautifulSoup parser (which
    needs to be installed). Defaults to "html.parser" if not specified; may need
    to use "html5lib" to properly parse malformed MPC pages.

    Returns the page as a BeautifulSoup object if all was OK or None if the
    page retrieval failed."""

    req_headers = {}
    if fakeagent is True:
        req_headers = {'User-Agent': "Mozilla/5.0 (X11; Linux x86_64; rv:15.0) Gecko/20100101 Firefox/15.0",
                      }
    req_page = urllib.request.Request(url, headers=req_headers)
    opener = urllib.request.build_opener()  # create an opener object
    try:
        response = opener.open(req_page)
    except (urllib.error.HTTPError, urllib.error.URLError) as e:
        if hasattr(e, 'code'):
            logger.warning("Page retrieval failed with HTTP Error %d: %s, retrying" % (e.code, e.reason))
        else:
            logger.warning("Page retrieval failed with HTTP Error: %s" % (e.reason,))
        return None

    # Suck the HTML down
    neo_page = response.read()

# Parse into beautiful soup
    page = BeautifulSoup(neo_page, parser)

    return page


def parse_previous_NEOCP_id(items, dbg=False):
    crossmatch = ['', '', '', '']

    ast = compile('^\s+A/\d{4}')
    if len(items) == 1:
        # Is of the form "<foo> does not exist" or "<foo> was not confirmed". But can
        # now apparently include comets...
        chunks = items[0].split()
        none_id = ''
        body = chunks[0]
        if chunks[1].find('does') >= 0:
            none_id = 'doesnotexist'
        elif chunks[0].find('Comet') >= 0:
            body = chunks[4]
            none_id = chunks[1] + ' ' + chunks[2]
        if len(chunks) >= 5:
            if chunks[2].lower() == 'not' and chunks[3].lower() == 'confirmed':
                none_id = 'wasnotconfirmed'
            if chunks[2].lower() == 'not' and chunks[4].lower() == 'minor':
                none_id = 'wasnotminorplanet'
        crossmatch = [body, none_id, '', ' '.join(chunks[-3:])]
    elif len(items) == 3:
        # Is of the form "<foo> = <bar>(<date> UT)"
        if items[0].find('Comet') != 1 and len(ast.findall(items[0])) != 1:
            newid = str(items[0]).lstrip()+items[1].string.strip()
            provid_date = items[2].split('(')
            provid = provid_date[0].replace(' = ', '')
            date = '('+provid_date[1].strip()
            mpec = ''
        else:
            # Now matches comets and 'A/<YYYY>' type objects
            if dbg:
                print("Comet found, parsing")
            if dbg:
                print("Items=", items)

            items[0] = sub(r"\s+\(", r"(", items[0])
            # Occasionally we get things of the form " Comet 2015 TQ209 = LM02L2J(Oct. 24.07 UT)"
            # without the leading "C/<year>". The regexp below fixes this by
            # looking for any amount of whitespace at the start of the string,
            # the word 'Comet',any amount of whitespace, and any amount of
            # digits (the '(?=') part looks for but doesn't capture/remove the
            # regexp that follows
            items[0] = sub(r"^\s+Comet\s+(?=\d+)", r"Comet C/", items[0])
            subitems = items[0].lstrip().split()
            if dbg:
                print("Subitems=", subitems)
            if len(subitems) == 7:
                # Of the form 'A/2017 U2 = ZC82561 etc"
                newid = subitems[0] + ' ' + subitems[1]
                index = 3
            else:
                # Comet form
                newid = subitems[1] + ' ' + subitems[2]
                index = 4
            provid_date = subitems[index].split('(')
            provid = provid_date[0]
            date = '('+provid_date[1] + ' ' + subitems[index+1] + ' ' + subitems[index+2]
            mpec = items[1].contents[0].string + items[1].contents[1].string

        crossmatch = [provid, newid, mpec, date]
    elif len(items) == 5:
        # Is of the form "<foo> = <bar> (date UT) [see MPEC<x>]"
        newid = str(items[0]).lstrip()+items[1].string.strip()
        provid_date = items[2].split()
        provid = provid_date[1]
        date = ' '.join(provid_date[2:5])
        mpec = items[3].contents[0].string + items[3].contents[1].string
        crossmatch = [provid, newid, mpec, date]
    else:
        logger.warning("Unknown number of fields. items=%s", items)

    return crossmatch


def fetch_previous_NEOCP_desigs(dbg=False):
    """Fetches the "Previous NEO Confirmation Page Objects" from the MPC, parses
    it and returns a list of lists of object, provisional designation or failure
    reason, date and MPEC."""

    previous_NEOs_url = 'http://www.minorplanetcenter.net/iau/NEO/ToConfirm_PrevDes.html'

    page = fetchpage_and_make_soup(previous_NEOs_url, parser="html5lib")
    if page is None:
        return None

    divs = page.find_all('div', id="main")

    crossids = []
    for row in divs[0].find_all('li'):
        items = row.contents
        if dbg:
            print(items, len(items))
# Skip the first "Processing" list item
        if items[0].strip() == 'Processing':
            continue
        crossmatch = parse_previous_NEOCP_id(items)
# Append to list
        if crossmatch != ['', '', '', '']:
            crossids.append(crossmatch)

    return crossids


def fetch_NEOCP(dbg=False):
    """Fetches the NEO Confirmation Page and returns a BeautifulSoup object
    of the page."""

    NEOCP_url = 'http://www.minorplanetcenter.net/iau/NEO/toconfirm_tabular.html'

    neocp_page = fetchpage_and_make_soup(NEOCP_url)
    return neocp_page


def parse_NEOCP(neocp_page, dbg=False):
    """Takes a BeautifulSoup object of the NEO Confirmation Page and extracts a
    list of objects, which is returned."""

    if type(neocp_page) != BeautifulSoup:
        return None

# Find all the input checkboxes with "obj" in the name
    neocp_objects = neocp_page.findAll('input', attrs={"name" : "obj"})
    if len(neocp_objects) == 0:
        return None

    new_objects = []
    for row in neocp_objects:
        new_objects.append(row['value'])

    return new_objects


def parse_NEOCP_extra_params(neocp_page, dbg=False):
    """Takes a BeautifulSoup object of the NEO Confirmation Page and extracts a
    list of objects along with a dictionary of extra parameters (score,
    discovery date, update date, # obs, arc length (in days) and not seen (in days)
    which are returned."""

    PCCP_url = 'http://www.minorplanetcenter.net/iau/NEO/pccp_tabular.html'

    if type(neocp_page) != BeautifulSoup:
        return None

# Find the table with the objects
    table = neocp_page.find("table", { "class" : "tablesorter"})
    if table is None:
        return None
    table_body = table.find("tbody")
    if table_body is None:
        return None

    new_objects = []
    object_list = []
    pccp_page = None
    for row in table_body.findAll("tr"):
        cols = row.findAll("td")
        if len(cols) != 0:
            # Turn the HTML non-breaking spaces (&nbsp;) into regular spaces
            cols = [ele.text.replace(u'\xa0', u' ').strip() for ele in cols]
            if dbg:
                print("Cols=", cols, len(cols))
            pccp = False
            try:
                update_date = cols[6].split()[0]
                if 'Moved' in update_date:
                    pccp = True
                    updated = None
                    update_date = None
                else:
                    updated = None
                    if update_date[0] == 'U':
                        updated = True
                    elif update_date[0] == 'A':
                        updated = False
                    update_jd = update_date[1:]
                    update_date = jd_utc2datetime(update_jd)
            except:
                updated = None
                update_date = None
            if pccp is not True:
                try:
                    score = int(cols[1][0:3])
                except:
                    score = None
                neocp_datetime = parse_neocp_decimal_date(cols[2])
                try:
                    nobs = int(cols[8])
                except:
                    nobs = None
                try:
                    arc_length = float(cols[9])
                except:
                    arc_length = None
                try:
                    not_seen = float(cols[11])
                except:
                    not_seen = None

                obj_id = cols[0].split()
                if len(obj_id) == 2:
                    obj_id = obj_id[0]
                else:
                    obj_id = obj_id[0][0:7]

                params = { 'score' : score,
                           'discovery_date' :  neocp_datetime,
                           'update_time' : update_date,
                           'num_obs' : nobs,
                           'arc_length' : arc_length,
                           'not_seen' : not_seen,
                           'updated' : updated
                         }
                if obj_id not in object_list:
                    object_list.append(obj_id)
                    new_object = (obj_id, params)
                    new_objects.append(new_object)
            else:
                if pccp_page is None:
                    pccp_page = fetchpage_and_make_soup(PCCP_url)
                comet_objects = parse_PCCP(pccp_page)
                if dbg:
                    print(comet_objects)
                for comet in comet_objects:
                    obj_id = comet[0]
                    if dbg:
                        print("obj_id=", obj_id)
                    if obj_id not in object_list:
                        object_list.append(obj_id)
                        new_object = (obj_id, comet[1])
                        new_objects.append(new_object)

    return new_objects


def parse_PCCP(pccp_page, dbg=False):

    if type(pccp_page) != BeautifulSoup:
        return None

# Find the table with the objects
    table = pccp_page.find("table", {"class" : "tablesorter"})
    if table is None:
        return None
    table_body = table.find("tbody")
    if table_body is None:
        return None

    new_objects = []
    object_list = []
    pccp_page = None
    for row in table_body.findAll("tr"):
        cols = row.findAll("td")
        if len(cols) != 0:
            # Turn the HTML non-breaking spaces (&nbsp;) into regular spaces
            cols = [ele.text.replace(u'\xa0', u' ').strip() for ele in cols]
            if dbg:
                print("Cols=", cols, len(cols))
            pccp = False
            try:
                update_date = cols[6].split()[0]
                updated = None
                if update_date[0] == 'U':
                    updated = True
                elif update_date[0] == 'A':
                    updated = False
                update_jd = update_date[1:]
                update_date = jd_utc2datetime(update_jd)
            except:
                updated = None
                update_date = None
            try:
                score = int(cols[1][0:3])
            except:
                score = None
            neocp_datetime = parse_neocp_decimal_date(cols[2])
            try:
                nobs = int(cols[8])
            except:
                nobs = None
            try:
                arc_length = float(cols[9])
            except:
                arc_length = None
            try:
                not_seen = float(cols[11])
            except:
                not_seen = None

            obj_id = cols[0].split()
            if len(obj_id) == 2:
                obj_id = obj_id[0]
            else:
                obj_id = obj_id[0][0:7]

            params = { 'score' : score,
                       'discovery_date' :  neocp_datetime,
                       'update_time' : update_date,
                       'num_obs' : nobs,
                       'arc_length' : arc_length,
                       'not_seen' : not_seen,
                       'updated' : updated
                     }
            if obj_id not in object_list:
                object_list.append(obj_id)
                new_object = (obj_id, params)
                new_objects.append(new_object)

    return new_objects


def fetch_NEOCP_observations(obj_id_or_page):
    """Query the MPC's showobs service with the specified <obj_id_or_page>. If
    the type of <obj_id_or_page> is not a BeautifulSoup object, it will do a
    fetch of the page of the page from the MPC first. Then the passed or
    downloaded page is turned into a list of unicode strings with blank lines
    removed, which is returned. In the case of the object not existing or having
    being removed from the NEOCP,  None is returned."""

    if type(obj_id_or_page) != BeautifulSoup:
        obj_id = obj_id_or_page
        NEOCP_obs_url = 'http://cgi.minorplanetcenter.net/cgi-bin/showobsorbs.cgi?Obj='+obj_id+'&obs=y'
        neocp_obs_page = fetchpage_and_make_soup(NEOCP_obs_url)
    else:
        neocp_obs_page = obj_id_or_page


# If the object has left the NEOCP, the HTML will say 'None available at this time.'
# and the length of the list will be 1 (but clean of blank lines first using
# list comprehension)
    obs_page_list = [line for line in neocp_obs_page.text.split('\n') if line.strip() != '']
    obs_lines = None
    if len(obs_page_list) > 1:
        obs_lines = obs_page_list

    return obs_lines


def fetch_mpcobs(asteroid, debug=False):
    """Performs a search on the MPC Database for <asteroid> and returns the
    resulting observation as a list of text observations."""

    asteroid = asteroid.strip().replace(' ', '+')
    query_url = 'http://www.minorplanetcenter.net/db_search/show_object?object_id=' + asteroid

    page = fetchpage_and_make_soup(query_url)
    if page is None:
        return None

    if debug:
        print(page)
# Find all the '<a foo' tags in the page. This will contain the links we need,
# plus other junk
    refs = page.findAll('a')

# Use a list comprehension to find the 'tmp/<asteroid>.dat' link in among all
# the other links. Turn any pluses (which were spaces) into underscores.
    link = [x.get('href') for x in refs if 'tmp/'+asteroid.replace('+', '_') in x.get('href')]

    if len(link) == 1:
        # Replace the '..' part with proper URL

        astfile_link = link[0].replace('../', 'http://www.minorplanetcenter.net/')
        obs_page = fetchpage_and_make_soup(astfile_link)

        if obs_page is not None:
            obs_page = obs_page.text.split('\n')
        return obs_page

    return None


def translate_catalog_code(code_or_name):
    """Mapping between the single character in column 72 of MPC records
    and the astrometric reference catalog used.
    Documentation at: http://www.minorplanetcenter.net/iau/info/CatalogueCodes.html"""

    catalog_codes = {
                  "a" : "USNO-A1",
                  "b" : "USNO-SA1",
                  "c" : "USNO-A2",
                  "d" : "USNO-SA2",
                  "e" : "UCAC-1",
                  "f" : "Tycho-1",
                  "g" : "Tycho-2",
                  "h" : "GSC-1.0",
                  "i" : "GSC-1.1",
                  "j" : "GSC-1.2",
                  "k" : "GSC-2.2",
                  "l" : "ACT",
                  "m" : "GSC-ACT",
                  "n" : "TRC",
                  "o" : "USNO-B1",
                  "p" : "PPM",
                  "q" : "UCAC-4",
                  "r" : "UCAC-2",
                  "s" : "USNO-B2",
                  "t" : "PPMXL",
                  "u" : "UCAC-3",
                  "v" : "NOMAD",
                  "w" : "CMC-14",
                  "x" : "HIP-2",
                  "z" : "GSC-1.x",
                  "A" : "AC",
                  "B" : "SAO 1984",
                  "C" : "SAO",
                  "D" : "AGK 3",
                  "E" : "FK4",
                  "F" : "ACRS",
                  "G" : "Lick Gaspra Catalogue",
                  "H" : "Ida93 Catalogue",
                  "I" : "Perth 70",
                  "J" : "COSMOS/UKST Southern Sky Catalogue",
                  "K" : "Yale",
                  "L" : "2MASS",
                  "M" : "GSC-2.3",
                  "N" : "SDSS-DR7",
                  "O" : "SST-RC1",
                  "P" : "MPOSC3",
                  "Q" : "CMC-15",
                  "R" : "SST-RC4",
                  "S" : "URAT-1",
                  "T" : "URAT-2",
                  "U" : "GAIA-DR1",
                  "V" : "GAIA-DR2",
                  }
    catalog_or_code = ''
    if len(code_or_name) == 1:
        catalog_or_code = catalog_codes.get(code_or_name, '')
    else:
        for code, catalog in catalog_codes.items():
            if code_or_name == catalog:
                catalog_or_code = code

    return catalog_or_code


def parse_mpcobs(line):
    """Parse a MPC format 80 column observation record line, returning a
    dictionary of values or an empty dictionary if it couldn't be parsed

    Be ware of potential confusion between obs_type of 'S' and 's'. This
    enforced by MPC, see
    http://www.minorplanetcenter.net/iau/info/SatelliteObs.html
    """

    params = {}
    line = line.rstrip()
    if len(line) != 80 or len(line.strip()) == 0:
        msg = "Bad line %d %d" % (len(line), len(line.strip()))
        logger.debug(msg)
        return params
    number = str(line[0:5])
    prov_or_temp = str(line[5:12])

<<<<<<< HEAD
    if len(number.strip()) == 0 and len(prov_or_temp.strip()) != 0:
=======
    if len(number.strip()) != 0 and len(prov_or_temp.strip()) != 0:
        # Number and provisional/temp. desigination
        body = number
    elif len(number.strip()) == 0 or len(prov_or_temp.strip()) != 0:
>>>>>>> e0ba1846
        # No number but provisional/temp. desigination
        body = prov_or_temp
    else:
        body = number

    body = body.rstrip()
    obs_type = str(line[14])
    flag_char = str(line[13])

    # Try and convert the condition/ program code into a integer. If it succeeds,
    # then it is a program code and we don't care about it. Otherwise, it's an
    # observation condition code and we do want its value.
    try:
        flag = int(flag_char)
        flag = ' '
    except ValueError:
        flag = flag_char
    filter = str(line[70])
    try:
        obs_mag = float(line[65:70])
    except ValueError:
        obs_mag = None

    if obs_type == 'C' or obs_type == 'S' or obs_type == 'A':
        # Regular CCD observations, first line of satellite observations or
        # observations that have been rotated from B1950 to J2000 ('A')
#        print("Date=",line[15:32])
        params = { 'body'     : body,
                   'flags'    : flag,
                   'obs_type' : obs_type,
                   'obs_date' : parse_neocp_decimal_date(line[15:32].strip()),
                   'obs_mag'  : obs_mag,
                   'filter'   : filter,
                   'astrometric_catalog' : translate_catalog_code(line[71]),
                   'site_code' : str(line[-3:])
                 }
        ptr = 1
        ra_dec_string = line[32:56]
#        print("RA/Dec=", ra_dec_string)
        ptr, ra_radians, status = S.sla_dafin(ra_dec_string, ptr)
        params['obs_ra'] = degrees(ra_radians) * 15.0
        ptr, dec_radians, status = S.sla_dafin(ra_dec_string, ptr)
        params['obs_dec'] = degrees(dec_radians)
    elif obs_type.upper() == 'R':
        # Radar observations, skip
        logger.debug("Found radar observation, skipping")
    elif obs_type == 's':
        # Second line of satellite-based observation, stuff whole line into
        # 'extrainfo' and parse what we can (so we can identify the corresponding
        # 'S' line/frame)
        params = { 'body'     : body,
                   'obs_type' : obs_type,
                   'obs_date' : parse_neocp_decimal_date(line[15:32].strip()),
                   'extrainfo' : line,
                   'site_code' : str(line[-3:])
                 }
    return params


def clean_element(element):
    """Cleans an element (passed) by removing any units"""
    key = element[0]
    value = None
    if len(element) == 2:
        value = element[1]
    # Split the Key at the open parentheses and discard everything that follows
    key = key.split(' (', 1)[0]

    return key, value


def fetch_mpcdb_page(asteroid, dbg=False):
    """Performs a search on the MPC Database for <asteroid> and returns a
    BeautifulSoup object of the page (for future use by parse_mpcorbit())"""

    # Strip off any leading or trailing space and replace internal space with a
    # plus sign
    if dbg:
        print("Asteroid before=", asteroid)
    asteroid = asteroid.strip().replace(' ', '+')
    if dbg:
        print("Asteroid  after=", asteroid)
    query_url = 'http://www.minorplanetcenter.net/db_search/show_object?object_id=' + asteroid

    page = fetchpage_and_make_soup(query_url)
    if page is None:
        return None

#    if dbg: print(page)
    return page


def parse_mpcorbit(page, dbg=False):

    data = []
    # Find the table of elements and then the subtables within it
    elements_table = page.find('table', {'class' : 'nb'})
    if elements_table is None:
        if dbg:
            logger.debug("No element tables found")
        return {}
    data_tables = elements_table.find_all('table')
    for table in data_tables:
        rows = table.find_all('tr')
        for row in rows:
            cols = row.find_all('td')
            cols = [elem.text.strip() for elem in cols]
            data.append([elem for elem in cols if elem])

    elements = dict(clean_element(elem) for elem in data)

    name_element = page.find('h3')
    if name_element is not None:
        elements['obj_id'] = name_element.text.strip()

    return elements


class PackedError(Exception):
    """Raised when an invalid pack code is found"""

    def __init__(self, value):
        self.value = value

    def __str__(self):
        return self.value


def validate_packcode(packcode):
    """Method to validate that <packcode> is a valid MPC packed designation.
    Format is as described at:
    http://www.minorplanetcenter.org/iau/info/PackedDes.html"""

    valid_cent_codes = {'I' : 18, 'J' : 19, 'K' : 20}
    valid_half_months = 'ABCDEFGHJKLMNOPQRSTUVWXY'

    if len(packcode) == 5 and packcode[0].isalpha() and packcode[1:].isdigit():
        return True
    if len(packcode) != 7:
        raise PackedError("Invalid packcode length")
    if packcode[0] not in valid_cent_codes:
        raise PackedError("Invalid century code")
    if packcode[1:3].isdigit() is False:
        raise PackedError("Invalid year")
    if packcode[3] not in valid_half_months:
        raise PackedError("Invalid half-month character")
    if not packcode[6].isupper() or not packcode[6].isalpha():
        raise PackedError("Invalid half-month order character")
    return True


def packed_to_normal(packcode):
    """Converts MPC packed provisional designations e.g. K10V01F to unpacked
    normal desigination i.e. 2010 VF1 including packed 5 digit number designations
    i.e. L5426 to 215426"""

# Convert initial letter to century
    cent_codes = {'I' : 18, 'J' : 19, 'K' : 20}

    if not validate_packcode(packcode):
        raise PackedError("Invalid packcode %s" % packcode)
        return None
    elif len(packcode) == 5 and packcode[0].isalpha() and packcode[1:].isdigit():
        cycle = cycle_mpc_character_code(packcode[0])
        normal_code = str(cycle) + packcode[1:]
        return normal_code
    else:
        mpc_cent = cent_codes[packcode[0]]

# Convert next 2 digits to year
    mpc_year = packcode[1:3]
    no_in_halfmonth = packcode[3] + packcode[6]
# Turn the character of the cycle count, which runs 0--9, A--Z, a--z into a
# consecutive integer by converting to ASCII code and skipping the non-alphanumerics
    cycle = cycle_mpc_character_code(packcode[4])
    digit = int(packcode[5])
    count = cycle * 10 + digit
# No digits on the end of the unpacked designation if it's the first loop through
    if cycle == 0 and digit == 0:
        count = ''

# Assemble unpacked code
    normal_code = str(mpc_cent) + mpc_year + ' ' + no_in_halfmonth + str(count)

    return normal_code


def cycle_mpc_character_code(char):
    """Convert MPC character code into a number 0--9, A--Z, a--z and return interger"""
    cycle = ord(char)
    if cycle >= ord('a'):
        cycle = cycle - 61
    elif ord('A') <= cycle < ord('Z'):
        cycle = cycle - 55
    else:
        cycle = cycle - ord('0')
    return cycle


def parse_goldstone_chunks(chunks, dbg=False):
    """Tries to parse the Goldstone target line (a split()'ed list of fields)
    to extract the object id. Could also parse the date of radar observation
    and whether astrometry or photometry is needed"""

    if dbg:
        print(chunks)
    # Try to convert the 2nd field (counting from 0...) to an integer and if
    # that suceeds, check it's greater than 31. If yes, it's an asteroid number
    # (we assume asteroid #1-31 will never be observed with radar..)
    object_id = ''

    try:
        astnum = int(chunks[2])
    except ValueError:
        if dbg:
            print("Could not convert", chunks[2], "to asteroid number. Will try different method.")
        astnum = -1

    if astnum > 31:
        object_id = str(astnum)
        # Check if the next 2 characters are uppercase in which it's a
        # designation, not a name
        if chunks[3][0].isupper() and chunks[3][1].isupper():
            if dbg:
                print("In case 1")
            object_id = object_id + ' ' + str(chunks[3])
    else:
        if dbg:
            print("Specific date of observation")
        # We got an error or a too small number (day of the month)
        if astnum <= 31 and chunks[3].isdigit() and chunks[4].isdigit() and chunks[2][-1].isdigit():
            # We have something of the form [20, 2014, YB35; only need first
            # bit
            if dbg:
                print("In case 2a")
            object_id = str(chunks[3])
        elif astnum <= 31 and chunks[3].isdigit() and chunks[4].isdigit() and chunks[2][-1].isalnum():
            # We have something that straddles months
            if dbg:
                print("In case 2b")
            if chunks[5].isdigit() or chunks[5][0:2].isupper() is False:
                # Of the form '2017 May 29-Jun 02 418094 2007 WV4' or number and
                # name e.g.  '2017 May 29-Jun 02 6063 Jason'
                object_id = str(chunks[4])
            else:
                # Of the form '2017 May 29-Jun 02 2017 CS'
                object_id = str(chunks[4]) + ' ' + chunks[5]
        elif astnum <= 31 and (chunks[3].isdigit() or chunks[3][0:2] == 'P/'
                               or chunks[3][0:2] == 'C/') and chunks[4].isalnum():
            # We have a date range e.g. '2016 Mar 17-23'
            # Test if the first 2 characters of chunks[4] are uppercase
            # If yes then we have a desigination e.g. [2014] 'UR' or [2015] 'FW117'
            # If no, then we have a name e.g. [1566] 'Icarus'
            # Hopefully some at Goldstone won't shout the name of the object
            # e.g. '(99942) APOPHIS'! or we're hosed...
            if chunks[4][0:2].isupper():
                if dbg:
                    print("In case 3a")
                object_id = str(chunks[3] + ' ' + chunks[4])
            else:
                if dbg:
                    print("In case 3b")
                object_id = str(chunks[3])
        elif chunks[3].isdigit() and chunks[4].isalpha():
            if dbg:
                print("In case 4")
            object_id = str(chunks[3] + ' ' + chunks[4])

    return object_id


def fetch_goldstone_page():
    """Fetches the Goldsotne page of radar targets, returning a BeautifulSoup
    page"""

    goldstone_url = 'http://echo.jpl.nasa.gov/asteroids/goldstone_asteroid_schedule.html'

    page = fetchpage_and_make_soup(goldstone_url)

    return page


def fetch_goldstone_targets(page=None, dbg=False):
    """Fetches and parses the Goldstone list of radar targets, returning a list
    of object id's for the current year.
    Takes either a BeautifulSoup page version of the Arecibo target page (from
    a call to fetch_arecibo_page() - to allow  standalone testing) or  calls
    this routine and then parses the resulting page.
    """

    if type(page) != BeautifulSoup:
        page = fetch_goldstone_page()

    if page is None:
        return None

    radar_objects = []
    in_objects = False
    current_year = datetime.now().year
    last_year_seen = current_year
    # The Goldstone target page is just a ...page... of text... with no tags
    # or table or anything much to search for. Do the best we can and look for
    # the "table" header and then start reading and parsing lines until the
    # first 5 characters no longer match our current year
    for line in page.text.split("\n"):
        if len(line.strip()) == 0:
            continue
        if 'Target      Astrometry?  Observations?' in line:
            logger.debug("Found start of table")
            in_objects = True
        else:
            if in_objects is True:
                # Look for malformed comma-separated dates in the first part of
                # the line and convert the first occurence to hyphens before
                # splitting.
                if ', ' in line[0:40]:
                    line = line.replace(', ', '-', 1)
                # Look for malformed space and hyphen-separated dates in the
                # first part of the line and convert the first occurence to
                # hyphens before splitting.
                if '- ' in line[0:40] or ' -' in line[0:40]:
                    line = line.replace('- ', '-', 1).replace(' -', '-', 1)
                # Look for ampersands in the line and change to hyphens
                if '&' in line[0:40] or ' &' in line[0:40] or '& ' in line[0:40] or ' & ' in line[0:40]:
                    line = line.replace(' & ', '-', 1).replace('& ', '-', 1).replace(' &', '-', 1)
                chunks = line.lstrip().split()
                # if dbg: print(line)
                # Check if the start of the stripped line is no longer the
                # current year.
                # <sigh> we also need to check if the year goes backwards due
                # to typos...
                try:
                    year = int(chunks[0])
                except ValueError:
                    year = 9999

                if year < last_year_seen:
                    logger.info("WARN: Error in calendar seen (year=%s). Correcting" % year)
                    year = current_year
                    chunks[0] = year
                if year > last_year_seen:
                    in_objects = False
                    logger.debug("Done with objects")
                else:
                    obj_id = parse_goldstone_chunks(chunks, dbg)
                    if obj_id != '':
                        radar_objects.append(obj_id)
                last_year_seen = year
    return radar_objects


def fetch_arecibo_page():
    """Fetches the Arecibo list of radar targets, returning a list
    of object id's for the current year"""

    arecibo_url = 'http://www.naic.edu/~pradar/'

    page = fetchpage_and_make_soup(arecibo_url)

    return page


def fetch_arecibo_targets(page=None):
    """Parses the Arecibo webpage for upcoming radar targets and returns a list
    of these targets back.
    Takes either a BeautifulSoup page version of the Arecibo target page (from
    a call to fetch_arecibo_page() - to allow  standalone testing) or  calls
    this routine and then parses the resulting page.
    """

    if type(page) != BeautifulSoup:
        page = fetch_arecibo_page()

    targets = []

    if type(page) == BeautifulSoup:
        # Find the tables, we want the second one
        tables = page.find_all('table')
        if len(tables) != 2 and len(tables) != 3 :
            logger.warning("Unexpected number of tables found in Arecibo page (Found %d)" % len(tables))
        else:
            targets_table = tables[-1]
            rows = targets_table.find_all('tr')
            if len(rows) > 1:
                for row in rows[1:]:
                    items = row.find_all('td')
                    target_object = items[0].text
                    target_object = target_object.strip()
                    # See if it is the form "(12345) 2008 FOO". If so, extract
                    # just the asteroid number
                    if '(' in target_object and ')' in target_object:
                        # See if we have parentheses around the number or around the
                        # temporary desigination.
                        # If the first character in the string is a '(' we have the first
                        # case and should split on the closing ')' and take the 0th chunk
                        # If the first char is not a '(', then we have parentheses around
                        # the temporary desigination and we should split on the '(', take
                        # the 0th chunk and strip whitespace
                        split_char = ')'
                        if target_object[0] != '(':
                            split_char = '('
                        target_object = target_object.split(split_char)[0].replace('(', '')
                        target_object = target_object.strip()
                    else:
                        # No parentheses, either just a number or a number and name
                        chunks = target_object.split(' ')
                        if len(chunks) >= 2:
                            if chunks[1].replace('-', '').isalpha() and len(chunks[1]) != 2:
                                target_object = chunks[0]
                            else:
                                target_object = chunks[0] + " " + chunks[1]
                        else:
                            logger.warning("Unable to parse Arecibo target %s" % target_object)
                            target_object = None
                    if target_object:
                        targets.append(target_object)
            else:
                logger.warning("No targets found in Arecibo page")
    return targets


def imap_login(username, password, server='imap.gmail.com'):
    """Logs into the specified IMAP [server] (Google's gmail is assumed if not
    specified) with the provide username and password.

    An imaplib.IMAP4_SSL connection instance is returned or None if the
    login failed"""

    try:
        mailbox = imaplib.IMAP4_SSL(server)
    except error:
        return None

    try:
        mailbox.login(username, password)
    except imaplib.IMAP4_SSL.error:
        logger.error("Login to %s with username=%s failed" % (server, username))
        mailbox = None

    return mailbox


def fetch_NASA_targets(mailbox, folder='NASA-ARM', date_cutoff=1):
    """Search through the specified folder/label (defaults to "NASA-ARM" if not
    specified) within the passed IMAP mailbox <mailbox> for emails to the
    small bodies list and returns a list of targets. Emails that are more than
    [date_cutoff] days old (default is 1 day) will not be looked at."""

    list_address = '"small-bodies-observations@lists.nasa.gov"'
    list_authors = [ '"paul.a.abell@nasa.gov"',
                        '"paul.w.chodas@jpl.nasa.gov"',
                        '"brent.w.barbee@nasa.gov"']
    list_prefix = '[' + list_address.replace('"', '').split('@')[0] + ']'
    list_suffix = 'Observations Requested'

    NASA_targets = []

    status, data = mailbox.select(folder)
    if status == "OK":
        msgnums = ['']
        for author in list_authors:
            # Look for messages to the mailing list but without specifying a charset
            status, msgs = mailbox.search(None, 'TO', list_address,
                                          'FROM', author)
            msgs = [msgs[0].decode('utf-8'), ]
            if status == 'OK' and len(msgs) > 0 and msgs[0] != '':
                msgnums = [msgnums[0] + ' ' + msgs[0], ]
        # Messages numbers come back in a space-separated string inside a
        # 1-element list in msgnums
        if status == "OK" and len(msgnums) > 0 and msgnums[0] != '':

            for num in msgnums[0].split():
                try:
                    status, data = mailbox.fetch(num, '(RFC822)')
                    if status != 'OK' or len(data) == 0 and msgnums[0] is not None:
                        logger.error("Error getting message %s", num)
                    else:
                        # Convert message and see if it has the right things
                        raw_email = data[0][1]
                        raw_email_string = raw_email.decode('utf-8')
                        msg = email.message_from_string(raw_email_string)
                        # Strip off any "Fwd: " parts
                        msg_subject = msg['Subject'].replace('Fwd: ', '')
                        date_tuple = email.utils.parsedate_tz(msg['Date'])
                        msg_utc_date = datetime.fromtimestamp(email.utils.mktime_tz(date_tuple))
                        time_diff = datetime.utcnow() - msg_utc_date
                        # See if the subject has the right prefix and suffix and is
                        # within a day of 'now'
                        if list_prefix in msg_subject and list_suffix in msg_subject and \
                                time_diff <= timedelta(days=date_cutoff):

                            # Define a slice for the fields of the message we will want for
                            # the target.
                            end_slice = 3
                            if list_suffix.split()[0] in msg_subject.split():
                                end_slice = msg_subject.split().index(list_suffix.split()[0])

                            TARGET_DESIGNATION = slice(1, end_slice)

                            target = ' '.join(msg_subject.split()[TARGET_DESIGNATION]).strip()
                            target = target.replace('-', '')
                            target = target.strip()
                            if ',' in target:
                                targets = target.split(',')
                                for target in targets:
                                    target = target.strip()
                                    if target not in NASA_targets:
                                        NASA_targets.append(target)
                            else:
                                if target not in NASA_targets:
                                    NASA_targets.append(target)
                except Exception as e:
                    logger.error(e)
                    logger.error("Error decoding message %s", num)
                    return NASA_targets
        else:
            logger.warning("No mailing list messages found")
            return []
    else:
        logger.error("Could not open folder/label %s on %s" % (folder, mailbox.host))
        return []
    return NASA_targets

def get_site_status(site_code):
    '''Queries the Valhalla telescope states end point to determine if the
    passed <site_code> is available for scheduling.
    Returns True if the site/telescope is available for scheduling and
    assumed True if the status can't be determined. Otherwise if the
    last event for the telescope can be found and it does not show
    'AVAILABLE', then the good_to_schedule status is set to False.'''

    good_to_schedule = True
    reason = ''

# Get dictionary mapping LCO code (site-enclosure-telescope) to MPC site code
# and reverse it
    site_codes = cfg.valid_site_codes
    lco_codes = {mpc_code:lco_code.lower().replace('-', '.') for lco_code,mpc_code in site_codes.items()}

    response = get_telescope_states()

    if len(response) > 0:
        key = lco_codes.get(site_code, None)
        status = response.get(key, None)
        if status:
            current_status = status[-1]
            logger.debug("State for %s:\n%s" % (site_code, current_status))
            good_to_schedule = 'AVAILABLE' in current_status.get('event_type', '')
            reason = current_status.get('event_reason', '')
        else:
            good_to_schedule = False
            reason = 'Not available for scheduling'

    return (good_to_schedule, reason)


def fetch_yarkovsky_targets(yark_targets):
    """Fetches yarkovsky targets from command line and returns a list of targets"""

    yark_target_list = []

    for obj_id in yark_targets:
        if '_' in obj_id:
            obj_id = str(obj_id).replace('_', ' ')
        yark_target_list.append(obj_id)

    return yark_target_list


def fetch_sfu(page=None):
    """Fetches the solar radio flux from the Solar Radio Monitoring
    Program run by National Research Council and Natural Resources Canada.
    The solar radio flux is a measure of the progress through the solar
    cycle which has been shown to affect the atmospheric airglow - one
    of the major components of the night sky brightness.
    Normally this routine is run without any arguments which will fetch
    the current value in 'solar flux units (sfu)'s' (scaled from
    `astropy.units.Jy` (Janskys) where 1 sfu = 10,000 Jy) and the
    `datetime` when it was measured. For testing, [page] can be a static
    BeautifulSoup version of the page. In the event of parsing problems,
    (None, None) is returned."""

    sfu_url = 'http://www.spaceweather.gc.ca/solarflux/sx-4-en.php'

    flux_datetime = None
    flux_sfu = None
    # Define new 'sfu' (solar flux unit)
    sfu = u.def_unit(['sfu', 'solar flux unit'], 10000.0*u.Jy)

    if page is None:
        page = fetchpage_and_make_soup(sfu_url)

    if type(page) == BeautifulSoup:
        table = page.find_all('td')
        obs_jd = None
        try:
            obs_jd = table[0].text
            flux_datetime = jd_utc2datetime(float(obs_jd))
        except (ValueError, IndexError):
            logger.warning("Could not parse flux observation time (" + str(obs_jd) + ")")
        flux_sfu_text = None
        try:
            flux_sfu_text = table[2].text
            flux_sfu = float(flux_sfu_text)
            # Flux is in 'solar flux units', equal to 10,000 Jy or 0.01 MJy.
            # Add in our custom astropy unit declared above.
            flux_sfu = flux_sfu * sfu
        except (ValueError, IndexError):
            logger.warning("Could not parse flux (" + str(flux_sfu_text) + ")")

    return flux_datetime, flux_sfu


def make_location(params):
    location = {
        'site'            : params['site'].lower(),
        'telescope_class' : params['pondtelescope'][0:3]
    }
    if params['site_code'] == 'W85':
        location['telescope'] = '1m0a'
        location['observatory'] = 'doma'
    elif params['site_code'] == 'W87':
        location['telescope'] = '1m0a'
        location['observatory'] = 'domc'
    return location


def make_target(params):
    """Make a target dictionary for the request. RA and Dec need to be
    decimal degrees"""

    ra_degs = degrees(params['ra_rad'])
    dec_degs = degrees(params['dec_rad'])
    target = {
               'type' : 'SIDEREAL',
               'name' : params['source_id'],
               'ra'   : ra_degs,
               'dec'  : dec_degs
             }
    return target


def make_moving_target(elements):
    """Make a target dictionary for the request from an element set"""

#    print(elements)
    # Generate initial dictionary of things in common
    target = {
                  'name'                : elements['current_name'],
                  'type'                : 'NON_SIDEREAL',
                  'scheme'              : elements['elements_type'],
                  # Moving object param
                  'epochofel'         : elements['epochofel_mjd'],
                  'orbinc'            : elements['orbinc'],
                  'longascnode'       : elements['longascnode'],
                  'argofperih'        : elements['argofperih'],
                  'eccentricity'      : elements['eccentricity'],
            }

    if elements['elements_type'].upper() == 'MPC_COMET':
        target['epochofperih'] = elements['epochofperih_mjd']
        target['perihdist'] = elements['perihdist']
    else:
        target['meandist'] = elements['meandist']
        target['meananom'] = elements['meananom']
    if 'v_mag' in elements:
        target['vmag'] = round(elements['v_mag'], 2)
    if 'sky_pa' in elements:
        target['rot_mode'] = 'SKY'
        target['rot_angle'] = round(elements['sky_pa'], 1)

    return target


def make_window(params):
    """Make a window. This is simply set to the start and end time from
    params (i.e. the picked time with the best score plus the block length),
    formatted into a string.
    Hopefully this will prevent rescheduling at a different time as the
    co-ords will be wrong in that case..."""
    window = {
              'start' : params['start_time'].strftime('%Y-%m-%dT%H:%M:%S'),
              'end'   : params['end_time'].strftime('%Y-%m-%dT%H:%M:%S'),
             }

    return window


def make_molecule(params, exp_filter):

    # Common part of a molecule
    exp_count = exp_filter[1]
    molecule = {
                'type' : params['exp_type'],
                'exposure_count'  : exp_count,
                'exposure_time' : params['exp_time'],
                'bin_x'       : params['binning'],
                'bin_y'       : params['binning'],
                'instrument_name'   : params['instrument'],
                }

    if params.get('spectroscopy', False):
        # Autoguider mode, one of ON, OFF, or OPTIONAL.
        # Must be uppercase now and ON for spectra, and OFF for arcs and lamp flats
        params['spectra_slit'] = exp_filter[0]
        ag_mode = 'ON'
        if params['exp_type'].upper() in ['ARC', 'LAMP_FLAT']:
            ag_mode = 'OFF'
            molecule['exposure_count'] = 1
            molecule['exposure_time'] = 60.0
        molecule['spectra_slit'] = params['spectra_slit']
        molecule['ag_mode'] = ag_mode
        molecule['ag_name'] = ''
        molecule['acquire_mode'] = 'BRIGHTEST'
        molecule['acquire_radius_arcsec'] = 15.0  # NOTE: if this keyword exists, 'acquire_mode' is ignored, and will acquire on brightest
    else:
        molecule['filter'] = exp_filter[0]
        molecule['ag_mode'] = 'OPTIONAL'  # ON, OFF, or OPTIONAL. Must be uppercase now...
        molecule['ag_name'] = ''

    return molecule


def make_molecules(params):
    """Handles creating the potentially multiple molecules. Returns a list of the molecules.
    In imaging mode (`params['spectroscopy'] = False` or not present), this just calls
    the regular make_molecule().
    In spectroscopy mode, this will produce 1, 3 or 5 molecules depending on whether
    `params['calibs']` is 'none, 'before'/'after' or 'both'."""

    filt_list = build_filter_blocks(params['filter_pattern'], params['exp_count'])

    calib_mode = params.get('calibs', 'none').lower()
    if params.get('spectroscopy', False) is True:
        # Spectroscopy mode
        spectrum_molecule = make_molecule(params, filt_list[0])
        if calib_mode != 'none':
            old_type = params['exp_type']
            params['exp_type'] = 'ARC'
            arc_molecule = make_molecule(params, filt_list[0])
            params['exp_type'] = 'LAMP_FLAT'
            flat_molecule = make_molecule(params, filt_list[0])
            params['exp_type'] = old_type
        if calib_mode == 'before':
            molecules = [flat_molecule, arc_molecule, spectrum_molecule]
        elif calib_mode == 'after':
            molecules = [spectrum_molecule, arc_molecule, flat_molecule]
        elif calib_mode == 'both':
            molecules = [flat_molecule, arc_molecule, spectrum_molecule, arc_molecule, flat_molecule]
        else:
            molecules = [spectrum_molecule, ]
    else:
        molecules = [make_molecule(params, filt) for filt in filt_list]

    return molecules


def make_constraints(params):
    constraints = {
                    # 'max_airmass' : 2.0,    # 30 deg altitude (The maximum airmass you are willing to accept)
                    'max_airmass' : 1.74,   # 35 deg altitude (The maximum airmass you are willing to accept)
                    # 'max_airmass' : 1.55,   # 40 deg altitude (The maximum airmass you are willing to accept)
                    # 'max_airmass' : 2.37,   # 25 deg altitude (The maximum airmass you are willing to accept)
                    'min_lunar_distance': 30
                  }
    return constraints


def make_single(params, ipp_value, request):
    """Create a user_request for a single observation"""

    user_request = {
                    'submitter' : params['user_id'],
                    'requests'  : [request],
                    'group_id'  : params['group_id'],
                    'observation_type': "NORMAL",
                    'operator'  : "SINGLE",
                    'ipp_value' : ipp_value,
                    'proposal'  : params['proposal_id']
    }

# If the ToO mode is set, change the observation_type
    if params.get('too_mode', False) == True:
        user_request['observation_type'] = 'TARGET_OF_OPPORTUNITY'

    return user_request


def make_proposal(params):
    proposal = { 
                 'proposal_id' : params['proposal_id'],
                 'user_id' : params['user_id']
               }
    return proposal


def make_cadence(elements, params, ipp_value, request=None):
    """Generate a cadence user request from the <elements> and <params>."""

    ur = make_cadence_valhalla(request, params, ipp_value)

    return ur


def expand_cadence(user_request):

    cadence_url = urljoin(settings.PORTAL_REQUEST_API, 'cadence/')

    try:
        resp = requests.post(
            cadence_url,
            json=user_request,
            headers={'Authorization': 'Token {}'.format(settings.PORTAL_TOKEN)},
            timeout=20.0
         )
    except requests.exceptions.Timeout:
        msg = "Observing portal API timed out"
        logger.error(msg)
        return False, msg

    if resp.status_code not in [200, 201]:
        msg = "Cadence generation error"
        logger.error(msg)
        logger.error(resp.json())
        return False, resp.json()

    cadence_user_request = resp.json()

    return True, cadence_user_request


def make_cadence_valhalla(request, params, ipp_value, debug=False):
    """Create a user_request for a cadence observation"""

    # Add cadence parameters into Request
    request['cadence'] = {
                            'start' : datetime.strftime(params['start_time'], '%Y-%m-%dT%H:%M:%S'),
                            'end'   : datetime.strftime(params['end_time'], '%Y-%m-%dT%H:%M:%S'),
                            'period': params['period'],
                            'jitter': params['jitter']
                         }
    del(request['windows'])

    user_request = {
                    'submitter': params['user_id'],
                    'requests' : [request],
                    'group_id' : params['group_id'],
                    'observation_type': "NORMAL",
                    'operator' : "SINGLE",
                    'ipp_value': ipp_value,
                    'proposal' : params['proposal_id']
                   }
# Submit the UserRequest with the cadence
    status, cadence_user_request = expand_cadence(user_request)

    if debug and status is True:
        print('Cadence generated {} requests'.format(len(cadence_user_request['requests'])))
        i = 1
        for request in cadence_user_request['requests']:
            print('Request {0} window start: {1} window end: {2}'.format(
                i, request['windows'][0]['start'], request['windows'][0]['end']
            ))
            i = i + 1

    return cadence_user_request


def configure_defaults(params):

    site_list = { 'V37' : 'ELP',
                  'K91' : 'CPT',
                  'K92' : 'CPT',
                  'K93' : 'CPT',
                  'Q63' : 'COJ',
                  'Q64' : 'COJ',
                  'W85' : 'LSC',
                  'W86' : 'LSC',
                  'W87' : 'LSC',
                  'W89' : 'LSC',  # Code for aqwa-0m4a
                  'W79' : 'LSC',  # Code for aqwb-0m4a
                  'F65' : 'OGG',
                  'F65-FLOYDS' : 'OGG',
                  'E10' : 'COJ',
                  'E10-FLOYDS' : 'COJ',
                  'Z17' : 'TFN',
                  'Z21' : 'TFN',
                  'T03' : 'OGG',
                  'T04' : 'OGG',
                  'Q58' : 'COJ',  # Code for 0m4a
                  'Q59' : 'COJ',
                  'V38' : 'ELP',
                  'L09' : 'CPT'}  # Code for 0m4a

    params['pondtelescope'] = '1m0'
    params['observatory'] = ''
    params['site'] = site_list[params['site_code']]
    params['binning'] = 1
    params['instrument'] = '1M0-SCICAM-SINISTRO'
    params['exp_type'] = 'EXPOSE'

    if params['site_code'] == 'F65' or params['site_code'] == 'E10':
        params['instrument'] = '2M0-SCICAM-SPECTRAL'
        params['binning'] = 2
        params['pondtelescope'] = '2m0'
        if params.get('spectroscopy', False) is True and 'FLOYDS' in params.get('instrument_code', ''):
            params['exp_type'] = 'SPECTRUM'
            params['instrument'] = '2M0-FLOYDS-SCICAM'
            params['binning'] = 1
            if params.get('filter', None):
                del(params['filter'])
            params['spectra_slit'] = 'slit_6.0as'
    elif params['site_code'] in ['Z17', 'Z21', 'W89', 'W79', 'T03', 'T04', 'Q58', 'Q59', 'V38', 'L09']:
        params['instrument'] = '0M4-SCICAM-SBIG'
        params['pondtelescope'] = '0m4'
        params['binning'] = 1
# We are not currently doing Aqawan-specific binding for LSC (or TFN or OGG) but
# the old code is here if needed again
#        if params['site_code'] == 'W89':
#            params['observatory'] = 'aqwa'
#        if params['site_code'] == 'W79':
#            params['observatory'] = 'aqwb'
        if params['site_code'] == 'V38':
            # elp-aqwa-0m4a kb80
            params['observatory'] = 'aqwa'

    return params


def make_userrequest(elements, params):

    params = configure_defaults(params)
# Create Location (site, observatory etc)
    location = make_location(params)
    logger.debug("Location=%s" % location)
# Create Target (pointing)
    if len(elements) > 0:
        logger.debug("Making a moving object")
        target = make_moving_target(elements)
    else:
        logger.debug("Making a static object")
        target = make_target(params)
    logger.debug("Target=%s" % target)
# Create Window
    window = make_window(params)
    logger.debug("Window=%s" % window)
# Create Molecule(s)
    molecule_list = make_molecules(params)

    submitter = ''
    submitter_id = params.get('submitter_id', '')
    if submitter_id != '':
        submitter = '(by %s)' % submitter_id
    note = ('Submitted by NEOexchange {}'.format(submitter))
    note = note.rstrip()

    constraints = make_constraints(params)

    request = {
            "location": location,
            "constraints": constraints,
            "target": target,
            "molecules": molecule_list,
            "windows": [window],
            "observation_note": note,
        }

# If site is ELP, increase IPP value
    ipp_value = 1.05
    if params['site_code'] == 'V37':
        ipp_value = 1.05

# Add the Request to the outer User Request
    if 'period' in params.keys() and 'jitter' in params.keys():
        user_request = make_cadence(elements, params, ipp_value, request)
    else:
        user_request = make_single(params, ipp_value, request)

    logger.info("User Request=%s" % user_request)

    return user_request


def check_for_perturbation(elements, params):
    """
    Check if target orbit needs perturbed elements sent to telescope
    """

    # compare unperturbed and perturbed coordinates at begining of night
    emp_line_base = compute_ephem(params['start_time'], elements, params['site_code'], dbg=False, perturb=False, display=False)
    emp_line_perturb = compute_ephem(params['start_time'], elements, params['site_code'], dbg=False, perturb=True, display=False)

    # assaign Magnitude and position angle
    if emp_line_base[3] and emp_line_base[3] > 0:
        elements['v_mag'] = emp_line_base[3]
    elements['sky_pa'] = emp_line_base[7]

    # Calculate offset in arcseconds between two coordinates
    try:
        offset = degrees(S.sla_dsep(emp_line_base[1], emp_line_base[2], emp_line_perturb[1], emp_line_perturb[2])) * 3600
    except IndexError:
        logger.error("Could not compute perturbation coordinates")
        offset = 0

    # Compare with find_orb generated ephemeris
    offset2 = 0
    if params.get('findorb_ephem', None) is not None:
        emp_start = params['findorb_ephem']
        if emp_start is not None:
            offset2 = degrees(S.sla_dsep(emp_line_base[1], emp_line_base[2], emp_start[1], emp_start[2])) * 3600

    logger.info("Offset between perturbed and unperturbed position is %s arcseconds" % offset)
    logger.info("Offset between find_orb  and unperturbed position is %s arcseconds" % offset2)

    # Check if offset is "reasonable"
    # Ignore if too small (won't matter)
    # Ignore if too large (possible error. Should calculate new orbit instead)
    if 1 < offset < 300:
        logger.info("Perturbing Elements")
        comet = False
        if 'elements_type' in elements and str(elements['elements_type']).upper() == 'MPC_COMET':
            comet = True

        # Convert MJD(UTC) to MJD(TT)
        mjd_utc = datetime2mjd_utc(params['start_time'])
        mjd_tt = mjd_utc2mjd_tt(mjd_utc)

        p_orbelems, p_epoch_mjd, j = perturb_elements(elements, elements['epochofel_mjd'], mjd_tt, comet, True)

        if j != 0:
            logger.error("Perturbing error=%s" % j)
            return elements
        if comet is True:
            elements['epochofperih'] = p_epoch_mjd
            elements['perihdist']    = p_orbelems['SemiAxisOrQ']
        else:
            elements['epochofel'] = mjd_utc2datetime(p_epoch_mjd)
            elements['epochofel_mjd'] = p_epoch_mjd
            elements['meandist']  = p_orbelems['SemiAxisOrQ']
        elements['longascnode'] = degrees(p_orbelems['LongNode'])
        elements['orbinc']      = degrees(p_orbelems['Inc'])
        elements['argofperih']  = degrees(p_orbelems['ArgPeri'])
        elements['eccentricity']= p_orbelems['Ecc']
        elements['meananom']    = degrees(p_orbelems['MeanAnom'])
        if emp_line_perturb[3] and emp_line_perturb[3] > 0:
            elements['v_mag'] = emp_line_perturb[3]
        elements['sky_pa'] = emp_line_perturb[7]
    elif offset >= 100:
        logger.error("Position offset large (%s arcsec). Consider updating orbit." % offset)

    return elements


def submit_block_to_scheduler(elements, params):

    try:
        if params['spectroscopy'] is not False and abs(elements['epochofel'] - params['start_time']) > timedelta(days=1):
            elements = check_for_perturbation(elements, params)
    except KeyError:
        pass

    user_request = make_userrequest(elements, params)

# Make an endpoint and submit the thing
    try:
        resp = requests.post(
            settings.PORTAL_REQUEST_API,
            json=user_request,
            headers={'Authorization': 'Token {}'.format(settings.PORTAL_TOKEN)},
            timeout=20.0
         )
    except requests.exceptions.Timeout:
        msg = "Observing portal API timed out"
        logger.error(msg)
        params['error_msg'] = msg
        return False, params

    if resp.status_code not in [200, 201]:
        msg = "Parsing error"
        logger.error(msg)
        logger.error(resp.json())
        try:
            error_msg = resp.json()
            error_msg = error_msg.get('requests', msg)
            if len(error_msg) == 1:
                error_msg = error_msg[0].get('non_field_errors', msg)
                msg = error_msg[0]
        except AttributeError:
            msg = "Unable to decode response from Valhalla"
        params['error_msg'] = msg
        return False, params

    response = resp.json()
    tracking_number = response.get('id', '')

    request_items = response.get('requests', '')

    request_numbers = [_['id'] for _ in request_items]

    request_windows = [r['windows'] for r in user_request['requests']]

    if not tracking_number or not request_numbers:
        msg = "No Tracking/Request number received"
        logger.error(msg)
        params['error_msg'] = msg
        return False, params
    params['request_numbers'] = request_numbers
    params['block_duration'] = sum([float(_['duration']) for _ in request_items])
    params['request_windows'] = request_windows

    request_number_string = ", ".join([str(x) for x in request_numbers])
    logger.info("Tracking, Req number=%s, %s" % (tracking_number, request_number_string))

    return tracking_number, params


def fetch_filter_list(site, spec, page=None):
    """Fetches the camera mappings page"""

    if page is None:
        camera_mappings = 'http://configdb.lco.gtn/camera_mappings/'
        data_file = fetchpage_and_make_soup(camera_mappings)
        data_out = parse_filter_file(site, spec, data_file)
    else:
        with open(page, 'r') as input_file:
            data_out = parse_filter_file(site, spec, input_file.read())
    return data_out


def parse_filter_file(site, spec, camera_list=None):
    """Parses the camera mappings page and sends back a list of filters at the given site code.
    """
    if spec is not True:
        filter_list = cfg.phot_filters
    else:
        filter_list = cfg.spec_filters

    siteid, encid, telid = MPC_site_code_to_domes(site)

    camera_list = str(camera_list).split("\n")
    site_filters = []
    try:
        for line in camera_list:
            chunks = line.split(' ')
            chunks = list(filter(None, chunks))
            if len(chunks) == 13:
                if chunks[0] == siteid and chunks[2][:-1] == telid[:-1]:
                    filt_list = chunks[12].split(',')
                    for filt in filter_list:
                        if filt in filt_list and filt not in site_filters:
                            site_filters.append(filt)
    except Exception as e:
        msg = "Could not read camera mappings file"
        logger.error(msg)
        logger.error(e)
    if not site_filters:
        logger.error('Could not find any filters for {}'.format(site))
    return site_filters


def fetch_taxonomy_page(page=None):
    """Fetches Taxonomy data to be compared against database. First from PDS, then from Binzel 2004"""

    if page is None:
        taxonomy_url = 'https://sbn.psi.edu/archive/bundles/ast_taxonomy/data/taxonomy10.tab'
        data_file = fetchpage_and_make_soup(taxonomy_url)
        # data_file = urllib.request.urlopen(taxonomy_url)
        data_out = parse_taxonomy_data(data_file)

        # Binzel_taxonomy_page appears to be completely included within PDS Version6.0
        # binzel_taxonomy_page = os.path.join('astrometrics', 'binzel_tax.dat')
        # with open(binzel_taxonomy_page, 'r') as input_file:
        #    binzel_out=parse_binzel_data(input_file)
        # data_out=data_out+binzel_out
    else:
        with open(page, 'r') as input_file:
            data_out = parse_taxonomy_data(input_file.read())
    return data_out


def parse_binzel_data(tax_text=None):
    """Parses the Binzel taxonomy database for targets and pulls a list
    of these targets back.
    """
    tax_table = []
    for line in tax_text:
        if line[0] != '#':
            line = line.split('\n')
            chunks = line[0].split(',')
            if chunks[0] == '':
                chunks[0] = chunks[2]
            row = [chunks[0], chunks[4], "B", "BZ04", chunks[10]]
            tax_table.append(row)
    return tax_table


def parse_taxonomy_data(tax_text=None):
    """Parses the online taxonomy database for targets and pulls a list
    of these targets back.
    """

    tax_text = str(tax_text).replace("\r", '\n').split("\n")
    tax_text = list(filter(None, tax_text))
    # print(len(tax_text))
    tax_scheme = ['T',
                'Ba',
                'Td',
                'H',
                'S',
                'B',
                '3T/3B',
                'BD',
                ]
    tax_table = []
    for line in tax_text:
        name = line[8:25]
        end = line[103:]
        line = line[:8]+line[26:104]
        chunks = line.split(' ')
        chunks = list(filter(None, chunks))
        if chunks[0] != '':
            if chunks[1] != '-':
                chunks[1] = chunks[1]+' '+chunks[2]
                del chunks[2]
            chunks.insert(1, name)
            if ',' in chunks[18]:
                chunks[18] = chunks[18][:2]
                chunks.insert(19, chunks[18][3:])
            # print(chunks[0],len(chunks))
            # parse Object ID=Object Number or Provisional designation if no number
            if chunks[0] != '0':
                obj_id = (chunks[0])
            else:
                obj_id = (chunks[2])
            # Build Taxonomy reference table. This is clunky. Better to search table for matching values first?
            index = range(1, 7)
            index = [2*x+1 for x in index]+[17]
            for i in index:
                if chunks[i] != '-':
                    if end[0] != '-':
                        chunks[i+1] = chunks[i+1] + "|" + end
                    row = [obj_id, chunks[i], tax_scheme[(i-1)//2-1], "PDS6", chunks[i+1]]
                    tax_table.append(row)
            if chunks[15] != '-':
                if end[0] != '-':
                    out = end
                else:
                    out = ' '
                row = [obj_id, chunks[15], "3T", "PDS6", out]
                tax_table.append(row)
            if chunks[16] != '-':
                if end[0] != '-':
                    out = end
                else:
                    out = ' '
                row = [obj_id, chunks[16], "3B", "PDS6", out]
                tax_table.append(row)
    return tax_table


def fetch_smass_page():
    """Fetches the smass list of spectral targets"""

    smass_url = 'http://smass.mit.edu/catalog.php?sort=dat&mpcc=off&text=off'

    page = fetchpage_and_make_soup(smass_url)

    return page


def fetch_smass_targets(page=None, cut_off=None):
    """Parses the smass webpage for spectroscopy results and returns a list
    of these targets back along with links to data files.
    Takes either a BeautifulSoup page version of the SMASS target page (from
    a call to fetch_smass_page() - to allow  standalone testing) or  calls
    this routine and then parses the resulting page.
    """

    if type(page) != BeautifulSoup:
        page = fetch_smass_page()

    targets = []
    if type(page) == BeautifulSoup:
        # Find the table, make sure there is only one
        tables = page.find_all('table')
        if len(tables) != 1:
            logger.warning("Unexpected number of tables found on SMASS page (Found %d)" % len(tables))
        else:
            targets_table = tables[0]
            rows = targets_table.find_all('tr')
            if len(rows) > 1:
                for row in rows[2:]:
                    mpnum = row.find_all('td', class_="mpnumber")
                    provdes = row.find_all('td', class_="provdesig")
                    data = row.find_all('td', class_="datalinks")
                    ref = row.find_all('td', class_="refnumber last")
                    items = row.find_all('td')
                    if len(mpnum) > 0:
                        target_name = mpnum[0].text
                        target_name = target_name.strip()
                        if target_name == '':
                            target_name = provdes[0].text
                            target_name = target_name.strip()
                    t_wav = data[0].text
                    t_wav = t_wav.strip()
                    t_link = row.find_all('a')
                    t_link = t_link[0]['href']

                    if t_link.split('.')[-1] != 'txt':
                        if t_link.split('.')[-1] == 'tx':
                            t_link = t_link + 't'
                        else:
                            t_link = t_link + '.txt'
                    t_link = 'http://smass.mit.edu/' + t_link
                    if 'Vis' in t_wav:
                        v_link = t_link
                    else:
                        v_link = ''
                    if 'NIR' in t_wav:
                        i_link = t_link
                    else:
                        i_link = ''
                    date = items[-1].text
                    date = date.strip()
                    date = datetime.strptime(date, '%Y-%m-%d').date()
                    if cut_off and date < cut_off:
                        return targets
                    ref = ref[0].text
                    ref = ref.strip()
                    target_object = [target_name, t_wav, v_link, i_link, ref, date]
                    same_object = [row for row in targets if target_name == row[0] and t_wav == row[1]]
                    same_object = [item for sublist in same_object for item in sublist]
                    if same_object and date <= same_object[5]:
                        continue
                    elif same_object:
                        targets[targets.index(same_object)] = target_object
                    else:
                        targets.append(target_object)
    return targets


def fetch_manos_page():
    """Fetches the manos list of spectral targets"""
    # new manos site = http://manos.lowell.edu/observations/summary
    manos_url = 'http://manos.lowell.edu/observations/summary/statuses'
    page = fetchpage_and_make_soup(manos_url)

    return page


def fetch_manos_targets(page=None, cut_off=None):
    """Parses the manos webpage for spectroscopy results and returns a list
    of these targets back along with links to data files when present.
    Takes either a BeautifulSoup page version of the MANOS target page (from
    a call to fetch_manos_page() - to allow  standalone testing) or  calls
    this routine and then parses the resulting page.
    """

    if type(page) != BeautifulSoup:
        page = fetch_manos_page()

    targets = []

    if type(page) == BeautifulSoup:
        # Create list of dictionaries of manos data
        manos_data = eval(str(page).replace('true', 'True').replace('false', 'False'))['data']

        for datum in manos_data:
            if datum['ast_number'] != '-':
                target_name = datum['ast_number']
            else:
                target_name = datum['primary_designation']
            # skip if already ingested more recent data for target
            if any([target_name == target[0] for target in targets]):
                continue

            # Has MANOS collected Spectra?
            if datum['vis_spec'] is True and datum['nir_spec'] is True:
                target_wav = 'Vis+NIR'
            elif datum['vis_spec'] is True:
                target_wav = 'Vis'
            elif datum['nir_spec'] is True:
                target_wav = 'NIR'
            else:
                target_wav = "NA"

            # Does MANOS have links?
            if isinstance(datum['vis_spec_image'], str):
                vislink = datum['vis_spec_image'].replace('thumbs', datum['file_asteroid_vis_spec'])
                vislink = 'http://manos.lowell.edu' + vislink + '.jpg'
            else:
                vislink = ''
            if isinstance(datum['nir_spec_image'], str):
                nirlink = datum['nir_spec_image'].replace('thumbs', datum['file_asteroid_nir_spec'])
                nirlink = 'http://manos.lowell.edu' + nirlink + '.jpg'
            else:
                nirlink = ''

            # Date of update
            update = datetime.strptime(datum['last_updated'], '%Y-%m-%d').date()
            # Return new updates only (check current calendar year) unless told otherwise
            if cut_off and update < cut_off:
                return targets

            target_object = [target_name, target_wav, vislink, nirlink, 'MANOS Site', update]
            targets.append(target_object)
    return targets


def fetch_list_targets(list_targets):
    """Fetches targets from command line and/or text file and returns a list of targets"""

    new_target_list = []

    for obj_id in list_targets:
        if os.path.isfile(obj_id):
            with open(obj_id, 'r') as input_file:
                for line in input_file:
                    if '_' in line:
                        line = str(line).replace('_', ' ')
                    if ',' in line:
                        line = str(line).replace(',', '')
                    if '\n' in line:
                        line = str(line).replace('\n', '')
                    new_target_list.append(line)
            continue
        if '_' in obj_id:
            obj_id = str(obj_id).replace('_', ' ')
        new_target_list.append(obj_id)

    return new_target_list
<|MERGE_RESOLUTION|>--- conflicted
+++ resolved
@@ -40,15 +40,10 @@
 from django.conf import settings
 
 import astrometrics.site_config as cfg
-<<<<<<< HEAD
 from astrometrics.time_subs import parse_neocp_decimal_date, jd_utc2datetime, datetime2mjd_utc, mjd_utc2mjd_tt, mjd_utc2datetime
 from astrometrics.ephem_subs import build_filter_blocks, MPC_site_code_to_domes, compute_ephem, perturb_elements
-=======
-from astrometrics.time_subs import parse_neocp_decimal_date, jd_utc2datetime
-from astrometrics.ephem_subs import build_filter_blocks, MPC_site_code_to_domes
 from core.urlsubs import get_telescope_states
 
->>>>>>> e0ba1846
 logger = logging.getLogger(__name__)
 
 
@@ -584,14 +579,10 @@
     number = str(line[0:5])
     prov_or_temp = str(line[5:12])
 
-<<<<<<< HEAD
-    if len(number.strip()) == 0 and len(prov_or_temp.strip()) != 0:
-=======
     if len(number.strip()) != 0 and len(prov_or_temp.strip()) != 0:
         # Number and provisional/temp. desigination
         body = number
     elif len(number.strip()) == 0 or len(prov_or_temp.strip()) != 0:
->>>>>>> e0ba1846
         # No number but provisional/temp. desigination
         body = prov_or_temp
     else:
