--- conflicted
+++ resolved
@@ -34,11 +34,8 @@
 import pyslalib.slalib as S
 
 from astrometrics.time_subs import parse_neocp_decimal_date, jd_utc2datetime
-<<<<<<< HEAD
 from astrometrics.ephem_subs import return_LCOGT_site_codes_mapping
 from core.urlsubs import get_telescope_states
-=======
->>>>>>> 4fd63a08
 from django.conf import settings
 
 logger = logging.getLogger(__name__)
@@ -1221,13 +1218,6 @@
             "windows": [window],
             "observation_note": note,
         }
-<<<<<<< HEAD
-
-# If the ToO mode is set, change the observation_type
-    if params['too_mode'] == True:
-        request.observation_type = 'TARGET_OF_OPPORTUNITY'
-=======
->>>>>>> 4fd63a08
 
 # Add the Request to the outer User Request
 # If site is ELP, increase IPP value
@@ -1235,10 +1225,6 @@
     if params['site_code'] == 'V37':
         ipp_value = 1.00
 
-<<<<<<< HEAD
-    proposal = make_proposal(params)
-=======
->>>>>>> 4fd63a08
     user_request = {
         "submitter": params['user_id'],
         "requests": [request],
@@ -1248,6 +1234,11 @@
         "ipp_value": ipp_value,
         "proposal": params['proposal_id']
     }
+
+# If the ToO mode is set, change the observation_type
+    if params['too_mode'] == True:
+        request['observation_type'] = 'TARGET_OF_OPPORTUNITY'
+
     logger.info("User Request=%s" % user_request)
 
     return user_request
@@ -1258,23 +1249,6 @@
     user_request = make_userrequest(elements, params)
 
 # Make an endpoint and submit the thing
-<<<<<<< HEAD
-    resp = requests.post(
-        settings.PORTAL_REQUEST_API,
-        json=json.dumps(user_request),
-        headers={'Authorization': 'Token {}'.format(settings.PORTAL_TOKEN)}
-     )
-    if resp.status_code != 200:
-        msg = "Authentication error"
-        logger.error(msg)
-        params['error_msg'] = msg
-        return False, params
-    try:
-        response_data = resp.json()
-    except NoRiseSetWindowsException:
-        response_data = {}
-        msg = "Object does not have any visibility"
-=======
     try:
         resp = requests.post(
             settings.PORTAL_REQUEST_API,
@@ -1290,17 +1264,10 @@
 
     if resp.status_code not in [200,201]:
         msg = "Parsing error"
->>>>>>> 4fd63a08
         logger.error(msg)
         logger.error(resp.json())
         params['error_msg'] = msg
         return False, params
-<<<<<<< HEAD
-    client.print_submit_response()
-
-    request_numbers =  response_data.get('request_numbers', '')
-    tracking_number =  response_data.get('tracking_number', '')
-=======
 
     response = resp.json()
     tracking_number =  response.get('id', '')
@@ -1309,7 +1276,6 @@
 
     request_numbers =  [_['id'] for _ in request_items]
 
->>>>>>> 4fd63a08
     if not tracking_number or not request_numbers:
         msg = "No Tracking/Request number received"
         logger.error(msg)
