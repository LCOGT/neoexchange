'''
NEO exchange: NEO observing portal for Las Cumbres Observatory Global Telescope Network
Copyright (C) 2014-2016 LCOGT

sources_subs.py -- Code to retrieve asteroid infomation from various sources.

This program is free software: you can redistribute it and/or modify
it under the terms of the GNU General Public License as published by
the Free Software Foundation, either version 3 of the License, or
(at your option) any later version.

This program is distributed in the hope that it will be useful,
but WITHOUT ANY WARRANTY; without even the implied warranty of
MERCHANTABILITY or FITNESS FOR A PARTICULAR PURPOSE.  See the
GNU General Public License for more details.
'''

import logging
import urllib2, os
import imaplib
import email
from urlparse import urljoin
from re import sub
from math import degrees
from datetime import datetime, timedelta
from socket import error
from random import randint
from time import sleep

from reqdb.client import SchedulerClient
from reqdb.requests import Request, UserRequest
from bs4 import BeautifulSoup
import slalib as S

from astrometrics.time_subs import parse_neocp_decimal_date, jd_utc2datetime

logger = logging.getLogger(__name__)

def download_file(url, file_to_save):
    '''Helper routine to download from a URL and save into a file with error trapping'''

    attempts = 0
    while attempts < 3:
        try:
            url_handle = urllib2.urlopen(url)
            file_handle = open(file_to_save, 'wb')
            for line in url_handle:
                file_handle.write(line)
            url_handle.close()
            file_handle.close()
            print "Downloaded:", file_to_save
            break
        except urllib2.HTTPError, e:
            attempts += 1
            if hasattr(e, 'reason'):
                print "HTTP Error %d: %s, retrying" % (e.code, e.reason)
            else:
                print "HTTP Error: %s" % (e.code,)

def random_delay(lower_limit=10, upper_limit=20):
    '''Waits a random number of integer seconds between [lower_limit; default 10]
    and [upper_limit; default 20]. Useful for slowing down web requests to prevent
    overloading remote systems. The executed delay is returned.'''

    try:
        lower_limit = max(int(lower_limit), 0)
    except ValueError:
        lower_limit = 10
    try:
        upper_limit = int(upper_limit)
    except ValueError:
        upper_limit = 20

    delay = randint(lower_limit, upper_limit)
    sleep(delay)

    return delay

def fetchpage_and_make_soup(url, fakeagent=False, dbg=False, parser="html.parser"):
    '''Fetches the specified URL from <url> and parses it using BeautifulSoup.
    If [fakeagent] is set to True, we will pretend to be a Firefox browser on
    Linux rather than as Python-urllib (in case of anti-machine filtering).
    If [parser] is specified, try and use that BeautifulSoup parser (which
    needs to be installed). Defaults to "html.parser" if not specified; may need
    to use "html5lib" to properly parse malformed MPC pages.

    Returns the page as a BeautifulSoup object if all was OK or None if the
    page retrieval failed.'''

    req_headers = {}
    if fakeagent == True:
        req_headers = {'User-Agent': "Mozilla/5.0 (X11; Linux x86_64; rv:15.0) Gecko/20100101 Firefox/15.0",
                      }
    req_page = urllib2.Request(url, headers=req_headers)
    opener = urllib2.build_opener() # create an opener object
    try:
        response = opener.open(req_page)
    except urllib2.URLError as e:
        if not hasattr(e, "code"):
            raise
        print "Page retrieval failed:", e
        return None

  # Suck the HTML down
    neo_page = response.read()

# Parse into beautiful soup
    page = BeautifulSoup(neo_page, parser)

    return page

def parse_previous_NEOCP_id(items, dbg=False):
    crossmatch = ['', '', '', '']
    if len(items) == 1:
# Is of the form "<foo> does not exist" or "<foo> was not confirmed"
        chunks = items[0].split()
        none_id = ''
        if chunks[1].find('does') >= 0:
            none_id = 'doesnotexist'
        elif chunks[1].find('was') >= 0:
            none_id = 'wasnotconfirmed'

        crossmatch = [chunks[0], none_id, '', ' '.join(chunks[-3:])]
    elif len(items) == 3:
# Is of the form "<foo> = <bar>(<date> UT)"
        if items[0].find('Comet') != 1:
            newid = str(items[0]).lstrip()+items[1].string.strip()
            provid_date = items[2].split('(')
            provid = provid_date[0].replace(' = ', '')
            date = '('+provid_date[1].strip()
            mpec = ''
        else:
            if dbg: print "Comet found, parsing"
            if dbg: print "Items=",items

            items[0] = sub(r"\s+\(", r"(", items[0])
            # Occasionally we get things of the form " Comet 2015 TQ209 = LM02L2J(Oct. 24.07 UT)"
            # without the leading "C/<year>". The regexp below fixes this by
            # looking for any amount of whitespace at the start of the string,
            # the word 'Comet',any amount of whitespace, and any amount of
            # digits (the '(?=') part looks for but doesn't capture/remove the
            # regexp that follows
            items[0] = sub(r"^\s+Comet\s+(?=\d+)", r"Comet C/", items[0])
            subitems = items[0].lstrip().split()
            if dbg: print "Subitems=", subitems
            newid = subitems[1] + ' ' + subitems[2]
            provid_date = subitems[4].split('(')
            provid = provid_date[0]
            date = '('+provid_date[1] + ' ' + subitems[5] + ' ' + subitems[6]
            mpec = items[1].contents[0].string + items[1].contents[1].string

        crossmatch = [provid, newid, mpec, date]
    elif len(items) == 5:
# Is of the form "<foo> = <bar> (date UT) [see MPEC<x>]"
        newid = str(items[0]).lstrip()+items[1].string.strip()
        provid_date = items[2].split()
        provid = provid_date[1]
        date = ' '.join(provid_date[2:5])
        mpec = items[3].contents[0].string + items[3].contents[1].string
        crossmatch = [provid, newid, mpec, date]
    else:
        logger.warn("Unknown number of fields. items=%s", items)

    return crossmatch

def fetch_previous_NEOCP_desigs(dbg=False):
    '''Fetches the "Previous NEO Confirmation Page Objects" from the MPC, parses
    it and returns a list of lists of object, provisional designation or failure
    reason, date and MPEC.'''

    previous_NEOs_url = 'http://www.minorplanetcenter.net/iau/NEO/ToConfirm_PrevDes.html'

    page = fetchpage_and_make_soup(previous_NEOs_url, parser="html5lib")
    if page == None:
        return None

    divs = page.find_all('div', id="main")

    crossids = []
    for row in divs[0].find_all('li'):
        items = row.contents
        if dbg: print items,len(items)
# Skip the first "Processing" list item
        if items[0].strip() == 'Processing':
            continue
        crossmatch = parse_previous_NEOCP_id(items)
# Append to list
        if crossmatch != ['', '', '', '']:
            crossids.append(crossmatch)

    return crossids

def fetch_NEOCP(dbg=False):

    '''Fetches the NEO Confirmation Page and returns a BeautifulSoup object
    of the page.'''

    NEOCP_url = 'http://www.minorplanetcenter.net/iau/NEO/toconfirm_tabular.html'

    neocp_page = fetchpage_and_make_soup(NEOCP_url)
    return neocp_page

def parse_NEOCP(neocp_page, dbg=False):

    '''Takes a BeautifulSoup object of the NEO Confirmation Page and extracts a
    list of objects, which is returned.'''

    if type(neocp_page) != BeautifulSoup:
        return None

# Find all the input checkboxes with "obj" in the name
    neocp_objects = neocp_page.findAll('input', attrs={"name" : "obj"})
    if len(neocp_objects) == 0:
        return None

    new_objects = []
    for row in neocp_objects:
        new_objects.append(row['value'])

    return new_objects

def parse_NEOCP_extra_params(neocp_page, dbg=False):

    '''Takes a BeautifulSoup object of the NEO Confirmation Page and extracts a
    list of objects along with a dictionary of extra parameters (score,
    discovery date, update date, # obs, arc length (in days) and not seen (in days)
    which are returned.'''

    PCCP_url = 'http://www.minorplanetcenter.net/iau/NEO/pccp_tabular.html'

    if type(neocp_page) != BeautifulSoup:
        return None

# Find the table with the objects
    table = neocp_page.find("table", { "class" : "tablesorter" })
    if table == None:
        return None
    table_body = table.find("tbody")
    if table_body == None:
        return None

    new_objects = []
    object_list = []
    pccp_page = None
    for row in table_body.findAll("tr"):
        cols = row.findAll("td")
        if len(cols) != 0:
            # Turn the HTML non-breaking spaces (&nbsp;) into regular spaces
            cols = [ele.text.replace(u'\xa0', u' ').strip() for ele in cols]
            if dbg: print "Cols=",cols, len(cols)
            pccp = False
            try:
                update_date = cols[6].split()[0]
                if 'Moved' in update_date:
                    pccp = True
                    updated = None
                    update_date = None
                else:
                    updated = None
                    if update_date[0] == 'U':
                        updated = True
                    elif update_date[0] == 'A':
                        updated = False
                    update_jd = update_date[1:]
                    update_date = jd_utc2datetime(update_jd)
            except:
                updated = None
                update_date = None
            if pccp != True:
                try:
                    score = int(cols[1][0:3])
                except:
                    score = None
                neocp_datetime = parse_neocp_decimal_date(cols[2])
                try:
                    nobs = int(cols[8])
                except:
                    nobs = None
                try:
                    arc_length = float(cols[9])
                except:
                    arc_length = None
                try:
                    not_seen = float(cols[11])
                except:
                    not_seen = None

                obj_id = cols[0].split()
                if len(obj_id) == 2:
                    obj_id = obj_id[0]
                else:
                    obj_id = obj_id[0][0:7]

                params = { 'score' : score,
                           'discovery_date' :  neocp_datetime,
                           'update_time' : update_date,
                           'num_obs' : nobs,
                           'arc_length' : arc_length,
                           'not_seen' : not_seen,
                           'updated' : updated
                         }
                if obj_id not in object_list:
                    object_list.append(obj_id)
                    new_object = (obj_id, params)
                    new_objects.append(new_object)
            else:
                if pccp_page == None:
                    pccp_page = fetchpage_and_make_soup(PCCP_url)
                comet_objects = parse_PCCP(pccp_page)
                if dbg: print comet_objects
                for comet in comet_objects:
                    obj_id = comet[0]
                    if dbg: print "obj_id=", obj_id
                    if obj_id not in object_list:
                        object_list.append(obj_id)
                        new_object = (obj_id, comet[1])
                        new_objects.append(new_object)

    return new_objects

def parse_PCCP(pccp_page, dbg=False):

    if type(pccp_page) != BeautifulSoup:
        return None

# Find the table with the objects
    table = pccp_page.find("table", { "class" : "tablesorter" })
    if table == None:
        return None
    table_body = table.find("tbody")
    if table_body == None:
        return None

    new_objects = []
    object_list = []
    pccp_page = None
    for row in table_body.findAll("tr"):
        cols = row.findAll("td")
        if len(cols) != 0:
            # Turn the HTML non-breaking spaces (&nbsp;) into regular spaces
            cols = [ele.text.replace(u'\xa0', u' ').strip() for ele in cols]
            if dbg: print "Cols=",cols, len(cols)
            pccp = False
            try:
                update_date = cols[6].split()[0]
                updated = None
                if update_date[0] == 'U':
                    updated = True
                elif update_date[0] == 'A':
                    updated = False
                update_jd = update_date[1:]
                update_date = jd_utc2datetime(update_jd)
            except:
                updated = None
                update_date = None
            try:
                score = int(cols[1][0:3])
            except:
                score = None
            neocp_datetime = parse_neocp_decimal_date(cols[2])
            try:
                nobs = int(cols[8])
            except:
                nobs = None
            try:
                arc_length = float(cols[9])
            except:
                arc_length = None
            try:
                not_seen = float(cols[11])
            except:
                not_seen = None

            obj_id = cols[0].split()
            if len(obj_id) == 2:
                obj_id = obj_id[0]
            else:
                obj_id = obj_id[0][0:7]

            params = { 'score' : score,
                       'discovery_date' :  neocp_datetime,
                       'update_time' : update_date,
                       'num_obs' : nobs,
                       'arc_length' : arc_length,
                       'not_seen' : not_seen,
                       'updated' : updated
                     }
            if obj_id not in object_list:
                object_list.append(obj_id)
                new_object = (obj_id, params)
                new_objects.append(new_object)

    return new_objects

def fetch_NEOCP_observations(obj_id_or_page):
    '''Query the MPC's showobs service with the specified <obj_id_or_page>. If
    the type of <obj_id_or_page> is not a BeautifulSoup object, it will do a
    fetch of the page of the page from the MPC first. Then the passed or
    downloaded page is turned into a list of unicode strings with blank lines
    removed, which is returned. In the case of the object not existing or having
    being removed from the NEOCP,  None is returned.'''

    if type(obj_id_or_page) != BeautifulSoup:
        obj_id = obj_id_or_page
        NEOCP_obs_url = 'http://cgi.minorplanetcenter.net/cgi-bin/showobsorbs.cgi?Obj='+obj_id+'&obs=y'
        neocp_obs_page = fetchpage_and_make_soup(NEOCP_obs_url)
    else:
        neocp_obs_page = obj_id_or_page


# If the object has left the NEOCP, the HTML will say 'None available at this time.'
# and the length of the list will be 1 (but clean of blank lines first using
# list comprehension)
    obs_page_list = [line for line in neocp_obs_page.text.split('\n') if line.strip() != '']
    obs_lines = None
    if len(obs_page_list) > 1:
        obs_lines = obs_page_list

    return obs_lines

def fetch_mpcobs(asteroid, debug=False):
    '''Performs a search on the MPC Database for <asteroid> and returns the
    resulting observation as a list of text observations.'''

    asteroid = asteroid.strip().replace(' ', '+')
    query_url = 'http://www.minorplanetcenter.net/db_search/show_object?object_id=' + asteroid

    page = fetchpage_and_make_soup(query_url)
    if page == None:
        return None

    if debug: print page
# Find all the '<a foo' tags in the page. This will contain the links we need,
# plus other junk
    refs = page.findAll('a')

# Use a list comprehension to find the 'tmp/<asteroid>.dat' link in among all
# the other links. Turn any pluses (which were spaces) into underscores.
    link = [x.get('href') for x in refs if 'tmp/'+asteroid.replace('+', '_') in x.get('href')]

    if len(link) == 1:
# Replace the '..' part with proper URL

        astfile_link = link[0].replace('../', 'http://www.minorplanetcenter.net/')
        obs_page = fetchpage_and_make_soup(astfile_link)

        if obs_page != None:
            obs_page = obs_page.text.split('\n')
        return obs_page

    return None

def translate_catalog_code(code_or_name):
    '''Mapping between the single character in column 72 of MPC records
    and the astrometric reference catalog used.
    Documentation at: http://www.minorplanetcenter.net/iau/info/CatalogueCodes.html'''

    catalog_codes = {
                  "a" : "USNO-A1",
                  "b" : "USNO-SA1",
                  "c" : "USNO-A2",
                  "d" : "USNO-SA2",
                  "e" : "UCAC-1",
                  "f" : "Tycho-1",
                  "g" : "Tycho-2",
                  "h" : "GSC-1.0",
                  "i" : "GSC-1.1",
                  "j" : "GSC-1.2",
                  "k" : "GSC-2.2",
                  "l" : "ACT",
                  "m" : "GSC-ACT",
                  "n" : "TRC",
                  "o" : "USNO-B1",
                  "p" : "PPM",
                  "q" : "UCAC-4",
                  "r" : "UCAC-2",
                  "s" : "USNO-B2",
                  "t" : "PPMXL",
                  "u" : "UCAC-3",
                  "v" : "NOMAD",
                  "w" : "CMC-14",
                  "x" : "HIP-2",
                  "z" : "GSC-1.x",
                  "A" : "AC",
                  "B" : "SAO 1984",
                  "C" : "SAO",
                  "D" : "AGK 3",
                  "E" : "FK4",
                  "F" : "ACRS",
                  "G" : "Lick Gaspra Catalogue",
                  "H" : "Ida93 Catalogue",
                  "I" : "Perth 70",
                  "J" : "COSMOS/UKST Southern Sky Catalogue",
                  "K" : "Yale",
                  "L" : "2MASS",
                  "M" : "GSC-2.3",
                  "N" : "SDSS-DR7",
                  "O" : "SST-RC1",
                  "P" : "MPOSC3",
                  "Q" : "CMC-15",
                  "R" : "SST-RC4",
                  "S" : "URAT-1",
                  "T" : "URAT-2",
                  "U" : "GAIA-DR1",
                  "V" : "GAIA-DR2",
                  }
    catalog_or_code = ''
    if len(code_or_name) == 1:
        catalog_or_code = catalog_codes.get(code_or_name, '')
    else:
        for code, catalog in catalog_codes.iteritems():
            if code_or_name == catalog:
                catalog_or_code = code

    return catalog_or_code

def parse_mpcobs(line):
    '''Parse a MPC format 80 column observation record line, returning a
    dictionary of values or an empty dictionary if it couldn't be parsed

    Be ware of potential confusion between obs_type of 'S' and 's'. This
    enforced by MPC, see
    http://www.minorplanetcenter.net/iau/info/SatelliteObs.html
    '''

    params = {}
    line = line.rstrip()
    if len(line) != 80 or len(line.strip()) == 0:
        msg = "Bad line %d %d" % (len(line), len(line.strip()))
        logger.debug(msg)
        return params
    number = str(line[0:5])
    prov_or_temp = str(line[5:12])

    if len(number.strip()) == 0 or len(prov_or_temp.strip()) != 0:
        # No number but provisional/temp. desigination
        body = prov_or_temp
    else:
        body = number

    obs_type = str(line[14])
    flag_char = str(line[13])

    # Try and convert the condition/ program code into a integer. If it succeeds,
    # then it is a program code and we don't care about it. Otherwise, it's an
    # observation condition code and we do want its value.
    try:
        flag = int(flag_char)
        flag = ' '
    except ValueError:
        flag = flag_char
    filter = str(line[70])
    try:
        obs_mag  = float(line[65:70])
    except ValueError:
        obs_mag = None

    if obs_type == 'C' or obs_type == 'S':
        # Regular CCD observations or first line of satellite observations
#        print "Date=",line[15:32]
        params = {  'body'     : body,
                    'flags'    : flag,
                    'obs_type' : obs_type,
                    'obs_date' : parse_neocp_decimal_date(line[15:32].strip()),
                    'obs_mag'  : obs_mag,
                    'filter'   : filter,
                    'astrometric_catalog' : translate_catalog_code(line[71]),
                    'site_code' : str(line[-3:])
                 }
        ptr = 1
        ra_dec_string = line[32:56]
#        print "RA/Dec=", ra_dec_string
        ptr, ra_radians, status = S.sla_dafin(ra_dec_string, ptr)
        params['obs_ra'] = degrees(ra_radians) * 15.0
        ptr, dec_radians, status = S.sla_dafin(ra_dec_string, ptr)
        params['obs_dec'] = degrees(dec_radians)
    elif obs_type.upper() == 'R':
        # Radar observations, skip
        logger.debug("Found radar observation, skipping")
    elif obs_type == 's':
        # Second line of satellite-based observation, stuff whole line into
        # 'extrainfo' and parse what we can (so we can identify the corresponding
        # 'S' line/frame)
        params = {  'body'     : body,
                    'obs_type' : obs_type,
                    'obs_date' : parse_neocp_decimal_date(line[15:32].strip()),
                    'extrainfo' : line,
                    'site_code' : str(line[-3:])
                 }
    return params

def clean_element(element):
    '''Cleans an element (passed) by converting to ascii and removing any units'''
    key = element[0].encode('ascii', 'ignore')
    value = None
    if len(element) == 2:
        value = element[1].encode('ascii', 'ignore')
    # Match a open parenthesis followed by 0 or more non-whitespace followed by
    # a close parenthesis and replace it with a blank string
    key = sub(r' \(\S*\)','', key)

    return (key, value)

def fetch_mpcdb_page(asteroid, dbg=False):
    '''Performs a search on the MPC Database for <asteroid> and returns a
    BeautifulSoup object of the page (for future use by parse_mpcorbit())'''

    #Strip off any leading or trailing space and replace internal space with a
    # plus sign
    if dbg: print "Asteroid before=", asteroid
    asteroid = asteroid.strip().replace(' ', '+')
    if dbg: print "Asteroid  after=", asteroid
    query_url = 'http://www.minorplanetcenter.net/db_search/show_object?object_id=' + asteroid

    page = fetchpage_and_make_soup(query_url)
    if page == None:
        return None

#    if dbg: print page
    return page

def parse_mpcorbit(page, dbg=False):

    data = []
    # Find the table of elements and then the subtables within it
    elements_table = page.find('table', {'class' : 'nb'})
    if elements_table == None:
        if dbg: logger.debug("No element tables found")
        return {}
    data_tables = elements_table.find_all('table')
    for table in data_tables:
        rows = table.find_all('tr')
        for row in rows:
            cols = row.find_all('td')
            cols = [elem.text.strip() for elem in cols]
            data.append([elem for elem in cols if elem])

    elements = dict(clean_element(elem) for elem in data)

    name_element = page.find('h3')
    if name_element != None:
        elements['obj_id'] = name_element.text.strip()

    return elements

class PackedError(Exception):
    '''Raised when an invalid pack code is found'''

    def __init__(self, value):
        self.value = value

    def __str__(self):
        return self.value

def validate_packcode(packcode):
    '''Method to validate that <packcode> is a valid MPC packed designation.
    Format is as described at:
    http://www.minorplanetcenter.org/iau/info/PackedDes.html'''

    valid_cent_codes = {'I' : 18, 'J' : 19, 'K' : 20}
    valid_half_months = 'ABCDEFGHJKLMNOPQRSTUVWXY'

    if len(packcode) != 7:
        raise PackedError("Invalid packcode length")
    if packcode[0] not in valid_cent_codes:
        raise PackedError("Invalid century code")
    if packcode[1:3].isdigit() == False:
        raise PackedError("Invalid year")
    if packcode[3] not in valid_half_months:
        raise PackedError("Invalid half-month character")
    if not packcode[6].isupper() or not packcode[6].isalpha():
        raise PackedError("Invalid half-month order character")
    return True

def packed_to_normal(packcode):
    '''Converts MPC packed provisional designations e.g. K10V01F to unpacked
    normal desigination i.e. 2010 VF1'''

# Convert initial letter to century
    cent_codes = {'I' : 18, 'J' : 19, 'K' : 20}

    if not validate_packcode(packcode):
        raise PackedError("Invalid packcode %s" % packcode)
        return None
    else:
        mpc_cent = cent_codes[packcode[0]]

# Convert next 2 digits to year
    mpc_year = packcode[1:3]
    no_in_halfmonth = packcode[3] + packcode[6]
# Turn the character of the cycle count, which runs 0--9, A--Z, a--z into a
# consecutive integer by converting to ASCII code and skipping the non-alphanumerics
    cycle = ord(packcode[4])
    if cycle >= ord('a'):
        cycle = cycle - 61
    elif cycle >= ord('A') and cycle < ord('Z'):
        cycle = cycle - 55
    else:
        cycle = cycle - ord('0')
    digit = int(packcode[5])
    count = cycle * 10 + digit
# No digits on the end of the unpacked designation if it's the first loop through
    if cycle == 0 and digit == 0:
        count = ''

# Assemble unpacked code
    normal_code = str(mpc_cent) + mpc_year + ' ' + no_in_halfmonth + str(count)

    return normal_code

def parse_goldstone_chunks(chunks, dbg=False):
    '''Tries to parse the Goldstone target line (a split()'ed list of fields)
    to extract the object id. Could also parse the date of radar observation
    and whether astrometry or photometry is needed'''

    if dbg: print chunks
    # Try to convert the 2nd field (counting from 0...) to an integer and if
    # that suceeds, check it's greater than 31. If yes, it's an asteroid number
    # (we assume asteroid #1-31 will never be observed with radar..)
    object_id = ''

    try:
        astnum = int(chunks[2])
    except ValueError:
        if dbg: print "Could not convert", chunks[2], "to asteroid number. Will try different method."
        astnum = -1

    if astnum > 31:
        object_id = str(astnum)
        # Check if the next 2 characters are uppercase in which it's a
        # designation, not a name
        if chunks[3][0].isupper() and chunks[3][1].isupper():
            if dbg: print "In case 1"
            object_id = object_id + ' ' + str(chunks[3])
    else:
        if dbg: print "Specific date of observation"
        # We got an error or a too small number (day of the month)
        if astnum <= 31 and chunks[3].isdigit() and chunks[4].isdigit() and chunks[2][-1].isdigit():
            # We have something of the form [20, 2014, YB35; only need first
            # bit
            if dbg: print "In case 2a"
            object_id = str(chunks[3])
        elif astnum <= 31 and chunks[3].isdigit() and chunks[4].isdigit() and chunks[2][-1].isalnum():
            # We have something that straddles months
            if dbg: print "In case 2b"
            object_id = str(chunks[4])
        elif astnum <= 31 and (chunks[3].isdigit() or chunks[3][0:2] == 'P/' \
        or chunks[3][0:2] == 'C/') and chunks[4].isalnum():
            # We have a date range e.g. '2016 Mar 17-23'
            # Test if the first 2 characters of chunks[4] are uppercase
            # If yes then we have a desigination e.g. [2014] 'UR' or [2015] 'FW117'
            # If no, then we have a name e.g. [1566] 'Icarus'
            # Hopefully some at Goldstone won't shout the name of the object
            # e.g. '(99942) APOPHIS'! or we're hosed...
            if chunks[4][0:2].isupper():
                if dbg: print "In case 3a"
                object_id = str(chunks[3] + ' ' + chunks[4])
            else:
                if dbg: print "In case 3b"
                object_id = str(chunks[3])
        elif chunks[3].isdigit() and chunks[4].isalpha():
            if dbg: print "In case 4"
            object_id = str(chunks[3] + ' ' + chunks[4])

    return object_id

def fetch_goldstone_targets(dbg=False):
    '''Fetches and parses the Goldstone list of radar targets, returning a list
    of object id's for the current year'''

    goldstone_url = 'http://echo.jpl.nasa.gov/asteroids/goldstone_asteroid_schedule.html'

    page = fetchpage_and_make_soup(goldstone_url)

    if page == None:
        return None

    radar_objects = []
    in_objects = False
    current_year = datetime.now().year
    last_year_seen = current_year
    # The Goldstone target page is just a ...page... of text... with no tags
    # or table or anything much to search for. Do the best we can and look for
    # the "table" header and then start reading and parsing lines until the
    # first 5 characters no longer match our current year
    for line in page.text.split("\n"):
        if len(line.strip()) == 0:
            continue
        if 'Target      Astrometry?  Observations?' in line:
            logger.debug("Found start of table")
            in_objects = True
        else:
            if in_objects == True:
                # Look for malformed comma-separated dates in the first part of
                # the line and convert the first occurence to hyphens before
                # splitting.
                if ', ' in line[0:40]:
                    line = line.replace(', ', '-', 1)
                chunks = line.lstrip().split()
                #if dbg: print line
                # Check if the start of the stripped line is no longer the
                # current year.
                # <sigh> we also need to check if the year goes backwards due
                # to typos...
                try:
                    year = int(chunks[0])
                except ValueError:
                    year = 9999

                if year < last_year_seen:
                    logger.info("WARN: Error in calendar seen (year=%s). Correcting" % year)
                    year = current_year
                    chunks[0] = year
                if year > last_year_seen:
                    in_objects = False
                    logger.debug("Done with objects")
                else:
                    obj_id = parse_goldstone_chunks(chunks, dbg)
                    if obj_id != '':
                        radar_objects.append(obj_id)
                last_year_seen = year
    return  radar_objects

def fetch_arecibo_page():
    '''Fetches the Arecibo list of radar targets, returning a list
    of object id's for the current year'''

    arecibo_url = 'http://www.naic.edu/~pradar/'

    page = fetchpage_and_make_soup(arecibo_url)

    return page

def fetch_arecibo_targets(page=None):
    '''Parses the Arecibo webpage for upcoming radar targets and returns a list
    of these targets back.
    Takes either a BeautifulSoup page version of the Arecibo target page (from
    a call to fetch_arecibo_page() - to allow  standalone testing) or  calls
    this routine and then parses the resulting page.
    '''

    if type(page) != BeautifulSoup:
        page = fetch_arecibo_page()

    targets = []

    if type(page) == BeautifulSoup:
        # Find the tables, we want the second one
        tables = page.find_all('table')
        if len(tables) != 2:
            logger.warn("Unexpected number of tables found in Arecibo page")
        else:
            targets_table = tables[1]
            rows = targets_table.find_all('tr')
            if len(rows) > 1:
                for row in rows[1:]:
                    items = row.find_all('td')
                    target_object = items[0].text
                    target_object = target_object.strip()
                    # See if it is the form "(12345) 2008 FOO". If so, extract
                    # just the asteroid number
                    if '(' in target_object and ')' in target_object:
                        # See if we have parentheses around the number or around the
                        # temporary desigination.
                        # If the first character in the string is a '(' we have the first
                        # case and should split on the closing ')' and take the 0th chunk
                        # If the first char is not a '(', then we have parentheses around
                        # the temporary desigination and we should split on the '(', take
                        # the 0th chunk and strip whitespace
                        split_char = ')'
                        if target_object[0] != '(':
                            split_char = '('
                        target_object = target_object.split(split_char)[0].replace('(','')
                        target_object = target_object.strip()
                    else:
                        # No parentheses, either just a number or a number and name
                        chunks = target_object.split(' ')
                        if len(chunks) >= 2:
                            if chunks[1].replace('-', '').isalpha() and len(chunks[1]) != 2:
                                target_object = chunks[0]
                            else:
                                target_object = chunks[0] + " " + chunks[1]
                        else:
                            logger.warn("Unable to parse Arecibo target %s" % target_object)
                            target_object = None
                    if target_object:
                        targets.append(target_object)
            else:
                logger.warn("No targets found in Arecibo page")
    return targets

def imap_login(username, password, server='imap.gmail.com'):
    '''Logs into the specified IMAP [server] (Google's gmail is assumed if not
    specified) with the provide username and password.

    An imaplib.IMAP4_SSL connection instance is returned or None if the
    login failed'''

    try:
        mailbox = imaplib.IMAP4_SSL(server)
    except error:
        return None

    try:
        mailbox.login(username, password)
    except imaplib.IMAP4_SSL.error:
        logger.error("Login to %s with username=%s failed" % (server, username))
        mailbox = None

    return mailbox

def fetch_NASA_targets(mailbox, folder='NASA-ARM', date_cutoff=1):
    '''Search through the specified folder/label (defaults to "NASA-ARM" if not
    specified) within the passed IMAP mailbox <mailbox> for emails to the
    small bodies list and returns a list of targets. Emails that are more than
    [date_cutoff] days old (default is 1 day) will not be looked at.'''

    list_address = '"small-bodies-observations@lists.nasa.gov"'
    list_author = '"paul.a.abell@nasa.gov"'
    list_prefix = '[' + list_address.replace('"','').split('@')[0] +']'
    list_suffix = 'Observations Requested'

    NASA_targets = []

    # Define a slice for the fields of the message we will want for the target.
    TARGET_DESIGNATION = slice(1, 3)

    status, data = mailbox.select(folder)
    if status == "OK":
        # Look for messages to the mailing list but without specifying a charset
        status, msgnums = mailbox.search(None, 'TO', list_address,\
                                               'FROM', list_author)
        # Messages numbers come back in a space-separated string inside a
        # 1-element list in msgnums
        if status == "OK" and len(msgnums) >0 and msgnums[0] != '':

            for num in msgnums[0].split():
                try:
                    status, data = mailbox.fetch(num, '(RFC822)')
                    if status != 'OK' or len(data) == 0 and msgnums[0] != None:
                        logger.error("ERROR getting message %s", num)
                    else:
                        # Convert message and see if it has the right things
                        msg = email.message_from_string(data[0][1])
                        # Strip off any "Fwd: " parts
                        msg_subject = msg['Subject'].replace('Fwd: ', '')
                        date_tuple = email.utils.parsedate_tz(msg['Date'])
                        msg_utc_date = datetime.fromtimestamp(email.utils.mktime_tz(date_tuple))
                        time_diff = datetime.utcnow() - msg_utc_date
                        # See if the subject has the right prefix and suffix and is
                        # within a day of 'now'
                        if list_prefix in msg_subject and list_suffix in msg_subject and \
                            time_diff <= timedelta(days=date_cutoff):
                            target = ' '.join(msg_subject.split()[TARGET_DESIGNATION])
                            NASA_targets.append(target)
                except:
                    logger.error("ERROR getting message %s", num)
                    return NASA_targets
        else:
            logger.warn("No mailing list messages found")
            return []
    else:
        logger.error("Could not open folder/label %s on %s" % (folder, mailbox.host))
        return []
    return NASA_targets

def make_location(params):
    location = {
        'telescope_class' : params['pondtelescope'][0:3],
        'site'        : params['site'].lower(),
        'observatory' : params['observatory'],
        'telescope'   : '',
    }

# Check if the 'pondtelescope' is length 4 (1m0a) rather than length 3, and if
# so, update the null string set above with a proper telescope
    if len(params['pondtelescope']) == 4:
        location['telescope'] = params['pondtelescope']

    return location

def make_target(params):
    '''Make a target dictionary for the request. RA and Dec need to be
    decimal degrees'''

    ra_degs = math.degrees(params['ra_rad'])
    dec_degs = math.degrees(params['dec_rad'])
    target = {
               'name' : params['source_id'],
               'ra'   : ra_degs,
               'dec'  : dec_degs
             }
    return target

def make_moving_target(elements):
    '''Make a target dictionary for the request from an element set'''

    print elements
    # Generate initial dictionary of things in common
    target = {
                  'name'                : elements['current_name'],
                  'type'                : 'NON_SIDEREAL',
                  'scheme'              : elements['elements_type'],
                  # Moving object param
                  'epochofel'         : elements['epochofel_mjd'],
                  'orbinc'            : elements['orbinc'],
                  'longascnode'       : elements['longascnode'],
                  'argofperih'        : elements['argofperih'],
                  'eccentricity'      : elements['eccentricity'],
            }

    if elements['elements_type'].upper() == 'MPC_COMET':
        target['epochofperih'] = elements['epochofperih_mjd']
        target['perihdist'] = elements['perihdist']
    else:
        target['meandist']  = elements['meandist']
        target['meananom']  = elements['meananom']

    return target

def make_window(params):
    '''Make a window. This is simply set to the start and end time from
    params (i.e. the picked time with the best score plus the block length),
    formatted into a string.
    Hopefully this will prevent rescheduling at a different time as the
    co-ords will be wrong in that case...'''
    window = {
              'start' : params['start_time'].strftime('%Y-%m-%dT%H:%M:%S'),
              'end'   : params['end_time'].strftime('%Y-%m-%dT%H:%M:%S'),
             }

    return window

def make_molecule(params):
    molecule = {
                'exposure_count'  : params['exp_count'],
                'exposure_time' : params['exp_time'],
                'bin_x'       : params['binning'],
                'bin_y'       : params['binning'],
                'instrument_name'   : params['instrument'],
                'filter'      : params['filter'],
                'ag_mode'     : 'Optional', # 0=On, 1=Off, 2=Optional.  Default is 2.
                'ag_name'     : ''

    }
    return molecule

def make_proposal(params):
    '''Construct needed proposal info'''

    proposal = {
                 'proposal_id'   : params['proposal_id'],
                 'user_id'       : params['user_id'],
                 'tag_id'        : params['tag_id'],
                 'priority'      : params['priority'],
               }
    return proposal

def make_constraints(params):
    constraints = {
#                      'max_airmass' : 2.0,    # 30 deg altitude (The maximum airmass you are willing to accept)
                       'max_airmass' : 1.74,   # 35 deg altitude (The maximum airmass you are willing to accept)
#                      'max_airmass' : 1.55,   # 40 deg altitude (The maximum airmass you are willing to accept)
#                      'max_airmass' : 2.37,    # 25 deg altitude (The maximum airmass you are willing to accept)
                    }
    return constraints

def configure_defaults(params):

<<<<<<< HEAD
    site_list = { 'V37' : 'ELP',
                  'K92' : 'CPT',
                  'Q63' : 'COJ',
                  'W85' : 'LSC',
                  'W86' : 'LSC',
                  'W87' : 'LSC',
                  'W89' : 'LSC',
                  'F65' : 'OGG',
                  'E10' : 'COJ',
                  'Z21' : 'TFN',
                  'T04' : 'OGG',
                  'Q59' : 'COJ'}
=======
    site_list = { 'V37' : 'ELP', 'K92' : 'CPT', 'K93' : 'CPT', 'Q63' : 'COJ', 'W85' : 'LSC', 'W86' : 'LSC', 'W87' : 'LSC', 'F65' : 'OGG', 'E10' : 'COJ' }
>>>>>>> 86161d01
    params['pondtelescope'] = '1m0'
    params['observatory'] = ''
    params['site'] = site_list[params['site_code']]
    params['binning'] = 2
    params['instrument'] = '1M0-SCICAM-SBIG'
    params['filter'] = 'w'

    if params['site_code'] == 'W86' or params['site_code'] == 'W87':
        # Force to Dome B (W86) as W87 is bad
        params['binning'] = 1
        params['observatory'] = 'domb'
        params['instrument'] = '1M0-SCICAM-SINISTRO'
        if params['site_code'] == 'W87':
            params['site_code'] = 'W86'
    elif params['site_code'] == 'V37':
        params['binning'] = 1
        params['instrument'] = '1M0-SCICAM-SINISTRO'
    elif params['site_code'] == 'K93':
        params['binning'] = 1
        params['observatory'] = 'domc'
        params['instrument'] = '1M0-SCICAM-SINISTRO'
    elif params['site_code'] == 'F65' or params['site_code'] == 'E10':
        params['instrument'] =  '2M0-SCICAM-SPECTRAL'
        params['pondtelescope'] = '2m0'
        params['filter'] = 'solar'
    elif params['site_code'] == 'Z21' or params['site_code'] == 'W89' or params['site_code'] == 'T04' or params['site_code'] == 'Q59':
        params['instrument'] =  '0M4-SCICAM-SBIG'
        params['pondtelescope'] = '0m4'
        params['filter'] = 'w'
        params['binning'] = 2 # 1 is the Right Answer...

    return params

def submit_block_to_scheduler(elements, params):
    request = Request()

    params = configure_defaults(params)
# Create Location (site, observatory etc) and add to Request
    location = make_location(params)
    logger.debug("Location=%s" % location)
    request.set_location(location)
# Create Target (pointing) and add to Request
    if len(elements) > 0:
        logger.debug("Making a moving object")
        target = make_moving_target(elements)
    else:
        logger.debug("Making a static object")
        target = make_target(params)
    logger.debug("Target=%s" % target)
    request.set_target(target)
# Create Window and add to Request
    window = make_window(params)
    logger.debug("Window=%s" % window)
    request.add_window(window)
# Create Molecule and add to Request
    molecule = make_molecule(params)
    request.add_molecule(molecule) # add exposure to the request
    submitter = ''
    submitter_id = params.get('submitter_id', '')
    if submitter_id != '':
        submitter = ' (by %s)' % submitter_id
    request.set_note('Submitted by NEOexchange' + submitter)
    logger.debug("Request=%s" % request)

    constraints = make_constraints(params)
    request.set_constraints(constraints)

# Add the Request to the outer User Request
    user_request =  UserRequest(group_id=params['group_id'])
    user_request.add_request(request)
    user_request.operator = 'single'
    proposal = make_proposal(params)
    user_request.set_proposal(proposal)

# Make an endpoint and submit the thing
    client = SchedulerClient('http://scheduler1.lco.gtn/requestdb/')
    response_data = client.submit(user_request)
    client.print_submit_response()
    request_numbers =  response_data.get('request_numbers', '')
    tracking_number =  response_data.get('tracking_number', '')
#    request_numbers = (-42,)
    if not tracking_number or not request_numbers:
        logger.error("No Tracking/Request number received")
        return False, params
    request_number = request_numbers[0]
    logger.info("Tracking, Req number=%s, %s" % (tracking_number,request_number))

    return tracking_number, params<|MERGE_RESOLUTION|>--- conflicted
+++ resolved
@@ -1067,7 +1067,6 @@
 
 def configure_defaults(params):
 
-<<<<<<< HEAD
     site_list = { 'V37' : 'ELP',
                   'K92' : 'CPT',
                   'Q63' : 'COJ',
@@ -1080,9 +1079,7 @@
                   'Z21' : 'TFN',
                   'T04' : 'OGG',
                   'Q59' : 'COJ'}
-=======
-    site_list = { 'V37' : 'ELP', 'K92' : 'CPT', 'K93' : 'CPT', 'Q63' : 'COJ', 'W85' : 'LSC', 'W86' : 'LSC', 'W87' : 'LSC', 'F65' : 'OGG', 'E10' : 'COJ' }
->>>>>>> 86161d01
+
     params['pondtelescope'] = '1m0'
     params['observatory'] = ''
     params['site'] = site_list[params['site_code']]
