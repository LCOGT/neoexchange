--- conflicted
+++ resolved
@@ -1581,7 +1581,6 @@
     if params['site_code'] == 'W85':
         location['telescope'] = '1m0a'
         location['enclosure'] = 'doma'
-<<<<<<< HEAD
     elif params['site_code'] == 'W86':
         location['enclosure'] = 'domb'
         location['telescope'] = '1m0a'
@@ -1610,18 +1609,6 @@
         location['telescope'] = '1m0a'
         location['enclosure'] = 'doma'
     elif params['site_code'] == 'Q64':
-=======
-    elif params['site_code'] == 'W87':
-        location['telescope'] = '1m0a'
-        location['enclosure'] = 'domc'
-    elif params['site_code'] == 'V39':
-        location['telescope'] = '1m0a'
-        location['enclosure'] = 'domb'
-    elif params['site_code'] == 'Z31':
-        location['telescope'] = '1m0a'
-        location['enclosure'] = 'doma'
-    elif params['site_code'] == 'Z24':
->>>>>>> 3cd1f6e1
         location['telescope'] = '1m0a'
         location['enclosure'] = 'domb'
     return location
