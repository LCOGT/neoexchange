--- conflicted
+++ resolved
@@ -36,12 +36,10 @@
 import pyslalib.slalib as S
 
 from astrometrics.time_subs import parse_neocp_decimal_date, jd_utc2datetime
-<<<<<<< HEAD
-from astrometrics.ephem_subs import return_LCOGT_site_codes_mapping
+from astrometrics.ephem_subs import build_filter_blocks, MPC_site_code_to_domes
 from core.urlsubs import get_telescope_states
-=======
-from astrometrics.ephem_subs import build_filter_blocks, MPC_site_code_to_domes
->>>>>>> 3a6508e4
+import astrometrics.site_config as cfg
+
 from django.conf import settings
 
 logger = logging.getLogger(__name__)
@@ -605,16 +603,10 @@
     except ValueError:
         obs_mag = None
 
-<<<<<<< HEAD
     if obs_type == 'C' or obs_type == 'S' or obs_type == 'A':
         # Regular CCD observations, first line of satellite observations or
         # observations that have been rotated from B1950 to J2000 ('A')
-#        print "Date=",line[15:32]
-=======
-    if obs_type == 'C' or obs_type == 'S':
-        # Regular CCD observations or first line of satellite observations
-        # print("Date=",line[15:32])
->>>>>>> 3a6508e4
+#        print("Date=",line[15:32])
         params = {  'body'     : body,
                     'flags'    : flag,
                     'obs_type' : obs_type,
@@ -1098,7 +1090,6 @@
         return []
     return NASA_targets
 
-<<<<<<< HEAD
 def get_site_status(site_code):
     '''Queries the Valhalla telescope states end point to determine if the
     passed <site_code> is available for scheduling.
@@ -1112,8 +1103,8 @@
 
 # Get dictionary mapping LCO code (site-enclosure-telescope) to MPC site code
 # and reverse it
-    site_codes = return_LCOGT_site_codes_mapping()
-    lco_codes = {mpc_code:lco_code.lower().replace('-', '.') for lco_code,mpc_code in site_codes.iteritems()}
+    site_codes = cfg.valid_site_codes
+    lco_codes = {mpc_code:lco_code.lower().replace('-', '.') for lco_code,mpc_code in site_codes.items()}
 
     response = get_telescope_states()
 
@@ -1130,8 +1121,7 @@
             reason = 'Not available for scheduling'
 
     return (good_to_schedule, reason)
-=======
->>>>>>> 3a6508e4
+
 
 def fetch_yarkovsky_targets(yark_targets):
     """Fetches yarkovsky targets from command line and returns a list of targets"""
