--- conflicted
+++ resolved
@@ -251,11 +251,8 @@
                      'block_start' : form_data['start_time'],
                      'block_end'   : form_data['end_time'],
                      'tracking_number' : tracking_number,
-<<<<<<< HEAD
-=======
                      'num_exposures'   : form_data['exp_count'],
                      'exp_length'      : form_data['exp_length'],
->>>>>>> 0e42b965
                      'active'   : True
                    }
     pk = Block.objects.create(**block_kwargs)
