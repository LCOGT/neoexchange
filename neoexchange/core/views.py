--- conflicted
+++ resolved
@@ -45,13 +45,7 @@
 from photometrics.catalog_subs import open_fits_catalog, get_catalog_header, \
     determine_filenames, increment_red_level, update_ldac_catalog_wcs
 from astrometrics.ast_subs import determine_asteroid_type, determine_time_of_perih
-<<<<<<< HEAD
-from core.frames import block_status, frame_params_from_block, frame_params_from_log, \
-    ingest_frames, create_frame, check_for_images, check_request_status, fetch_observations
-
-=======
 from core.frames import create_frame, fetch_observations, ingest_frames
->>>>>>> 86161d01
 import logging
 import reversion
 import json
@@ -150,15 +144,12 @@
     template_name = 'core/block_detail.html'
     model = Block
 
-<<<<<<< HEAD
     def get_context_data(self, **kwargs):
         context = super(BlockDetailView, self).get_context_data(**kwargs)
         context['images'] = [{'img': img} for img in fetch_observations(context['block'].tracking_number)]
         return context
 
 
-=======
->>>>>>> 86161d01
 class BlockListView(ListView):
     model = Block
     template_name = 'core/block_list.html'
