"""
NEO exchange: NEO observing portal for Las Cumbres Observatory
Copyright (C) 2014-2019 LCO
This program is free software: you can redistribute it and/or modify
it under the terms of the GNU General Public License as published by
the Free Software Foundation, either version 3 of the License, or
(at your option) any later version.
This program is distributed in the hope that it will be useful,
but WITHOUT ANY WARRANTY; without even the implied warranty of
MERCHANTABILITY or FITNESS FOR A PARTICULAR PURPOSE.  See the
GNU General Public License for more details.
"""

import os
from glob import glob
from datetime import datetime, timedelta, date
from math import floor, ceil, degrees, radians, pi, acos
from astropy import units as u
import matplotlib
#matplotlib.use('TkAgg')
import matplotlib.pyplot as plt
import json
import urllib
import logging
import tempfile
from django.db.models import Q
from django.forms.models import model_to_dict
from django.contrib import messages
from django.contrib.auth.decorators import login_required
from django.contrib.messages.views import SuccessMessageMixin
from django.core.exceptions import ObjectDoesNotExist, ValidationError
from django.core.files.storage import default_storage
from django.urls import reverse, reverse_lazy
from django.shortcuts import render, redirect
from django.views.generic import DetailView, ListView, FormView, TemplateView, View
from django.views.generic.edit import FormView
from django.views.generic.detail import SingleObjectMixin
from django.http import Http404, HttpResponse, HttpResponseRedirect
from django.template.loader import get_template
from http.client import HTTPSConnection
from django.conf import settings
from bs4 import BeautifulSoup
import reversion
import requests
import numpy as np
try:
    import pyslalib.slalib as S
except ImportError:
    pass
import io

from .forms import EphemQuery, ScheduleForm, ScheduleCadenceForm, ScheduleBlockForm, \
    ScheduleSpectraForm, MPCReportForm, SpectroFeasibilityForm
from .models import *
from astrometrics.ast_subs import determine_asteroid_type, determine_time_of_perih, \
    convert_ast_to_comet
import astrometrics.site_config as cfg
from astrometrics.ephem_subs import call_compute_ephem, compute_ephem, \
    determine_darkness_times, determine_slot_length, determine_exp_time_count, \
    MagRangeError,  LCOGT_site_codes, LCOGT_domes_to_site_codes, \
    determine_spectro_slot_length, get_sitepos, read_findorb_ephem, accurate_astro_darkness,\
    get_visibility, determine_exp_count, determine_star_trails, calc_moon_sep, get_alt_from_airmass
from astrometrics.sources_subs import fetchpage_and_make_soup, packed_to_normal, \
    fetch_mpcdb_page, parse_mpcorbit, submit_block_to_scheduler, parse_mpcobs,\
    fetch_NEOCP_observations, PackedError, fetch_filter_list, fetch_mpcobs, validate_text,\
    read_mpcorbit_file
from astrometrics.time_subs import extract_mpc_epoch, parse_neocp_date, \
    parse_neocp_decimal_date, get_semester_dates, jd_utc2datetime, datetime2st
from photometrics.external_codes import run_sextractor, run_scamp, updateFITSWCS,\
    read_mtds_file, unpack_tarball, run_findorb
from photometrics.catalog_subs import open_fits_catalog, get_catalog_header, \
    determine_filenames, increment_red_level, update_ldac_catalog_wcs, FITSHdrException
from photometrics.photometry_subs import calc_asteroid_snr, calc_sky_brightness
from photometrics.spectraplot import get_spec_plot, make_spec
from photometrics.gf_movie import make_gif, make_movie
from core.frames import create_frame, ingest_frames, measurements_from_block
from core.mpc_submit import email_report_to_mpc
from core.archive_subs import lco_api_call
from photometrics.SA_scatter import readSources, genGalPlane, plotScatter, \
    plotFormat

logger = logging.getLogger(__name__)


class LoginRequiredMixin(object):

    # login_url = reverse('auth_login')

    @classmethod
    def as_view(cls, **initkwargs):
        view = super(LoginRequiredMixin, cls).as_view(**initkwargs)
        return login_required(view)


def user_proposals(user):
    """
    Returns active proposals the given user has permissions for
    """
    if type(user) != User:
        try:
            user = User.objects.get(username=user)
        except ObjectDoesNotExist:
            raise ValidationError

    proposals = Proposal.objects.filter(proposalpermission__user=user, active=True)

    return proposals


def determine_active_proposals(proposal_code=None, filter_proposals=True):
    """Determine and return the active Proposals or verify the passed [proposal_code]
    exists. If [filter_proposals] is set to True (the default), proposals
    with `proposal.download=False` are excluded from the returned proposal list.

    Returns a list of proposal codes.
    """

    if proposal_code is not None:
        try:
            proposal = Proposal.objects.get(code=proposal_code.upper())
            proposals = [proposal.code,]
        except Proposal.DoesNotExist:
            logger.warning("Proposal {} does not exist".format(proposal_code))
            proposals = []
    else:
        proposals = Proposal.objects.filter(active=True)
        if filter_proposals is True:
            proposals = proposals.filter(download=True)
        proposals = proposals.order_by('code').values_list('code', flat=True)

    return proposals


class MyProposalsMixin(object):

    def get_context_data(self, **kwargs):
        context = super(MyProposalsMixin, self).get_context_data(**kwargs)
        proposals = user_proposals(self.request.user)
        context['proposals'] = [(proposal.code, proposal.title) for proposal in proposals]

        return context


def home(request):
    params = build_unranked_list_params()

    return render(request, 'core/home.html', params)


class BlockTimeSummary(LoginRequiredMixin, View):

    def get(self, request, *args, **kwargs):
        block_summary = summarise_block_efficiency(block_filter=10)
        return render(request, 'core/block_time_summary.html', {'summary': json.dumps(block_summary)})


def summarise_block_efficiency(block_filter=0):
    summary = []
    proposals = Proposal.objects.all()
    for proposal in proposals:
        blocks = Block.objects.filter(superblock__proposal=proposal)
        observed = blocks.filter(num_observed__isnull=False)
        if len(blocks) > block_filter:
            proposal_summary = {
                                 'proposal': proposal.code,
                                 'Observed' : observed.count(),
                                 'Not Observed' : blocks.count() - observed.count()
                               }
            summary.append(proposal_summary)
    return summary


class BodyDetailView(DetailView):
    model = Body
    context_object_name = "body"

    def get_context_data(self, **kwargs):
        context = super(BodyDetailView, self).get_context_data(**kwargs)
        context['form'] = EphemQuery()
        context['blocks'] = Block.objects.filter(body=self.object).order_by('block_start')
        context['taxonomies'] = SpectralInfo.objects.filter(body=self.object)
        context['spectra'] = sort_previous_spectra(self)
        return context


def sort_previous_spectra(self, **kwargs):
    spectra_of_interest = PreviousSpectra.objects.filter(body=self.object)
    spectra_out = []
    vis_count = 0
    nir_count = 0
    for s in spectra_of_interest:
        if s.spec_source == 'M':
            spectra_out.append(s)
        elif s.spec_source == 'S':
            if spectra_of_interest.filter(spec_wav='Vis+NIR').count() > 0:
                if s.spec_wav == 'Vis+NIR':
                    spectra_out.append(s)
            else:
                if vis_count == 0 and s.spec_wav == 'Vis':
                    vis_count = 1
                    spectra_out.append(s)
                if nir_count == 0 and s.spec_wav == 'NIR':
                    nir_count = 1
                    s.spec_vis = s.spec_ir
                    spectra_out.append(s)
    return spectra_out


class BodySearchView(ListView):
    template_name = 'core/body_list.html'
    model = Body

    def get_queryset(self):
        name = self.request.GET.get("q", "")
        name = name.strip()
        if name != '':
            if name.isdigit():
                object_list = self.model.objects.filter(name=name)
            else:
                object_list = self.model.objects.filter(Q(provisional_name__icontains=name) | Q(provisional_packed__icontains=name) | Q(name__icontains=name))
        else:
            object_list = self.model.objects.all()
        return object_list


class BlockDetailView(DetailView):
    template_name = 'core/block_detail.html'
    model = Block


class SuperBlockDetailView(DetailView):
    template_name = 'core/block_detail.html'
    model = SuperBlock


class BlockListView(ListView):
    model = Block
    template_name = 'core/block_list.html'
    queryset = Block.objects.order_by('-block_start')
    context_object_name = "block_list"
    paginate_by = 20


class SuperBlockListView(ListView):
    model = SuperBlock
    template_name = 'core/block_list.html'
    queryset = SuperBlock.objects.order_by('-block_start')
    context_object_name = "block_list"
    paginate_by = 20


class BlockReport(LoginRequiredMixin, View):

    def get(self, request, *args, **kwargs):
        block = Block.objects.get(pk=kwargs['pk'])
        if block.when_observed:
            block.active = False
            block.reported = True
            block.when_reported = datetime.utcnow()
            block.save()
            return redirect(reverse('blocklist'))
        else:
            messages.error(request, 'Block does not have any observations')
            return HttpResponseRedirect(reverse('block-view', kwargs={'pk': block.superblock.id}))


class BlockReportMPC(LoginRequiredMixin, View):

    def get(self, request, *args, **kwargs):
        block = Block.objects.get(pk=kwargs['pk'])
        if block.reported is True:
            messages.error(request, 'Block has already been reported')
            return HttpResponseRedirect(reverse('block-report-mpc', kwargs={'pk': kwargs['pk']}))
        if request.user.is_authenticated:
            email = request.user.email
        else:
            email = None
        mpc_resp = email_report_to_mpc(blockid=kwargs['pk'], bodyid=kwargs.get('source', None), email_sender=email)
        if mpc_resp:
            block.active = False
            block.reported = True
            block.when_reported = datetime.utcnow()
            block.save()
            return redirect(reverse('blocklist'))
        else:
            messages.error(request, 'It was not possible to email report to MPC')
            return HttpResponseRedirect(reverse('block-report-mpc', kwargs={'pk': kwargs['pk']}))


class UploadReport(LoginRequiredMixin, FormView):
    template_name = 'core/uploadreport.html'
    success_url = reverse_lazy('blocklist')
    form_class = MPCReportForm

    def get(self, request, *args, **kwargs):
        block = Block.objects.get(pk=kwargs['pk'])
        form = MPCReportForm(initial={'block_id': block.id})
        return render(request, 'core/uploadreport.html', {'form': form, 'slot': block})

    def form_invalid(self, form, **kwargs):
        context = self.get_context_data(**kwargs)
        slot = Block.objects.get(pk=form['block_id'].value())
        return render(context['view'].request, 'core/uploadreport.html', {'form': form, 'slot': slot})

    def form_valid(self, form):
        obslines = form.cleaned_data['report'].splitlines()
        measure = create_source_measurement(obslines, form.cleaned_data['block'])
        if measure:
            messages.success(self.request, 'Added source measurements for %s' % form.cleaned_data['block'])
        else:
            messages.warning(self.request, 'Unable to add source measurements for %s' % form.cleaned_data['block'])
        return super(UploadReport, self).form_valid(form)


class MeasurementViewBlock(LoginRequiredMixin, View):
    template = 'core/measurements.html'

    def get(self, request, *args, **kwargs):
        data = measurements_from_block(blockid=kwargs['pk'])
        return render(request, self.template, data)


class MeasurementViewBody(View):
    template = 'core/measurements.html'

    def get(self, request, *args, **kwargs):
        body = Body.objects.get(pk=kwargs['pk'])
        measures = SourceMeasurement.objects.filter(body=body).order_by('frame__midpoint')
        return render(request, self.template, {'body': body, 'measures' : measures})


class MeasurementDownloadMPC(View):

    template = get_template('core/mpc_outputfile.txt')

    def get(self, request, *args, **kwargs):
        try:
            body = Body.objects.get(id=kwargs['pk'])
        except Body.DoesNotExist:
            logger.warning("Could not find Body with pk={}".format(kwargs['pk']))
            raise Http404("Body does not exist")

        measures = SourceMeasurement.objects.filter(body=body).order_by('frame__midpoint')
        data = { 'measures' : measures}
        filename = "{}_mpc.dat".format(body.current_name().replace(' ', '').replace('/', '_'))

        response = HttpResponse(self.template.render(data), content_type="text/plain")
        response['Content-Disposition'] = 'attachment; filename=' + filename
        return response


class MeasurementDownloadADESPSV(View):

    template = get_template('core/mpc_ades_psv_outputfile.txt')

    def get(self, request, *args, **kwargs):
        try:
            body = Body.objects.get(id=kwargs['pk'])
        except Body.DoesNotExist:
            logger.warning("Could not find Body with pk={}".format(kwargs['pk']))
            raise Http404("Body does not exist")

        measures = SourceMeasurement.objects.filter(body=body).order_by('frame__midpoint')
        data = { 'measures' : measures}
        filename = "{}.psv".format(body.current_name().replace(' ', '').replace('/', '_'))

        response = HttpResponse(self.template.render(data), content_type="text/plain")
        response['Content-Disposition'] = 'attachment; filename=' + filename
        return response

def export_measurements(body_id, output_path=''):

    t = get_template('core/mpc_outputfile.txt')
    try:
        body = Body.objects.get(id=body_id)
    except Body.DoesNotExist:
        logger.warning("Could not find Body with pk={}".format(body_id))
        return None, -1
    measures = SourceMeasurement.objects.filter(body=body).exclude(frame__frametype=Frame.SATELLITE_FRAMETYPE).exclude(frame__midpoint__lt=datetime(1993, 1, 1, 0, 0, 0, 0)).order_by('frame__midpoint')
    data = { 'measures' : measures}

    filename = "{}.mpc".format(body.current_name().replace(' ', '').replace('/', '_'))
    filename = os.path.join(output_path, filename)

    output_fh = open(filename, 'w')
    output = t.render(data)
    output_fh.writelines(output)
    output_fh.close()

    return filename, output.count('\n')-1


def update_elements_with_findorb(source_dir, dest_dir, filename, site_code, start_time):
    """Handle the refitting of a set of MPC1992 format observations in <filename>
    located in <dest_dir> with original config files in <source_dir>. The ephemeris
    is computed for <site_code> starting at <start_time>

    Either a parsed dictionary of elements or a status code is returned.
    """

    elements_or_status = None

    status = run_findorb(source_dir, dest_dir, filename, site_code, start_time)
    if status != 0:
        logger.error("Error running find_orb on the data")
        elements_or_status = status
    else:
        orbit_file = os.path.join(os.getenv('HOME'), '.find_orb', 'mpc_fmt.txt')
        try:
            orbfile_fh = open(orbit_file, 'r')
        except IOError:
            logger.warning("File %s not found" % orbit_file)
            return None

        orblines = orbfile_fh.readlines()
        orbfile_fh.close()
        orblines[0] = orblines[0].replace('Find_Orb  ', 'NEOCPNomin')
        elements_or_status = clean_NEOCP_object(orblines)
    return elements_or_status


def refit_with_findorb(body_id, site_code, start_time=datetime.utcnow(), dest_dir=None, remove=False):
    """Refit all the SourceMeasurements for a body with find_orb and update the elements.
    Inputs:
    <body_id>: the PK of the Body,
    <site_code>: the MPC site code to generate the ephemeris for,
    [start_time]: where to start the ephemeris,
    [dest_dir]: destination directory (if not specified, a unique directory in the
                form '/tmp/tmp_neox_<stuff>' is created and used),
    [remove]: whether to remove the temporary directory and contents afterwards

    Outputs:
    The ephemeris output (if found), starting at [start_time] is read in and a
    dictionary containing the ephemeris details (object id, time system,
    motion rate units, sitecode) and a list of tuples containing:
    Datetime, RA, Dec, magnitude, rate, uncertainty is returned. In the event of
    an issue, None is returned."""

    source_dir = os.path.abspath(os.path.join(os.getenv('HOME'), '.find_orb'))
    dest_dir = dest_dir or tempfile.mkdtemp(prefix='tmp_neox_')
    new_ephem = (None, None)
    comp_time = start_time + timedelta(days=1)

    filename, num_lines = export_measurements(body_id, dest_dir)

    if filename is not None:
        if num_lines > 0:
            status_or_elements = update_elements_with_findorb(source_dir, dest_dir, filename, site_code, start_time)
            if type(status_or_elements) != dict:
                logger.error("Error running find_orb on the data")
            else:
                new_elements = status_or_elements
                body = Body.objects.get(pk=body_id)
                logger.info("{}: FindOrb found an orbital rms of {} using {} observations.".format(body.current_name(), new_elements['orbit_rms'], new_elements['num_obs']))
                if body.epochofel:
                    time_to_current_epoch = abs(body.epochofel - comp_time)
                else:
                    time_to_current_epoch = abs(datetime.min - comp_time)
                time_to_new_epoch = abs(new_elements['epochofel'] - comp_time)
                if time_to_new_epoch <= time_to_current_epoch and new_elements['orbit_rms'] < 1.0:
                    # Reset some fields to avoid overwriting

                    new_elements['provisional_name'] = body.provisional_name
                    new_elements['origin'] = body.origin
                    new_elements['source_type'] = body.source_type
                    updated = save_and_make_revision(body, new_elements)
                    message = "Did not update"
                    if updated is True:
                        message = "Updated"
                else:
                    # Fit was bad or for an old epoch
                    message = ""
                    if new_elements['epochofel'] < start_time:
                        message = "Epoch of elements was too old"
                    if new_elements['orbit_rms'] >= 1.0:
                        message += " and rms was too high"
                    message += ". Did not update"
                logger.info("%s Body #%d (%s) with FindOrb" % (message, body.pk, body.current_name()))

                # Read in ephemeris file
                ephem_file = os.path.join(dest_dir, 'new.ephem')
                if os.path.exists(ephem_file):
                    emp_info, ephemeris = read_findorb_ephem(ephem_file)
                    new_ephem = (emp_info, ephemeris)
                else:
                    logger.warning("Could not read ephem file %s" % ephem_file)

            # Clean up output directory
            if remove:
                try:
                    files_to_remove = glob(os.path.join(dest_dir, '*'))
                    for file_to_rm in files_to_remove:
                        os.remove(file_to_rm)
                except OSError:
                    logger.warning("Error removing files in temporary test directory", self.test_dir)
                try:
                    os.rmdir(dest_dir)
                    logger.debug("Removed", dest_dir)
                except OSError:
                    logger.warning("Error removing temporary test directory", dest_dir)
        else:
            logger.warning("Unable to export measurements for Body #%s" % body_id)
    else:
        logger.warning("Could not find Body with id #%s" % body_id)

    return new_ephem


class CandidatesViewBlock(LoginRequiredMixin, View):
    template = 'core/candidates.html'

    def get(self, request, *args, **kwargs):
        block = Block.objects.get(pk=kwargs['pk'])
        candidates = Candidate.objects.filter(block=block).order_by('score')
        return render(request, self.template, {'body': block.body, 'candidates': candidates, 'slot': block})


class StaticSourceView(ListView):
    template_name = 'core/calibsource_list.html'
    model = StaticSource
    queryset = StaticSource.objects.order_by('ra')
    context_object_name = "calibsources"
    paginate_by = 20

    def get_context_data(self, **kwargs):
        context = super(StaticSourceView, self).get_context_data(**kwargs)
        sun_ra, sun_dec = accurate_astro_darkness('500', datetime.utcnow(), solar_pos=True)
        night_ra = degrees(sun_ra - pi)
        if night_ra < 0:
            night_ra += 360
        night_ra = degreestohms(night_ra, ':')
        night_dec = degreestodms(degrees(-sun_dec), ':')
        context['night'] = {'ra': night_ra, 'dec': night_dec}
        return context


class BestStandardsView(ListView):
    template_name = 'core/best_calibsource_list.html'
    model = StaticSource
    paginate_by = 20

    def determine_ra_range(self, utc_dt=datetime.utcnow(), HA_hours=3, dbg=False):
        sun_ra, sun_dec = accurate_astro_darkness('500', utc_dt, solar_pos=True)
        night_ra = degrees(sun_ra - pi)
        if night_ra < 0:
            night_ra += 360
        if dbg: print(utc_dt, degreestohms(night_ra, ':'), HA_hours*15)

        min_ra = night_ra - (HA_hours * 15)
        if min_ra < 0:
            min_ra += 360
        max_ra = night_ra + (HA_hours * 15)
        if max_ra > 360:
            max_ra -= 360
        if dbg: print("RA range=", min_ra, max_ra)

        return min_ra, max_ra

    def get_sources(self, utc_date=datetime.utcnow(), dbg=False):

        min_ra, max_ra = self.determine_ra_range(utc_dt=utc_date, dbg=False)
        if min_ra > max_ra:
            # Wrap occurred
            ra_filter = Q(ra__gte=min_ra) | Q(ra__lte=max_ra)
        else:
            ra_filter = Q(ra__gte=min_ra) & Q(ra__lte=max_ra)
        ftn_standards = StaticSource.objects.filter(ra_filter, source_type=StaticSource.FLUX_STANDARD, dec__gte=0).order_by('ra')
        fts_standards = StaticSource.objects.filter(ra_filter, source_type=StaticSource.FLUX_STANDARD, dec__lte=0).order_by('ra')
        if dbg: print(ftn_standards,fts_standards)

        return ftn_standards, fts_standards

    def get_context_data(self, **kwargs):
        context = super(BestStandardsView, self).get_context_data(**kwargs)
        utc_date = datetime.utcnow()
        sun_ra, sun_dec = accurate_astro_darkness('500', utc_date, solar_pos=True)
        night_ra = degrees(sun_ra - pi)
        if night_ra < 0:
            night_ra += 360
        night_ra = degreestohms(night_ra, ':')
        night_dec = degreestodms(degrees(-sun_dec), ':')
        context['night'] = {'ra': night_ra, 'dec': night_dec, 'utc_date' : utc_date.date}
        ftn_standards, fts_standards = self.get_sources(utc_date=utc_date)
        context['ftn_calibsources'] = ftn_standards
        context['fts_calibsources'] = fts_standards
        return context


class StaticSourceDetailView(DetailView):
    template_name = 'core/calibsource_detail.html'
    model = StaticSource

    def get_context_data(self, **kwargs):
        context = super(StaticSourceDetailView, self).get_context_data(**kwargs)
        context['blocks'] = Block.objects.filter(calibsource=self.object).order_by('block_start')
        return context


def generate_new_candidate_id(prefix='LNX'):

    new_id = None
    qs = Body.objects.filter(origin='L', provisional_name__contains=prefix).order_by('provisional_name')

    if qs.count() == 0:
        # No discoveries so far, sad face
        num_zeros = 7 - len(prefix)
        new_id = "%s%0.*d" % (prefix, num_zeros, 1)
    else:
        last_body_id = qs.last().provisional_name
        try:
            last_body_num = int(last_body_id.replace(prefix, ''))
            new_id_num = last_body_num + 1
            num_zeros = 7 - len(prefix)
            new_id = "%s%0.*d" % (prefix, num_zeros, new_id_num)
        except ValueError:
            logger.warning("Unable to decode last discoveries' id (id=%s)" % last_body_id)
    return new_id


def generate_new_candidate(cand_frame_data, prefix='LNX'):

    new_body = None
    new_id = generate_new_candidate_id(prefix)
    first_frame = cand_frame_data.order_by('midpoint')[0]
    last_frame = cand_frame_data.latest('midpoint')
    if new_id:
        try:
            time_span = last_frame.midpoint - first_frame.midpoint
            arc_length = time_span.total_seconds() / 86400.0
        except:
            arc_length = None

        params = {  'provisional_name' : new_id,
                    'origin' : 'L',
                    'source_type' : 'U',
                    'discovery_date' : first_frame.midpoint,
                    'num_obs' : cand_frame_data.count(),
                    'arc_length' : arc_length
                 }
        new_body, created = Body.objects.get_or_create(**params)
        if created:
            not_seen = datetime.utcnow() - last_frame.midpoint
            not_seen_days = not_seen.total_seconds() / 86400.0
            new_body.not_seen = not_seen_days
            new_body.save()
    else:
        logger.warning("Could not determine a new id for the new object")

    return new_body


def ephemeris(request):

    form = EphemQuery(request.GET)
    ephem_lines = []
    if form.is_valid():
        data = form.cleaned_data
        body_elements = model_to_dict(data['target'])
        dark_start, dark_end = determine_darkness_times(
            data['site_code'], data['utc_date'])
        ephem_lines = call_compute_ephem(
            body_elements, dark_start, dark_end, data['site_code'], 900, data['alt_limit'])
    else:
        return render(request, 'core/home.html', {'form': form})
    return render(request, 'core/ephem.html',
                  {'target': data['target'],
                   'ephem_lines': ephem_lines,
                   'site_code': form['site_code'].value(),
                   }
                  )


class LookUpBodyMixin(object):
    """
    A Mixin for finding a Body from a pk and if it exists, return the Body instance.
    """
    def dispatch(self, request, *args, **kwargs):
        try:
            body = Body.objects.get(pk=kwargs['pk'])
            self.body = body
            return super(LookUpBodyMixin, self).dispatch(request, *args, **kwargs)
        except Body.DoesNotExist:
            raise Http404("Body does not exist")


class LookUpCalibMixin(object):
    """
    A Mixin for finding a StaticSource for a sitecode and if it exists, return the Target instance.
    """
    def dispatch(self, request, *args, **kwargs):
        try:
            calib_id = kwargs['pk']
            if calib_id == '-':
                sitecode = kwargs['instrument_code'][0:3]
                target, target_params = find_best_flux_standard(sitecode)
            else:
                target = StaticSource.objects.get(pk=calib_id)
            self.target = target
            return super(LookUpCalibMixin, self).dispatch(request, *args, **kwargs)
        except StaticSource.DoesNotExist:
            raise Http404("StaticSource does not exist")


class ScheduleParameters(LoginRequiredMixin, LookUpBodyMixin, FormView):
    """
    Creates a suggested observation request, including time window and molecules
    """
    template_name = 'core/schedule.html'
    form_class = ScheduleForm
    ok_to_schedule = False

    def get(self, request, *args, **kwargs):
        form = self.get_form()
        cadence_form = ScheduleCadenceForm()
        return self.render_to_response(self.get_context_data(form=form, cad_form=cadence_form, body=self.body))

    def form_valid(self, form, request):
        data = schedule_check(form.cleaned_data, self.body, self.ok_to_schedule)
        new_form = ScheduleBlockForm(data)
        return render(request, 'core/schedule_confirm.html', {'form': new_form, 'data': data, 'body': self.body})

    def post(self, request, *args, **kwargs):
        form = self.get_form()
        cadence_form = ScheduleCadenceForm()
        if form.is_valid():
            return self.form_valid(form, request)
        else:
            return self.render_to_response(self.get_context_data(form=form, cad_form=cadence_form, body=self.body))

    def get_context_data(self, **kwargs):
        """
        Only show proposals the current user is a member of
        """
        proposals = user_proposals(self.request.user)
        proposal_choices = [(proposal.code, proposal.title) for proposal in proposals]
        kwargs['form'].fields['proposal_code'].choices = proposal_choices
        if kwargs['cad_form']:
            kwargs['cad_form'].fields['proposal_code'].choices = proposal_choices
        return kwargs


class ScheduleCalibParameters(LoginRequiredMixin, LookUpCalibMixin, FormView):
    """
    Creates a suggested observation request for a static source, including time window and molecules
    """
    template_name = 'core/schedule.html'
    form_class = ScheduleForm
    ok_to_schedule = False

    def get(self, request, *args, **kwargs):
        form = self.get_form()
        cadence_form = ScheduleCadenceForm()
        return self.render_to_response(self.get_context_data(form=form, cad_form=cadence_form, body=self.target))

    def form_valid(self, form, request):
        data = schedule_check(form.cleaned_data, self.target, self.ok_to_schedule)
        new_form = ScheduleBlockForm(data)
        return render(request, 'core/calib_schedule_confirm.html', {'form': new_form, 'data': data, 'calibrator': self.target})

    def post(self, request, *args, **kwargs):
        form = self.get_form()
        cadence_form = ScheduleCadenceForm()
        if form.is_valid():
            return self.form_valid(form, request)
        else:
            return self.render_to_response(self.get_context_data(form=form, cad_form=cadence_form, body=self.target))

    def get_context_data(self, **kwargs):
        """
        Only show proposals the current user is a member of
        """
        proposals = user_proposals(self.request.user)
        proposal_choices = [(proposal.code, proposal.title) for proposal in proposals]
        kwargs['form'].fields['proposal_code'].choices = proposal_choices
        if kwargs['cad_form']:
            kwargs['cad_form'].fields['proposal_code'].choices = proposal_choices
        return kwargs


class ScheduleParametersCadence(LoginRequiredMixin, LookUpBodyMixin, FormView):
    """
    Creates a suggested cadenced observation request, including time window and molecules
    """
    template_name = 'core/schedule.html'
    form_class = ScheduleCadenceForm
    ok_to_schedule = False

    def post(self, request, *args, **kwargs):
        form = ScheduleCadenceForm(request.POST)
        if form.is_valid():
            return self.form_valid(form, request)
        else:
            return self.render_to_response(self.get_context_data(form=form, body=self.body))

    def form_valid(self, form, request):
        data = schedule_check(form.cleaned_data, self.body, self.ok_to_schedule)
        new_form = ScheduleBlockForm(data)
        return render(request, 'core/schedule_confirm.html', {'form': new_form, 'data': data, 'body': self.body, 'cadence':True})


class ScheduleParametersSpectra(LoginRequiredMixin, LookUpBodyMixin, FormView):
    """
    Creates a suggested spectroscopic observation request, including time window,
    calibrations and molecules
    """
    template_name = 'core/schedule_spectra.html'
    form_class = ScheduleSpectraForm
    ok_to_schedule = False

    def get(self, request, *args, **kwargs):
        form = self.get_form()
        return self.render_to_response(self.get_context_data(form=form, body=self.body))

    def post(self, request, *args, **kwargs):
        form = ScheduleSpectraForm(request.POST)
        if form.is_valid():
            return self.form_valid(form,request)
        else:
            return self.render_to_response(self.get_context_data(form=form, body=self.body))

    def form_valid(self, form, request):
        data = schedule_check(form.cleaned_data, self.body, self.ok_to_schedule)
        new_form = ScheduleBlockForm(data)
        return render(request, 'core/schedule_confirm.html', {'form': new_form, 'data': data, 'body': self.body})

    def get_context_data(self, **kwargs):
        """
        Only show proposals the current user is a member of
        """
        proposals = user_proposals(self.request.user)
        proposal_choices = [(proposal.code, proposal.title) for proposal in proposals]
        kwargs['form'].fields['proposal_code'].choices = proposal_choices
        return kwargs


class ScheduleCalibSpectra(LoginRequiredMixin, LookUpCalibMixin, FormView):
    """
    Creates a suggested spectroscopic calibration observation request, including time
    window, calibrations and molecules
    """
    template_name = 'core/schedule_spectra.html'
    form_class = ScheduleSpectraForm
    ok_to_schedule = False

    def get(self, request, *args, **kwargs):
        # Override default exposure time for brighter calib targets and set the initial
        # instrument code to that which came in via the URL and the kwargs
        form = ScheduleSpectraForm(initial={'exp_length' : 180.0,
                                            'instrument_code' : kwargs.get('instrument_code', '')}
                                  )
        return self.render_to_response(self.get_context_data(form=form, body=self.target))

    def post(self, request, *args, **kwargs):
        form = ScheduleSpectraForm(request.POST)
        if form.is_valid():
            return self.form_valid(form, request)
        else:
            return self.render_to_response(self.get_context_data(form=form, body=self.target))

    def form_valid(self, form, request):
        data = schedule_check(form.cleaned_data, self.target, self.ok_to_schedule)
        new_form = ScheduleBlockForm(data)
        return render(request, 'core/calib_schedule_confirm.html', {'form': new_form, 'data': data, 'calibrator': self.target})

    def get_context_data(self, **kwargs):
        """
        Only show proposals the current user is a member of
        """
        proposals = user_proposals(self.request.user)
        proposal_choices = [(proposal.code, proposal.title) for proposal in proposals]
        kwargs['form'].fields['proposal_code'].choices = proposal_choices
        return kwargs


class ScheduleCalibSubmit(LoginRequiredMixin, SingleObjectMixin, FormView):
    """
    Takes the hidden form input from ScheduleParameters, validates them as a double check.
    Then submits to the scheduler. If a tracking number is returned, the object has been scheduled and we record a Block.
    """
    template_name = 'core/calib_schedule_confirm.html'
    form_class = ScheduleBlockForm
    model = StaticSource

    def post(self, request, *args, **kwargs):
        self.object = self.get_object()
        form = self.get_form()
        if form.is_valid():
            return self.form_valid(form, request)
        else:
            return self.form_invalid(form)

    def form_valid(self, form, request):
        if 'edit' in request.POST:
            # Recalculate the parameters by amending the block length
            data = schedule_check(form.cleaned_data, self.object)
            new_form = ScheduleBlockForm(data)
            return render(request, self.template_name, {'form': new_form, 'data': data, 'calibrator': self.object})
        elif 'submit' in request.POST:
            target = self.get_object()
            username = ''
            if request.user.is_authenticated():
                username = request.user.get_username()
            tracking_num, sched_params = schedule_submit(form.cleaned_data, target, username)

            if tracking_num:
                messages.success(self.request, "Request %s successfully submitted to the scheduler" % tracking_num)
                block_resp = record_block(tracking_num, sched_params, form.cleaned_data, target)
                if block_resp:
                    messages.success(self.request, "Block recorded")
                else:
                    messages.warning(self.request, "Record not created")
            else:
                msg = "It was not possible to submit your request to the scheduler."
                if sched_params.get('error_msg', None):
                    msg += "\nAdditional information:" + sched_params['error_msg']
                messages.warning(self.request, msg)
            return super(ScheduleCalibSubmit, self).form_valid(form)

    def get_success_url(self):
        return reverse('home')


class ScheduleSubmit(LoginRequiredMixin, SingleObjectMixin, FormView):
    """
    Takes the hidden form input from ScheduleParameters, validates them as a double check.
    Then submits to the scheduler. If a tracking number is returned, the object has been scheduled and we record a Block.
    """
    template_name = 'core/schedule_confirm.html'
    form_class = ScheduleBlockForm
    model = Body

    def post(self, request, *args, **kwargs):
        self.object = self.get_object()
        form = self.get_form()
        if form.is_valid():
            return self.form_valid(form, request)
        else:
            return self.form_invalid(form)

    def form_valid(self, form, request):
        # Recalculate the parameters using new form data
        data = schedule_check(form.cleaned_data, self.object)
        new_form = ScheduleBlockForm(data)
        if 'edit' in request.POST:
            return render(request, 'core/schedule_confirm.html', {'form': new_form, 'data': data, 'body': self.object})
        elif 'submit' in request.POST and new_form.is_valid():
            target = self.get_object()
            username = ''
            if request.user.is_authenticated():
                username = request.user.get_username()
            tracking_num, sched_params = schedule_submit(new_form.cleaned_data, target, username)
            if tracking_num:
                messages.success(self.request, "Request %s successfully submitted to the scheduler" % tracking_num)
                block_resp = record_block(tracking_num, sched_params, new_form.cleaned_data, target)
                self.success = True
                if block_resp:
                    messages.success(self.request, "Block recorded")
                else:
                    messages.warning(self.request, "Record not created")
            else:
                self.success = False
                msg = "It was not possible to submit your request to the scheduler."
                if sched_params.get('error_msg', None):
                    msg += "\nAdditional information:"
                    error_msgs = sched_params['error_msg'].get('non_field_errors', [])
                    msg += "\n".join(error_msgs)
                messages.warning(self.request, msg)
            return super(ScheduleSubmit, self).form_valid(new_form)

    def get_success_url(self):
        if self.success:
            return reverse('home')
        else:
            return reverse('target', kwargs={'pk': self.object.id})


def schedule_check(data, body, ok_to_schedule=True):

    spectroscopy = data.get('spectroscopy', False)
    solar_analog = data.get('solar_analog', False)
    body_elements = model_to_dict(body)

    if spectroscopy:
        data['site_code'] = data['instrument_code'][0:3]
    else:
        data['instrument_code'] = ''

    # Check if we have a high eccentricity object and it's not of comet type
    if body_elements.get('eccentricity', 0.0) >= 0.9 and body_elements.get('elements_type', None) != 'MPC_COMET':
        logger.warning("Preventing attempt to schedule high eccentricity non-Comet")
        ok_to_schedule = False

    # Check for valid proposal
    # validate_proposal_time(data['proposal_code'])

    if data.get('start_time') and data.get('end_time'):
        dark_start = data.get('start_time')
        dark_end = data.get('end_time')
        utc_date = data.get('utc_date', dark_start.date())
    else:
        dark_start, dark_end = determine_darkness_times(data['site_code'], data['utc_date'])
        utc_date = data['utc_date']
        if dark_end <= datetime.utcnow():
            dark_start, dark_end = determine_darkness_times(data['site_code'], data['utc_date'] + timedelta(days=1))
            utc_date = data['utc_date'] + timedelta(days=1)
    # Determine the semester boundaries for the current time and truncate the dark time and
    # therefore the windows appropriately.
    semester_date = max(datetime.utcnow(), datetime.combine(utc_date, datetime.min.time()))
    semester_start, semester_end = get_semester_dates(semester_date)
    if dark_start.day != dark_end.day and semester_start < dark_start:
        semester_date = max(datetime.utcnow(), datetime.combine(utc_date, datetime.min.time()) - timedelta(days=1))
        semester_start, semester_end = get_semester_dates(semester_date)
    dark_start = max(dark_start, semester_start)
    dark_end = min(dark_end, semester_end)

    dark_midpoint = dark_start + (dark_end - dark_start) / 2

    solar_analog_id = -1
    solar_analog_params = {}
    solar_analog_exptime = 60
    if type(body) == Body:
        emp = compute_ephem(dark_midpoint, body_elements, data['site_code'],
            dbg=False, perturb=False, display=False)
        if emp == {}:
            emp['date'] = dark_midpoint
            emp['ra'] = -99
            emp['dec'] = -99
            emp['mag'] = -99
            emp['sky_motion'] = -99
        ra = emp['ra']
        dec = emp['dec']
        magnitude = emp['mag']
        speed = emp['sky_motion']
        if spectroscopy and solar_analog:
            # Try and find a suitable solar analog "close" to RA, Dec midpoint
            # of block
            close_solarstd, close_solarstd_params = find_best_solar_analog(ra, dec, data['site_code'])
            if close_solarstd is not None:
                solar_analog_id = close_solarstd.id
                solar_analog_params = close_solarstd_params
    else:
        magnitude = body.vmag
        speed = 0.0
        ra = radians(body.ra)
        dec = radians(body.dec)

    # Determine filter pattern
    if data.get('filter_pattern'):
        filter_pattern = data.get('filter_pattern')
    elif data['site_code'] == 'E10' or data['site_code'] == 'F65' or data['site_code'] == '2M0':
        if spectroscopy:
            filter_pattern = 'slit_6.0as'
        else:
            filter_pattern = 'solar'
    else:
        filter_pattern = 'w'

    # Get string of available filters
    available_filters = ''
    filter_list = fetch_filter_list(data['site_code'], spectroscopy)
    for filt in filter_list:
        available_filters = available_filters + filt + ', '
    available_filters = available_filters[:-2]

    # Get maximum airmass
    max_airmass = data.get('max_airmass', 1.74)
    alt_limit = get_alt_from_airmass(max_airmass)

    # Pull out LCO Site, Telescope Class using site_config.py
    lco_site_code = next(key for key, value in cfg.valid_site_codes.items() if value == data['site_code'])

    # calculate visibility
    dark_and_up_time, max_alt = get_visibility(ra, dec, dark_midpoint, data['site_code'], '2 m', alt_limit, True, body_elements)
    if max_alt is not None:
        max_alt_airmass = S.sla_airmas((pi/2.0)-radians(max_alt))
    else:
        max_alt_airmass = 13
        dark_and_up_time = 0

    # Determine slot length
    if data.get('slot_length', None):
        slot_length = data.get('slot_length')
    else:
        try:
            slot_length = determine_slot_length(magnitude, data['site_code'])
        except MagRangeError:
            slot_length = 60
            ok_to_schedule = False

    # determine lunar position
    moon_alt, moon_obj_sep, moon_phase = calc_moon_sep(dark_midpoint, ra, dec, data['site_code'])
    min_lunar_dist = data.get('min_lunar_dist', 30)
    if moon_phase <= .25:
        moon_phase_code = 'D'
    elif moon_phase <= .75:
        moon_phase_code = 'G'
    else:
        moon_phase_code = 'B'

    # Calculate slot length, exposure time, SNR
    snr = None
    saturated = None
    if spectroscopy:
        snr_params = {'airmass': max_alt_airmass,
                      'slit_width': float(filter_pattern[5:8])*u.arcsec,
                      'moon_phase' : moon_phase_code
                      }
        new_mag, new_passband, snr, saturated = calc_asteroid_snr(magnitude, 'V', data['exp_length'], instrument=data['instrument_code'], params=snr_params)
        exp_count = data['exp_count']
        exp_length = data.get('exp_length', 1)
        slot_length = determine_spectro_slot_length(data['exp_length'], data['calibs'])
        slot_length /= 60.0
        slot_length = ceil(slot_length)
        # If automatically finding Solar Analog, calculate exposure time.
        # Currently assume bright enough that 180s is the maximum exposure time.
        if solar_analog and solar_analog_params:
            if data.get('calibsource_exptime', None):
                solar_analog_exptime = data.get('calibsource_exptime')
            else:
                solar_analog_exptime = calc_asteroid_snr(solar_analog_params['vmag'], 'V', 180, instrument=data['instrument_code'], params=snr_params, optimize=True)
    else:
        # Determine exposure length and count
        if data.get('exp_length', None):
            exp_length = data.get('exp_length')
            slot_length, exp_count = determine_exp_count(slot_length, exp_length, data['site_code'], filter_pattern)
        else:
            exp_length, exp_count = determine_exp_time_count(speed, data['site_code'], slot_length, magnitude, filter_pattern)
            slot_length, exp_count = determine_exp_count(slot_length, exp_length, data['site_code'], filter_pattern, exp_count)
        if exp_length is None or exp_count is None:
            ok_to_schedule = False

    # determine stellar trailing
    if spectroscopy:
        ag_exp_time = data.get('ag_exp_time', 10)
        trail_len = determine_star_trails(speed, ag_exp_time)
    else:
        ag_exp_time = None
        trail_len = determine_star_trails(speed, exp_length)
    if lco_site_code[-4:-1].upper() == "0M4":
        typical_seeing = 3.0
    else:
        typical_seeing = 2.0

    # get ipp value
    ipp_value = data.get('ipp_value', 1.00)

    # get acceptability threshold
    acceptability_threshold = data.get('acceptability_threshold', 90)

    # Determine pattern iterations
    if exp_count:
        pattern_iterations = float(exp_count) / float(len(filter_pattern.split(',')))
        pattern_iterations = round(pattern_iterations, 2)
    else:
        pattern_iterations = None

    # Get period and jitter for cadence
    period = data.get('period', None)
    jitter = data.get('jitter', None)

    if period is not None and jitter is not None:
        # Increase Jitter if shorter than slot length
        if jitter < slot_length / 60:
            jitter = round(slot_length / 60, 2)+.01
        if period < 0.02:
            period = 0.02

        # Number of times the cadence request will run between start and end date
        cadence_start = dark_start
        cadence_end = dark_end
        total_run_time = cadence_end - cadence_start
        cadence_period = timedelta(seconds=data['period']*3600.0)
        total_requests = 1 + int(floor(total_run_time.total_seconds() / cadence_period.total_seconds()))

        # Remove the last start if the request would run past the cadence end
        if cadence_start + total_requests * cadence_period + timedelta(seconds=slot_length*60.0) > cadence_end:
            total_requests -= 1

        # Total hours of time used by all cadence requests
        total_time = timedelta(seconds=slot_length*60.0) * total_requests
        total_time = total_time.total_seconds()/3600.0

    # Create Group ID
    group_id = validate_text(data.get('group_id', None))

    if not group_id:
        suffix = datetime.strftime(utc_date, '%Y%m%d')
        if period and jitter:
            suffix = "cad-%s-%s" % (datetime.strftime(data['start_time'], '%Y%m%d'), datetime.strftime(data['end_time'], '%m%d'))
        elif spectroscopy:
            suffix += "_spectra"
        if data.get('too_mode', False) is True:
            suffix += '_ToO'
        group_id = body.current_name() + '_' + data['site_code'].upper() + '-' + suffix

    resp = {
        'target_name': body.current_name(),
        'magnitude': magnitude,
        'speed': speed,
        'slot_length': slot_length,
        'filter_pattern': filter_pattern,
        'pattern_iterations': pattern_iterations,
        'available_filters': available_filters,
        'exp_count': exp_count,
        'exp_length': exp_length,
        'schedule_ok': ok_to_schedule,
        'too_mode' : data.get('too_mode', False),
        'site_code': data['site_code'],
        'proposal_code': data['proposal_code'],
        'group_id': group_id,
        'utc_date': utc_date.isoformat(),
        'start_time': dark_start.isoformat(),
        'end_time': dark_end.isoformat(),
        'mid_time': dark_midpoint.isoformat(),
        'ra_midpoint': ra,
        'dec_midpoint': dec,
        'period' : period,
        'jitter' : jitter,
        'snr' : snr,
        'saturated' : saturated,
        'spectroscopy' : spectroscopy,
        'calibs' : data.get('calibs', ''),
        'instrument_code' : data['instrument_code'],
        'lco_site' : lco_site_code[0:3],
        'lco_tel' : lco_site_code[-4:-1],
        'lco_enc' : lco_site_code[4:8],
        'max_alt' : max_alt,
        'max_alt_airmass' : max_alt_airmass,
        'vis_time' : dark_and_up_time,
        'moon_alt' : moon_alt,
        'moon_sep' : moon_obj_sep,
        'moon_phase' : moon_phase * 100,
        'min_lunar_dist' : min_lunar_dist,
        'max_airmass': max_airmass,
        'ipp_value': ipp_value,
        'ag_exp_time': ag_exp_time,
        'acceptability_threshold': acceptability_threshold,
        'trail_len' : trail_len,
        'typical_seeing' : typical_seeing,
        'solar_analog' : solar_analog,
        'calibsource' : solar_analog_params,
        'calibsource_id' : solar_analog_id,
        'calibsource_exptime' : solar_analog_exptime,
    }

    if period and jitter:
        resp['num_times'] = total_requests
        resp['total_time'] = total_time

    return resp


def compute_vmag_pa(body_elements, data):
    emp_line_base = compute_ephem(data['start_time'], body_elements, data['site_code'], dbg=False, perturb=False, display=False)
    # assign Magnitude and position angle
    if emp_line_base['mag'] and emp_line_base['mag'] > 0:
        body_elements['v_mag'] = emp_line_base['mag']
    body_elements['sky_pa'] = emp_line_base['sky_motion_pa']

    return body_elements


def schedule_submit(data, body, username):
    # Assemble request
    # Send to scheduler
    if type(body) == StaticSource:
        body_elements = {}
    else:
        body_elements = model_to_dict(body)
        body_elements['epochofel_mjd'] = body.epochofel_mjd()
        body_elements['epochofperih_mjd'] = body.epochofperih_mjd()
        body_elements['current_name'] = body.current_name()
    # If we have a solar analog requested, retrieve corresponding StaticSource
    # object and assemble parameters
    calibsource_params = {}
    if data.get('solar_analog', False) and data.get('calibsource_id', -1) > 0:
        try:
            calibsource = StaticSource.objects.get(pk=data['calibsource_id'])
            calibsource_params = {  'id'      : calibsource.pk,
                                    'name'    : calibsource.name,
                                    'ra_deg'  : calibsource.ra,
                                    'dec_deg' : calibsource.dec,
                                    'pm_ra'   : calibsource.pm_ra,
                                    'pm_dec'  : calibsource.pm_dec,
                                    'parallax': calibsource.parallax,
                                    'source_type' : calibsource.source_type,
                                    'vmag' : calibsource.vmag,
                                    'calib_exptime': data.get('calibsource_exptime', 60)
                                 }
        except StaticSource.DoesNotExist:
            logger.error("Was passed a StaticSource id=%d, but it now can't be found" % data['calibsource_id'])

    emp_at_start = None
    if isinstance(body, Body) and data.get('spectroscopy', False) is not False and body.source_type != 'C' and body.elements_type != 'MPC_COMET':

        # Check for recent elements
        if abs(body.epochofel-data['start_time']) >= timedelta(days=2):
            # Update MPC observations assuming too many updates have not been done recently and target is not a comet
            cut_off_time = timedelta(minutes=1)
            now = datetime.utcnow()
            recent_updates = Body.objects.exclude(source_type='u').filter(update_time__gte=now-cut_off_time)
            if len(recent_updates) < 1:
                update_MPC_obs(body.current_name())

            # Invoke find_orb to update Body's elements and return ephemeris
            refit_with_findorb(body.id, data['site_code'], data['start_time'])

            body.refresh_from_db()
            body_elements = model_to_dict(body)
            body_elements['epochofel_mjd'] = body.epochofel_mjd()
            body_elements['epochofperih_mjd'] = body.epochofperih_mjd()
            body_elements['current_name'] = body.current_name()
        else:
            logger.info("Current epoch is <2 days old; not updating")

    if type(body) != StaticSource and data.get('spectroscopy', False) is True:
        body_elements = compute_vmag_pa(body_elements, data)

    # Get proposal details
    proposal = Proposal.objects.get(code=data['proposal_code'])
    my_proposals = user_proposals(username)
    if proposal not in my_proposals:
        resp_params = {'msg' : 'You do not have permission to schedule using proposal %s' % data['proposal_code']}

        return None, resp_params
    params = {'proposal_id': proposal.code,
              'user_id': proposal.pi,
              'tag_id': proposal.tag,
              'priority': data.get('priority', 15),
              'submitter_id': username,

              'filter_pattern': data['filter_pattern'],
              'exp_count': data['exp_count'],
              'exp_time': data['exp_length'],
              'site_code': data['site_code'],
              'start_time': data['start_time'],
              'end_time': data['end_time'],
              'group_id': data['group_id'],
              'too_mode' : data.get('too_mode', False),
              'spectroscopy' : data.get('spectroscopy', False),
              'calibs' : data.get('calibs', ''),
              'instrument_code' : data['instrument_code'],
              'solar_analog' : data.get('solar_analog', False),
              'calibsource' : calibsource_params,
              'max_airmass' : data.get('max_airmass', 1.74),
              'ipp_value' : data.get('ipp_value', 1),
              'min_lunar_distance' : data.get('min_lunar_dist', 30),
              'acceptability_threshold' : data.get('acceptability_threshold', 90),
              'ag_exp_time': data.get('ag_exp_time', 10)
              }
    if data['period'] or data['jitter']:
        params['period'] = data['period']
        params['jitter'] = data['jitter']
    # If we have a (static) StaticSource object, fill in details needed by make_target
    if type(body) == StaticSource:
        params['ra_deg'] = body.ra
        params['dec_deg'] = body.dec
        params['source_id'] = body.current_name()
        params['pm_ra'] = body.pm_ra
        params['pm_dec'] = body.pm_dec
        params['parallax'] = body.parallax
        params['source_type'] = body.source_type
        params['vmag'] = body.vmag
    # Check for pre-existing block
    tracking_number = None
    resp_params = None
    if check_for_block(data, params, body) == 1:
        # Append another suffix to allow 2 versions of the block. Must
        # do this to both `data` (so the next Block check works) and to
        # `params` so the correct group_id will go to the Valhalla/scheduler
        data['group_id'] += '_2'
        params['group_id'] = data['group_id']
    elif check_for_block(data, params, body) >= 2:
        # Multiple blocks found
        resp_params = {'error_msg' : 'Multiple Blocks for same day and site found'}
    if check_for_block(data, params, body) == 0:
        # Submit to scheduler and then record block
        tracking_number, resp_params = submit_block_to_scheduler(body_elements, params)
    return tracking_number, resp_params


class SpectroFeasibility(LookUpBodyMixin, FormView):

    template_name = 'core/feasibility.html'
    form_class = SpectroFeasibilityForm

    def get(self, request, *args, **kwargs):
        form = SpectroFeasibilityForm(body=self.body)
        return self.render_to_response(self.get_context_data(form=form, body=self.body))

    def form_valid(self, form, request):
        data = feasibility_check(form.cleaned_data, self.body)
        new_form = SpectroFeasibilityForm(data, body=self.body)
        return render(request, 'core/feasibility.html', {'form': new_form, 'data': data, 'body': self.body})

    def post(self, request, *args, **kwargs):
        form = SpectroFeasibilityForm(request.POST, body=self.body)
        if form.is_valid():
            return self.form_valid(form, request)
        else:
            return self.render_to_response(self.get_context_data(form=form, body=self.body))


class CalibSpectroFeasibility(LookUpCalibMixin, FormView):

    template_name = 'core/feasibility.html'
    form_class = SpectroFeasibilityForm

    def get(self, request, *args, **kwargs):
        form = SpectroFeasibilityForm(body=self.target, initial={'exp_length' : 180.0})
        return self.render_to_response(self.get_context_data(form=form, body=self.target))

    def form_valid(self, form, request):
        data = feasibility_check(form.cleaned_data, self.target)
        new_form = SpectroFeasibilityForm(data, body=self.target)
        return render(request, 'core/feasibility.html', {'form': new_form, 'data': data, 'body': self.target})

    def post(self, request, *args, **kwargs):
        form = SpectroFeasibilityForm(request.POST, body=self.target)
        if form.is_valid():
            return self.form_valid(form, request)
        else:
            return self.render_to_response(self.get_context_data(form=form, body=self.target))


def feasibility_check(data, body):
    """Calculate spectroscopic feasibility
    """

    # We assume asteroid magnitudes will be in V and calculate sky
    # brightness in SDSS-ip as that is where most of the signal will be
    ast_mag_bandpass = data.get('bandpass', 'V')
    sky_mag_bandpass = data.get('sky_mag_bandpass', 'ip')
    data['sky_mag'] = calc_sky_brightness(sky_mag_bandpass, data['moon_phase'])
    snr_params = {
                    'moon_phase' : data['moon_phase'],
                    'airmass'    : data['airmass']
                 }
    if isinstance(body, Body):
        spectral_type = 'Mean'
    else:
        spectral_type = 'Solar'
    data['new_mag'], data['new_passband'], data['snr'], data['saturated'] = calc_asteroid_snr(data['magnitude'], ast_mag_bandpass, data['exp_length'], instrument=data['instrument_code'], params=snr_params, taxonomy=spectral_type)
    calibs = data.get('calibs', 'both')
    slot_length = determine_spectro_slot_length(data['exp_length'], calibs)
    slot_length /= 60.0
    data['slot_length'] = slot_length

    return data


def ranking(request):

    params = build_unranked_list_params()

    return render(request, 'core/ranking.html', params)


def build_unranked_list_params():
    params = {}
    try:
        # If we don't have any Body instances, return None instead of breaking
        latest = Body.objects.filter(active=True).latest('ingest')
        max_dt = latest.ingest
        min_dt = max_dt - timedelta(days=5)
        newest = Body.objects.filter(ingest__range=(min_dt, max_dt), active=True)
        unranked = []
        for body in newest:
            body_dict = model_to_dict(body)
            body_dict['FOM'] = body.compute_FOM()
            body_dict['current_name'] = body.current_name()
            emp_line = body.compute_position()
            if not emp_line:
                continue
            body_dict['ra'] = emp_line[0]
            body_dict['dec'] = emp_line[1]
            body_dict['v_mag'] = emp_line[2]
            body_dict['spd'] = emp_line[3]
            body_dict['observed'], body_dict['reported'] = body.get_block_info()
            body_dict['type'] = body.get_source_type_display()
            unranked.append(body_dict)
    except Exception as e:
        latest = None
        unranked = None
        logger.error('Ranking failed on %s' % e)
    params = {
        'targets': Body.objects.filter(active=True).count(),
        'blocks': Block.objects.filter(active=True).count(),
        'latest': latest,
        'newest': unranked
    }
    return params


def characterization(request):

    char_filter = request.GET.get("filter", "")
    params = build_characterization_list(char_filter)
    return render(request, 'core/characterization.html', params)


def build_characterization_list(disp=None):
    params = {}
    # If we don't have any Body instances, return None instead of breaking
    try:
        # If we change the definition of Characterization Target,
        # also update models.Body.characterization_target()
        char_targets = Body.objects.filter(active=True).exclude(origin='M')
        unranked = []
        for body in char_targets:
            try:
                spectra = PreviousSpectra.objects.filter(body=body)
                s_wav = s_vis_link = s_nir_link = ''
                m_vis_link = m_nir_link = ''
                m_wav = ""
                if spectra:
                    s_date = date.today()-date(1000, 1, 1)
                    for spectrum in spectra:
                        if spectrum.spec_source == "S":
                            if s_wav == spectrum.spec_wav or not s_wav:
                                if s_date > date.today()-spectrum.spec_date:
                                    s_date = date.today()-spectrum.spec_date
                                    s_wav = spectrum.spec_wav
                                    s_vis_link = spectrum.spec_vis
                                    s_nir_link = spectrum.spec_ir
                            else:
                                s_date = date.today()-spectrum.spec_date
                                s_wav = "Vis+NIR"
                                if spectrum.spec_vis:
                                    s_vis_link = spectrum.spec_vis
                                if spectrum.spec_ir:
                                    s_nir_link = spectrum.spec_ir
                        elif spectrum.spec_source == "M":
                            m_wav = spectrum.spec_wav
                            m_vis_link = spectrum.spec_vis
                            m_nir_link = spectrum.spec_ir
                            if m_wav == "NA":
                                m_wav = "Yes"
                body_dict = model_to_dict(body)
                body_dict['current_name'] = body.current_name()
                body_dict['ingest_date'] = body.ingest
                body_dict['s_wav'] = s_wav
                if s_vis_link:
                    body_dict['s_vis_link'] = s_vis_link
                if s_nir_link:
                    body_dict['s_nir_link'] = s_nir_link
                if m_vis_link:
                    body_dict['m_vis_link'] = m_vis_link
                if m_nir_link:
                    body_dict['m_nir_link'] = m_nir_link
                body_dict['m_wav'] = m_wav
                body_dict['origin'] = body.get_origin_display()
                if 'Vis' in s_wav or 'Vis' in m_wav:
                    body_dict['obs_needed'] = 'LC'
                else:
                    body_dict['obs_needed'] = 'Spec/LC'
                emp_line = body.compute_position()
                if not emp_line:
                    continue
                obs_dates = body.compute_obs_window()
                if obs_dates[0]:
                    body_dict['obs_sdate'] = obs_dates[0]
                    if obs_dates[0] == obs_dates[2]:
                        startdate = 'Now'
                    else:
                        startdate = obs_dates[0].strftime('%m/%y')
                    if not obs_dates[1]:
                        body_dict['obs_edate'] = obs_dates[2]+timedelta(days=99)
                        enddate = '>'
                    else:
                        enddate = obs_dates[1].strftime('%m/%y')
                        body_dict['obs_edate'] = obs_dates[1]
                else:
                    body_dict['obs_sdate'] = body_dict['obs_edate'] = obs_dates[2]+timedelta(days=99)
                    startdate = '-'
                    enddate = '-'
                days_to_start = body_dict['obs_sdate']-obs_dates[2]
                days_to_end = body_dict['obs_edate']-obs_dates[2]
                # Define a sorting Priority:
                # Currently a combination of imminence and window width.
                body_dict['priority'] = days_to_start.days + days_to_end.days
                body_dict['obs_start'] = startdate
                body_dict['obs_end'] = enddate
                body_dict['ra'] = emp_line[0]
                body_dict['dec'] = emp_line[1]
                body_dict['v_mag'] = emp_line[2]
                body_dict['motion'] = emp_line[4]
                if disp:
                    if disp in body_dict['obs_needed']:
                        unranked.append(body_dict)
                else:
                    unranked.append(body_dict)
            except Exception as e:
                logger.error('Characterization target %s failed on %s' % (body.name, e))
    except Body.DoesNotExist as e:
        unranked = None
        logger.error('Characterization list failed on %s' % e)
    params = {
        'targets': Body.objects.filter(active=True).count(),
        'blocks': Block.objects.filter(active=True).count(),
        'char_targets': unranked,
        'char_filter': disp
    }
    return params


def check_for_block(form_data, params, new_body):
    """Checks if a block with the given name exists in the Django DB.
    Return 0 if no block found, 1 if found, 2 if multiple blocks found"""

    # XXX Code smell, duplicated from sources_subs.configure_defaults()
    site_list = { 'V37' : 'ELP' ,
                  'V39' : 'ELP',
                  'K92' : 'CPT',
                  'K93' : 'CPT',
                  'Q63' : 'COJ',
                  'W85' : 'LSC',
                  'W86' : 'LSC',
                  'W89' : 'LSC',
                  'F65' : 'OGG',
                  'E10' : 'COJ',
                  'Z21' : 'TFN',
                  'Q58' : 'COJ',
                  'Q59' : 'COJ',
                  'T04' : 'OGG'
                  }

    try:
        block_id = SuperBlock.objects.get(body=new_body.id,
                                     groupid__contains=form_data['group_id'],
                                     proposal=Proposal.objects.get(code=form_data['proposal_code'])
                                     )
#                                         site=site_list[params['site_code']])
    except SuperBlock.MultipleObjectsReturned:
        logger.debug("Multiple superblocks found")
        return 2
    except SuperBlock.DoesNotExist:
        logger.debug("SuperBlock not found")
        return 0
    else:
        logger.debug("SuperBlock found")
        # XXX Do we want to check for matching site in the Blocks as well?
        return 1


def record_block(tracking_number, params, form_data, target):
    """Records a just-submitted observation as a SuperBlock and Block(s) in the database.
    """

    logger.debug("form data=%s" % form_data)
    logger.debug("   params=%s" % params)
    if tracking_number:
        cadence = False
        if len(params.get('request_numbers', [])) > 1 and params.get('period', -1.0) > 0.0 and params.get('jitter', -1.0) > 0.0:
            cadence = True
        proposal = Proposal.objects.get(code=form_data['proposal_code'])
        sblock_kwargs = {
                         'proposal' : proposal,
                         'groupid'  : form_data['group_id'],
                         'block_start' : form_data['start_time'],
                         'block_end'   : form_data['end_time'],
                         'tracking_number' : tracking_number,
                         'cadence'  : cadence,
                         'period'   : params.get('period', None),
                         'jitter'   : params.get('jitter', None),
                         'timeused' : params.get('block_duration', None),
                         'rapid_response' : params.get('too_mode', False),
                         'active'   : True,
                       }
        if isinstance(target, StaticSource):
            sblock_kwargs['calibsource'] = target
        else:
            sblock_kwargs['body'] = target
        # Check if this went to a rapid response proposal
        if proposal.time_critical is True:
            sblock_kwargs['rapid_response'] = True
        sblock_pk = SuperBlock.objects.create(**sblock_kwargs)
        i = 0
        for request, request_type in params.get('request_numbers', {}).items():
            # cut off json UTC timezone remnant
            no_timezone_blk_start = params['request_windows'][i][0]['start'][:-1]
            no_timezone_blk_end = params['request_windows'][i][0]['end'][:-1]
            try:
                dt_notz_blk_start = datetime.strptime(no_timezone_blk_start, '%Y-%m-%dT%H:%M:%S')
            except ValueError:
                dt_notz_blk_start = datetime.strptime(no_timezone_blk_start, '%Y-%m-%dT%H:%M:%S.%f')
            try:
                dt_notz_blk_end = datetime.strptime(no_timezone_blk_end, '%Y-%m-%dT%H:%M:%S')
            except ValueError:
                dt_notz_blk_end = datetime.strptime(no_timezone_blk_end, '%Y-%m-%dT%H:%M:%S.%f')
            obstype = Block.OPT_IMAGING
            if params.get('spectroscopy', False):
                obstype = Block.OPT_SPECTRA
                if request_type == 'SIDEREAL' or request_type == 'ICRS':
                    obstype = Block.OPT_SPECTRA_CALIB

            # sort site vs camera
            site = params.get('site', None)
            if site is not None:
                site = site.lower()
            else:
                inst = params.get('instrument', None)
                if inst:
                    chunks = inst.split('-')
                    if chunks[-1] == 'SBIG':
                        site = 'sbg'
                    elif chunks[-1] == 'SPECTRAL':
                        site = 'spc'
                    elif chunks[-1] == 'SINISTRO':
                        site = 'sin'

            block_kwargs = { 'superblock' : sblock_pk,
                             'telclass' : params['pondtelescope'].lower(),
                             'site'     : site,
                             'obstype'  : obstype,
                             'block_start' : dt_notz_blk_start,
                             'block_end'   : dt_notz_blk_end,
                             'request_number'  : request,
                             'num_exposures'   : params['exp_count'],
                             'exp_length'      : params['exp_time'],
                             'active'   : True
                           }
            if (request_type == 'SIDEREAL' or request_type == 'ICRS') and params.get('solar_analog', False) is True and len(params.get('calibsource', {})) > 0:
                try:
                    calib_source = StaticSource.objects.get(pk=params['calibsource']['id'])
                except StaticSource.DoesNotExist:
                    logger.error("Tried to refetch a StaticSource (# %d) which now does not exist" % params['calibsource']['id'])
                    return False
                block_kwargs['body'] = None
                block_kwargs['calibsource'] = calib_source
                block_kwargs['exp_length'] = params['calibsrc_exptime']
            elif request_type == 'SIDEREAL' or request_type == 'ICRS':
                block_kwargs['body'] = None
                block_kwargs['calibsource'] = target
            else:
                block_kwargs['body'] = target
                block_kwargs['calibsource'] = None
            pk = Block.objects.create(**block_kwargs)
            i += 1
        return True
    else:
        return False


def return_fields_for_saving():
    """Returns a list of fields that should be checked before saving a revision.
    Split out from save_and_make_revision() so it can be consistently used by the
    remove_bad_revisions management command."""

    fields = ['provisional_name', 'provisional_packed', 'name', 'origin', 'source_type',  'elements_type',
              'epochofel', 'abs_mag', 'slope', 'orbinc', 'longascnode', 'eccentricity', 'argofperih', 'meandist', 'meananom',
              'score', 'discovery_date', 'num_obs', 'arc_length']

    return fields


def save_and_make_revision(body, kwargs):
    """
    Make a revision if any of the parameters have changed, but only do it once
    per ingest not for each parameter.
    Converts current model instance into a dict and compares a subset of elements with
    incoming version. Incoming variables may be generically formatted as strings,
    so use the type of original to convert and then compare.
    """

    fields = return_fields_for_saving()

    update = False

    body_dict = model_to_dict(body)
    for k, v in kwargs.items():
        param = body_dict.get(k, '')
        if isinstance(param, float) and v is not None:
            v = float(v)
        if v != param:
            setattr(body, k, v)
            if k in fields:
                update = True
    if update:
        with reversion.create_revision():
            body.save()
    else:
        body.save()
    return update


def update_NEOCP_orbit(obj_id, extra_params={}):
    """Query the MPC's showobs service with the specified <obj_id> and
    it will write the orbit found into the neox database.
    a) If the object does not have a response it will be marked as active = False
    b) If the object's parameters have changed they will be updated and a revision logged
    c) New objects get marked as active = True automatically
    """
    NEOCP_orb_url = 'https://cgi.minorplanetcenter.net/cgi-bin/showobsorbs.cgi?Obj=%s&orb=y' % obj_id

    neocp_obs_page = fetchpage_and_make_soup(NEOCP_orb_url)

    if neocp_obs_page:
        obs_page_list = neocp_obs_page.text.split('\n')
    else:
        return False

    try:
        body, created = Body.objects.get_or_create(provisional_name__startswith=obj_id, defaults={'provisional_name' : obj_id})
    except:
        logger.debug("Multiple objects found called %s" % obj_id)
        return False
# If the object has left the NEOCP, the HTML will say 'None available at this time.'
# and the length of the list will be 1
    if len(obs_page_list) > 1:
        # Clean up the header and top line of input
        first_kwargs = clean_NEOCP_object(obs_page_list)
        kwargs = first_kwargs.copy()
        kwargs.update(extra_params)
        if not created:
            # Find out if the details have changed, if they have, save a
            # revision
            check_body = Body.objects.filter(provisional_name__startswith=obj_id, **kwargs)
            if check_body.count() == 0:
                if save_and_make_revision(body, kwargs):
                    msg = "Updated %s" % obj_id
                else:
                    msg = "No changes saved for %s" % obj_id
            else:
                msg = "No changes needed for %s" % obj_id
        else:
            save_and_make_revision(body, kwargs)
            msg = "Added %s" % obj_id
    else:
        save_and_make_revision(body, {'active': False})
        msg = "Object %s no longer exists on the NEOCP." % obj_id
    logger.info(msg)
    return msg


def update_NEOCP_observations(obj_id, extra_params={}):
    """Query the NEOCP for <obj_id> and download the observation lines.
    These are used to create Source Measurements for the body if the
    number of observations in the passed extra_params dictionary is greater than
    the number of Source Measurements for that Body"""

    try:
        body = Body.objects.get(provisional_name__startswith=obj_id)
        num_measures = SourceMeasurement.objects.filter(body=body).count()

# Check if the NEOCP has more measurements than we do
        if body.num_obs > num_measures:
            obs_lines = fetch_NEOCP_observations(obj_id)
            if obs_lines:
                measure = create_source_measurement(obs_lines)
                if measure is False:
                    msg = "Could not create source measurements for object %s (no or multiple Body's exist)" % obj_id
                else:
                    if len(measure) > 0:
                        msg = "Created source measurements for object %s" % obj_id
                    elif len(measure) == 0:
                        msg = "Source measurements already exist for object %s" % obj_id
            else:
                msg = "No observations exist for object %s" % obj_id
        else:
            msg = "Object %s has not been updated since %s" % (obj_id, body.update_time)
    except Body.DoesNotExist:
        msg = "Object %s does not exist" % obj_id
    return msg


def clean_NEOCP_object(page_list):
    """Parse response from the MPC NEOCP page making sure we only return
    parameters from the 'NEOCPNomin' (nominal orbit)"""
    current = False
    if page_list[0] == '':
        page_list.pop(0)
    if page_list[0][:6] == 'Object':
        page_list.pop(0)
    for line in page_list:
        line = line.strip()
        if 'NEOCPNomin' in line:
            current = line.split()
            break
    if current:
        if len(current) == 16:
            # Missing H parameter, probably...
            try:
                slope = float(current[2])
                # ...nope guess again... Could be missing RMS...
                try:
                    rms = float(current[15])
                except ValueError:
                    # Insert a high value for the missing rms
                    current.insert(15, 99.99)
                    logger.warning(
                        "Missing RMS for %s; assuming 99.99", current[0])
                except:
                    logger.error(
                        "Missing field in NEOCP orbit for %s which wasn't correctable", current[0])
            except ValueError:
                # Insert a high magnitude for the missing H
                current.insert(1, 99.99)
                logger.warning(
                    "Missing H magnitude for %s; assuming 99.99", current[0])
            except:
                logger.error(
                    "Missing field in NEOCP orbit for %s which wasn't correctable", current[0])

        if len(current) == 17:
            params = {
                'abs_mag': float(current[1]),
                'slope': float(current[2]),
                'epochofel': extract_mpc_epoch(current[3]),
                'meananom': float(current[4]),
                'argofperih': float(current[5]),
                'longascnode': float(current[6]),
                'orbinc': float(current[7]),
                'eccentricity': float(current[8]),
                'meandist': float(current[10]),
                'source_type': 'U',
                'elements_type': 'MPC_MINOR_PLANET',
                'active': True,
                'origin': 'M',
                'update_time' : datetime.utcnow(),
                'arc_length' : None,
                'not_seen' : None,
                'orbit_rms' : float(current[15])
            }
            arc_length = None
            arc_units = current[14]
            if arc_units == 'days':
                arc_length = float(current[13])
            elif arc_units == 'hrs':
                arc_length = float(current[13]) / 24.0
            elif arc_units == 'min':
                arc_length = float(current[13]) / 1440.0
            if arc_length:
                params['arc_length'] = arc_length

        elif 21 <= len(current) <= 25:
            # The first 20 characters can get very messy if there is a temporary
            # and permanent desigination as the absolute magntiude and slope gets
            # pushed up and partially overwritten. Sort this mess out and then the
            # rest obeys the documentation on the MPC site:
            # https://www.minorplanetcenter.net/iau/info/MPOrbitFormat.html)

            # First see if the absolute mag. and slope are numbers in the correct place
            try:
                abs_mag = float(line[8:13])
                slope = float(line[14:19])
            except ValueError:
                # Nope, we have a mess and will have to assume a slope
                abs_mag = float(line[12:17])
                slope = 0.15

            # See if there is a "readable desigination" towards the end of the line
            readable_desig = None
            if len(line) > 194:
                readable_desig = line[166:194].strip()
            elements_type = 'MPC_MINOR_PLANET'
            source_type = 'U'
            if readable_desig and readable_desig[0:2] =='P/':
                elements_type = 'MPC_COMET'
                source_type = 'C'

            # See if this is a local discovery
            provisional_name = line[0:7].rstrip()
            origin = 'M'
            if provisional_name[0:5] in ['CPTTL', 'LSCTL', 'ELPTL', 'COJTL', 'COJAT', 'LSCAT', 'LSCJM', 'LLZ00' ]:
                origin = 'L'
            params = {
                'abs_mag': abs_mag,
                'slope': slope,
                'epochofel': extract_mpc_epoch(line[20:25]),
                'meananom': float(line[26:35]),
                'argofperih': float(line[37:46]),
                'longascnode': float(line[48:57]),
                'orbinc': float(line[59:68]),
                'eccentricity': float(line[70:79]),
                'meandist': float(line[92:103]),
                'source_type': source_type,
                'elements_type': elements_type,
                'active': True,
                'origin': origin,
                'provisional_name' : provisional_name,
                'num_obs' : int(line[117:122]),
<<<<<<< HEAD
                'orbit_rms' : None,
=======
                'orbit_rms' : float(line[137:141]),
>>>>>>> 8a76efb5
                'update_time' : datetime.utcnow(),
                'arc_length' : None,
                'not_seen' : None
            }
            # If this is a find_orb produced orbit, try and fill in the
            # 'arc length' and 'not seen' values.
            arc_length = None
            arc_units = line[132:136].rstrip()
            if arc_units == 'days':
                arc_length = float(line[127:131])
            elif arc_units == 'hrs':
                arc_length = float(line[127:131]) / 24.0
            elif arc_units == 'min':
                arc_length = float(line[127:131]) / 1440.0
            elif arc_units.isdigit():
                try:
                    first_obs_year = datetime(int(line[127:131]), 1, 1)
                except:
                    first_obs_year = None
                try:
                    last_obs_year = datetime(int(arc_units)+1, 1, 1)
                except:
                    last_obs_year = None
                if first_obs_year and last_obs_year:
                    td = last_obs_year - first_obs_year
                    arc_length = td.days
            if arc_length:
                params['arc_length'] = arc_length
            try:
                not_seen = datetime.utcnow() - datetime.strptime(current[-1], '%Y%m%d')
                params['not_seen'] = not_seen.total_seconds() / 86400.0  # Leap seconds can go to hell...
            except:
                pass
            try:
                orbit_rms = float(line[137:141])
            except:
                orbit_rms = None
            if orbit_rms:
                params['orbit_rms'] = orbit_rms
        else:
            logger.warning(
                "Did not get right number of parameters for %s. Values %s", current[0], current)
            params = {}
        if params != {}:
            # Check for objects that should be treated as comets (e>0.9)
            if params['eccentricity'] > 0.9 or params['elements_type'] == 'MPC_COMET':
                params = convert_ast_to_comet(params, None)
    else:
        params = {}
    return params


def update_crossids(astobj, dbg=False):
    """Update the passed <astobj> for a new cross-identification.
    <astobj> is expected to be a list of:
    temporary/tracklet id, final id/failure reason, reference, confirmation date
    normally produced by the fetch_previous_NEOCP_desigs() method."""

    if len(astobj) != 4:
        return False

    temp_id = astobj[0].rstrip()
    desig = astobj[1]

    created = False
    # Find Bodies that have the 'provisional name' of <temp_id> OR (final)'name' of <desig>
    # but don't have a blank 'name'
    bodies = Body.objects.filter(Q(provisional_name=temp_id) | Q(name=desig) & ~Q(name=''))
    if dbg:
        print("temp_id={},desig={},bodies={}".format(temp_id, desig, bodies))

    if bodies.count() == 0:
        body = Body.objects.create(provisional_name=temp_id, name=desig)
        created = True
    elif bodies.count() == 1:
        body = bodies[0]
    else:
        logger.warning("Multiple objects (%d) found called %s or %s" % (bodies.count(), temp_id, desig))
        # Sort by ingest time and remove extras (if there are no Block or SuperBlocks)
        sorted_bodies = bodies.order_by('ingest')
        body = sorted_bodies[0]
        logger.info("Taking %s (id=%d) as canonical Body" % (body.current_name(), body.pk))
        for del_body in sorted_bodies[1:]:
            logger.info("Trying to remove %s (id=%d) duplicate Body" % (del_body.current_name(), del_body.pk))
            num_sblocks = SuperBlock.objects.filter(body=del_body).count()
            num_blocks = Block.objects.filter(body=del_body).count()
            if del_body.origin != 'M':
                if num_sblocks == 0 and num_blocks == 0 and del_body.origin != 'M':
                    logger.info("Removed %s (id=%d) duplicate Body" % (del_body.current_name(), del_body.pk))
                    del_body.delete()
                else:
                    logger.warning("Found %d SuperBlocks and %d Blocks referring to this Body; not deleting" % (num_sblocks, num_blocks))
            else:
                logger.info("Origin of Body is MPC, not removing")
                # Set to inactive to prevent candidates hanging around
                del_body.active = False
                del_body.save()

    # Determine what type of new object it is and whether to keep it active
    kwargs = clean_crossid(astobj, dbg)
    if not created:
        if dbg:
            print("Did not create new Body")
        # Find out if the details have changed, if they have, save a revision
        # But first check if it is a comet or NEO and came from somewhere other
        # than the MPC. In this case, leave it active.
        if body.source_type in ['N', 'C', 'H'] and body.origin != 'M':
            kwargs['active'] = True
        # Check if we are trying to "downgrade" a NEO or other target type
        # to an asteroid
        if body.source_type != 'A' and body.origin != 'M' and kwargs['source_type'] == 'A':
            logger.warning("Not downgrading type for %s from %s to %s" % (body.current_name(), body.source_type, kwargs['source_type']))
            kwargs['source_type'] = body.source_type
        if kwargs['source_type'] in ['C', 'H']:
            if dbg: print("Converting to comet")
            kwargs = convert_ast_to_comet(kwargs, body)
        if dbg:
            print(kwargs)
        check_body = Body.objects.filter(provisional_name=temp_id, **kwargs)
        if check_body.count() == 0:
            save_and_make_revision(body, kwargs)
            logger.info("Updated cross identification for %s" % body.current_name())
    elif kwargs != {}:
        # Didn't know about this object before so create but make inactive
        kwargs['active'] = False
        save_and_make_revision(body, kwargs)
        logger.info("Added cross identification for %s" % temp_id)
    else:
        logger.warning("Could not add cross identification for %s" % obj_id)
        return False
    return True


def clean_crossid(astobj, dbg=False):
    """Takes an <astobj> (a list of new designation, provisional designation,
    reference and confirm date produced from the MPC's Previous NEOCP Objects
    page) and determines the type and whether it should still be followed.
    Objects that were not confirmed, did not exist or "were not interesting
    (normally a satellite) are set inactive immediately. For NEOs and comets,
    we set it to inactive if more than 3 days have passed since the
    confirmation date"""

    interesting_cutoff = 3 * 86400  # 3 days in seconds

    obj_id = astobj[0].rstrip()
    desig = astobj[1].rstrip()
    reference = astobj[2]
    confirm_date = parse_neocp_date(astobj[3])

    time_from_confirm = datetime.utcnow() - confirm_date
    if time_from_confirm < timedelta(0):
        # if this is negative a date in the future has erroneously be assumed
        time_from_confirm = datetime.utcnow() - confirm_date.replace(year=confirm_date.year-1)
    time_from_confirm = time_from_confirm.total_seconds()

    active = True
    objtype = ''
    if obj_id != '' and desig == 'wasnotconfirmed':
        if dbg: print("Case 1")
        # Unconfirmed, no longer interesting so set inactive
        objtype = 'U'
        desig = ''
        active = False
    elif obj_id != '' and desig == 'doesnotexist':
        # Did not exist, no longer interesting so set inactive
        if dbg: print("Case 2")
        objtype = 'X'
        desig = ''
        active = False
    elif obj_id != '' and desig == 'wasnotminorplanet':
        # "was not a minor planet"; set to satellite and no longer interesting
        if dbg: print("Case 3")
        objtype = 'J'
        desig = ''
        active = False
    elif obj_id != '' and desig == '' and reference == '':
        # "Was not interesting" (normally a satellite), no longer interesting
        # so set inactive
        if dbg: print("Case 4")
        objtype = 'W'
        desig = ''
        active = False
    elif obj_id != '' and desig != '':
        # Confirmed
        if ('CBET' in reference or 'IAUC' in reference or 'MPEC' in reference) and 'C/' in desig:
            # There is a reference to an CBET or IAUC so we assume it's "very
            # interesting" i.e. a comet
            if dbg: print("Case 5a")
            objtype = 'C'
            if time_from_confirm > interesting_cutoff:
                active = False
        elif 'MPEC' in reference:
            # There is a reference to an MPEC so we assume it's
            # "interesting" i.e. an NEO
            if dbg: print("Case 5b")
            objtype = 'N'
            if 'A/' in desig:
                # Check if it is an inactive hyperbolic asteroid
                objtype = 'H'
            if time_from_confirm > interesting_cutoff:
                active = False
        elif desig[-1] == 'P' and desig[0:-1].isdigit():
            # Crossid from NEO candidate to comet
            if dbg: print("Case 5c")
            objtype = 'C'
            try:
                desig = str(int(desig[0:-1]))
                desig += 'P'
            except ValueError:
                pass
            if time_from_confirm > interesting_cutoff:
                active = False
        else:
            if dbg: print("Case 5z")
            objtype = 'A'
            active = False

    if objtype != '':
        params = {'source_type': objtype,
                  'name': desig,
                  'active': active
                  }
        if dbg:
            print("%07s->%s (%s) %s" % (obj_id, params['name'], params['source_type'], params['active']))
    else:
        logger.warning("Unparseable cross-identification: %s" % astobj)
        params = {}

    return params


def clean_mpcorbit(elements, dbg=False, origin='M'):
    """Takes a list of (proto) element lines from fetch_mpcorbit() and plucks
    out the appropriate bits. origin defaults to 'M'(PC) if not specified"""

    params = {}
    if elements is not None:

        try:
            last_obs = datetime.strptime(elements['last observation date used'].replace('.0', ''), '%Y-%m-%d')
        except ValueError:
            last_obs = None

        try:
            first_obs = datetime.strptime(elements['first observation date used'].replace('.0', ''), '%Y-%m-%d')
        except ValueError:
            first_obs = None

        if 'arc length' in elements:
            arc_length = elements['arc length']
        else:
            arc_length = last_obs-first_obs
            arc_length = str(arc_length.days)

        # Common parameters
        params = {
            'epochofel': datetime.strptime(elements['epoch'].replace('.0', ''), '%Y-%m-%d'),
            'abs_mag': elements.get('absolute magnitude', None),
            'slope': elements.get('phase slope', 0.15),
            'meananom': elements['mean anomaly'],
            'argofperih': elements['argument of perihelion'],
            'longascnode': elements['ascending node'],
            'orbinc': elements['inclination'],
            'eccentricity': elements['eccentricity'],
            'meandist': elements['semimajor axis'],
            'source_type': determine_asteroid_type(float(elements['perihelion distance']), float(elements['eccentricity'])),
            'elements_type': 'MPC_MINOR_PLANET',
            'active': True,
            'origin': origin,
            'updated' : True,
            'num_obs' : elements['observations used'],
            'arc_length' : arc_length,
            'discovery_date' : first_obs,
            'update_time' : last_obs
        }

        if 'radial non-grav. param.' in elements:
            # Comet, update/overwrite a bunch of things
            params['elements_type'] = 'MPC_COMET'
            params['source_type'] = 'C'
            if 'A/2' in elements.get('obj_id', ''):
                params['source_type'] = 'H'
            # The MPC never seems to have H values for comets so we remove it
            # from the dictionary to avoid replacing what was there before.
            if params['abs_mag'] is None:
                del params['abs_mag']
            params['slope'] = elements.get('phase slope', '4.0')
            params['perihdist'] = elements['perihelion distance']
            perihelion_date = elements['perihelion date'].replace('-', ' ')
            params['epochofperih'] = parse_neocp_decimal_date(perihelion_date)
            params['meandist'] = None
            params['meananom'] = None

        not_seen = None
        if last_obs is not None:
            time_diff = datetime.utcnow() - last_obs
            not_seen = time_diff.total_seconds() / 86400.0
        params['not_seen'] = not_seen
    return params


def update_MPC_orbit(obj_id_or_page, dbg=False, origin='M'):
    """
    Performs remote look up of orbital elements for object with id obj_id_or_page,
    Gets or creates corresponding Body instance and updates entry.
    Alternatively obj_id_or_page can be a BeautifulSoup object, in which case
    the call to fetch_mpcdb_page() will be skipped and the passed BeautifulSoup
    object will parsed.
    """

    obj_id = None
    if type(obj_id_or_page) != BeautifulSoup:
        obj_id = obj_id_or_page
        page = fetch_mpcdb_page(obj_id, dbg)

        if page is None:
            logger.warning("Could not find elements for %s" % obj_id)
            return False
    else:
        page = obj_id_or_page

    elements = parse_mpcorbit(page, dbg=dbg)
    if elements == {}:
        logger.warning("Could not parse elements from page for %s" % obj_id)
        return False

    if type(obj_id_or_page) == BeautifulSoup:
        obj_id = elements['obj_id']
        del elements['obj_id']

    try:
        body, created = Body.objects.get_or_create(name=obj_id)
    except Body.MultipleObjectsReturned:
        # When the crossid happens we end up with multiple versions of the body.
        # Need to pick the one has been most recently updated
        bodies = Body.objects.filter(
            name=obj_id, provisional_name__isnull=False).order_by('-ingest')
        created = False
        if not bodies:
            bodies = Body.objects.filter(name=obj_id).order_by('-ingest')
        body = bodies[0]
    # If this object is a radar target and the requested origin is for the
    # "other" site (Goldstone ('G') when we have Arecibo ('A') or vice versa),
    # then set the origin to 'R' for joint Radar target.
    if (body.origin == 'G' and origin == 'A') or (body.origin == 'A' and origin == 'G'):
        origin = 'R'
    # Determine what type of new object it is and whether to keep it active
    kwargs = clean_mpcorbit(elements, dbg, origin)

    # Save, make revision, or do not update depending on the what has happened
    # to the object
    if body.epochofel:
        time_to_current_epoch = abs(body.epochofel - datetime.now())
        time_to_new_epoch = abs(kwargs['epochofel'] - datetime.now())
    if not body.epochofel or time_to_new_epoch <= time_to_current_epoch:
        save_and_make_revision(body, kwargs)
        if not created:
            logger.info("Updated elements for %s from MPC" % obj_id)
        else:
            logger.info("Added new orbit for %s from MPC" % obj_id)
    else:
        body.origin = origin
        body.save()
        logger.info("More recent elements already stored for %s" % obj_id)
    return True


def ingest_new_object(orbit_file, obs_file=None, dbg=False):
    """Ingests a new object or updates an existing one from the <orbit_file>
    If the observation file, which defaults to <orbit_file> with the '.neocp'
    extension replaced by '.dat' but which can be specified by [obs_file] is
    also found, additional information such as discovery date will be created or
    updated.
    Returns the Body object that was created or retrieved, a boolean for whether
    the Body was created or not, and a message. In the case of errors,
    None, False, and the message are returned.
    """

    orblines = read_mpcorbit_file(orbit_file)

    if orblines is None:
        msg = "Could not read orbit file: " + orbit_file
        return None, False, msg

    if obs_file is None:
        obs_file = orbit_file.replace('neocp', 'dat')

    # If not found, try new-style obs file name
    if os.path.exists(obs_file) is False:
        obs_file = orbit_file.replace('.neocp', '_mpc.dat')

    local_discovery = False
    try:
        obsfile_fh = open(obs_file, 'r')
        obslines = obsfile_fh.readlines()
        obsfile_fh.close()
        for obsline in obslines:
            obs_params = parse_mpcobs(obsline)
            if obs_params.get('discovery', False) is True:
                break
        discovery_date = obs_params.get('obs_date', None)
        local_discovery = obs_params.get('lco_discovery', False)
    except IOError:
        logger.warning("Unable to find matching observation file (%s)" % obs_file)
        discovery_date = None

    dbg_msg = orblines[0]
    logger.debug(dbg_msg)
    kwargs = clean_NEOCP_object(orblines)
    if kwargs != {}:
        obj_file = os.path.basename(orbit_file)
        file_chunks = obj_file.split('.')
        name = None
        if len(file_chunks) == 2:
            obj_id = file_chunks[0].strip()
            if obj_id != kwargs['provisional_name']:
                msg = "Mismatch between filename (%s) and provisional id (%s).\nAssuming provisional id is a final designation." % (obj_id, kwargs['provisional_name'])
                logger.info(msg)
                try:
                    name = packed_to_normal(kwargs['provisional_name'])
                except PackedError:
                    name = None
                kwargs['name'] = name
                kwargs['provisional_packed'] = kwargs['provisional_name']
                if name is not None and obj_id.strip() == name.replace(' ', '') and name.strip().count(' ') == 1:
                    kwargs['provisional_name'] = None
                    kwargs['origin'] = 'M'
                else:
                    kwargs['provisional_name'] = obj_id
                # Determine perihelion distance and asteroid type
                if kwargs.get('eccentricity', None) is not None and kwargs.get('eccentricity', 2.0) < 1.0\
                    and kwargs.get('meandist', None) is not None:
                    perihdist = kwargs['meandist'] * (1.0 - kwargs['eccentricity'])
                    source_type = determine_asteroid_type(perihdist, kwargs['eccentricity'])
                    if dbg: print("New source type", source_type)
                    kwargs['source_type'] = source_type
                if local_discovery:
                    if dbg: print("Setting to local origin")
                    kwargs['origin'] = 'L'
                    kwargs['source_type'] = 'D'
        else:
            obj_id = kwargs['provisional_name']

        # Add in discovery date from the observation file
        kwargs['discovery_date'] = discovery_date
        # Needs to be __exact (and the correct database collation set on Body)
        # to perform case-sensitive lookup on the provisional name.
        if dbg: print("Looking in the DB for ", obj_id)
        query = Q(provisional_name__exact=obj_id)
        if name is not None:
            query = query | Q(name__exact=name)
        bodies = Body.objects.filter(query)
        if bodies.count() == 0:
            body, created = Body.objects.get_or_create(provisional_name__exact=obj_id)
        elif bodies.count() == 1:
            body = bodies[0]
            created = False
        else:
            msg = "Multiple bodies found, aborting"
            logger.error(msg)
            return None, False, msg
        if not created:
            # Find out if the details have changed, if they have, save a
            # revision
            check_body = Body.objects.filter(**kwargs)
            if check_body.count() == 0:
                kwargs['updated'] = True
                if save_and_make_revision(body, kwargs):
                    msg = "Updated %s" % obj_id
                else:
                    msg = "No changes saved for %s" % obj_id
            else:
                msg = "No changes needed for %s" % obj_id
        else:
            save_and_make_revision(body, kwargs)
            msg = "Added new local target %s" % obj_id
    return body, created, msg


def update_MPC_obs(obj_id_or_page):
    """
    Performs remote look up of observations for object with id obj_id_or_page,
    Gets or creates corresponding Body instance and updates or creates
    SourceMeasurements.
    Alternatively obj_id_or_page can be a BeautifulSoup object, in which case
    the call to fetch_mpcdb_page() will be skipped and the passed BeautifulSoup
    object will parsed.
    """
    obj_id = None
    if type(obj_id_or_page) != BeautifulSoup:
        obj_id = obj_id_or_page
        obslines = fetch_mpcobs(obj_id)

        if obslines is None:
            logger.warning("Could not find observations for %s" % obj_id)
            return False
    else:
        page = obj_id_or_page
        obslines = page.text.split('\n')

    if len(obslines) > 0:
        measures = create_source_measurement(obslines, None)
    else:
        measures = []
    return measures


def count_useful_obs(obs_lines):
    """Function to determine max number of obs_lines will be read """
    i = 0
    for obs_line in obs_lines:
        if len(obs_line) > 15 and obs_line[14] in ['C', 'S', 'A']:
            i += 1
    return i


def create_source_measurement(obs_lines, block=None):
    # initialize measures/obs_lines
    measures = []
    if type(obs_lines) != list:
        obs_lines = [obs_lines, ]

    useful_obs = count_useful_obs(obs_lines)

    # find an obs_body for the mpc data
    obs_body = None
    for obs_line in reversed(obs_lines):
        param = parse_mpcobs(obs_line)
        if param:
            # Try to unpack the name first
            try:
                try:
                    unpacked_name = packed_to_normal(param['body'])
                except PackedError:
                    try:
                        unpacked_name = str(int(param['body']))
                    except ValueError:
                        unpacked_name = 'ZZZZZZ'
                obs_body = Body.objects.get(Q(provisional_name__startswith=param['body']) |
                                            Q(name=param['body']) |
                                            Q(name=unpacked_name) |
                                            Q(provisional_name=unpacked_name)
                                           )
            except Body.DoesNotExist:
                logger.debug("Body %s does not exist" % param['body'])
                # if no body is found, remove obsline
                obs_lines.remove(obs_line)
            except Body.MultipleObjectsReturned:
                logger.warning("Multiple versions of Body %s exist" % param['body'])
            # when a body is found, exit loop
            if obs_body is not None:
                break

    if obs_body:
        # initialize DB products
        frame_list = Frame.objects.filter(sourcemeasurement__body=obs_body)
        source_list = SourceMeasurement.objects.filter(body=obs_body)
        block_list = Block.objects.filter(body=obs_body)
        measure_count = len(source_list)

        for obs_line in reversed(obs_lines):
            frame = None
            logger.debug(obs_line.rstrip())
            params = parse_mpcobs(obs_line)
            if params:
                # Check name is still the same as obs_body
                try:
                    unpacked_name = packed_to_normal(params['body'])
                except PackedError:
                    try:
                        unpacked_name = str(int(params['body']))
                    except ValueError:
                        unpacked_name = 'ZZZZZZ'
                # if new name, reset obs_body
                if params['body'] != obs_body.name and unpacked_name != obs_body.provisional_name and unpacked_name != obs_body.name and params['body'] != obs_body.provisional_name:
                    try:
                        try:
                            unpacked_name = packed_to_normal(params['body'])
                        except PackedError:
                            try:
                                unpacked_name = str(int(params['body']))
                            except ValueError:
                                unpacked_name = 'ZZZZZZ'
                        obs_body = Body.objects.get(Q(provisional_name__startswith=params['body']) |
                                                    Q(name=params['body']) |
                                                    Q(name=unpacked_name)
                                                   )
                    except Body.DoesNotExist:
                        logger.debug("Body %s does not exist" % params['body'])
                        continue
                    except Body.MultipleObjectsReturned:
                        logger.warning("Multiple versions of Body %s exist" % params['body'])
                        continue
                # Identify block
                if not block:
                    if block_list:
                        blocks = [blk for blk in block_list if blk.block_start <= params['obs_date'] <= blk.block_end]
                        if blocks:
                            logger.info("Found %s blocks for %s" % (len(blocks), obs_body))
                            block = blocks[0]
                        else:
                            logger.debug("No blocks for %s, presumably non-LCO data" % obs_body)
                if params['obs_type'] == 's':
                    # If we have an obs_type of 's', then we have one line
                    # of a satellite measurement and we need to find the matching
                    # Frame we created on the previous line read and update its
                    # extrainfo field.
                    # Otherwise, make a new Frame and SourceMeasurement
                    if frame_list:
                        frame = next((frm for frm in frame_list if frm.sitecode == params['site_code'] and
                                                                    params['obs_date'] == frm.midpoint and
                                                                    frm.frametype == Frame.SATELLITE_FRAMETYPE), None)
                    if not frame_list or not frame:
                        try:
                            prior_frame = Frame.objects.get(frametype=Frame.SATELLITE_FRAMETYPE,
                                                            midpoint=params['obs_date'],
                                                            sitecode=params['site_code'])
                            if prior_frame.extrainfo != params['extrainfo']:
                                prior_frame.extrainfo = params['extrainfo']
                                prior_frame.save()
                        except Frame.DoesNotExist:
                            logger.warning("Matching satellite frame for %s from %s on %s does not exist" % (params['body'], params['obs_date'], params['site_code']))
                            frame = create_frame(params, block)
                            frame.extrainfo = params['extrainfo']
                            frame.save()
                        except Frame.MultipleObjectsReturned:
                            logger.warning("Multiple matching satellite frames for %s from %s on %s found" % (params['body'], params['obs_date'], params['site_code']))
                            continue
                else:
                    if params['obs_type'] == 'S':
                        # If we have an obs_type of 'S', then we have one line
                        # of a satellite measurement and we need to find the matching
                        # Frame we created on the previous line read and update its
                        # filter field.
                        # Otherwise, make a new Frame and SourceMeasurement
                        if frame_list:
                            frame = next((frm for frm in frame_list if frm.sitecode == params['site_code'] and
                                                                        params['obs_date'] == frm.midpoint and
                                                                        frm.frametype == Frame.SATELLITE_FRAMETYPE), None)
                        if not frame_list or not frame:
                            try:
                                frame = Frame.objects.get(frametype=Frame.SATELLITE_FRAMETYPE,
                                                                midpoint=params['obs_date'],
                                                                sitecode=params['site_code'])
                                if frame.filter != params['filter']:
                                    frame.filter = params['filter']
                                    frame.save()
                            except Frame.DoesNotExist:
                                frame = create_frame(params, block)
                            except Frame.MultipleObjectsReturned:
                                logger.warning("Multiple matching satellite frames for %s from %s on %s found" % (params['body'], params['obs_date'], params['site_code']))
                                continue
                    else:
                        # If no satellites, check for existing frames, and create new ones
                        if frame_list:
                            frame = next((frm for frm in frame_list if frm.sitecode == params['site_code'] and params['obs_date'] == frm.midpoint), None)
                            if not frame:
                                frame = create_frame(params, block)
                        else:
                            frame = create_frame(params, block)
                    if frame:
                        measure_params = {  'body'    : obs_body,
                                            'frame'   : frame,
                                            'obs_ra'  : params['obs_ra'],
                                            'obs_dec' : params['obs_dec'],
                                            'obs_mag' : params['obs_mag'],
                                            'flags'   : params['flags'],
                                            'astrometric_catalog': params['astrometric_catalog'],
                                         }
                        if source_list and next((src for src in source_list if src.frame == measure_params['frame']), None):
                            measure_created = False
                            measure = None
                        else:
                            measure, measure_created = SourceMeasurement.objects.get_or_create(**measure_params)
                        if measure_created:
                            measures.append(measure)
                            measure_count += 1
                        # End loop when measurements are in the DB for all MPC lines
                        logger.info('Previously recorded {} of {} total MPC obs'.format(measure_count, useful_obs))
                        if measure_count >= useful_obs:
                            break

        # Set updated to True for the target with the current datetime
        update_params = { 'updated' : True,
                          'update_time' : datetime.utcnow()
                        }
        updated = save_and_make_revision(obs_body, update_params)
        logger.info("Updated %d MPC Observations for Body #%d (%s)" % (len(measures), obs_body.pk, obs_body.current_name()))

    # Reverse and return measures.
    measures = [m for m in reversed(measures)]
    return measures


def determine_original_name(fits_file):
    """Determines the ORIGNAME for the FITS file <fits_file>.
    This is pretty disgusting and a sign we are probably doing something wrong
    and should store the true filename but at least it's contained to one place
    now..."""
    fits_file_orig = fits_file
    if 'e90.fits' in os.path.basename(fits_file):
        fits_file_orig = os.path.basename(fits_file.replace('e90.fits', 'e00.fits'))
    elif 'e10.fits' in os.path.basename(fits_file):
        fits_file_orig = os.path.basename(fits_file.replace('e10.fits', 'e00.fits'))
    elif 'e91.fits' in os.path.basename(fits_file):
        fits_file_orig = os.path.basename(fits_file.replace('e91.fits', 'e00.fits'))
    elif 'e11.fits' in os.path.basename(fits_file):
        fits_file_orig = os.path.basename(fits_file.replace('e11.fits', 'e00.fits'))
    return fits_file_orig


def find_matching_image_file(catfile):
    """Find the matching image file for the passed <catfile>. Returns None if it
    can't be found or opened"""

    if os.path.exists(catfile) is False or os.path.isfile(catfile) is False:
        logger.error("Could not open matching image for catalog %s" % catfile)
        return None
    fits_file_for_sext = catfile + "[SCI]"

    return fits_file_for_sext


def run_sextractor_make_catalog(configs_dir, dest_dir, fits_file):
    """Run SExtractor, rename output to new filename which is returned"""

    logger.debug("Running SExtractor on BANZAI file: %s" % fits_file)
    sext_status = run_sextractor(configs_dir, dest_dir, fits_file, catalog_type='FITS_LDAC')
    if sext_status == 0:
        fits_ldac_catalog = 'test_ldac.fits'
        fits_ldac_catalog_path = os.path.join(dest_dir, fits_ldac_catalog)

        # Rename catalog to permanent name
        fits_file_output = os.path.basename(fits_file)
        fits_file_output = fits_file_output.replace('[SCI]', '').replace('.fits', '_ldac.fits')
        new_ldac_catalog = os.path.join(dest_dir, fits_file_output)
        logger.debug("Renaming %s to %s" % (fits_ldac_catalog_path, new_ldac_catalog))
        os.rename(fits_ldac_catalog_path, new_ldac_catalog)

    else:
        logger.error("Execution of SExtractor failed")
        return sext_status, -4

    return sext_status, new_ldac_catalog


def find_block_for_frame(catfile):
    """Try and find a Block for the original passed <catfile> filename (new style with
    filename directly stored in the DB. If that fails, try and determine the filename
    that would have been stored with the ORIGNAME.
    Returns the Block if found, None otherwise."""

    # try and find Frame does for the fits catfile with a non-null block
    try:
        frame = Frame.objects.get(filename=os.path.basename(catfile), block__isnull=False)
    except Frame.MultipleObjectsReturned:
        logger.error("Found multiple versions of fits frame %s pointing at multiple blocks" % os.path.basename(catfile))
        return None
    except Frame.DoesNotExist:
        # Try and find the Frame under the original name (old-style)
        fits_file_orig = determine_original_name(catfile)
        try:
            frame = Frame.objects.get(filename=fits_file_orig, block__isnull=False)
        except Frame.MultipleObjectsReturned:
            logger.error("Found multiple versions of fits frame %s pointing at multiple blocks" % fits_file_orig)
            return None
        except Frame.DoesNotExist:
            logger.error("Frame entry for fits file %s does not exist" % fits_file_orig)
            return None
    return frame.block


def make_new_catalog_entry(new_ldac_catalog, header, block):

    num_new_frames_created = 0

    # if a Frame does not exist for the catalog file with a non-null block
    # create one with the fits filename
    catfilename = os.path.basename(new_ldac_catalog)
    if len(Frame.objects.filter(filename=catfilename, block__isnull=False)) < 1:

        # Create a new Frame entry for new fits_file_output name
        frame_params = {    'sitecode': header['site_code'],
                          'instrument': header['instrument'],
                              'filter': header['filter'],
                            'filename': catfilename,
                             'exptime': header['exptime'],
                            'midpoint': header['obs_midpoint'],
                               'block': block,
                           'zeropoint': header['zeropoint'],
                       'zeropoint_err': header['zeropoint_err'],
                                'fwhm': header['fwhm'],
                           'frametype': Frame.BANZAI_LDAC_CATALOG,
                           'astrometric_catalog' : header.get('astrometric_catalog', None),
                          'rms_of_fit': header['astrometric_fit_rms'],
                       'nstars_in_fit': header['astrometric_fit_nstars'],
                                'wcs' : header.get('wcs', None),
                        }

        frame, created = Frame.objects.get_or_create(**frame_params)
        if created is True:
            logger.debug("Created new Frame id#%d", frame.id)
            num_new_frames_created += 1

    return num_new_frames_created


def check_catalog_and_refit(configs_dir, dest_dir, catfile, dbg=False):
    """New version of check_catalog_and_refit designed for BANZAI data. This
    version of the routine assumes that the astrometric fit status of <catfile>
    is likely to be good and exits if not the case. A new source extraction
    is performed unless we find an existing Frame record for the catalog.
    The name of the newly created FITS LDAC catalog from this process is returned
    or an integer status code if no fit was needed or could not be performed."""

    num_new_frames_created = 0

    # Open catalog, get header and check fit status
    fits_header, junk_table, cattype = open_fits_catalog(catfile, header_only=True)
    try:
        header = get_catalog_header(fits_header, cattype)
    except FITSHdrException as e:
        logger.error("Bad header for %s (%s)" % (catfile, e))
        return -1, num_new_frames_created

    if header.get('astrometric_fit_status', None) != 0:
        logger.error("Bad astrometric fit found")
        return -1, num_new_frames_created

    # Check catalog type
    if cattype != 'BANZAI':
        logger.error("Unable to process non-BANZAI data at this time")
        return -99, num_new_frames_created

    # Check for matching catalog
    catfilename = os.path.basename(catfile).replace('.fits', '_ldac.fits')
    catalog_frames = Frame.objects.filter(filename=catfilename, frametype__in=(Frame.BANZAI_LDAC_CATALOG, Frame.FITS_LDAC_CATALOG))
    if len(catalog_frames) != 0:
        return os.path.abspath(os.path.join(dest_dir, os.path.basename(catfile.replace('.fits', '_ldac.fits')))), 0

    # Find image file for this catalog
    fits_file = find_matching_image_file(catfile)
    if fits_file is None:
        logger.error("Could not open matching image %s for catalog %s" % ( fits_file, catfile))
        return -1, num_new_frames_created

    # Make a new FITS_LDAC catalog from the frame
    status, new_ldac_catalog = run_sextractor_make_catalog(configs_dir, dest_dir, fits_file)
    if status != 0:
        logger.error("Execution of SExtractor failed")
        return -4, 0

    # Find Block for original frame
    block = find_block_for_frame(catfile)
    if block is None:
        logger.error("Could not find block for fits frame %s" % catfile)
        return -3, num_new_frames_created

    # Check if we have a sitecode (none if this is a new instrument/telescope)
    if header.get('site_code', None) is None:
        logger.error("No sitecode found for fits frame %s" % catfile)
        return -5, num_new_frames_created

    # Create a new Frame entry for the new_ldac_catalog
    num_new_frames_created = make_new_catalog_entry(new_ldac_catalog, header, block)

    return new_ldac_catalog, num_new_frames_created


def store_detections(mtdsfile, dbg=False):

    num_candidates = 0
    moving_objects = read_mtds_file(mtdsfile)
    if moving_objects != {} and len(moving_objects.get('detections', [])) > 0:
        det_frame = moving_objects['frames'][0]
        try:
            frame = Frame.objects.get(filename=det_frame[0], block__isnull=False)
        except Frame.MultipleObjectsReturned:
            logger.error("Frame %s exists multiple times" % det_frame[0])
            return None
        except Frame.DoesNotExist:
            logger.error("Frame %s does not exist" % det_frame[0])
            return None
        jds = np.array([x[1] for x in moving_objects['frames']], dtype=np.float64)
        mean_jd = jds.mean(dtype=np.float64)
        mean_dt = jd_utc2datetime(mean_jd)
        for candidate in moving_objects['detections']:
            # These parameters are the same for all frames and do not need
            # averaging
            score = candidate[0]['score']
            speed = candidate[0]['velocity']
            sky_position_angle = candidate[0]['sky_pos_angle']
            # These need averaging across the frames. Accumulate means as doubles
            # (float64) to avoid loss of precision.
            mean_ra = candidate['ra'].mean(dtype=np.float64) * 15.0
            mean_dec = candidate['dec'].mean(dtype=np.float64)
            mean_x = candidate['x'].mean(dtype=np.float64)
            mean_y = candidate['y'].mean(dtype=np.float64)
            # Need to construct a masked array for the magnitude to avoid
            # problems with 0.00 values
            mag = np.ma.masked_array(candidate['mag'], mask=candidate['mag'] <= 0.0)
            mean_mag = mag.mean(dtype=np.float64)

            try:
                cand = Candidate.objects.get(block=frame.block, cand_id=candidate['det_number'][0], avg_midpoint=mean_dt, score=score,
                        avg_x=mean_x, avg_y=mean_y, avg_ra=mean_ra, avg_dec=mean_dec, avg_mag=mean_mag, speed=speed,
                        sky_motion_pa=sky_position_angle)
                if cand.detections != candidate.tostring():
                    cand.detections = candidate.tostring()
                    cand.save()
            except Candidate.MultipleObjectsReturned:
                pass
            except Candidate.DoesNotExist:
                # Store candidate moving object
                params = {  'block' : frame.block,
                            'cand_id' : candidate['det_number'][0],
                            'avg_midpoint' : mean_dt,
                            'score' : score,
                            'avg_x' : mean_x,
                            'avg_y' : mean_y,
                            'avg_ra' : mean_ra,
                            'avg_dec' : mean_dec,
                            'avg_mag' : mean_mag,
                            'speed' : speed,
                            'sky_motion_pa' : sky_position_angle,
                            'detections' : candidate.tostring()
                        }
                if dbg:
                    print(params)
                cand, created = Candidate.objects.get_or_create(**params)
                if dbg:
                    print(cand, created)
                if created:
                    num_candidates += 1

    return num_candidates


def make_plot(request):

    import aplpy

    fits_file = 'cpt1m010-kb70-20160428-0148-e91.fits'
    fits_filepath = os.path.join('/tmp', 'tmp_neox_9nahRl', fits_file)

    sources = CatalogSources.objects.filter(frame__filename__contains=fits_file[0:28]).values_list('obs_ra', 'obs_dec')

    fig = aplpy.FITSFigure(fits_filepath)
    fig.show_grayscale(pmin=0.25, pmax=98.0)
    ra = [X[0] for X in sources]
    dec = [X[1] for X in sources]

    fig.show_markers(ra, dec, edgecolor='green', facecolor='none', marker='o', s=15, alpha=0.5)

    buffer = io.BytesIO()
    fig.save(buffer, format='png')
    fig.save(fits_filepath.replace('.fits', '.png'), format='png')

    return HttpResponse(buffer.getvalue(), content_type="Image/png")


def plotframe(request):

    return render(request, 'core/frame_plot.html')


def find_spec(pk):
    """find directory of spectra for a certain block
    NOTE: Currently will only pull first spectrum of a superblock
    """

    try:
        # block = list(Block.objects.filter(superblock=list(SuperBlock.objects.filter(pk=pk))[0]))[0]
        block = Block.objects.get(pk=pk)
        url = settings.ARCHIVE_FRAMES_URL+str(Frame.objects.filter(block=block)[0].frameid)+'/headers'
    except IndexError:
        return '', '', '', '', ''
    data = lco_api_call(url)['data']
    if 'DAY_OBS' in data:
        date_obs = data['DAY_OBS']
    elif 'DAY-OBS' in data:
        date_obs = data['DAY-OBS']
    else:
        date_obs = str(int(block.block_start.strftime('%Y%m%d'))-1)

    obj = data['OBJECT'].replace(' ', '_')

    if 'REQNUM' in data:
        req = data['REQNUM'].lstrip("0")
    else:
        req = block.request_number
    path = os.path.join(date_obs, obj + '_' + req).lstrip('/')
    prop = block.superblock.proposal.code

    return date_obs, obj, req, path, prop

def find_spec_plots(path=None, obj=None, req=None, obs_num=None):

    spec_files = None
    if path and obj and obs_num:
        if req:
            if not obs_num.isdigit():
                png_file = "{}/{}_{}_{}".format(path, obj, req, obs_num)
            else:
                png_file = "{}/{}_{}_spectra_{}.png".format(path, obj, req, obs_num)
        else:
            png_file = "{}/{}_spectra_{}.png".format(path, obj, obs_num)
        spec_files = [png_file,]
    return spec_files

def display_spec(request, pk, obs_num):
    date_obs, obj, req, path, prop = find_spec(pk)
    base_dir = str(date_obs)  # new base_dir for method
    logger.info('ID: {}, BODY: {}, DATE: {}, REQNUM: {}, PROP: {}'.format(pk, obj, date_obs, req, prop))
    logger.debug('DIR: {}'.format(path))  # where it thinks an unpacked tar is at

    spec_files = find_spec_plots(path, obj, req, obs_num)

    if spec_files:
        spec_file = spec_files[0]
        logger.debug('Spectroscopy Plot: {}'.format(spec_file))
        spec_plot = default_storage.open(spec_file, 'rb').read()
        return HttpResponse(spec_plot, content_type="Image/png")
    else:
        return HttpResponse()


def display_calibspec(request, pk):
    try:
        calibsource = StaticSource.objects.get(pk=pk)
    except StaticSource.DoesNotExist:
        logger.debug("Source not found")
        return HttpResponse()

    base_dir = os.path.join('cdbs', 'ctiostan')  # new base_dir for method

    obj = calibsource.name.lower().replace(' ', '').replace('-', '_').replace('+', '')
    obs_num = '1'
    spec_files = find_spec_plots(base_dir, obj, None, obs_num)
    if spec_files:
        spec_file = spec_files[0]
    else:
        spec_file = ''
    if not spec_file:
        spec_file = "f" + obj + ".dat"
        if default_storage.exists(os.path.join(base_dir, spec_file)):
            spec_file = get_spec_plot(base_dir, spec_file, obs_num, log=True)
        else:
            logger.warning("No flux file found for " + spec_file)
            spec_file = ''
    if spec_file and default_storage.exists(spec_file):
        logger.debug('Spectroscopy Plot: {}'.format(spec_file))
        spec_plot = default_storage.open(spec_file, 'rb').read()
        return HttpResponse(spec_plot, content_type="Image/png")
    else:
        logger.debug("No spectrum found for: ", spec_file)
        import base64
        # Return a 1x1 pixel gif in the case of no spectra file
        PIXEL_GIF_DATA = base64.b64decode(
            b"R0lGODlhAQABAIAAAAAAAP///yH5BAEAAAAALAAAAAABAAEAAAIBRAA7")

        return HttpResponse(PIXEL_GIF_DATA, content_type='image/gif')


class PlotSpec(View):  # make loging required later

    template_name = 'core/plot_spec.html'

    def get(self, request, *args, **kwargs):
        block = Block.objects.get(pk=kwargs['pk'])
        params = {'pk': kwargs['pk'], 'obs_num': kwargs['obs_num'], 'sb_id': block.superblock.id}

        return render(request, self.template_name, params)


def display_movie(request, pk):
    """Display previously made guide movie, or make one if no movie found."""

    date_obs, obj, req, path, prop = find_spec(pk)
    base_dir = os.path.join(settings.DATA_ROOT, date_obs)
    logger.info('ID: {}, BODY: {}, DATE: {}, REQNUM: {}, PROP: {}'.format(pk, obj, date_obs, req, prop))
    logger.debug('DIR: {}'.format(path))  # where it thinks an unpacked tar is at

    movie_files = find_spec_plots(os.path.join(path, "Guide_frames"), obj.replace(' ', '_'), req, "guidemovie.gif")
    if movie_files:
        movie_file = movie_files[0]
    else:
        movie_file = make_movie(date_obs, obj, req, base_dir, prop)
    if movie_file:
        logger.debug('MOVIE FILE: {}'.format(movie_file))
        movie = default_storage.open(movie_file, 'rb').read()
        return HttpResponse(movie, content_type="Image/gif")
    else:
        return HttpResponse()

class GuideMovie(View):
    # make logging required later

    template_name = 'core/guide_movie.html'

    def get(self, request, *args, **kwargs):
        block = Block.objects.get(pk=kwargs['pk'])
        params = {'pk': kwargs['pk'], 'sb_id': block.superblock.id}

        return render(request, self.template_name, params)


def make_standards_plot(request):
    """creates stellar standards plot to be added to page"""

    scoords = readSources('Solar')
    fcoords = readSources('Flux')

    ax = plt.figure().gca()
    plotScatter(ax, scoords, 'b*')
    plotScatter(ax, fcoords, 'g*')
    plotFormat(ax, 0)
    buffer = io.BytesIO()
    plt.savefig(buffer, format='png')
    plt.close()

    return HttpResponse(buffer.getvalue(), content_type="Image/png")


def make_solar_standards_plot(request):
    """creates solar standards plot to be added to page"""

    scoords = readSources('Solar')
    ax = plt.figure().gca()
    plotScatter(ax, scoords, 'b*')
    plotFormat(ax, 1)
    buffer = io.BytesIO()
    plt.savefig(buffer, format='png')
    plt.close()

    return HttpResponse(buffer.getvalue(), content_type="Image/png")


def update_taxonomy(body, tax_table, dbg=False):
    """Update taxonomy for given body based on passed taxonomy table.
    tax_table should be a 5 element list and have the format of
    [body_name, taxonomic_class, tax_scheme, tax_reference, tax_notes]
    where:
    body_name       := number or provisional designation
    taxonomic_class := string <= 6 characters (X, Sq, etc.)
    tax_scheme      := 2 character string (T, Ba, Td, H, S, B, 3T, 3B, BD)
    tax_reference   := Source of taxonomic data
    tax_notes       := other information/details
    """

    name = [body.current_name(), body.name, body.provisional_name]
    taxonomies = [tax for tax in tax_table if tax[0].rstrip() in name]
    if not taxonomies:
        if dbg is True:
            print("No taxonomy for %s" % body.current_name())
        return False
    else:
        c = 0
        for taxobj in taxonomies:
            check_tax = SpectralInfo.objects.filter(body=body, taxonomic_class=taxobj[1], tax_scheme=taxobj[2], tax_reference=taxobj[3], tax_notes=taxobj[4])
            if check_tax.count() == 0:
                params = {  'body'          : body,
                            'taxonomic_class' : taxobj[1],
                            'tax_scheme'    : taxobj[2],
                            'tax_reference' : taxobj[3],
                            'tax_notes'     : taxobj[4],
                            }
                tax, created = SpectralInfo.objects.get_or_create(**params)
                if not created:
                    if dbg is True:
                        print("Did not write for some reason.")
                else:
                    c += 1
            elif dbg is True:
                print("Data already in DB")
        return c


def update_previous_spectra(specobj, source='U', dbg=False):
    """Update the passed <specobj> for a new external spectroscopy update.
    <specobj> is expected to be a list of:
    designation/provisional designation, wavelength region, data link, reference, date
    normally produced by the fetch_manos_tagets() or fetch_smass_targets() method.
    Will only add (never remove) spectroscopy details that are not already in spectroscopy
    database and match Characterization objects in DB."""

    if len(specobj) != 6:
        return False

    obj_id = specobj[0].rstrip()
    body_char = Body.objects.filter(active=True).exclude(origin='M')
    try:
        body = body_char.get(name=obj_id)
    except:
        try:
            body = body_char.get(provisional_name=obj_id)
        except:
            if dbg is True:
                print("%s is not a Characterization Target" % obj_id)
                print("Number of Characterization Targets: %i" % body_char.count())
            return False
    check_spec = PreviousSpectra.objects.filter(body=body, spec_wav=specobj[1], spec_source=source)
    if check_spec:
        for check in check_spec:
            if check.spec_date >= specobj[5]:
                if dbg is True:
                    print("More recent data already in DB")
                return False
    params = {  'body'          : body,
                'spec_wav'      : specobj[1],
                'spec_vis'      : specobj[2],
                'spec_ir'       : specobj[3],
                'spec_ref'      : specobj[4],
                'spec_source'   : source,
                'spec_date'     : specobj[5],
                }
    spec, created = PreviousSpectra.objects.get_or_create(**params)
    if not created:
        if dbg is True:
            print("Did not write for some reason.")
        return False
    return True


def create_calib_sources(calib_sources, cal_type=StaticSource.FLUX_STANDARD):
    """Creates StaticSources from the passed dictionary of <calib_sources>. This
    would normally come from fetch_flux_standards() but other sources are possible.
    The number of sources created is returned"""

    num_created = 0

    for standard in calib_sources:

        params = {
                    'name' : standard,
                    'ra'  : degrees(calib_sources[standard]['ra_rad']),
                    'dec' : degrees(calib_sources[standard]['dec_rad']),
                    'vmag' : calib_sources[standard]['mag'],
                    'spectral_type' : calib_sources[standard].get('spectral_type', ''),
                    'source_type' : cal_type,
                    'notes' : calib_sources[standard].get('notes', '')
                 }
        calib_source, created = StaticSource.objects.get_or_create(**params)
        if created:
            num_created += 1
    return num_created


def find_best_flux_standard(sitecode, utc_date=None, flux_standards=None, debug=False):
    """Finds the "best" flux standard (closest to the zenith at the middle of
    the night (given by [utc_date]; defaults to UTC "now") for the passed <sitecode>
    [flux_standards] is expected to be a dictionary of standards with the keys as the
    name of the standards and pointing to a dictionary with the details. This is
    normally produced by sources_subs.fetch_flux_standards(); which will be
    called if standards=None
    """
    if utc_date is None:
        utc_date = datetime.utcnow()
    close_standard = None
    close_params = {}
    if flux_standards is None:
        flux_standards = StaticSource.objects.filter(source_type=StaticSource.FLUX_STANDARD)

    site_name, site_long, site_lat, site_hgt = get_sitepos(sitecode)
    if site_name != '?':

        # Compute midpoint of the night
        dark_start, dark_end = determine_darkness_times(sitecode, utc_date)

        dark_midpoint = dark_start + (dark_end - dark_start) / 2.0

        if debug:
            print("\nDark midpoint, start, end", dark_midpoint, dark_start, dark_end)

        # Compute Local Sidereal Time at the dark midpoint
        stl = datetime2st(dark_midpoint, site_long)

        if debug:
            print("RA, Dec of zenith@midpoint:", stl, site_lat)
        # Loop through list of standards, recording closest
        min_sep = 360.0
        for standard in flux_standards:
            sep = S.sla_dsep(radians(standard.ra), radians(standard.dec), stl, site_lat)
            if debug:
                print("%10s %.7f %.7f %.3f %7.3f (%10s)" % (standard, standard.ra, standard.dec, sep, min_sep, close_standard))
            if sep < min_sep:
                min_sep = sep
                close_standard = standard
        close_params = model_to_dict(close_standard)
        close_params['separation_rad'] = min_sep
    return close_standard, close_params


def find_best_solar_analog(ra_rad, dec_rad, site, ha_sep=4.0, solar_standards=None, debug=False):
    """Finds the "best" solar analog (closest to the passed RA, Dec (in radians,
    from e.g. compute_ephem)) within [ha_sep] hours (defaults to 4 hours
    of HA) that can be seen from the appropriate site.
    If a match is found, the StaticSource object is returned along with a
    dictionary of parameters, including the additional 'seperation_deg' with the
    minimum separation found (in degrees)"""

    close_standard = None
    close_params = {}
    if solar_standards is None:
        solar_standards = StaticSource.objects.filter(source_type=StaticSource.SOLAR_STANDARD)

    if site == 'E10':
        dec_lim = [-90.0, 20.0]
    elif site == 'F65':
        dec_lim = [-20.0, 90.0]
    else:
        dec_lim = [-20.0, 20.0]

    min_sep = None
    for standard in solar_standards:
        ra_diff = abs(standard.ra - degrees(ra_rad)) / 15
        sep = degrees(S.sla_dsep(radians(standard.ra), radians(standard.dec), ra_rad, dec_rad))
        if debug:
            print("%10s %1d %011.7f %+11.7f %7.3f %7.3f (%10s)" % (standard.name.replace("Landolt ", "") , standard.source_type, standard.ra, standard.dec, sep, ha_sep, close_standard))
        if ra_diff < ha_sep and (dec_lim[0] <= standard.dec <= dec_lim[1]):
            if min_sep is None or sep < min_sep:
                min_sep = sep
                close_standard = standard
    if close_standard is not None:
        close_params = model_to_dict(close_standard)
        close_params['separation_deg'] = min_sep
    return close_standard, close_params<|MERGE_RESOLUTION|>--- conflicted
+++ resolved
@@ -1980,11 +1980,7 @@
                 'origin': origin,
                 'provisional_name' : provisional_name,
                 'num_obs' : int(line[117:122]),
-<<<<<<< HEAD
-                'orbit_rms' : None,
-=======
                 'orbit_rms' : float(line[137:141]),
->>>>>>> 8a76efb5
                 'update_time' : datetime.utcnow(),
                 'arc_length' : None,
                 'not_seen' : None
