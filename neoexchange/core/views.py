--- conflicted
+++ resolved
@@ -32,11 +32,7 @@
 from astrometrics.ephem_subs import call_compute_ephem, compute_ephem, \
     determine_darkness_times, determine_slot_length, determine_exp_time_count, \
     MagRangeError,  LCOGT_site_codes
-<<<<<<< HEAD
-from .forms import EphemQuery, ScheduleForm, ScheduleBlockForm
-=======
 from .forms import EphemQuery, ScheduleForm, ScheduleBlockForm, MPCReportForm
->>>>>>> 77b9610f
 from .models import *
 from astrometrics.sources_subs import fetchpage_and_make_soup, packed_to_normal, \
     fetch_mpcdb_page, parse_mpcorbit, submit_block_to_scheduler, parse_mpcobs
@@ -136,8 +132,6 @@
         block.save()
         return redirect(reverse('blocklist'))
 
-<<<<<<< HEAD
-=======
 class UploadReport(LoginRequiredMixin, FormView):
     template_name = 'core/uploadreport.html'
     success_url = reverse_lazy('blocklist')
@@ -170,7 +164,6 @@
         sources = SourceMeasurement.objects.filter(frame__in=frames)
         return render(request, 'core/mpcreport.html', {'slot':block,'sources':sources})
 
->>>>>>> 77b9610f
 class MeasurementView(View):
 
     def get(self, request, *args, **kwargs):
@@ -806,15 +799,6 @@
         logger.info("Added new orbit for %s" % obj_id)
     return True
 
-<<<<<<< HEAD
-def create_source_measurement(obs_lines, dbg=False):
-
-    if type(obs_lines) != list:
-        obs_lines = [obs_lines,]
-
-    for obs_line in obs_lines:    
-        if dbg: print obs_line.rstrip()
-=======
 def create_source_measurement(obs_lines, block=None):
     measure = None
     if type(obs_lines) != list:
@@ -822,31 +806,11 @@
 
     for obs_line in obs_lines:
         logger.debug(obs_line.rstrip())
->>>>>>> 77b9610f
         measure = None
         params = parse_mpcobs(obs_line)
         if params:
             try:
                 obs_body = Body.objects.get(provisional_name=params['body'])
-<<<<<<< HEAD
-#                print obs_body
-                our_site_codes = LCOGT_site_codes()
-                if params['site_code'] in our_site_codes:
-                    if params['flags'] != 'K':
-                        frame_type = Frame.SINGLE_FRAMETYPE
-                    else:
-                        frame_type = Frame.STACK_FRAMETYPE
-                else:
-                    frame_type = Frame.NONLCO_FRAMETYPE
-                frame_params = { 'midpoint' : params['obs_date'], 
-                                 'sitecode' : params['site_code'], 
-                                 'filter'   : params['filter'],
-                                 'frametype' : frame_type
-                               }
-                frame, frame_created = Frame.objects.get_or_create(**frame_params)
-
-                measure_params = {  'body'    : obs_body, 
-=======
                 # Identify block
                 if not block:
                     blocks = Block.objects.filter(block_start__lte=params['obs_date'], block_end__gte=params['obs_date'], body=obs_body)
@@ -855,7 +819,6 @@
                         block = blocks[0]
                 frame = create_frame(params, block)
                 measure_params = {  'body'    : obs_body,
->>>>>>> 77b9610f
                                     'frame'   : frame,
                                     'obs_ra'  : params['obs_ra'],
                                     'obs_dec' : params['obs_dec'],
@@ -866,20 +829,12 @@
                                  }
                 measure, measure_created = SourceMeasurement.objects.get_or_create(**measure_params)
             except Body.DoesNotExist:
-<<<<<<< HEAD
-                print("Body %s does not exist" % params['body'])
-=======
                 logger.debug("Body %s does not exist" % params['body'])
->>>>>>> 77b9610f
                 measure = None
             except Body.MultipleObjectsReturned:
                 logger.warn("Multiple versions of Body %s exist" % params['body'])
                 measure = None
-<<<<<<< HEAD
-                
-=======
-
->>>>>>> 77b9610f
+
     return measure
 
 def check_request_status(tracking_num=None):
