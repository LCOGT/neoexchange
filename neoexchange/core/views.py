'''
NEO exchange: NEO observing portal for Las Cumbres Observatory Global Telescope Network
Copyright (C) 2014-2016 LCOGT

This program is free software: you can redistribute it and/or modify
it under the terms of the GNU General Public License as published by
the Free Software Foundation, either version 3 of the License, or
(at your option) any later version.

This program is distributed in the hope that it will be useful,
but WITHOUT ANY WARRANTY; without even the implied warranty of
MERCHANTABILITY or FITNESS FOR A PARTICULAR PURPOSE.  See the
GNU General Public License for more details.
'''

from datetime import datetime, timedelta
from django.db.models import Q
from django.forms.models import model_to_dict
from django.contrib import messages
from django.contrib.auth.decorators import login_required
from django.contrib.messages.views import SuccessMessageMixin
from django.core.exceptions import ObjectDoesNotExist, ValidationError
from django.core.urlresolvers import reverse, reverse_lazy
from django.shortcuts import render, redirect
from django.views.generic import DetailView, ListView, FormView, TemplateView, View
from django.views.generic.edit import FormView
from django.views.generic.detail import SingleObjectMixin
from django.http import Http404
from httplib import REQUEST_TIMEOUT, HTTPSConnection
from bs4 import BeautifulSoup
import urllib
from astrometrics.ephem_subs import call_compute_ephem, compute_ephem, \
    determine_darkness_times, determine_slot_length, determine_exp_time_count, \
    MagRangeError,  LCOGT_site_codes, LCOGT_domes_to_site_codes
from .forms import EphemQuery, ScheduleForm, ScheduleBlockForm, MPCReportForm
from .models import *
from astrometrics.sources_subs import fetchpage_and_make_soup, packed_to_normal, \
    fetch_mpcdb_page, parse_mpcorbit, submit_block_to_scheduler, parse_mpcobs,\
    fetch_NEOCP_observations, PackedError
from astrometrics.time_subs import extract_mpc_epoch, parse_neocp_date, \
    parse_neocp_decimal_date, get_semester_dates
from astrometrics.ast_subs import determine_asteroid_type, determine_time_of_perih
from core.frames import create_frame, fetch_observations, ingest_frames
import logging
import reversion
import json
import requests
from urlparse import urljoin
from django.conf import settings

logger = logging.getLogger(__name__)


class LoginRequiredMixin(object):

    #login_url = reverse('auth_login')

    @classmethod
    def as_view(cls, **initkwargs):
        view = super(LoginRequiredMixin, cls).as_view(**initkwargs)
        return login_required(view)

def user_proposals(user):
    '''
    Returns active proposals the given user has permissions for
    '''
    if type(user) != User:
        try:
            user = User.objects.get(username=user)
        except ObjectDoesNotExist:
            raise ValidationError

    proposals = Proposal.objects.filter(proposalpermission__user=user, active=True)

    return proposals

class MyProposalsMixin(object):

    def get_context_data(self, **kwargs):
        context = super(MyProposalsMixin, self).get_context_data(**kwargs)
        proposals = user_proposals(self.request.user)
        context['proposals'] = [(proposal.code, proposal.title) for proposal in proposals]

        return context


def home(request):
    params = build_unranked_list_params()
    return render(request, 'core/home.html', params)


class BlockTimeSummary(LoginRequiredMixin, View):

    def get(self, request, *args, **kwargs):
        block_summary = summarise_block_efficiency()
        return render(request, 'core/block_time_summary.html', {'summary':json.dumps(block_summary)})

def summarise_block_efficiency():
    summary = []
    proposals = Proposal.objects.all()
    for proposal in proposals:
        blocks = Block.objects.filter(proposal=proposal)
        observed = blocks.filter(num_observed__isnull=False)
        if len(blocks) > 0:
            proposal_summary = {
                                 'proposal':proposal.code,
                                 'Observed' : observed.count(),
                                 'Not Observed' : blocks.count() - observed.count()
                               }
            summary.append(proposal_summary)
    return summary


class BodyDetailView(DetailView):
    model = Body
    context_object_name = "body"

    def get_context_data(self, **kwargs):
        context = super(BodyDetailView, self).get_context_data(**kwargs)
        context['form'] = EphemQuery()
        context['blocks'] = Block.objects.filter(body=self.object).order_by('block_start')
        return context


class BodySearchView(ListView):
    template_name = 'core/body_list.html'
    model = Body

    def get_queryset(self):
        name = self.request.GET.get("q","")
        if (name != ''):
            object_list = self.model.objects.filter(Q(provisional_name__icontains=name) | Q(provisional_packed__icontains=name) | Q(name__icontains=name))
        else:
            object_list = self.model.objects.all()
        return object_list

class BlockDetailView(DetailView):
    template_name = 'core/block_detail.html'
    model = Block

class BlockListView(ListView):
    model = Block
    template_name = 'core/block_list.html'
    queryset=Block.objects.order_by('-block_start')
    context_object_name="block_list"
    paginate_by = 20


class BlockReport(LoginRequiredMixin, View):

    def get(self, request, *args, **kwargs):
        block = Block.objects.get(pk=kwargs['pk'])
        block.active = False
        block.reported = True
        block.when_reported = datetime.utcnow()
        block.save()
        return redirect(reverse('blocklist'))

class UploadReport(LoginRequiredMixin, FormView):
    template_name = 'core/uploadreport.html'
    success_url = reverse_lazy('blocklist')
    form_class = MPCReportForm

    def get(self, request, *args, **kwargs):
        block = Block.objects.get(pk=kwargs['pk'])
        form = MPCReportForm(initial={'block_id':block.id})
        return render(request, 'core/uploadreport.html', {'form':form,'slot':block})

    def form_invalid(self, form, **kwargs):
        context = self.get_context_data(**kwargs)
        slot = Block.objects.get(pk=form['block_id'].value())
        return render(context['view'].request, 'core/uploadreport.html', {'form':form,'slot':slot})

    def form_valid(self, form):
        obslines = form.cleaned_data['report'].splitlines()
        measure = create_source_measurement(obslines, form.cleaned_data['block'])
        if measure:
            messages.success(self.request, 'Added source measurements for %s' % form.cleaned_data['block'])
        else:
            messages.warning(self.request, 'Unable to add source measurements for %s' % form.cleaned_data['block'])
        return super(UploadReport, self).form_valid(form)



class MeasurementViewBlock(LoginRequiredMixin, View):
    template = 'core/measurements.html'
    def get(self, request, *args, **kwargs):
        block = Block.objects.get(pk=kwargs['pk'])
        frames = Frame.objects.filter(block=block).values_list('id',flat=True)
        measures = SourceMeasurement.objects.filter(frame__in=frames)
        return render(request, self.template, {'body':block.body,'measures':measures,'slot':block})

class MeasurementViewBody(View):
    template = 'core/measurements.html'
    def get(self, request, *args, **kwargs):
        body = Body.objects.get(pk=kwargs['pk'])
        measures = SourceMeasurement.objects.filter(body=body).order_by('frame__midpoint')
        return render(request, self.template, {'body':body, 'measures' : measures})

def ephemeris(request):

    form = EphemQuery(request.GET)
    ephem_lines = []
    if form.is_valid():
        data = form.cleaned_data
        body_elements = model_to_dict(data['target'])
        dark_start, dark_end = determine_darkness_times(
            data['site_code'], data['utc_date'])
        ephem_lines = call_compute_ephem(
            body_elements, dark_start, dark_end, data['site_code'], 300, data['alt_limit'])
    else:
        return render(request, 'core/home.html', {'form': form})
    return render(request, 'core/ephem.html',
                  {'target': data['target'],
                   'ephem_lines': ephem_lines,
                   'site_code': form['site_code'].value(),
                   }
                  )


class LookUpBodyMixin(object):
    '''
    A Mixin for finding a Body from a pk and if it exists, return the Body instance.
    '''
    def dispatch(self, request, *args, **kwargs):
        try:
            body = Body.objects.get(pk=kwargs['pk'])
            self.body = body
            return super(LookUpBodyMixin, self).dispatch(request, *args, **kwargs)
        except Body.DoesNotExist:
            raise Http404("Body does not exist")

class ScheduleParameters(LoginRequiredMixin, LookUpBodyMixin, FormView):
    '''
    Creates a suggested observation request, including time window and molecules
    '''
    template_name = 'core/schedule.html'
    form_class = ScheduleForm
    ok_to_schedule = False

    def get(self, request, *args, **kwargs):
        form = self.get_form()
        return self.render_to_response(self.get_context_data(form=form, body=self.body))

    def form_valid(self, form, request):
        data = schedule_check(form.cleaned_data, self.body, self.ok_to_schedule)
        new_form = ScheduleBlockForm(data)
        return render(request, 'core/schedule_confirm.html', {'form': new_form, 'data': data, 'body': self.body})

    def post(self, request, *args, **kwargs):
        form = self.get_form()
        if form.is_valid():
            return self.form_valid(form, request)
        else:
            return self.render_to_response(self.get_context_data(form=form, body=self.body))

    def get_context_data(self, **kwargs):
        '''
        Only show proposals the current user is a member of
        '''
        proposals = user_proposals(self.request.user)
        proposal_choices = [(proposal.code, proposal.title) for proposal in proposals]
        kwargs['form'].fields['proposal_code'].choices = proposal_choices
        return kwargs



class ScheduleSubmit(LoginRequiredMixin, SingleObjectMixin, FormView):
    '''
    Takes the hidden form input from ScheduleParameters, validates them as a double check.
    Then submits to the scheduler. If a tracking number is returned, the object has been scheduled and we record a Block.
    '''
    template_name = 'core/schedule_confirm.html'
    form_class = ScheduleBlockForm
    model = Body

    def post(self, request, *args, **kwargs):
        self.object = self.get_object()
        form = self.get_form()
        if form.is_valid():
            return self.form_valid(form, request)
        else:
            return self.form_invalid(form)

    def form_valid(self, form, request):
        if 'edit' in request.POST:
            # Recalculate the parameters with by amending the block length
            data = schedule_check(form.cleaned_data, self.object)
            new_form = ScheduleBlockForm(data)
            return render(request, 'core/schedule_confirm.html', {'form': new_form, 'data': data, 'body': self.object})
        elif 'submit' in request.POST:
            target = self.get_object()
            username = ''
            if request.user.is_authenticated():
                username = request.user.get_username()
            tracking_num, sched_params = schedule_submit(form.cleaned_data, target, username)
            if tracking_num:
                messages.success(self.request,"Request %s successfully submitted to the scheduler" % tracking_num)
                block_resp = record_block(tracking_num, sched_params, form.cleaned_data, target)
                if block_resp:
                    messages.success(self.request,"Block recorded")
                else:
                    messages.warning(self.request, "Record not created")
            else:
                messages.warning(self.request,"It was not possible to submit your request to the scheduler")
            return super(ScheduleSubmit, self).form_valid(form)

    def get_success_url(self):
        return reverse('home')

def schedule_check(data, body, ok_to_schedule=True):
    body_elements = model_to_dict(body)

    # Check if we have a high eccentricity object and it's not of comet type
    if body_elements['eccentricity'] >= 0.9 and body_elements['elements_type'] != 'MPC_COMET':
        logger.warn("Preventing attempt to schedule high eccentricity non-Comet")
        ok_to_schedule = False

    # Check for valid proposal
    # validate_proposal_time(data['proposal_code'])

    # Determine magnitude
    if data.get('start_time') and data.get('end_time'):
        dark_start = data.get('start_time')
        dark_end = data.get('end_time')
        utc_date = dark_start.date()
    else:
        dark_start, dark_end = determine_darkness_times(data['site_code'], data['utc_date'])
        utc_date = data['utc_date']
    # Determine the semester boundaries for the current time and truncate the dark time and
    # therefore the windows appropriately.
    semester_start, semester_end = get_semester_dates(datetime.utcnow())
    dark_start = max(dark_start, semester_start)
    dark_end = min(dark_end, semester_end)

    dark_midpoint = dark_start + (dark_end - dark_start) / 2
    emp = compute_ephem(dark_midpoint, body_elements, data['site_code'], \
        dbg=False, perturb=True, display=False)
    if emp == []:
        emp = [-99 for x in range(5)]
    magnitude = emp[3]
    speed = emp[4]

    # Determine slot length
    if data.get('slot_length'):
        slot_length = data.get('slot_length')
    else:
        try:
            slot_length = determine_slot_length(body_elements['provisional_name'], magnitude, data['site_code'])
        except MagRangeError:
            slot_length = 0.
            ok_to_schedule = False
    # Determine exposure length and count
    exp_length, exp_count = determine_exp_time_count(speed, data['site_code'], slot_length)
    if exp_length == None or exp_count == None:
        ok_to_schedule = False

    resp = {
        'target_name': body.current_name(),
        'magnitude': magnitude,
        'speed': speed,
        'slot_length': slot_length,
        'exp_count': exp_count,
        'exp_length': exp_length,
        'schedule_ok': ok_to_schedule,
        'site_code': data['site_code'],
        'proposal_code': data['proposal_code'],
        'group_id': body.current_name() + '_' + data['site_code'].upper() + '-' + datetime.strftime(utc_date, '%Y%m%d'),
        'utc_date': utc_date.isoformat(),
        'start_time': dark_start.isoformat(),
        'end_time': dark_end.isoformat(),
        'mid_time': dark_midpoint.isoformat(),
        'ra_midpoint': emp[1],
        'dec_midpoint': emp[2]
    }
    return resp


def schedule_submit(data, body, username):

    # Assemble request
    # Send to scheduler
    body_elements = model_to_dict(body)
    body_elements['epochofel_mjd'] = body.epochofel_mjd()
    body_elements['epochofperih_mjd'] = body.epochofperih_mjd()
    body_elements['current_name'] = body.current_name()
    # Get proposal details
    proposal = Proposal.objects.get(code=data['proposal_code'])
    my_proposals = user_proposals(username)
    if proposal not in my_proposals:
        resp_params = {'msg' : 'You do not have permission to schedule using proposal %s' % data['proposal_code']}

        return None, resp_params
    params = {'proposal_id': proposal.code,
              'user_id': proposal.pi,
              'tag_id': proposal.tag,
              'priority': data.get('priority', 15),
              'submitter_id': username,

              'exp_count': data['exp_count'],
              'exp_time': data['exp_length'],
              'site_code': data['site_code'],
              'start_time': data['start_time'],
              'end_time': data['end_time'],
              'group_id': data['group_id']
              }
    # Check for pre-existing block
    tracking_number = None
    resp_params = None
    if check_for_block(data, params, body) == 1:
        data['group_id'] = data['group_id'] + '_2'
    if check_for_block(data, params, body) == 0:
        # Record block and submit to scheduler
        tracking_number, resp_params = submit_block_to_scheduler(body_elements, params)
    return tracking_number, resp_params

def ranking(request):

    params = build_unranked_list_params()

    return render(request, 'core/ranking.html', params)


def build_unranked_list_params():
    params = {}
    try:
        # If we don't have any Body instances, return None instead of breaking
        latest = Body.objects.filter(active=True).latest('ingest')
        max_dt = latest.ingest
        min_dt = max_dt - timedelta(days=5)
        newest = Body.objects.filter(ingest__range=(min_dt, max_dt), active=True)
        unranked = []
        for body in newest:
            body_dict = model_to_dict(body)
            body_dict['FOM'] = body.compute_FOM
            body_dict['current_name'] = body.current_name()
            emp_line = body.compute_position()
            if not emp_line:
                continue
            body_dict['ra'] = emp_line[0]
            body_dict['dec'] = emp_line[1]
            body_dict['v_mag'] = emp_line[2]
            body_dict['spd'] = emp_line[3]
            body_dict['observed'], body_dict['reported'] = body.get_block_info()
            body_dict['type'] = body.get_source_type_display()
            unranked.append(body_dict)
    except Exception, e:
        latest = None
        unranked = None
        logger.error('Ranking failed on %s' % e)
    params = {
        'targets': Body.objects.filter(active=True).count(),
        'blocks': Block.objects.filter(active=True).count(),
        'latest': latest,
        'newest': unranked
    }
    return params

def check_for_block(form_data, params, new_body):
        '''Checks if a block with the given name exists in the Django DB.
        Return 0 if no block found, 1 if found, 2 if multiple blocks found'''

        # XXX Code smell, duplicated from sources_subs.configure_defaults()
<<<<<<< HEAD
        site_list = { 'V37' : 'ELP' , 'K92' : 'CPT', 'Q63' : 'COJ', 'W85' : 'LSC', 'W86' : 'LSC', 'F65' : 'OGG', 'E10' : 'COJ', 'Z21' : 'TFN', 'Q59' : 'COJ', 'T04' : 'OGG'  }
=======
        site_list = { 'V37' : 'ELP' , 'K92' : 'CPT' , 'K93' : 'CPT', 'Q63' : 'COJ', 'W85' : 'LSC', 'W86' : 'LSC', 'F65' : 'OGG', 'E10' : 'COJ' }
>>>>>>> 86161d01

        try:
            body_id = Body.objects.get(provisional_name=new_body.provisional_name)
        except Body.MultipleObjectsReturned:
            body_id = Body.objects.get(name=new_body.name)
        except Body.DoesNotExist:
            logger.warn("Body does not exist")
            return 3

        try:
            block_id = Block.objects.get(body=body_id,
                                         groupid__contains=form_data['group_id'],
                                         proposal=Proposal.objects.get(code=form_data['proposal_code']),
                                         site=site_list[params['site_code']])
        except Block.MultipleObjectsReturned:
            logger.debug("Multiple blocks found")
            return 2
        except Block.DoesNotExist:
            logger.debug("Block not found")
            return 0
        else:
            logger.debug("Block found")
            return 1

def record_block(tracking_number, params, form_data, body):
    '''Records a just-submitted observation as a Block in the database.
    '''

    logger.debug("form data=%s" % form_data)
    logger.debug("   params=%s" % params)
    if tracking_number:
        block_kwargs = { 'telclass' : params['pondtelescope'].lower(),
                         'site'     : params['site'].lower(),
                         'body'     : body,
                         'proposal' : Proposal.objects.get(code=form_data['proposal_code']),
                         'groupid'  : form_data['group_id'],
                         'block_start' : form_data['start_time'],
                         'block_end'   : form_data['end_time'],
                         'tracking_number' : tracking_number,
                         'num_exposures'   : form_data['exp_count'],
                         'exp_length'      : form_data['exp_length'],
                         'active'   : True
                       }
        pk = Block.objects.create(**block_kwargs)
        return True
    else:
        return False

def save_and_make_revision(body, kwargs):
    '''
    Make a revision if any of the parameters have changed, but only do it once
    per ingest not for each parameter.
    Converts current model instance into a dict and compares each element with
    incoming version. Incoming variables may be generically formatted as strings,
    so use the type of original to convert and then compare.
    '''
    update = False
    body_dict = model_to_dict(body)
    for k, v in kwargs.items():
        param = body_dict[k]
        if type(body_dict[k]) == type(float()) and v is not None:
            v = float(v)
        if v != param:
            setattr(body, k, v)
            update = True
    if update:
        with reversion.create_revision():
            body.save()
    return update


def update_NEOCP_orbit(obj_id, extra_params={}):
    '''Query the MPC's showobs service with the specified <obj_id> and
    it will write the orbit found into the neox database.
    a) If the object does not have a response it will be marked as active = False
    b) If the object's parameters have changed they will be updated and a revision logged
    c) New objects get marked as active = True automatically
    '''
    NEOCP_orb_url = 'http://cgi.minorplanetcenter.net/cgi-bin/showobsorbs.cgi?Obj=%s&orb=y' % obj_id

    neocp_obs_page = fetchpage_and_make_soup(NEOCP_orb_url)

    if neocp_obs_page:
        obs_page_list = neocp_obs_page.text.split('\n')
    else:
        return False

    try:
        body, created = Body.objects.get_or_create(provisional_name=obj_id)
    except:
        logger.debug("Multiple objects found called %s" % obj_id)
        return False
# If the object has left the NEOCP, the HTML will say 'None available at this time.'
# and the length of the list will be 1
    if len(obs_page_list) > 1:
        # Clean up the header and top line of input
        first_kwargs = clean_NEOCP_object(obs_page_list)
        kwargs = first_kwargs.copy()
        kwargs.update(extra_params)
        if not created:
            # Find out if the details have changed, if they have, save a
            # revision
            check_body = Body.objects.filter(provisional_name=obj_id, **kwargs)
            if check_body.count() == 0:
                if save_and_make_revision(body, kwargs):
                    msg = "Updated %s" % obj_id
                else:
                    msg = "No changes saved for %s" % obj_id
            else:
                msg = "No changes needed for %s" % obj_id
        else:
            save_and_make_revision(body, kwargs)
            msg = "Added %s" % obj_id
    else:
        save_and_make_revision(body, {'active': False})
        msg = "Object %s no longer exists on the NEOCP." % obj_id
    logger.info(msg)
    return msg

def update_NEOCP_observations(obj_id, extra_params={}):
    '''Query the NEOCP for <obj_id> and download the observation lines.
    These are used to create Source Measurements for the body if the
    number of observations in the passed extra_params dictionary is greater than
    the number of Source Measurements for that Body'''

    try:
        body = Body.objects.get(provisional_name=obj_id)
        num_measures = SourceMeasurement.objects.filter(body=body).count()

# Check if the NEOCP has more measurements than we do
        if body.num_obs > num_measures:
            obs_lines = fetch_NEOCP_observations(obj_id)
            if obs_lines:
                measure = create_source_measurement(obs_lines)
                if measure == False:
                    msg = "Could not create source measurements for object %s (no or multiple Body's exist)" % obj_id
                else:
                    if len(measure) >0:
                        msg = "Created source measurements for object %s" % obj_id
                    elif len(measure) == 0:
                        msg = "Source measurements already exist for object %s" % obj_id
            else:
                msg = "No observations exist for object %s" % obj_id
        else:
            msg = "Object %s has not been updated since %s" % (obj_id, body.update_time)
    except Body.DoesNotExist:
        msg = "Object %s does not exist" % obj_id
    return msg

def clean_NEOCP_object(page_list):
    '''Parse response from the MPC NEOCP page making sure we only return
    parameters from the 'NEOCPNomin' (nominal orbit)'''
    current = False
    if page_list[0] == '':
        page_list.pop(0)
    if page_list[0][:6] == 'Object':
        page_list.pop(0)
    for line in page_list:
        if 'NEOCPNomin' in line:
            current = line.strip().split()
            break
    if current:
        if len(current) == 16:
            # Missing H parameter, probably...
            try:
                slope = float(current[2])
                # ...nope guess again... Could be missing RMS...
                try:
                    rms = float(current[15])
                except ValueError:
                     # Insert a high value for the missing rms
                    current.insert(15, 99.99)
                    logger.warn(
                        "Missing RMS for %s; assuming 99.99", current[0])
                except:
                    logger.error(
                        "Missing field in NEOCP orbit for %s which wasn't correctable", current[0])
            except ValueError:
                # Insert a high magnitude for the missing H
                current.insert(1, 99.99)
                logger.warn(
                    "Missing H magnitude for %s; assuming 99.99", current[0])
            except:
                logger.error(
                    "Missing field in NEOCP orbit for %s which wasn't correctable", current[0])

        if len(current) == 17:
            params = {
                'abs_mag': float(current[1]),
                'slope': float(current[2]),
                'epochofel': extract_mpc_epoch(current[3]),
                'meananom': float(current[4]),
                'argofperih': float(current[5]),
                'longascnode': float(current[6]),
                'orbinc': float(current[7]),
                'eccentricity': float(current[8]),
                'meandist': float(current[10]),
                'source_type': 'U',
                'elements_type': 'MPC_MINOR_PLANET',
                'active': True,
                'origin': 'M',
                'update_time' : datetime.utcnow(),
                'arc_length' : None,
                'not_seen' : None
            }
            arc_length = None
            arc_units = current[14]
            if arc_units == 'days':
                arc_length = float(current[13])
            elif arc_units == 'hrs':
                arc_length = float(current[13]) / 24.0
            elif arc_units == 'min':
                arc_length = float(current[13]) / 1440.0
            if arc_length:
                params['arc_length'] = arc_length

        elif len(current) == 22 or len(current) == 23 or len(current) == 24:
            params = {
                'abs_mag': float(current[1]),
                'slope': float(current[2]),
                'epochofel': extract_mpc_epoch(current[3]),
                'meananom': float(current[4]),
                'argofperih': float(current[5]),
                'longascnode': float(current[6]),
                'orbinc': float(current[7]),
                'eccentricity': float(current[8]),
                'meandist': float(current[10]),
                'source_type': 'U',
                'elements_type': 'MPC_MINOR_PLANET',
                'active': True,
                'origin': 'L',
                'provisional_name' : current[0],
                'num_obs' : int(current[13]),
                'update_time' : datetime.utcnow(),
                'arc_length' : None,
                'not_seen' : None
            }
            # If this is a find_orb produced orbit, try and fill in the
            # 'arc length' and 'not seen' values.
            arc_length = None
            arc_units = current[16]
            if arc_units == 'days':
                arc_length = float(current[15])
            elif arc_units == 'hrs':
                arc_length = float(current[15]) / 24.0
            elif arc_units == 'min':
                arc_length = float(current[15]) / 1440.0
            if arc_length:
                params['arc_length'] = arc_length
            try:
                not_seen = datetime.utcnow() - datetime.strptime(current[-1], '%Y%m%d')
                params['not_seen'] = not_seen.total_seconds() / 86400.0 # Leap seconds can go to hell...
            except:
                pass
        else:
            logger.warn(
                "Did not get right number of parameters for %s. Values %s", current[0], current)
            params = {}
        if params != {}:
            # Check for objects that should be treated as comets (e>0.9)
            if params['eccentricity'] > 0.9:

                if params['slope'] == 0.15:
                    params['slope'] = 4.0
                params['elements_type'] = 'MPC_COMET'
                params['perihdist'] = params['meandist'] * (1.0 - params['eccentricity'])
                params['epochofperih'] = determine_time_of_perih(params['meandist'], params['meananom'], params['epochofel'])
                params['meananom'] = None
    else:
        params = {}
    return params

def update_crossids(astobj, dbg=False):
    '''Update the passed <astobj> for a new cross-identification.
    <astobj> is expected to be a list of:
    provisional id, final id/failure reason, reference, confirmation date
    normally produced by the fetch_previous_NEOCP_desigs() method.'''

    if len(astobj) != 4:
        return False

    obj_id = astobj[0].rstrip()

    try:
        body, created = Body.objects.get_or_create(provisional_name=obj_id)
    except:
        logger.debug("Multiple objects found called %s" % obj_id)
        return False
    # Determine what type of new object it is and whether to keep it active
    kwargs = clean_crossid(astobj, dbg)
    if not created:
        if dbg:
            print "Did not create new Body"
        # Find out if the details have changed, if they have, save a revision
        # But first check if it is a comet or NEO and came from somewhere other
        # than the MPC. In this case, leave it active.
        if body.source_type in ['N', 'C'] and body.origin != 'M':
            kwargs['active'] = True
        check_body = Body.objects.filter(provisional_name=obj_id, **kwargs)
        if check_body.count() == 0:
            save_and_make_revision(body, kwargs)
            logger.info("Updated cross identification for %s" % obj_id)
    elif kwargs != {}:
        # Didn't know about this object before so create but make inactive
        kwargs['active'] = False
        save_and_make_revision(body, kwargs)
        logger.info("Added cross identification for %s" % obj_id)
    else:
        logger.warn("Could not add cross identification for %s" % obj_id)
        return False
    return True


def clean_crossid(astobj, dbg=False):
    '''Takes an <astobj> (a list of new designation, provisional designation,
    reference and confirm date produced from the MPC's Previous NEOCP Objects
    page) and determines the type and whether it should still be followed.

    Objects that were not confirmed, did not exist or "were not interesting
    (normally a satellite) are set inactive immediately. For NEOs and comets,
    we set it to inactive if more than 3 days have passed since the
    confirmation date'''

    interesting_cutoff = 3 * 86400  # 3 days in seconds

    obj_id = astobj[0].rstrip()
    desig = astobj[1]
    reference = astobj[2]
    confirm_date = parse_neocp_date(astobj[3])

    time_from_confirm = datetime.utcnow() - confirm_date
    if time_from_confirm < timedelta(0):
        # if this is negative a date in the future has erroneously be assumed
        time_from_confirm = datetime.utcnow() - confirm_date.replace(year=confirm_date.year-1)
    time_from_confirm = time_from_confirm.total_seconds()

    active = True
    objtype = ''
    if obj_id != '' and desig == 'wasnotconfirmed':
        # Unconfirmed, no longer interesting so set inactive
        objtype = 'U'
        desig = ''
        active = False
    elif obj_id != '' and desig == 'doesnotexist':
        # Did not exist, no longer interesting so set inactive
        objtype = 'X'
        desig = ''
        active = False
    elif obj_id != '' and desig == '' and reference == '':
        # "Was not interesting" (normally a satellite), no longer interesting
        # so set inactive
        objtype = 'W'
        desig = ''
        active = False
    elif obj_id != '' and desig != '':
        # Confirmed
        if ('CBET' in reference or 'IAUC' in reference or 'MPEC' in reference) and 'C/' in desig:
            # There is a reference to an CBET or IAUC so we assume it's "very
            # interesting" i.e. a comet
            objtype = 'C'
            if time_from_confirm > interesting_cutoff:
                active = False
        elif 'MPEC' in reference:
            # There is a reference to an MPEC so we assume it's
            # "interesting" i.e. an NEO
            objtype = 'N'
            if time_from_confirm > interesting_cutoff:
                active = False
        else:
            objtype = 'A'
            active = False

    if objtype != '':
        params = {'source_type': objtype,
                  'name': desig,
                  'active': active
                  }
        if dbg:
            print "%07s->%s (%s) %s" % (obj_id, params['name'], params['source_type'], params['active'])
    else:
        logger.warn("Unparseable cross-identification: %s" % astobj)
        params = {}

    return params


def clean_mpcorbit(elements, dbg=False, origin='M'):
    '''Takes a list of (proto) element lines from fetch_mpcorbit() and plucks
    out the appropriate bits. origin defaults to 'M'(PC) if not specified'''

    params = {}
    if elements != None:

        try:
            last_obs = datetime.strptime(elements['last observation date used'].replace('.0', ''), '%Y-%m-%d')
        except ValueError:
            last_obs = None

        try:
            first_obs = datetime.strptime(elements['first observation date used'].replace('.0', ''), '%Y-%m-%d')
        except ValueError:
            first_obs = None

        if 'arc length' in elements:
            arc_length = elements['arc length']
        else:
            arc_length = last_obs-first_obs
            arc_length = str(arc_length.days)

        # Common parameters
        params = {
            'epochofel': datetime.strptime(elements['epoch'].replace('.0', ''), '%Y-%m-%d'),
            'abs_mag': elements.get('absolute magnitude', None),
            'slope': elements.get('phase slope', 0.15),
            'meananom': elements['mean anomaly'],
            'argofperih': elements['argument of perihelion'],
            'longascnode': elements['ascending node'],
            'orbinc': elements['inclination'],
            'eccentricity': elements['eccentricity'],
            'meandist': elements['semimajor axis'],
            'source_type': determine_asteroid_type(float(elements['perihelion distance']), float(elements['eccentricity'])),
            'elements_type': 'MPC_MINOR_PLANET',
            'active': True,
            'origin': origin,
            'updated' : True,
            'num_obs' : elements['observations used'],
            'arc_length' : arc_length,
            'discovery_date' : first_obs,
            'update_time' : last_obs
        }

        if 'radial non-grav. param.' in elements:
            # Comet, update/overwrite a bunch of things
            params['elements_type'] = 'MPC_COMET'
            params['source_type'] = 'C'
            # The MPC never seems to have H values for comets so we remove it
            # from the dictionary to avoid replacing what was there before.
            if params['abs_mag'] == None:
                del params['abs_mag']
            params['slope'] = elements.get('phase slope', '4.0')
            params['perihdist'] = elements['perihelion distance']
            perihelion_date = elements['perihelion date'].replace('-', ' ')
            params['epochofperih'] = parse_neocp_decimal_date(perihelion_date)

        not_seen = None
        if last_obs != None:
            time_diff = datetime.utcnow() - last_obs
            not_seen = time_diff.total_seconds() / 86400.0
        params['not_seen'] = not_seen
    return params


def update_MPC_orbit(obj_id_or_page, dbg=False, origin='M'):
    '''
    Performs remote look up of orbital elements for object with id obj_id_or_page,
    Gets or creates corresponding Body instance and updates entry.
    Alternatively obj_id_or_page can be a BeautifulSoup object, in which case
    the call to fetch_mpcdb_page() will be skipped and the passed BeautifulSoup
    object will parsed.
    '''

    obj_id = None
    if type(obj_id_or_page) != BeautifulSoup:
        obj_id = obj_id_or_page
        page = fetch_mpcdb_page(obj_id, dbg)

        if page == None:
            logger.warn("Could not find elements for %s" % obj_id)
            return False
    else:
        page = obj_id_or_page

    elements = parse_mpcorbit(page, dbg)
    if elements == {}:
        logger.warn("Could not parse elements from page for %s" % obj_id)
        return False

    if type(obj_id_or_page) == BeautifulSoup:
        obj_id = elements['obj_id']
        del elements['obj_id']

    try:
        body, created = Body.objects.get_or_create(name=obj_id)
    except Body.MultipleObjectsReturned:
        # When the crossid happens we end up with multiple versions of the body.
        # Need to pick the one has been most recently updated
        bodies = Body.objects.filter(
            name=obj_id, provisional_name__isnull=False).order_by('-ingest')
        created = False
        if not bodies:
            bodies = Body.objects.filter(name=obj_id).order_by('-ingest')
        body = bodies[0]
    # If this object is a radar target and the requested origin is for the
    # "other" site (Goldstone ('G') when we have Arecibo ('A') or vice versa),
    # then set the origin to 'R' for joint Radar target.
    if (body.origin == 'G' and origin == 'A') or (body.origin == 'A' and origin == 'G'):
        origin = 'R'
    # Determine what type of new object it is and whether to keep it active
    kwargs = clean_mpcorbit(elements, dbg, origin)
    # Save, make revision, or do not update depending on the what has happened
    # to the object
    save_and_make_revision(body, kwargs)
    if not created:
        logger.info("Updated elements for %s" % obj_id)
    else:
        logger.info("Added new orbit for %s" % obj_id)
    return True

def create_source_measurement(obs_lines, block=None):
    measures = []
    if type(obs_lines) != list:
        obs_lines = [obs_lines,]

    for obs_line in obs_lines:
        logger.debug(obs_line.rstrip())
        params = parse_mpcobs(obs_line)
        if params:
            try:
                # Try to unpack the name first
                try:
                    unpacked_name = packed_to_normal(params['body'])
                except PackedError:
                    unpacked_name = 'ZZZZZZ'
                obs_body = Body.objects.get(Q(provisional_name=params['body']) |
                                            Q(name=params['body']) |
                                            Q(name=unpacked_name)
                                           )
                # Identify block
                if not block:
                    blocks = Block.objects.filter(block_start__lte=params['obs_date'], block_end__gte=params['obs_date'], body=obs_body)
                    if blocks:
                        logger.info("Found %s blocks for %s" % (blocks.count(), obs_body))
                        block = blocks[0]
                    else:
                        logger.warn("No blocks for %s" % (obs_body))
                if params['obs_type'] == 's':
                    # If we have an obs_type of 's', then we have the second line
                    # of a satellite measurement and we need to find the matching
                    # Frame we created on the previous line read and update its
                    # extrainfo field.
                    try:
                        prior_frame = Frame.objects.get(frametype = Frame.SATELLITE_FRAMETYPE,
                                                        midpoint = params['obs_date'],
                                                        sitecode = params['site_code'])
                        if prior_frame.extrainfo != params['extrainfo']:
                            prior_frame.extrainfo = params['extrainfo']
                            prior_frame.save()
                        if len(measures) > 0:
                            # Replace SourceMeasurement in list to be returned with
                            # updated version
                            measures[-1] = SourceMeasurement.objects.get(pk=measures[-1].pk)
                    except Frame.DoesNotExist:
                        logger.warn("Matching satellite frame for %s from %s on %s does not exist" % params['body'], params['obs_date'],params['site_code'])
                    except Frame.MultipleObjectsReturned:
                        logger.warn("Multiple matching satellite frames for %s from %s on %s found" % params['body'], params['obs_date'],params['site_code'])
                else:
                    # Otherwise, make a new Frame and SourceMeasurement
                    frame = create_frame(params, block)
                    measure_params = {  'body'    : obs_body,
                                        'frame'   : frame,
                                        'obs_ra'  : params['obs_ra'],
                                        'obs_dec' : params['obs_dec'],
                                        'obs_mag' : params['obs_mag'],
                                        'astrometric_catalog' : params['astrometric_catalog'],
                                        'photometric_catalog' : params['astrometric_catalog'],
                                        'flags'   : params['flags']
                                     }
                    measure, measure_created = SourceMeasurement.objects.get_or_create(**measure_params)
                    if measure_created:
                        measures.append(measure)
            except Body.DoesNotExist:
                logger.debug("Body %s does not exist" % params['body'])
                measures = False
            except Body.MultipleObjectsReturned:
                logger.warn("Multiple versions of Body %s exist" % params['body'])
                measures = False

    return measures<|MERGE_RESOLUTION|>--- conflicted
+++ resolved
@@ -461,11 +461,7 @@
         Return 0 if no block found, 1 if found, 2 if multiple blocks found'''
 
         # XXX Code smell, duplicated from sources_subs.configure_defaults()
-<<<<<<< HEAD
         site_list = { 'V37' : 'ELP' , 'K92' : 'CPT', 'Q63' : 'COJ', 'W85' : 'LSC', 'W86' : 'LSC', 'F65' : 'OGG', 'E10' : 'COJ', 'Z21' : 'TFN', 'Q59' : 'COJ', 'T04' : 'OGG'  }
-=======
-        site_list = { 'V37' : 'ELP' , 'K92' : 'CPT' , 'K93' : 'CPT', 'Q63' : 'COJ', 'W85' : 'LSC', 'W86' : 'LSC', 'F65' : 'OGG', 'E10' : 'COJ' }
->>>>>>> 86161d01
 
         try:
             body_id = Body.objects.get(provisional_name=new_body.provisional_name)
