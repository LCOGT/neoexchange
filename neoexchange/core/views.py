--- conflicted
+++ resolved
@@ -14,13 +14,8 @@
 """
 
 import os
-<<<<<<< HEAD
 from datetime import datetime, timedelta, date
-from math import floor
-=======
-from datetime import datetime, timedelta
 from math import floor, ceil
->>>>>>> b477043c
 from django.db.models import Q
 from django.forms.models import model_to_dict
 from django.contrib import messages
