"""
NEO exchange: NEO observing portal for Las Cumbres Observatory
Copyright (C) 2014-2018 LCO

This program is free software: you can redistribute it and/or modify
it under the terms of the GNU General Public License as published by
the Free Software Foundation, either version 3 of the License, or
(at your option) any later version.

This program is distributed in the hope that it will be useful,
but WITHOUT ANY WARRANTY; without even the implied warranty of
MERCHANTABILITY or FITNESS FOR A PARTICULAR PURPOSE.  See the
GNU General Public License for more details.
"""

import os
from datetime import datetime, timedelta
from math import floor
from django.db.models import Q
from django.forms.models import model_to_dict
from django.contrib import messages
from django.contrib.auth.decorators import login_required
from django.contrib.messages.views import SuccessMessageMixin
from django.core.exceptions import ObjectDoesNotExist, ValidationError
from django.core.urlresolvers import reverse, reverse_lazy
from django.shortcuts import render, redirect
from django.views.generic import DetailView, ListView, FormView, TemplateView, View
from django.views.generic.edit import FormView
from django.views.generic.detail import SingleObjectMixin
from django.http import Http404, HttpResponse, HttpResponseRedirect
<<<<<<< HEAD
from http.client import REQUEST_TIMEOUT, HTTPSConnection
=======
>>>>>>> 43748179
from bs4 import BeautifulSoup

from astrometrics.ephem_subs import call_compute_ephem, compute_ephem, \
    determine_darkness_times, determine_slot_length, determine_exp_time_count, \
    MagRangeError,  LCOGT_site_codes, LCOGT_domes_to_site_codes
from .forms import EphemQuery, ScheduleForm, ScheduleCadenceForm, ScheduleBlockForm, MPCReportForm
from .models import *
from astrometrics.sources_subs import fetchpage_and_make_soup, packed_to_normal, \
    fetch_mpcdb_page, parse_mpcorbit, submit_block_to_scheduler, parse_mpcobs,\
    fetch_NEOCP_observations, PackedError, fetch_filter_list
from astrometrics.time_subs import extract_mpc_epoch, parse_neocp_date, \
    parse_neocp_decimal_date, get_semester_dates, jd_utc2datetime
from photometrics.external_codes import run_sextractor, run_scamp, updateFITSWCS,\
    read_mtds_file
from photometrics.catalog_subs import open_fits_catalog, get_catalog_header, \
    determine_filenames, increment_red_level, update_ldac_catalog_wcs
from astrometrics.ast_subs import determine_asteroid_type, determine_time_of_perih
from core.frames import create_frame, ingest_frames, measurements_from_block
from core.mpc_submit import email_report_to_mpc
import logging
import reversion
import json
import requests
<<<<<<< HEAD
=======
from urllib.parse import urljoin
>>>>>>> 43748179
import numpy as np
from django.conf import settings

logger = logging.getLogger(__name__)


class LoginRequiredMixin(object):

    #login_url = reverse('auth_login')

    @classmethod
    def as_view(cls, **initkwargs):
        view = super(LoginRequiredMixin, cls).as_view(**initkwargs)
        return login_required(view)


def user_proposals(user):
    '''
    Returns active proposals the given user has permissions for
    '''
    if type(user) != User:
        try:
            user = User.objects.get(username=user)
        except ObjectDoesNotExist:
            raise ValidationError

    proposals = Proposal.objects.filter(proposalpermission__user=user, active=True)

    return proposals


class MyProposalsMixin(object):

    def get_context_data(self, **kwargs):
        context = super(MyProposalsMixin, self).get_context_data(**kwargs)
        proposals = user_proposals(self.request.user)
        context['proposals'] = [(proposal.code, proposal.title) for proposal in proposals]

        return context


def home(request):
    params = build_unranked_list_params()
    return render(request, 'core/home.html', params)


class BlockTimeSummary(LoginRequiredMixin, View):

    def get(self, request, *args, **kwargs):
        block_summary = summarise_block_efficiency(block_filter=10)
        return render(request, 'core/block_time_summary.html', {'summary':json.dumps(block_summary)})


def summarise_block_efficiency(block_filter=0):
    summary = []
    proposals = Proposal.objects.all()
    for proposal in proposals:
        blocks = Block.objects.filter(proposal=proposal)
        observed = blocks.filter(num_observed__isnull=False)
        if len(blocks) > block_filter:
            proposal_summary = {
                                 'proposal':proposal.code,
                                 'Observed' : observed.count(),
                                 'Not Observed' : blocks.count() - observed.count()
                               }
            summary.append(proposal_summary)
    return summary


class BodyDetailView(DetailView):
    model = Body
    context_object_name = "body"

    def get_context_data(self, **kwargs):
        context = super(BodyDetailView, self).get_context_data(**kwargs)
        context['form'] = EphemQuery()
        context['blocks'] = Block.objects.filter(body=self.object).order_by('block_start')
        context['spectra'] = SpectralInfo.objects.filter(body=self.object)
        return context


class BodySearchView(ListView):
    template_name = 'core/body_list.html'
    model = Body

    def get_queryset(self):
        name = self.request.GET.get("q", "")
        if name != '':
            if name.isdigit():
                object_list = self.model.objects.filter(name=name)
            else:
                object_list = self.model.objects.filter(Q(provisional_name__icontains=name) | Q(provisional_packed__icontains=name) | Q(name__icontains=name))
        else:
            object_list = self.model.objects.all()
        return object_list


class BlockDetailView(DetailView):
    template_name = 'core/block_detail.html'
    model = Block


class SuperBlockDetailView(DetailView):
    template_name = 'core/block_detail.html'
    model = SuperBlock


class BlockListView(ListView):
    model = Block
    template_name = 'core/block_list.html'
    queryset=Block.objects.order_by('-block_start')
    context_object_name="block_list"
    paginate_by = 20


class SuperBlockListView(ListView):
    model = SuperBlock
    template_name = 'core/block_list.html'
    queryset=SuperBlock.objects.order_by('-block_start')
    context_object_name="block_list"
    paginate_by = 20


class BlockReport(LoginRequiredMixin, View):

    def get(self, request, *args, **kwargs):
        block = Block.objects.get(pk=kwargs['pk'])
        if block.when_observed:
            block.active = False
            block.reported = True
            block.when_reported = datetime.utcnow()
            block.save()
            return redirect(reverse('blocklist'))
        else:
            messages.error(request, 'Block does not have any observations')
            return HttpResponseRedirect(reverse('block-view', kwargs={'pk':block.superblock.id}))


class BlockReportMPC(LoginRequiredMixin, View):

    def get(self, request, *args, **kwargs):
        block = Block.objects.get(pk=kwargs['pk'])
        if block.reported is True:
            messages.error(request, 'Block has already been reported')
            return HttpResponseRedirect(reverse('block-report-mpc', kwargs={'pk':kwargs['pk']}))
        if request.user.is_authenticated:
            email = request.user.email
        else:
            email = None
        mpc_resp = email_report_to_mpc(blockid=kwargs['pk'], bodyid=kwargs.get('source',None), email_sender=email)
        if mpc_resp:
            block.active = False
            block.reported = True
            block.when_reported = datetime.utcnow()
            block.save()
            return redirect(reverse('blocklist'))
        else:
            messages.error(request,'It was not possible to email report to MPC')
            return HttpResponseRedirect(reverse('block-report-mpc', kwargs={'pk':kwargs['pk']}))


class UploadReport(LoginRequiredMixin, FormView):
    template_name = 'core/uploadreport.html'
    success_url = reverse_lazy('blocklist')
    form_class = MPCReportForm

    def get(self, request, *args, **kwargs):
        block = Block.objects.get(pk=kwargs['pk'])
        form = MPCReportForm(initial={'block_id':block.id})
        return render(request, 'core/uploadreport.html', {'form':form,'slot':block})

    def form_invalid(self, form, **kwargs):
        context = self.get_context_data(**kwargs)
        slot = Block.objects.get(pk=form['block_id'].value())
        return render(context['view'].request, 'core/uploadreport.html', {'form':form,'slot':slot})

    def form_valid(self, form):
        obslines = form.cleaned_data['report'].splitlines()
        measure = create_source_measurement(obslines, form.cleaned_data['block'])
        if measure:
            messages.success(self.request, 'Added source measurements for %s' % form.cleaned_data['block'])
        else:
            messages.warning(self.request, 'Unable to add source measurements for %s' % form.cleaned_data['block'])
        return super(UploadReport, self).form_valid(form)


class MeasurementViewBlock(LoginRequiredMixin, View):
    template = 'core/measurements.html'
    def get(self, request, *args, **kwargs):
        data = measurements_from_block(blockid=kwargs['pk'])
        return render(request, self.template, data)

class MeasurementViewBody(View):
    template = 'core/measurements.html'
    def get(self, request, *args, **kwargs):
        body = Body.objects.get(pk=kwargs['pk'])
        measures = SourceMeasurement.objects.filter(body=body).order_by('frame__midpoint')
        return render(request, self.template, {'body':body, 'measures' : measures})

class CandidatesViewBlock(LoginRequiredMixin, View):
    template = 'core/candidates.html'
    def get(self, request, *args, **kwargs):
       block = Block.objects.get(pk=kwargs['pk'])
       candidates = Candidate.objects.filter(block=block).order_by('score')
       return render(request, self.template, {'body':block.body,'candidates':candidates,'slot':block})

def generate_new_candidate_id(prefix='LNX'):

    new_id = None
    qs = Body.objects.filter(origin='L', provisional_name__contains=prefix).order_by('provisional_name')

    if qs.count() == 0:
        # No discoveries so far, sad face
        num_zeros = 7 - len(prefix)
        new_id = "%s%0.*d" % (prefix, num_zeros, 1)
    else:
        last_body_id = qs.last().provisional_name
        try:
            last_body_num = int(last_body_id.replace(prefix, ''))
            new_id_num = last_body_num + 1
            num_zeros = 7 - len(prefix)
            new_id = "%s%0.*d" % (prefix, num_zeros, new_id_num)
        except ValueError:
            logger.warn("Unable to decode last discoveries' id (id=%s)" % last_body_id)
    return new_id

def generate_new_candidate(cand_frame_data, prefix='LNX'):

    new_body = None
    new_id = generate_new_candidate_id(prefix)
    first_frame = cand_frame_data.order_by('midpoint')[0]
    last_frame = cand_frame_data.latest('midpoint')
    if new_id:
        try:
            time_span = last_frame.midpoint - first_frame.midpoint
            arc_length = time_span.total_seconds() / 86400.0
        except:
            arc_length = None

        params = {  'provisional_name' : new_id,
                    'origin' : 'L',
                    'source_type' : 'U',
                    'discovery_date' : first_frame.midpoint,
                    'num_obs' : cand_frame_data.count(),
                    'arc_length' : arc_length
                 }
        new_body, created = Body.objects.get_or_create(**params)
        if created:
            not_seen = datetime.utcnow() - last_frame.midpoint
            not_seen_days = not_seen.total_seconds() / 86400.0
            new_body.not_seen = not_seen_days
            new_body.save()
    else:
        logger.warn("Could not determine a new id for the new object")

    return new_body

def ephemeris(request):

    form = EphemQuery(request.GET)
    ephem_lines = []
    if form.is_valid():
        data = form.cleaned_data
        body_elements = model_to_dict(data['target'])
        dark_start, dark_end = determine_darkness_times(
            data['site_code'], data['utc_date'])
        ephem_lines = call_compute_ephem(
            body_elements, dark_start, dark_end, data['site_code'], 900, data['alt_limit'])
    else:
        return render(request, 'core/home.html', {'form': form})
    return render(request, 'core/ephem.html',
                  {'target': data['target'],
                   'ephem_lines': ephem_lines,
                   'site_code': form['site_code'].value(),
                   }
                  )


class LookUpBodyMixin(object):
    '''
    A Mixin for finding a Body from a pk and if it exists, return the Body instance.
    '''
    def dispatch(self, request, *args, **kwargs):
        try:
            body = Body.objects.get(pk=kwargs['pk'])
            self.body = body
            return super(LookUpBodyMixin, self).dispatch(request, *args, **kwargs)
        except Body.DoesNotExist:
            raise Http404("Body does not exist")

class ScheduleParameters(LoginRequiredMixin, LookUpBodyMixin, FormView):
    '''
    Creates a suggested observation request, including time window and molecules
    '''
    template_name = 'core/schedule.html'
    form_class = ScheduleForm
    ok_to_schedule = False

    def get(self, request, *args, **kwargs):
        form = self.get_form()
        cadence_form = ScheduleCadenceForm()
        return self.render_to_response(self.get_context_data(form=form, cad_form=cadence_form, body=self.body))

    def form_valid(self, form, request):
        data = schedule_check(form.cleaned_data, self.body, self.ok_to_schedule)
        new_form = ScheduleBlockForm(data)
        return render(request, 'core/schedule_confirm.html', {'form': new_form, 'data': data, 'body': self.body})

    def post(self, request, *args, **kwargs):
        form = self.get_form()
        if form.is_valid():
            return self.form_valid(form, request)
        else:
            return self.render_to_response(self.get_context_data(form=form, body=self.body))

    def get_context_data(self, **kwargs):
        '''
        Only show proposals the current user is a member of
        '''
        proposals = user_proposals(self.request.user)
        proposal_choices = [(proposal.code, proposal.title) for proposal in proposals]
        kwargs['form'].fields['proposal_code'].choices = proposal_choices
        return kwargs

class ScheduleParametersCadence(LoginRequiredMixin, LookUpBodyMixin, FormView):
    '''
    Creates a suggested observation request, including time window and molecules
    '''
    template_name = 'core/schedule.html'
    form_class = ScheduleCadenceForm
    ok_to_schedule = False

    def post(self, request, *args, **kwargs):
        form = ScheduleCadenceForm(request.POST)
        if form.is_valid():
            return self.form_valid(form,request)
        else:
            return self.render_to_response(self.get_context_data(form=form, body=self.body))

    def form_valid(self, form, request):
        data = schedule_check(form.cleaned_data, self.body, self.ok_to_schedule)
        new_form = ScheduleBlockForm(data)
        return render(request, 'core/schedule_confirm.html', {'form': new_form, 'data': data, 'body': self.body})

class ScheduleSubmit(LoginRequiredMixin, SingleObjectMixin, FormView):
    '''
    Takes the hidden form input from ScheduleParameters, validates them as a double check.
    Then submits to the scheduler. If a tracking number is returned, the object has been scheduled and we record a Block.
    '''
    template_name = 'core/schedule_confirm.html'
    form_class = ScheduleBlockForm
    model = Body

    def post(self, request, *args, **kwargs):
        self.object = self.get_object()
        form = self.get_form()
        if form.is_valid():
            return self.form_valid(form, request)
        else:
            return self.form_invalid(form)

    def form_valid(self, form, request):
        if 'edit' in request.POST:
            # Recalculate the parameters by amending the block length
            data = schedule_check(form.cleaned_data, self.object)
            new_form = ScheduleBlockForm(data)
            return render(request, 'core/schedule_confirm.html', {'form': new_form, 'data': data, 'body': self.object})
        elif 'submit' in request.POST:
            target = self.get_object()
            username = ''
            if request.user.is_authenticated():
                username = request.user.get_username()
            tracking_num, sched_params = schedule_submit(form.cleaned_data, target, username)
            if tracking_num:
                messages.success(self.request,"Request %s successfully submitted to the scheduler" % tracking_num)
                block_resp = record_block(tracking_num, sched_params, form.cleaned_data, target)
                if block_resp:
                    messages.success(self.request,"Block recorded")
                else:
                    messages.warning(self.request, "Record not created")
            else:
                msg = "It was not possible to submit your request to the scheduler."
                if sched_params.get('error_msg', None):
                    msg += "\nAdditional information:" + sched_params['error_msg']
                messages.warning(self.request, msg)
            return super(ScheduleSubmit, self).form_valid(form)

    def get_success_url(self):
        return reverse('home')

def schedule_check(data, body, ok_to_schedule=True):
    body_elements = model_to_dict(body)

    # Check if we have a high eccentricity object and it's not of comet type
    if body_elements['eccentricity'] >= 0.9 and body_elements['elements_type'] != 'MPC_COMET':
        logger.warn("Preventing attempt to schedule high eccentricity non-Comet")
        ok_to_schedule = False

    # Check for valid proposal
    # validate_proposal_time(data['proposal_code'])

    # Determine magnitude
    if data.get('start_time') and data.get('end_time'):
        dark_start = data.get('start_time')
        dark_end = data.get('end_time')
        utc_date = data.get('utc_date', dark_start.date())
    else:
        dark_start, dark_end = determine_darkness_times(data['site_code'], data['utc_date'])
        utc_date = data['utc_date']
        if dark_end <= datetime.utcnow():
            dark_start, dark_end = determine_darkness_times(data['site_code'], data['utc_date'] + timedelta(days=1))
            utc_date = data['utc_date'] + timedelta(days=1)
    # Determine the semester boundaries for the current time and truncate the dark time and
    # therefore the windows appropriately.
    semester_date = max(datetime.utcnow(), datetime.combine(utc_date, datetime.min.time()))
    semester_start, semester_end = get_semester_dates(semester_date)
    if dark_start.day != dark_end.day and semester_start < dark_start:
        semester_date = max(datetime.utcnow(), datetime.combine(utc_date, datetime.min.time()) - timedelta(days=1))
        semester_start, semester_end = get_semester_dates(semester_date)
    dark_start = max(dark_start, semester_start)
    dark_end = min(dark_end, semester_end)

    dark_midpoint = dark_start + (dark_end - dark_start) / 2
    emp = compute_ephem(dark_midpoint, body_elements, data['site_code'], \
        dbg=False, perturb=False, display=False)
    if emp == []:
        emp = [-99 for x in range(5)]
    magnitude = emp[3]
    speed = emp[4]
    
    # Determine filter pattern
    if data.get('filter_pattern'):
        filter_pattern = data.get('filter_pattern')
    elif data['site_code'] == 'E10' or data['site_code'] == 'F65':
        filter_pattern = 'solar'
    else:
        filter_pattern = 'w'

    #Get string of available filters
    available_filters = ''
    filter_list = fetch_filter_list(data['site_code'])
    for filt in filter_list:
        available_filters = available_filters + filt + ', '
    available_filters = available_filters[:-2]

    # Determine slot length
    if data.get('slot_length'):
        slot_length = data.get('slot_length')
    else:
        try:
            slot_length = determine_slot_length(magnitude, data['site_code'])
        except MagRangeError:
            slot_length = 0.
            ok_to_schedule = False
    # Determine exposure length and count
    exp_length, exp_count = determine_exp_time_count(speed, data['site_code'], slot_length, magnitude, filter_pattern)
    if exp_length == None or exp_count == None:
        ok_to_schedule = False

    # Determine patern iterations
    if exp_count:
        pattern_iterations = float(exp_count) / float(len(filter_pattern.split(',')))
        pattern_iterations = round(pattern_iterations,2)
    else:
        pattern_iterations = None

    # Get period and jitter for cadence
    period = data.get('period', None)
    jitter = data.get('jitter', None)

    if period and jitter:
        '''Number of times the cadence request will run between start and end date'''
        cadence_start = data['start_time']
        cadence_end = data['end_time']
        total_run_time = cadence_end - cadence_start
        cadence_period = timedelta(seconds=data['period']*3600.0)
        total_requests = 1 + int(floor(total_run_time.total_seconds() / cadence_period.total_seconds()))
        # Remove the last start if the request would run past the cadence end
        if cadence_start + total_requests * cadence_period + timedelta(seconds=slot_length*60.0) > cadence_end:
            total_requests -= 1

        '''Total hours of time used by all cadence requests'''
        total_time = timedelta(seconds=slot_length*60.0) * total_requests
        total_time = total_time.total_seconds()/3600.0

    suffix = datetime.strftime(utc_date, '%Y%m%d')
    if period and jitter:
        suffix = "cad-%s-%s" % (datetime.strftime(data['start_time'], '%Y%m%d'), datetime.strftime(data['end_time'], '%m%d'))
        if len(body.current_name()) > 7:
             # Name is too long to fit in the groupid field, trim off year part.
             suffix = "cad-%s-%s" % (datetime.strftime(data['start_time'], '%m%d'), datetime.strftime(data['end_time'], '%m%d'))

    resp = {
        'target_name': body.current_name(),
        'magnitude': magnitude,
        'speed': speed,
        'slot_length': slot_length,
        'filter_pattern': filter_pattern,
        'pattern_iterations': pattern_iterations,
        'available_filters': available_filters,
        'exp_count': exp_count,
        'exp_length': exp_length,
        'schedule_ok': ok_to_schedule,
        'site_code': data['site_code'],
        'proposal_code': data['proposal_code'],
        'group_id': body.current_name() + '_' + data['site_code'].upper() + '-' + suffix,
        'utc_date': utc_date.isoformat(),
        'start_time': dark_start.isoformat(),
        'end_time': dark_end.isoformat(),
        'mid_time': dark_midpoint.isoformat(),
        'ra_midpoint': emp[1],
        'dec_midpoint': emp[2],
        'period' : period,
        'jitter' : jitter
    }

    if period and jitter:
        resp['num_times'] = total_requests
        resp['total_time'] = total_time

    return resp

def schedule_submit(data, body, username):

    # Assemble request
    # Send to scheduler
    body_elements = model_to_dict(body)
    body_elements['epochofel_mjd'] = body.epochofel_mjd()
    body_elements['epochofperih_mjd'] = body.epochofperih_mjd()
    body_elements['current_name'] = body.current_name()
    # Get proposal details
    proposal = Proposal.objects.get(code=data['proposal_code'])
    my_proposals = user_proposals(username)
    if proposal not in my_proposals:
        resp_params = {'msg' : 'You do not have permission to schedule using proposal %s' % data['proposal_code']}

        return None, resp_params
    params = {'proposal_id': proposal.code,
              'user_id': proposal.pi,
              'tag_id': proposal.tag,
              'priority': data.get('priority', 15),
              'submitter_id': username,

              'filter_pattern': data['filter_pattern'],
              'exp_count': data['exp_count'],
              'exp_time': data['exp_length'],
              'site_code': data['site_code'],
              'start_time': data['start_time'],
              'end_time': data['end_time'],
              'group_id': data['group_id']
              }
    if data['period'] or data['jitter']:
        params['period'] = data['period']
        params['jitter'] = data['jitter']
    # Check for pre-existing block
    tracking_number = None
    resp_params = None
    if check_for_block(data, params, body) == 1:
        # Append another suffix to allow 2 versions of the block. Must
        # do this to both `data` (so the next Block check works) and to
        # `params` so the correct group_id will go to the Valhalla/scheduler
        data['group_id'] = data['group_id'] + '_2'
        params['group_id'] = data['group_id']
    elif check_for_block(data, params, body) >= 2:
        # Multiple blocks found
        resp_params = { 'error_msg' : 'Multiple Blocks for same day and site found' }
    if check_for_block(data, params, body) == 0:
        # Record block and submit to scheduler
        tracking_number, resp_params = submit_block_to_scheduler(body_elements, params)
    return tracking_number, resp_params

def ranking(request):

    params = build_unranked_list_params()

    return render(request, 'core/ranking.html', params)


def build_unranked_list_params():
    params = {}
    try:
        # If we don't have any Body instances, return None instead of breaking
        latest = Body.objects.filter(active=True).latest('ingest')
        max_dt = latest.ingest
        min_dt = max_dt - timedelta(days=5)
        newest = Body.objects.filter(ingest__range=(min_dt, max_dt), active=True)
        unranked = []
        for body in newest:
            body_dict = model_to_dict(body)
            body_dict['FOM'] = body.compute_FOM
            body_dict['current_name'] = body.current_name()
            emp_line = body.compute_position()
            if not emp_line:
                continue
            body_dict['ra'] = emp_line[0]
            body_dict['dec'] = emp_line[1]
            body_dict['v_mag'] = emp_line[2]
            body_dict['spd'] = emp_line[3]
            body_dict['observed'], body_dict['reported'] = body.get_block_info()
            body_dict['type'] = body.get_source_type_display()
            unranked.append(body_dict)
    except Exception as e:
        latest = None
        unranked = None
        logger.error('Ranking failed on %s' % e)
    params = {
        'targets': Body.objects.filter(active=True).count(),
        'blocks': Block.objects.filter(active=True).count(),
        'latest': latest,
        'newest': unranked
    }
    return params

def check_for_block(form_data, params, new_body):
        '''Checks if a block with the given name exists in the Django DB.
        Return 0 if no block found, 1 if found, 2 if multiple blocks found'''

        # XXX Code smell, duplicated from sources_subs.configure_defaults()
        site_list = { 'V37' : 'ELP' ,
                      'K92' : 'CPT' ,
                      'K93' : 'CPT',
                      'Q63' : 'COJ',
                      'W85' : 'LSC',
                      'W86' : 'LSC',
                      'W89' : 'LSC',
                      'F65' : 'OGG',
                      'E10' : 'COJ',
                      'Z21' : 'TFN',
                      'Q58' : 'COJ',
                      'Q59' : 'COJ',
                      'T04' : 'OGG',
                      'V99' : 'ELP'  }

        try:
            block_id = SuperBlock.objects.get(body=new_body.id,
                                         groupid__contains=form_data['group_id'],
                                         proposal=Proposal.objects.get(code=form_data['proposal_code'])
                                         )
#                                         site=site_list[params['site_code']])
        except SuperBlock.MultipleObjectsReturned:
            logger.debug("Multiple superblocks found")
            return 2
        except SuperBlock.DoesNotExist:
            logger.debug("SuperBlock not found")
            return 0
        else:
            logger.debug("SuperBlock found")
            # XXX Do we want to check for matching site in the Blocks as well?
            return 1

def record_block(tracking_number, params, form_data, body):
    '''Records a just-submitted observation as a SuperBlock and Block(s) in the database.
    '''

    logger.debug("form data=%s" % form_data)
    logger.debug("   params=%s" % params)
    if tracking_number:
        cadence = False
        if len(params.get('request_numbers', [])) > 1:
            cadence = True
        sblock_kwargs = {
                         'body'     : body,
                         'proposal' : Proposal.objects.get(code=form_data['proposal_code']),
                         'groupid'  : form_data['group_id'],
                         'block_start' : form_data['start_time'],
                         'block_end'   : form_data['end_time'],
                         'tracking_number' : tracking_number,
                         'cadence'  : cadence,
                         'period'   : params.get('period', None),
                         'jitter'   : params.get('jitter', None),
                         'timeused' : params.get('block_duration', None),
                         'active'   : True,
                       }
        sblock_pk = SuperBlock.objects.create(**sblock_kwargs)
        i = 0
        for request in params.get('request_numbers', []):
            #cut off json UTC timezone remnant
            no_timezone_blk_start = params['request_windows'][i][0]['start'][:-1]
            no_timezone_blk_end = params['request_windows'][i][0]['end'][:-1]
            block_kwargs = { 'superblock' : sblock_pk,
                             'telclass' : params['pondtelescope'].lower(),
                             'site'     : params['site'].lower(),
                             'body'     : body,
                             'proposal' : Proposal.objects.get(code=form_data['proposal_code']),
                             'groupid'  : form_data['group_id'],
                             'block_start' : datetime.strptime(no_timezone_blk_start, '%Y-%m-%dT%H:%M:%S'),
                             'block_end'   : datetime.strptime(no_timezone_blk_end, '%Y-%m-%dT%H:%M:%S'),
                             'tracking_number' : request,
                             'num_exposures'   : form_data['exp_count'],
                             'exp_length'      : form_data['exp_length'],
                             'active'   : True
                           }
            pk = Block.objects.create(**block_kwargs)
            i += 1
        return True
    else:
        return False

def return_fields_for_saving():
    '''Returns a list of fields that should be checked before saving a revision.
    Split out from save_and_make_revision() so it can be consistently used by the
    remove_bad_revisions management command.'''

    fields = ['provisional_name', 'provisional_packed', 'name', 'origin', 'source_type',  'elements_type',
              'epochofel', 'abs_mag', 'slope', 'orbinc', 'longascnode', 'eccentricity', 'argofperih', 'meandist', 'meananom',
              'score', 'discovery_date', 'num_obs', 'arc_length' ]

    return fields

def save_and_make_revision(body, kwargs):
    '''
    Make a revision if any of the parameters have changed, but only do it once
    per ingest not for each parameter.
    Converts current model instance into a dict and compares a subset of elements with
    incoming version. Incoming variables may be generically formatted as strings,
    so use the type of original to convert and then compare.
    '''

    fields = return_fields_for_saving()

    update = False

    body_dict = model_to_dict(body)
    for k, v in kwargs.items():
        param = body_dict.get(k,'')
        if type(param) == type(float()) and v is not None:
            v = float(v)
        if v != param:
            setattr(body, k, v)
            if k in fields:
                update = True
    if update:
        with reversion.create_revision():
            body.save()
    else:
        body.save()
    return update


def update_NEOCP_orbit(obj_id, extra_params={}):
    '''Query the MPC's showobs service with the specified <obj_id> and
    it will write the orbit found into the neox database.
    a) If the object does not have a response it will be marked as active = False
    b) If the object's parameters have changed they will be updated and a revision logged
    c) New objects get marked as active = True automatically
    '''
    NEOCP_orb_url = 'http://cgi.minorplanetcenter.net/cgi-bin/showobsorbs.cgi?Obj=%s&orb=y' % obj_id

    neocp_obs_page = fetchpage_and_make_soup(NEOCP_orb_url)

    if neocp_obs_page:
        obs_page_list = neocp_obs_page.text.split('\n')
    else:
        return False

    try:
        body, created = Body.objects.get_or_create(provisional_name__startswith=obj_id, defaults={'provisional_name' : obj_id})
    except:
        logger.debug("Multiple objects found called %s" % obj_id)
        return False
# If the object has left the NEOCP, the HTML will say 'None available at this time.'
# and the length of the list will be 1
    if len(obs_page_list) > 1:
        # Clean up the header and top line of input
        first_kwargs = clean_NEOCP_object(obs_page_list)
        kwargs = first_kwargs.copy()
        kwargs.update(extra_params)
        if not created:
            # Find out if the details have changed, if they have, save a
            # revision
            check_body = Body.objects.filter(provisional_name__startswith=obj_id, **kwargs)
            if check_body.count() == 0:
                if save_and_make_revision(body, kwargs):
                    msg = "Updated %s" % obj_id
                else:
                    msg = "No changes saved for %s" % obj_id
            else:
                msg = "No changes needed for %s" % obj_id
        else:
            save_and_make_revision(body, kwargs)
            msg = "Added %s" % obj_id
    else:
        save_and_make_revision(body, {'active': False})
        msg = "Object %s no longer exists on the NEOCP." % obj_id
    logger.info(msg)
    return msg

def update_NEOCP_observations(obj_id, extra_params={}):
    '''Query the NEOCP for <obj_id> and download the observation lines.
    These are used to create Source Measurements for the body if the
    number of observations in the passed extra_params dictionary is greater than
    the number of Source Measurements for that Body'''

    try:
        body = Body.objects.get(provisional_name__startswith=obj_id)
        num_measures = SourceMeasurement.objects.filter(body=body).count()

# Check if the NEOCP has more measurements than we do
        if body.num_obs > num_measures:
            obs_lines = fetch_NEOCP_observations(obj_id)
            if obs_lines:
                measure = create_source_measurement(obs_lines)
                if measure == False:
                    msg = "Could not create source measurements for object %s (no or multiple Body's exist)" % obj_id
                else:
                    if len(measure) >0:
                        msg = "Created source measurements for object %s" % obj_id
                    elif len(measure) == 0:
                        msg = "Source measurements already exist for object %s" % obj_id
            else:
                msg = "No observations exist for object %s" % obj_id
        else:
            msg = "Object %s has not been updated since %s" % (obj_id, body.update_time)
    except Body.DoesNotExist:
        msg = "Object %s does not exist" % obj_id
    return msg

def clean_NEOCP_object(page_list):
    '''Parse response from the MPC NEOCP page making sure we only return
    parameters from the 'NEOCPNomin' (nominal orbit)'''
    current = False
    if page_list[0] == '':
        page_list.pop(0)
    if page_list[0][:6] == 'Object':
        page_list.pop(0)
    for line in page_list:
        if 'NEOCPNomin' in line:
            current = line.strip().split()
            break
    if current:
        if len(current) == 16:
            # Missing H parameter, probably...
            try:
                slope = float(current[2])
                # ...nope guess again... Could be missing RMS...
                try:
                    rms = float(current[15])
                except ValueError:
                     # Insert a high value for the missing rms
                    current.insert(15, 99.99)
                    logger.warn(
                        "Missing RMS for %s; assuming 99.99", current[0])
                except:
                    logger.error(
                        "Missing field in NEOCP orbit for %s which wasn't correctable", current[0])
            except ValueError:
                # Insert a high magnitude for the missing H
                current.insert(1, 99.99)
                logger.warn(
                    "Missing H magnitude for %s; assuming 99.99", current[0])
            except:
                logger.error(
                    "Missing field in NEOCP orbit for %s which wasn't correctable", current[0])

        if len(current) == 17:
            params = {
                'abs_mag': float(current[1]),
                'slope': float(current[2]),
                'epochofel': extract_mpc_epoch(current[3]),
                'meananom': float(current[4]),
                'argofperih': float(current[5]),
                'longascnode': float(current[6]),
                'orbinc': float(current[7]),
                'eccentricity': float(current[8]),
                'meandist': float(current[10]),
                'source_type': 'U',
                'elements_type': 'MPC_MINOR_PLANET',
                'active': True,
                'origin': 'M',
                'update_time' : datetime.utcnow(),
                'arc_length' : None,
                'not_seen' : None
            }
            arc_length = None
            arc_units = current[14]
            if arc_units == 'days':
                arc_length = float(current[13])
            elif arc_units == 'hrs':
                arc_length = float(current[13]) / 24.0
            elif arc_units == 'min':
                arc_length = float(current[13]) / 1440.0
            if arc_length:
                params['arc_length'] = arc_length

        elif len(current) == 22 or len(current) == 23 or len(current) == 24:
            params = {
                'abs_mag': float(current[1]),
                'slope': float(current[2]),
                'epochofel': extract_mpc_epoch(current[3]),
                'meananom': float(current[4]),
                'argofperih': float(current[5]),
                'longascnode': float(current[6]),
                'orbinc': float(current[7]),
                'eccentricity': float(current[8]),
                'meandist': float(current[10]),
                'source_type': 'U',
                'elements_type': 'MPC_MINOR_PLANET',
                'active': True,
                'origin': 'L',
                'provisional_name' : current[0],
                'num_obs' : int(current[13]),
                'update_time' : datetime.utcnow(),
                'arc_length' : None,
                'not_seen' : None
            }
            # If this is a find_orb produced orbit, try and fill in the
            # 'arc length' and 'not seen' values.
            arc_length = None
            arc_units = current[16]
            if arc_units == 'days':
                arc_length = float(current[15])
            elif arc_units == 'hrs':
                arc_length = float(current[15]) / 24.0
            elif arc_units == 'min':
                arc_length = float(current[15]) / 1440.0
            if arc_length:
                params['arc_length'] = arc_length
            try:
                not_seen = datetime.utcnow() - datetime.strptime(current[-1], '%Y%m%d')
                params['not_seen'] = not_seen.total_seconds() / 86400.0 # Leap seconds can go to hell...
            except:
                pass
        else:
            logger.warn(
                "Did not get right number of parameters for %s. Values %s", current[0], current)
            params = {}
        if params != {}:
            # Check for objects that should be treated as comets (e>0.9)
            if params['eccentricity'] > 0.9:

                if params['slope'] == 0.15:
                    params['slope'] = 4.0
                params['elements_type'] = 'MPC_COMET'
                params['perihdist'] = params['meandist'] * (1.0 - params['eccentricity'])
                params['epochofperih'] = determine_time_of_perih(params['meandist'], params['meananom'], params['epochofel'])
                params['meananom'] = None
    else:
        params = {}
    return params

def update_crossids(astobj, dbg=False):
    '''Update the passed <astobj> for a new cross-identification.
    <astobj> is expected to be a list of:
    provisional id, final id/failure reason, reference, confirmation date
    normally produced by the fetch_previous_NEOCP_desigs() method.'''

    if len(astobj) != 4:
        return False

    obj_id = astobj[0].rstrip()

    try:
        body, created = Body.objects.get_or_create(provisional_name=obj_id)
    except:
        logger.debug("Multiple objects found called %s" % obj_id)
        return False
    # Determine what type of new object it is and whether to keep it active
    kwargs = clean_crossid(astobj, dbg)
    if not created:
        if dbg:
            print("Did not create new Body")
        # Find out if the details have changed, if they have, save a revision
        # But first check if it is a comet or NEO and came from somewhere other
        # than the MPC. In this case, leave it active.
        if body.source_type in ['N', 'C', 'H'] and body.origin != 'M':
            kwargs['active'] = True
        if kwargs['source_type'] in ['C', 'H']:
            kwargs['elements_type'] = 'MPC_COMET'
        check_body = Body.objects.filter(provisional_name=obj_id, **kwargs)
        if check_body.count() == 0:
            save_and_make_revision(body, kwargs)
            logger.info("Updated cross identification for %s" % obj_id)
    elif kwargs != {}:
        # Didn't know about this object before so create but make inactive
        kwargs['active'] = False
        save_and_make_revision(body, kwargs)
        logger.info("Added cross identification for %s" % obj_id)
    else:
        logger.warn("Could not add cross identification for %s" % obj_id)
        return False
    return True


def clean_crossid(astobj, dbg=False):
    '''Takes an <astobj> (a list of new designation, provisional designation,
    reference and confirm date produced from the MPC's Previous NEOCP Objects
    page) and determines the type and whether it should still be followed.

    Objects that were not confirmed, did not exist or "were not interesting
    (normally a satellite) are set inactive immediately. For NEOs and comets,
    we set it to inactive if more than 3 days have passed since the
    confirmation date'''

    interesting_cutoff = 3 * 86400  # 3 days in seconds

    obj_id = astobj[0].rstrip()
    desig = astobj[1]
    reference = astobj[2]
    confirm_date = parse_neocp_date(astobj[3])

    time_from_confirm = datetime.utcnow() - confirm_date
    if time_from_confirm < timedelta(0):
        # if this is negative a date in the future has erroneously be assumed
        time_from_confirm = datetime.utcnow() - confirm_date.replace(year=confirm_date.year-1)
    time_from_confirm = time_from_confirm.total_seconds()

    active = True
    objtype = ''
    if obj_id != '' and desig == 'wasnotconfirmed':
        # Unconfirmed, no longer interesting so set inactive
        objtype = 'U'
        desig = ''
        active = False
    elif obj_id != '' and desig == 'doesnotexist':
        # Did not exist, no longer interesting so set inactive
        objtype = 'X'
        desig = ''
        active = False
    elif obj_id != '' and desig == 'wasnotminorplanet':
        # "was not a minor planet"; set to satellite and no longer interesting
        objtype = 'J'
        desig = ''
        active = False
    elif obj_id != '' and desig == '' and reference == '':
        # "Was not interesting" (normally a satellite), no longer interesting
        # so set inactive
        objtype = 'W'
        desig = ''
        active = False
    elif obj_id != '' and desig != '':
        # Confirmed
        if ('CBET' in reference or 'IAUC' in reference or 'MPEC' in reference) and 'C/' in desig:
            # There is a reference to an CBET or IAUC so we assume it's "very
            # interesting" i.e. a comet
            objtype = 'C'
            if time_from_confirm > interesting_cutoff:
                active = False
        elif 'MPEC' in reference:
            # There is a reference to an MPEC so we assume it's
            # "interesting" i.e. an NEO
            objtype = 'N'
            if 'A/' in desig:
                # Check if it is an inactive hyperbolic asteroid
                objtype = 'H'
            if time_from_confirm > interesting_cutoff:
                active = False
        else:
            objtype = 'A'
            active = False

    if objtype != '':
        params = {'source_type': objtype,
                  'name': desig,
                  'active': active
                  }
        if dbg:
            print("%07s->%s (%s) %s" % (obj_id, params['name'], params['source_type'], params['active']))
    else:
        logger.warn("Unparseable cross-identification: %s" % astobj)
        params = {}

    return params


def clean_mpcorbit(elements, dbg=False, origin='M'):
    """Takes a list of (proto) element lines from fetch_mpcorbit() and plucks
    out the appropriate bits. origin defaults to 'M'(PC) if not specified"""

    params = {}
    if elements is not None:

        try:
            last_obs = datetime.strptime(elements['last observation date used'].replace('.0', ''), '%Y-%m-%d')
        except ValueError:
            last_obs = None

        try:
            first_obs = datetime.strptime(elements['first observation date used'].replace('.0', ''), '%Y-%m-%d')
        except ValueError:
            first_obs = None

        if 'arc length' in elements:
            arc_length = elements['arc length']
        else:
            arc_length = last_obs-first_obs
            arc_length = str(arc_length.days)

        # Common parameters
        params = {
            'epochofel': datetime.strptime(elements['epoch'].replace('.0', ''), '%Y-%m-%d'),
            'abs_mag': elements.get('absolute magnitude', None),
            'slope': elements.get('phase slope', 0.15),
            'meananom': elements['mean anomaly'],
            'argofperih': elements['argument of perihelion'],
            'longascnode': elements['ascending node'],
            'orbinc': elements['inclination'],
            'eccentricity': elements['eccentricity'],
            'meandist': elements['semimajor axis'],
            'source_type': determine_asteroid_type(float(elements['perihelion distance']), float(elements['eccentricity'])),
            'elements_type': 'MPC_MINOR_PLANET',
            'active': True,
            'origin': origin,
            'updated' : True,
            'num_obs' : elements['observations used'],
            'arc_length' : arc_length,
            'discovery_date' : first_obs,
            'update_time' : last_obs
        }

        if 'radial non-grav. param.' in elements:
            # Comet, update/overwrite a bunch of things
            params['elements_type'] = 'MPC_COMET'
            params['source_type'] = 'C'
            if 'A/2' in elements.get('obj_id', ''):
                params['source_type'] = 'H'
            # The MPC never seems to have H values for comets so we remove it
            # from the dictionary to avoid replacing what was there before.
            if params['abs_mag'] == None:
                del params['abs_mag']
            params['slope'] = elements.get('phase slope', '4.0')
            params['perihdist'] = elements['perihelion distance']
            perihelion_date = elements['perihelion date'].replace('-', ' ')
            params['epochofperih'] = parse_neocp_decimal_date(perihelion_date)

        not_seen = None
        if last_obs != None:
            time_diff = datetime.utcnow() - last_obs
            not_seen = time_diff.total_seconds() / 86400.0
        params['not_seen'] = not_seen
    return params


def update_MPC_orbit(obj_id_or_page, dbg=False, origin='M'):
    '''
    Performs remote look up of orbital elements for object with id obj_id_or_page,
    Gets or creates corresponding Body instance and updates entry.
    Alternatively obj_id_or_page can be a BeautifulSoup object, in which case
    the call to fetch_mpcdb_page() will be skipped and the passed BeautifulSoup
    object will parsed.
    '''

    obj_id = None
    if type(obj_id_or_page) != BeautifulSoup:
        obj_id = obj_id_or_page
        page = fetch_mpcdb_page(obj_id, dbg)

        if page == None:
            logger.warn("Could not find elements for %s" % obj_id)
            return False
    else:
        page = obj_id_or_page

    elements = parse_mpcorbit(page, dbg)
    if elements == {}:
        logger.warn("Could not parse elements from page for %s" % obj_id)
        return False

    if type(obj_id_or_page) == BeautifulSoup:
        obj_id = elements['obj_id']
        del elements['obj_id']

    try:
        body, created = Body.objects.get_or_create(name=obj_id)
    except Body.MultipleObjectsReturned:
        # When the crossid happens we end up with multiple versions of the body.
        # Need to pick the one has been most recently updated
        bodies = Body.objects.filter(
            name=obj_id, provisional_name__isnull=False).order_by('-ingest')
        created = False
        if not bodies:
            bodies = Body.objects.filter(name=obj_id).order_by('-ingest')
        body = bodies[0]
    # If this object is a radar target and the requested origin is for the
    # "other" site (Goldstone ('G') when we have Arecibo ('A') or vice versa),
    # then set the origin to 'R' for joint Radar target.
    if (body.origin == 'G' and origin == 'A') or (body.origin == 'A' and origin == 'G'):
        origin = 'R'
    # Determine what type of new object it is and whether to keep it active
    kwargs = clean_mpcorbit(elements, dbg, origin)
    # Save, make revision, or do not update depending on the what has happened
    # to the object
    save_and_make_revision(body, kwargs)
    if not created:
        logger.info("Updated elements for %s" % obj_id)
    else:
        logger.info("Added new orbit for %s" % obj_id)
    return True

def create_source_measurement(obs_lines, block=None):
    measures = []
    if type(obs_lines) != list:
        obs_lines = [obs_lines,]

    for obs_line in obs_lines:
        logger.debug(obs_line.rstrip())
        params = parse_mpcobs(obs_line)
        if params:
            try:
                # Try to unpack the name first
                try:
                    unpacked_name = packed_to_normal(params['body'])
                except PackedError:
                    unpacked_name = 'ZZZZZZ'
                obs_body = Body.objects.get(Q(provisional_name__startswith=params['body']) |
                                            Q(name=params['body']) |
                                            Q(name=unpacked_name)
                                           )
                # Identify block
                if not block:
                    blocks = Block.objects.filter(block_start__lte=params['obs_date'], block_end__gte=params['obs_date'], body=obs_body)
                    if blocks:
                        logger.info("Found %s blocks for %s" % (blocks.count(), obs_body))
                        block = blocks[0]
                    else:
                        logger.warn("No blocks for %s" % (obs_body))
                if params['obs_type'] == 's':
                    # If we have an obs_type of 's', then we have the second line
                    # of a satellite measurement and we need to find the matching
                    # Frame we created on the previous line read and update its
                    # extrainfo field.
                    try:
                        prior_frame = Frame.objects.get(frametype = Frame.SATELLITE_FRAMETYPE,
                                                        midpoint = params['obs_date'],
                                                        sitecode = params['site_code'])
                        if prior_frame.extrainfo != params['extrainfo']:
                            prior_frame.extrainfo = params['extrainfo']
                            prior_frame.save()
                        if len(measures) > 0:
                            # Replace SourceMeasurement in list to be returned with
                            # updated version
                            measures[-1] = SourceMeasurement.objects.get(pk=measures[-1].pk)
                    except Frame.DoesNotExist:
                        logger.warn("Matching satellite frame for %s from %s on %s does not exist" % (params['body'], params['obs_date'],params['site_code']))
                    except Frame.MultipleObjectsReturned:
                        logger.warn("Multiple matching satellite frames for %s from %s on %s found" % (params['body'], params['obs_date'],params['site_code']))
                else:
                    # Otherwise, make a new Frame and SourceMeasurement
                    frame = create_frame(params, block)
                    measure_params = {  'body'    : obs_body,
                                        'frame'   : frame,
                                        'obs_ra'  : params['obs_ra'],
                                        'obs_dec' : params['obs_dec'],
                                        'obs_mag' : params['obs_mag'],
                                        'flags'   : params['flags']
                                     }
                    measure, measure_created = SourceMeasurement.objects.get_or_create(**measure_params)
                    if measure_created:
                        measures.append(measure)
            except Body.DoesNotExist:
                logger.debug("Body %s does not exist" % params['body'])
                measures = False
            except Body.MultipleObjectsReturned:
                logger.warn("Multiple versions of Body %s exist" % params['body'])
                measures = False

    return measures

def determine_original_name(fits_file):
    '''Determines the ORIGNAME for the FITS file <fits_file>.
    This is pretty disgusting and a sign we are probably doing something wrong
    and should store the true filename but at least it's contained to one place
    now...'''
    fits_file_orig = fits_file
    if 'e90.fits' in os.path.basename(fits_file):
        fits_file_orig = os.path.basename(fits_file.replace('e90.fits', 'e00.fits'))
    elif 'e10.fits' in os.path.basename(fits_file):
        fits_file_orig = os.path.basename(fits_file.replace('e10.fits', 'e00.fits'))
    elif 'e91.fits' in os.path.basename(fits_file):
        fits_file_orig = os.path.basename(fits_file.replace('e91.fits', 'e00.fits'))
    elif 'e11.fits' in os.path.basename(fits_file):
        fits_file_orig = os.path.basename(fits_file.replace('e11.fits', 'e00.fits'))
    return fits_file_orig

def find_matching_image_file(catfile):
    '''Find the matching image file for the passed <catfile>. Returns None if it
    can't be found or opened'''

    if os.path.exists(catfile) == False or os.path.isfile(catfile) == False:
        logger.error("Could not open matching image for catalog %s" % catfile)
        return None
    fits_file_for_sext = catfile + "[SCI]"

    return fits_file_for_sext

def run_sextractor_make_catalog(configs_dir, dest_dir, fits_file):
    '''Run SExtractor, rename output to new filename which is returned'''

    logger.debug("Running SExtractor on BANZAI file: %s" % fits_file)
    sext_status = run_sextractor(configs_dir, dest_dir, fits_file, catalog_type='FITS_LDAC')
    if sext_status == 0:
        fits_ldac_catalog ='test_ldac.fits'
        fits_ldac_catalog_path = os.path.join(dest_dir, fits_ldac_catalog)

        # Rename catalog to permanent name
        fits_file_output = os.path.basename(fits_file)
        fits_file_output = fits_file_output.replace('[SCI]', '').replace('.fits', '_ldac.fits')
        new_ldac_catalog = os.path.join(dest_dir, fits_file_output)
        logger.debug("Renaming %s to %s" % (fits_ldac_catalog_path, new_ldac_catalog ))
        os.rename(fits_ldac_catalog_path, new_ldac_catalog)

    else:
        logger.error("Execution of SExtractor failed")
        return sext_status, -4

    return sext_status, new_ldac_catalog

def find_block_for_frame(catfile):
    '''Try and find a Block for the original passed <catfile> filename (new style with
    filename directly stored in the DB. If that fails, try and determine the filename
    that would have been stored with the ORIGNAME.
    Returns the Block if found, None otherwise.'''

    #try and find Frame does for the fits catfile with a non-null block
    try:
        frame = Frame.objects.get(filename=os.path.basename(catfile), block__isnull=False)
    except Frame.MultipleObjectsReturned:
        logger.error("Found multiple versions of fits frame %s pointing at multiple blocks" % os.path.basename(catfile))
        return None
    except Frame.DoesNotExist:
        # Try and find the Frame under the original name (old-style)
        fits_file_orig = determine_original_name(catfile)
        try:
            frame = Frame.objects.get(filename=fits_file_orig, block__isnull=False)
        except Frame.MultipleObjectsReturned:
            logger.error("Found multiple versions of fits frame %s pointing at multiple blocks" % fits_file_orig)
            return None
        except Frame.DoesNotExist:
            logger.error("Frame entry for fits file %s does not exist" % fits_file_orig)
            return None
    return frame.block

def make_new_catalog_entry(new_ldac_catalog, header, block):

    num_new_frames_created = 0

    #if a Frame does not exist for the catalog file with a non-null block
    #create one with the fits filename
    catfilename = os.path.basename(new_ldac_catalog)
    if len(Frame.objects.filter(filename=catfilename, block__isnull=False)) < 1:

        #Create a new Frame entry for new fits_file_output name
        frame_params = {    'sitecode':header['site_code'],
                          'instrument':header['instrument'],
                              'filter':header['filter'],
                            'filename':catfilename,
                             'exptime':header['exptime'],
                            'midpoint':header['obs_midpoint'],
                               'block':block,
                           'zeropoint':header['zeropoint'],
                       'zeropoint_err':header['zeropoint_err'],
                                'fwhm':header['fwhm'],
                           'frametype':Frame.BANZAI_LDAC_CATALOG,
                           'astrometric_catalog' : header.get('astrometric_catalog', None),
                          'rms_of_fit':header['astrometric_fit_rms'],
                       'nstars_in_fit':header['astrometric_fit_nstars'],
                                'wcs' :header.get('wcs', None),
                        }

        frame, created = Frame.objects.get_or_create(**frame_params)
        if created == True:
            logger.debug("Created new Frame id#%d", frame.id)
            num_new_frames_created += 1

    return num_new_frames_created

def check_catalog_and_refit(configs_dir, dest_dir, catfile, dbg=False):
    '''New version of check_catalog_and_refit designed for BANZAI data. This
    version of the routine assumes that the astrometric fit status of <catfile>
    is likely to be good and exits if not the case. A new source extraction
    is performed unless we find an existing Frame record for the catalog.
    The name of the newly created FITS LDAC catalog from this process is returned
    or an integer status code if no fit was needed or could not be performed.'''

    num_new_frames_created = 0

    # Open catalog, get header and check fit status
    fits_header, junk_table, cattype = open_fits_catalog(catfile, header_only=True)
    header = get_catalog_header(fits_header, cattype)

    if header.get('astrometric_fit_status', None) != 0:
        logger.error("Bad astrometric fit found")
        return -1, num_new_frames_created

    # Check catalog type
    if cattype != 'BANZAI':
        logger.error("Unable to process non-BANZAI data at this time")
        return -99, num_new_frames_created

    # Check for matching catalog
    catfilename = os.path.basename(catfile).replace('.fits', '_ldac.fits')
    catalog_frames = Frame.objects.filter(filename=catfilename, frametype__in=(Frame.BANZAI_LDAC_CATALOG, Frame.FITS_LDAC_CATALOG))
    if len(catalog_frames) != 0:
        return os.path.abspath(os.path.join(dest_dir, os.path.basename(catfile.replace('.fits', '_ldac.fits')))), 0

    # Find image file for this catalog
    fits_file = find_matching_image_file(catfile)
    if fits_file == None:
        logger.error("Could not open matching image %s for catalog %s" % ( fits_file, catfile))
        return -1, num_new_frames_created

    # Make a new FITS_LDAC catalog from the frame
    status, new_ldac_catalog = run_sextractor_make_catalog(configs_dir, dest_dir, fits_file)
    if status != 0:
        logger.error("Execution of SExtractor failed")
        return -4, 0

    # Find Block for original frame
    block = find_block_for_frame(catfile)
    if block == None:
        logger.error("Could not find block for fits frame %s" % catfile)
        return -3, num_new_frames_created

    # Check if we have a sitecode (none if this is a new instrument/telescope)
    if header.get('site_code', None) is None:
        logger.error("No sitecode found for fits frame %s" % catfile)
        return -5, num_new_frames_created

    # Create a new Frame entry for the new_ldac_catalog
    num_new_frames_created = make_new_catalog_entry(new_ldac_catalog, header, block)

    return new_ldac_catalog, num_new_frames_created

def store_detections(mtdsfile, dbg=False):

    num_candidates = 0
    moving_objects = read_mtds_file(mtdsfile)
    if moving_objects != {} and len(moving_objects.get('detections', [])) > 0:
        det_frame = moving_objects['frames'][0]
        try:
            frame = Frame.objects.get(filename=det_frame[0], block__isnull=False)
        except Frame.MultipleObjectsReturned:
            logger.error("Frame %s exists multiple times" % det_frame[0])
            return None
        except Frame.DoesNotExist:
            logger.error("Frame %s does not exist" % det_frame[0])
            return None
        jds = np.array([x[1] for x in moving_objects['frames']], dtype=np.float64)
        mean_jd = jds.mean(dtype=np.float64)
        mean_dt = jd_utc2datetime(mean_jd)
        for candidate in moving_objects['detections']:
            # These parameters are the same for all frames and do not need
            # averaging
            score = candidate[0]['score']
            speed = candidate[0]['velocity']
            sky_position_angle = candidate[0]['sky_pos_angle']
            # These need averaging across the frames. Accumulate means as doubles
            # (float64) to avoid loss of precision.
            mean_ra = candidate['ra'].mean(dtype=np.float64) * 15.0
            mean_dec = candidate['dec'].mean(dtype=np.float64)
            mean_x = candidate['x'].mean(dtype=np.float64)
            mean_y = candidate['y'].mean(dtype=np.float64)
            # Need to construct a masked array for the magnitude to avoid
            # problems with 0.00 values
            mag = np.ma.masked_array(candidate['mag'], mask=candidate['mag'] <= 0.0)
            mean_mag = mag.mean(dtype=np.float64)

            try:
                cand = Candidate.objects.get(block=frame.block, cand_id=candidate['det_number'][0], avg_midpoint=mean_dt, score=score,\
                        avg_x=mean_x, avg_y=mean_y,avg_ra=mean_ra, avg_dec=mean_dec, avg_mag=mean_mag, speed=speed,\
                        sky_motion_pa=sky_position_angle)
                if cand.detections!=candidate.tostring():
                    cand.detections=candidate.tostring()
                    cand.save()
            except Candidate.MultipleObjectsReturned:
                pass
            except Candidate.DoesNotExist:
                # Store candidate moving object
                params = {  'block' : frame.block,
                            'cand_id' : candidate['det_number'][0],
                            'avg_midpoint' : mean_dt,
                            'score' : score,
                            'avg_x' : mean_x,
                            'avg_y' : mean_y,
                            'avg_ra' : mean_ra,
                            'avg_dec' : mean_dec,
                            'avg_mag' : mean_mag,
                            'speed' : speed,
                            'sky_motion_pa' : sky_position_angle,
                            'detections' : candidate.tostring()
                        }
                if dbg: print(params)
                cand, created = Candidate.objects.get_or_create(**params)
                if dbg: print(cand, created)
                if created:
                    num_candidates += 1

    return num_candidates

def make_plot(request):

    import matplotlib
    matplotlib.use('Agg')
    import aplpy
    import io

    fits_file = 'cpt1m010-kb70-20160428-0148-e91.fits'
    fits_filepath = os.path.join('/tmp', 'tmp_neox_9nahRl', fits_file)

    sources = CatalogSources.objects.filter(frame__filename__contains=fits_file[0:28]).values_list('obs_ra', 'obs_dec')

    fig = aplpy.FITSFigure(fits_filepath)
    fig.show_grayscale(pmin=0.25, pmax=98.0)
    ra = [X[0] for X in sources]
    dec = [X[1] for X in sources]

    fig.show_markers(ra, dec, edgecolor='green', facecolor='none', marker='o', s=15, alpha=0.5)

    buffer = io.BytesIO()
    fig.save(buffer, format='png')
    fig.save(fits_filepath.replace('.fits', '.png'), format='png')

    return HttpResponse(buffer.getvalue(), content_type="Image/png")

def plotframe(request):

    return render(request, 'core/frame_plot.html')

def update_taxonomy(taxobj,dbg=False):
    '''Update the passed <taxobj> for a new taxonomy update.
    <taxobj> is expected to be a list of:
    designation/provisional designation, taxonomy, taxonomic scheme, reference, notes
    normally produced by the fetch_taxonomy_page() method.
    Will only add (never remove) taxonomy fields that are not already in Taxonomy database and match objects in DB.'''

    if len(taxobj) != 5:
        return False

    obj_id = taxobj[0].rstrip()
    body_all=Body.objects.all()
    try:
        body = Body.objects.get(name=obj_id)
    except:
        try:
            body = Body.objects.get(provisional_name=obj_id)
        except:
            if dbg == True:
                print("No such Body as %s" % obj_id)
                print("number of bodies: %i" %body_all.count())
            return False
    #Must be a better way to do this next bit, but I don't know what it is off the top of my head.
    check_tax = SpectralInfo.objects.filter(body=body,taxonomic_class=taxobj[1],tax_scheme=taxobj[2],tax_reference=taxobj[3],tax_notes=taxobj[4])
    if check_tax.count() != 0:
        if dbg == True:
            print("Data already in DB")
        return False
    params = {  'body'          : body,
                'taxonomic_class' : taxobj[1],
                'tax_scheme'    : taxobj[2],
                'tax_reference' : taxobj[3],
                'tax_notes'     : taxobj[4],
                }
    tax, created = SpectralInfo.objects.get_or_create(**params)
    if not created:
        if dbg == True:
            print("Did not write for some reason.")
        return False
    return True<|MERGE_RESOLUTION|>--- conflicted
+++ resolved
@@ -28,10 +28,7 @@
 from django.views.generic.edit import FormView
 from django.views.generic.detail import SingleObjectMixin
 from django.http import Http404, HttpResponse, HttpResponseRedirect
-<<<<<<< HEAD
 from http.client import REQUEST_TIMEOUT, HTTPSConnection
-=======
->>>>>>> 43748179
 from bs4 import BeautifulSoup
 
 from astrometrics.ephem_subs import call_compute_ephem, compute_ephem, \
@@ -55,10 +52,7 @@
 import reversion
 import json
 import requests
-<<<<<<< HEAD
-=======
 from urllib.parse import urljoin
->>>>>>> 43748179
 import numpy as np
 from django.conf import settings
 
