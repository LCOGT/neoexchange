"""
NEO exchange: NEO observing portal for Las Cumbres Observatory
Copyright (C) 2014-2019 LCO
This program is free software: you can redistribute it and/or modify
it under the terms of the GNU General Public License as published by
the Free Software Foundation, either version 3 of the License, or
(at your option) any later version.
This program is distributed in the hope that it will be useful,
but WITHOUT ANY WARRANTY; without even the implied warranty of
MERCHANTABILITY or FITNESS FOR A PARTICULAR PURPOSE.  See the
GNU General Public License for more details.
"""

import os
from shutil import move
from glob import glob
from datetime import datetime, timedelta, date
from math import floor, ceil, degrees, radians, pi, acos
from astropy import units as u
import matplotlib
import matplotlib.pyplot as plt
import json
import urllib
import logging
import tempfile
from django.db.models import Q
from django.forms.models import model_to_dict
from django.contrib import messages
from django.contrib.auth.decorators import login_required
from django.contrib.messages.views import SuccessMessageMixin
from django.core.exceptions import ObjectDoesNotExist, ValidationError
from django.core.files.storage import default_storage
from django.urls import reverse, reverse_lazy
from django.shortcuts import render, redirect
from django.views.generic import DetailView, ListView, FormView, TemplateView, View
from django.views.generic.edit import FormView
from django.views.generic.detail import SingleObjectMixin
from django.http import Http404, HttpResponse, HttpResponseRedirect
from django.template.loader import get_template
from http.client import HTTPSConnection
from django.conf import settings
from bs4 import BeautifulSoup
import reversion
import requests
import numpy as np
try:
    import pyslalib.slalib as S
except ImportError:
    pass
import io


from .forms import EphemQuery, ScheduleForm, ScheduleCadenceForm, ScheduleBlockForm, \
    ScheduleSpectraForm, MPCReportForm, SpectroFeasibilityForm
from .models import *
from astrometrics.ast_subs import determine_asteroid_type, determine_time_of_perih, \
    convert_ast_to_comet
import astrometrics.site_config as cfg
from astrometrics.ephem_subs import call_compute_ephem, compute_ephem, \
    determine_darkness_times, determine_slot_length, determine_exp_time_count, \
    MagRangeError,  LCOGT_site_codes, LCOGT_domes_to_site_codes, \
    determine_spectro_slot_length, get_sitepos, read_findorb_ephem, accurate_astro_darkness,\
    get_visibility, determine_exp_count, determine_star_trails, calc_moon_sep, \
    get_alt_from_airmass
from astrometrics.sources_subs import fetchpage_and_make_soup, packed_to_normal, \
    fetch_mpcdb_page, parse_mpcorbit, submit_block_to_scheduler, parse_mpcobs,\
    fetch_NEOCP_observations, PackedError, fetch_filter_list, fetch_mpcobs, validate_text,\
    read_mpcorbit_file
from astrometrics.time_subs import extract_mpc_epoch, parse_neocp_date, \
    parse_neocp_decimal_date, get_semester_dates, jd_utc2datetime, datetime2st
from photometrics.external_codes import run_sextractor, run_scamp, updateFITSWCS,\
    read_mtds_file, unpack_tarball, run_findorb
from photometrics.catalog_subs import open_fits_catalog, get_catalog_header, \
    determine_filenames, increment_red_level, update_ldac_catalog_wcs, FITSHdrException
from photometrics.photometry_subs import calc_asteroid_snr, calc_sky_brightness
from photometrics.gf_movie import make_gif, make_movie
from core.frames import create_frame, ingest_frames, measurements_from_block
from core.mpc_submit import email_report_to_mpc
from core.archive_subs import lco_api_call
from photometrics.SA_scatter import readSources, genGalPlane, plotScatter, \
    plotFormat
from core.plots import find_spec_plots

logger = logging.getLogger(__name__)


class LoginRequiredMixin(object):

    # login_url = reverse('auth_login')

    @classmethod
    def as_view(cls, **initkwargs):
        view = super(LoginRequiredMixin, cls).as_view(**initkwargs)
        return login_required(view)


def user_proposals(user):
    """
    Returns active proposals the given user has permissions for
    """
    if type(user) != User:
        try:
            user = User.objects.get(username=user)
        except ObjectDoesNotExist:
            raise ValidationError

    proposals = Proposal.objects.filter(proposalpermission__user=user, active=True)

    return proposals


def determine_active_proposals(proposal_code=None, filter_proposals=True):
    """Determine and return the active Proposals or verify the passed [proposal_code]
    exists. If [filter_proposals] is set to True (the default), proposals
    with `proposal.download=False` are excluded from the returned proposal list.

    Returns a list of proposal codes.
    """

    if proposal_code is not None:
        try:
            proposal = Proposal.objects.get(code=proposal_code.upper())
            proposals = [proposal.code,]
        except Proposal.DoesNotExist:
            logger.warning("Proposal {} does not exist".format(proposal_code))
            proposals = []
    else:
        proposals = Proposal.objects.filter(active=True)
        if filter_proposals is True:
            proposals = proposals.filter(download=True)
        proposals = proposals.order_by('code').values_list('code', flat=True)

    return proposals


class MyProposalsMixin(object):

    def get_context_data(self, **kwargs):
        context = super(MyProposalsMixin, self).get_context_data(**kwargs)
        proposals = user_proposals(self.request.user)
        context['proposals'] = [(proposal.code, proposal.title) for proposal in proposals]

        return context


def home(request):
    params = build_unranked_list_params()

    return render(request, 'core/home.html', params)


class BlockTimeSummary(LoginRequiredMixin, View):

    def get(self, request, *args, **kwargs):
        block_summary = summarise_block_efficiency(block_filter=10)
        return render(request, 'core/block_time_summary.html', {'summary': json.dumps(block_summary)})


def summarise_block_efficiency(block_filter=0):
    summary = []
    proposals = Proposal.objects.all()
    for proposal in proposals:
        blocks = Block.objects.filter(superblock__proposal=proposal)
        observed = blocks.filter(num_observed__isnull=False)
        if len(blocks) > block_filter:
            proposal_summary = {
                                 'proposal': proposal.code,
                                 'Observed' : observed.count(),
                                 'Not Observed' : blocks.count() - observed.count()
                               }
            summary.append(proposal_summary)
    return summary


class BodyDetailView(DetailView):
    model = Body
    context_object_name = "body"

    def get_context_data(self, **kwargs):
        context = super(BodyDetailView, self).get_context_data(**kwargs)
        context['form'] = EphemQuery()
        context['blocks'] = Block.objects.filter(body=self.object).order_by('block_start')
        context['taxonomies'] = SpectralInfo.objects.filter(body=self.object)
        context['spectra'] = sort_previous_spectra(self)
        return context


def sort_previous_spectra(self, **kwargs):
    spectra_of_interest = PreviousSpectra.objects.filter(body=self.object)
    spectra_out = []
    vis_count = 0
    nir_count = 0
    for s in spectra_of_interest:
        if s.spec_source == 'M':
            spectra_out.append(s)
        elif s.spec_source == 'S':
            if spectra_of_interest.filter(spec_wav='Vis+NIR').count() > 0:
                if s.spec_wav == 'Vis+NIR':
                    spectra_out.append(s)
            else:
                if vis_count == 0 and s.spec_wav == 'Vis':
                    vis_count = 1
                    spectra_out.append(s)
                if nir_count == 0 and s.spec_wav == 'NIR':
                    nir_count = 1
                    s.spec_vis = s.spec_ir
                    spectra_out.append(s)
    return spectra_out


class BodySearchView(ListView):
    template_name = 'core/body_list.html'
    model = Body

    def get_queryset(self):
        name = self.request.GET.get("q", "")
        name = name.strip()
        if name != '':
            if name.isdigit():
                object_list = self.model.objects.filter(name=name)
            else:
                object_list = self.model.objects.filter(Q(provisional_name__icontains=name) | Q(provisional_packed__icontains=name) | Q(name__icontains=name))
        else:
            object_list = self.model.objects.all()
        return object_list

class BodyVisibilityView(DetailView):
    template_name = 'core/body_visibility.html'
    model = Body

class BlockDetailView(DetailView):
    template_name = 'core/block_detail.html'
    model = Block


class SuperBlockDetailView(DetailView):
    template_name = 'core/block_detail.html'
    model = SuperBlock


class BlockListView(ListView):
    model = Block
    template_name = 'core/block_list.html'
    queryset = Block.objects.order_by('-block_start')
    context_object_name = "block_list"
    paginate_by = 20


class SuperBlockListView(ListView):
    model = SuperBlock
    template_name = 'core/block_list.html'
    queryset = SuperBlock.objects.order_by('-block_start')
    context_object_name = "block_list"
    paginate_by = 20


class BlockReport(LoginRequiredMixin, View):

    def get(self, request, *args, **kwargs):
        block = Block.objects.get(pk=kwargs['pk'])
        if block.when_observed:
            block.active = False
            block.reported = True
            block.when_reported = datetime.utcnow()
            block.save()
            return redirect(reverse('blocklist'))
        else:
            messages.error(request, 'Block does not have any observations')
            return HttpResponseRedirect(reverse('block-view', kwargs={'pk': block.superblock.id}))


class BlockReportMPC(LoginRequiredMixin, View):

    def get(self, request, *args, **kwargs):
        block = Block.objects.get(pk=kwargs['pk'])
        if block.reported is True:
            messages.error(request, 'Block has already been reported')
            return HttpResponseRedirect(reverse('block-report-mpc', kwargs={'pk': kwargs['pk']}))
        if request.user.is_authenticated:
            email = request.user.email
        else:
            email = None
        mpc_resp = email_report_to_mpc(blockid=kwargs['pk'], bodyid=kwargs.get('source', None), email_sender=email)
        if mpc_resp:
            block.active = False
            block.reported = True
            block.when_reported = datetime.utcnow()
            block.save()
            return redirect(reverse('blocklist'))
        else:
            messages.error(request, 'It was not possible to email report to MPC')
            return HttpResponseRedirect(reverse('block-report-mpc', kwargs={'pk': kwargs['pk']}))


class UploadReport(LoginRequiredMixin, FormView):
    template_name = 'core/uploadreport.html'
    success_url = reverse_lazy('blocklist')
    form_class = MPCReportForm

    def get(self, request, *args, **kwargs):
        block = Block.objects.get(pk=kwargs['pk'])
        form = MPCReportForm(initial={'block_id': block.id})
        return render(request, 'core/uploadreport.html', {'form': form, 'slot': block})

    def form_invalid(self, form, **kwargs):
        context = self.get_context_data(**kwargs)
        slot = Block.objects.get(pk=form['block_id'].value())
        return render(context['view'].request, 'core/uploadreport.html', {'form': form, 'slot': slot})

    def form_valid(self, form):
        obslines = form.cleaned_data['report'].splitlines()
        measure = create_source_measurement(obslines, form.cleaned_data['block'])
        if measure:
            messages.success(self.request, 'Added source measurements for %s' % form.cleaned_data['block'])
        else:
            messages.warning(self.request, 'Unable to add source measurements for %s' % form.cleaned_data['block'])
        return super(UploadReport, self).form_valid(form)


class MeasurementViewBlock(LoginRequiredMixin, View):
    template = 'core/measurements.html'

    def get(self, request, *args, **kwargs):
        data = measurements_from_block(blockid=kwargs['pk'])
        return render(request, self.template, data)


class MeasurementViewBody(View):
    template = 'core/measurements.html'

    def get(self, request, *args, **kwargs):
        body = Body.objects.get(pk=kwargs['pk'])
        measures = SourceMeasurement.objects.filter(body=body).order_by('frame__midpoint')
        return render(request, self.template, {'body': body, 'measures' : measures})


class MeasurementDownloadMPC(View):

    template = get_template('core/mpc_outputfile.txt')

    def get(self, request, *args, **kwargs):
        try:
            body = Body.objects.get(id=kwargs['pk'])
        except Body.DoesNotExist:
            logger.warning("Could not find Body with pk={}".format(kwargs['pk']))
            raise Http404("Body does not exist")

        measures = SourceMeasurement.objects.filter(body=body).order_by('frame__midpoint')
        data = { 'measures' : measures}
        filename = "{}_mpc.dat".format(body.current_name().replace(' ', '').replace('/', '_'))

        response = HttpResponse(self.template.render(data), content_type="text/plain")
        response['Content-Disposition'] = 'attachment; filename=' + filename
        return response


class MeasurementDownloadADESPSV(View):

    template = get_template('core/mpc_ades_psv_outputfile.txt')

    def get(self, request, *args, **kwargs):
        try:
            body = Body.objects.get(id=kwargs['pk'])
        except Body.DoesNotExist:
            logger.warning("Could not find Body with pk={}".format(kwargs['pk']))
            raise Http404("Body does not exist")

        measures = SourceMeasurement.objects.filter(body=body).order_by('frame__midpoint')
        data = { 'measures' : measures}
        filename = "{}.psv".format(body.current_name().replace(' ', '').replace('/', '_'))

        response = HttpResponse(self.template.render(data), content_type="text/plain")
        response['Content-Disposition'] = 'attachment; filename=' + filename
        return response

def export_measurements(body_id, output_path=''):

    t = get_template('core/mpc_outputfile.txt')
    try:
        body = Body.objects.get(id=body_id)
    except Body.DoesNotExist:
        logger.warning("Could not find Body with pk={}".format(body_id))
        return None, -1
    measures = SourceMeasurement.objects.filter(body=body).exclude(frame__frametype=Frame.SATELLITE_FRAMETYPE).exclude(frame__midpoint__lt=datetime(1993, 1, 1, 0, 0, 0, 0)).order_by('frame__midpoint')
    data = { 'measures' : measures}

    filename = "{}.mpc".format(body.current_name().replace(' ', '').replace('/', '_'))
    filename = os.path.join(output_path, filename)

    output_fh = open(filename, 'w')
    output = t.render(data)
    output_fh.writelines(output)
    output_fh.close()

    return filename, output.count('\n')-1


def update_elements_with_findorb(source_dir, dest_dir, filename, site_code, start_time):
    """Handle the refitting of a set of MPC1992 format observations in <filename>
    located in <dest_dir> with original config files in <source_dir>. The ephemeris
    is computed for <site_code> starting at <start_time>

    Either a parsed dictionary of elements or a status code is returned.
    """

    elements_or_status = None

    status = run_findorb(source_dir, dest_dir, filename, site_code, start_time)
    if status != 0:
        logger.error("Error running find_orb on the data")
        elements_or_status = status
    else:
        orbit_file = os.path.join(os.getenv('HOME'), '.find_orb', 'mpc_fmt.txt')
        try:
            orbfile_fh = open(orbit_file, 'r')
        except IOError:
            logger.warning("File %s not found" % orbit_file)
            return None

        orblines = orbfile_fh.readlines()
        orbfile_fh.close()
        orblines[0] = orblines[0].replace('Find_Orb  ', 'NEOCPNomin')
        elements_or_status = clean_NEOCP_object(orblines)
    return elements_or_status


def refit_with_findorb(body_id, site_code, start_time=datetime.utcnow(), dest_dir=None, remove=False):
    """Refit all the SourceMeasurements for a body with find_orb and update the elements.
    Inputs:
    <body_id>: the PK of the Body,
    <site_code>: the MPC site code to generate the ephemeris for,
    [start_time]: where to start the ephemeris,
    [dest_dir]: destination directory (if not specified, a unique directory in the
                form '/tmp/tmp_neox_<stuff>' is created and used),
    [remove]: whether to remove the temporary directory and contents afterwards

    Outputs:
    The ephemeris output (if found), starting at [start_time] is read in and a
    dictionary containing the ephemeris details (object id, time system,
    motion rate units, sitecode) and a list of tuples containing:
    Datetime, RA, Dec, magnitude, rate, uncertainty is returned. In the event of
    an issue, None is returned."""

    source_dir = os.path.abspath(os.path.join(os.getenv('HOME'), '.find_orb'))
    dest_dir = dest_dir or tempfile.mkdtemp(prefix='tmp_neox_')
    new_ephem = (None, None)
    comp_time = start_time + timedelta(days=1)

    filename, num_lines = export_measurements(body_id, dest_dir)

    if filename is not None:
        if num_lines > 0:
            status_or_elements = update_elements_with_findorb(source_dir, dest_dir, filename, site_code, start_time)
            if type(status_or_elements) != dict:
                logger.error("Error running find_orb on the data")
            else:
                new_elements = status_or_elements
                body = Body.objects.get(pk=body_id)
                logger.info("{}: FindOrb found an orbital rms of {} using {} observations.".format(body.current_name(), new_elements['orbit_rms'], new_elements['num_obs']))
                if body.epochofel:
                    time_to_current_epoch = abs(body.epochofel - comp_time)
                else:
                    time_to_current_epoch = abs(datetime.min - comp_time)
                time_to_new_epoch = abs(new_elements['epochofel'] - comp_time)
                if time_to_new_epoch <= time_to_current_epoch and new_elements['orbit_rms'] < 1.0:
                    # Reset some fields to avoid overwriting

                    new_elements['provisional_name'] = body.provisional_name
                    new_elements['origin'] = body.origin
                    new_elements['source_type'] = body.source_type
                    updated = save_and_make_revision(body, new_elements)
                    message = "Did not update"
                    if updated is True:
                        message = "Updated"
                else:
                    # Fit was bad or for an old epoch
                    message = ""
                    if new_elements['epochofel'] < start_time:
                        message = "Epoch of elements was too old"
                    if new_elements['orbit_rms'] >= 1.0:
                        message += " and rms was too high"
                    message += ". Did not update"
                logger.info("%s Body #%d (%s) with FindOrb" % (message, body.pk, body.current_name()))

                # Read in ephemeris file
                ephem_file = os.path.join(dest_dir, 'new.ephem')
                if os.path.exists(ephem_file):
                    emp_info, ephemeris = read_findorb_ephem(ephem_file)
                    new_ephem = (emp_info, ephemeris)
                else:
                    logger.warning("Could not read ephem file %s" % ephem_file)

            # Clean up output directory
            if remove:
                try:
                    files_to_remove = glob(os.path.join(dest_dir, '*'))
                    for file_to_rm in files_to_remove:
                        os.remove(file_to_rm)
                except OSError:
                    logger.warning("Error removing files in temporary test directory", self.test_dir)
                try:
                    os.rmdir(dest_dir)
                    logger.debug("Removed", dest_dir)
                except OSError:
                    logger.warning("Error removing temporary test directory", dest_dir)
        else:
            logger.warning("Unable to export measurements for Body #%s" % body_id)
    else:
        logger.warning("Could not find Body with id #%s" % body_id)

    return new_ephem


class CandidatesViewBlock(LoginRequiredMixin, View):
    template = 'core/candidates.html'

    def get(self, request, *args, **kwargs):
        block = Block.objects.get(pk=kwargs['pk'])
        candidates = Candidate.objects.filter(block=block).order_by('score')
        return render(request, self.template, {'body': block.body, 'candidates': candidates, 'slot': block})


class StaticSourceView(ListView):
    template_name = 'core/calibsource_list.html'
    model = StaticSource
    queryset = StaticSource.objects.order_by('ra')
    context_object_name = "calibsources"
    paginate_by = 20

    def get_context_data(self, **kwargs):
        context = super(StaticSourceView, self).get_context_data(**kwargs)
        sun_ra, sun_dec = accurate_astro_darkness('500', datetime.utcnow(), solar_pos=True)
        night_ra = degrees(sun_ra - pi)
        if night_ra < 0:
            night_ra += 360
        night_ra = degreestohms(night_ra, ':')
        night_dec = degreestodms(degrees(-sun_dec), ':')
        context['night'] = {'ra': night_ra, 'dec': night_dec}
        return context


class BestStandardsView(ListView):
    template_name = 'core/best_calibsource_list.html'
    model = StaticSource
    paginate_by = 20

    def determine_ra_range(self, utc_dt=datetime.utcnow(), HA_hours=3, dbg=False):
        sun_ra, sun_dec = accurate_astro_darkness('500', utc_dt, solar_pos=True)
        night_ra = degrees(sun_ra - pi)
        if night_ra < 0:
            night_ra += 360
        if dbg: print(utc_dt, degreestohms(night_ra, ':'), HA_hours*15)

        min_ra = night_ra - (HA_hours * 15)
        if min_ra < 0:
            min_ra += 360
        max_ra = night_ra + (HA_hours * 15)
        if max_ra > 360:
            max_ra -= 360
        if dbg: print("RA range=", min_ra, max_ra)

        return min_ra, max_ra

    def get_sources(self, utc_date=datetime.utcnow(), dbg=False):

        min_ra, max_ra = self.determine_ra_range(utc_dt=utc_date, dbg=False)
        if min_ra > max_ra:
            # Wrap occurred
            ra_filter = Q(ra__gte=min_ra) | Q(ra__lte=max_ra)
        else:
            ra_filter = Q(ra__gte=min_ra) & Q(ra__lte=max_ra)
        ftn_standards = StaticSource.objects.filter(ra_filter, source_type=StaticSource.FLUX_STANDARD, dec__gte=0).order_by('ra')
        fts_standards = StaticSource.objects.filter(ra_filter, source_type=StaticSource.FLUX_STANDARD, dec__lte=0).order_by('ra')
        if dbg: print(ftn_standards,fts_standards)

        return ftn_standards, fts_standards

    def get_context_data(self, **kwargs):
        context = super(BestStandardsView, self).get_context_data(**kwargs)
        utc_date = datetime.utcnow()
        sun_ra, sun_dec = accurate_astro_darkness('500', utc_date, solar_pos=True)
        night_ra = degrees(sun_ra - pi)
        if night_ra < 0:
            night_ra += 360
        night_ra = degreestohms(night_ra, ':')
        night_dec = degreestodms(degrees(-sun_dec), ':')
        context['night'] = {'ra': night_ra, 'dec': night_dec, 'utc_date' : utc_date.date}
        ftn_standards, fts_standards = self.get_sources(utc_date=utc_date)
        context['ftn_calibsources'] = ftn_standards
        context['fts_calibsources'] = fts_standards
        return context


class StaticSourceDetailView(DetailView):
    template_name = 'core/calibsource_detail.html'
    model = StaticSource

    def get_context_data(self, **kwargs):
        context = super(StaticSourceDetailView, self).get_context_data(**kwargs)
        context['blocks'] = Block.objects.filter(calibsource=self.object).order_by('block_start')
        return context


def generate_new_candidate_id(prefix='LNX'):

    new_id = None
    qs = Body.objects.filter(origin='L', provisional_name__contains=prefix).order_by('provisional_name')

    if qs.count() == 0:
        # No discoveries so far, sad face
        num_zeros = 7 - len(prefix)
        new_id = "%s%0.*d" % (prefix, num_zeros, 1)
    else:
        last_body_id = qs.last().provisional_name
        try:
            last_body_num = int(last_body_id.replace(prefix, ''))
            new_id_num = last_body_num + 1
            num_zeros = 7 - len(prefix)
            new_id = "%s%0.*d" % (prefix, num_zeros, new_id_num)
        except ValueError:
            logger.warning("Unable to decode last discoveries' id (id=%s)" % last_body_id)
    return new_id


def generate_new_candidate(cand_frame_data, prefix='LNX'):

    new_body = None
    new_id = generate_new_candidate_id(prefix)
    first_frame = cand_frame_data.order_by('midpoint')[0]
    last_frame = cand_frame_data.latest('midpoint')
    if new_id:
        try:
            time_span = last_frame.midpoint - first_frame.midpoint
            arc_length = time_span.total_seconds() / 86400.0
        except:
            arc_length = None

        params = {  'provisional_name' : new_id,
                    'origin' : 'L',
                    'source_type' : 'U',
                    'discovery_date' : first_frame.midpoint,
                    'num_obs' : cand_frame_data.count(),
                    'arc_length' : arc_length
                 }
        new_body, created = Body.objects.get_or_create(**params)
        if created:
            not_seen = datetime.utcnow() - last_frame.midpoint
            not_seen_days = not_seen.total_seconds() / 86400.0
            new_body.not_seen = not_seen_days
            new_body.save()
    else:
        logger.warning("Could not determine a new id for the new object")

    return new_body


def ephemeris(request):

    form = EphemQuery(request.GET)
    ephem_lines = []
    if form.is_valid():
        data = form.cleaned_data
        body_elements = model_to_dict(data['target'])
        dark_start, dark_end = determine_darkness_times(
            data['site_code'], data['utc_date'])
        ephem_lines = call_compute_ephem(
            body_elements, dark_start, dark_end, data['site_code'], 900, data['alt_limit'])
    else:
        return render(request, 'core/home.html', {'form': form})
    return render(request, 'core/ephem.html',
                  {'target': data['target'],
                   'ephem_lines': ephem_lines,
                   'site_code': form['site_code'].value(),
                   }
                  )


class LookUpBodyMixin(object):
    """
    A Mixin for finding a Body from a pk and if it exists, return the Body instance.
    """
    def dispatch(self, request, *args, **kwargs):
        try:
            body = Body.objects.get(pk=kwargs['pk'])
            self.body = body
            return super(LookUpBodyMixin, self).dispatch(request, *args, **kwargs)
        except Body.DoesNotExist:
            raise Http404("Body does not exist")


class LookUpCalibMixin(object):
    """
    A Mixin for finding a StaticSource for a sitecode and if it exists, return the Target instance.
    """
    def dispatch(self, request, *args, **kwargs):
        try:
            calib_id = kwargs['pk']
            if calib_id == '-':
                sitecode = kwargs['instrument_code'][0:3]
                target, target_params = find_best_flux_standard(sitecode)
            else:
                target = StaticSource.objects.get(pk=calib_id)
            self.target = target
            return super(LookUpCalibMixin, self).dispatch(request, *args, **kwargs)
        except StaticSource.DoesNotExist:
            raise Http404("StaticSource does not exist")


class ScheduleParameters(LoginRequiredMixin, LookUpBodyMixin, FormView):
    """
    Creates a suggested observation request, including time window and molecules
    """
    template_name = 'core/schedule.html'
    form_class = ScheduleForm
    ok_to_schedule = False

    def get(self, request, *args, **kwargs):
        form = self.get_form()
        cadence_form = ScheduleCadenceForm()
        return self.render_to_response(self.get_context_data(form=form, cad_form=cadence_form, body=self.body))

    def form_valid(self, form, request):
        data = schedule_check(form.cleaned_data, self.body, self.ok_to_schedule)
        new_form = ScheduleBlockForm(data)
        return render(request, 'core/schedule_confirm.html', {'form': new_form, 'data': data, 'body': self.body})

    def post(self, request, *args, **kwargs):
        form = self.get_form()
        cadence_form = ScheduleCadenceForm()
        if form.is_valid():
            return self.form_valid(form, request)
        else:
            return self.render_to_response(self.get_context_data(form=form, cad_form=cadence_form, body=self.body))

    def get_context_data(self, **kwargs):
        """
        Only show proposals the current user is a member of
        """
        proposals = user_proposals(self.request.user)
        proposal_choices = [(proposal.code, proposal.title) for proposal in proposals]
        kwargs['form'].fields['proposal_code'].choices = proposal_choices
        if kwargs['cad_form']:
            kwargs['cad_form'].fields['proposal_code'].choices = proposal_choices
        return kwargs


class ScheduleCalibParameters(LoginRequiredMixin, LookUpCalibMixin, FormView):
    """
    Creates a suggested observation request for a static source, including time window and molecules
    """
    template_name = 'core/schedule.html'
    form_class = ScheduleForm
    ok_to_schedule = False

    def get(self, request, *args, **kwargs):
        form = self.get_form()
        cadence_form = ScheduleCadenceForm()
        return self.render_to_response(self.get_context_data(form=form, cad_form=cadence_form, body=self.target))

    def form_valid(self, form, request):
        data = schedule_check(form.cleaned_data, self.target, self.ok_to_schedule)
        new_form = ScheduleBlockForm(data)
        return render(request, 'core/calib_schedule_confirm.html', {'form': new_form, 'data': data, 'calibrator': self.target})

    def post(self, request, *args, **kwargs):
        form = self.get_form()
        cadence_form = ScheduleCadenceForm()
        if form.is_valid():
            return self.form_valid(form, request)
        else:
            return self.render_to_response(self.get_context_data(form=form, cad_form=cadence_form, body=self.target))

    def get_context_data(self, **kwargs):
        """
        Only show proposals the current user is a member of
        """
        proposals = user_proposals(self.request.user)
        proposal_choices = [(proposal.code, proposal.title) for proposal in proposals]
        kwargs['form'].fields['proposal_code'].choices = proposal_choices
        if kwargs['cad_form']:
            kwargs['cad_form'].fields['proposal_code'].choices = proposal_choices
        return kwargs


class ScheduleParametersCadence(LoginRequiredMixin, LookUpBodyMixin, FormView):
    """
    Creates a suggested cadenced observation request, including time window and molecules
    """
    template_name = 'core/schedule.html'
    form_class = ScheduleCadenceForm
    ok_to_schedule = False

    def post(self, request, *args, **kwargs):
        form = ScheduleCadenceForm(request.POST)
        if form.is_valid():
            return self.form_valid(form, request)
        else:
            return self.render_to_response(self.get_context_data(form=form, body=self.body))

    def form_valid(self, form, request):
        data = schedule_check(form.cleaned_data, self.body, self.ok_to_schedule)
        new_form = ScheduleBlockForm(data)
        return render(request, 'core/schedule_confirm.html', {'form': new_form, 'data': data, 'body': self.body, 'cadence':True})


class ScheduleParametersSpectra(LoginRequiredMixin, LookUpBodyMixin, FormView):
    """
    Creates a suggested spectroscopic observation request, including time window,
    calibrations and molecules
    """
    template_name = 'core/schedule_spectra.html'
    form_class = ScheduleSpectraForm
    ok_to_schedule = False

    def get(self, request, *args, **kwargs):
        form = self.get_form()
        return self.render_to_response(self.get_context_data(form=form, body=self.body))

    def post(self, request, *args, **kwargs):
        form = ScheduleSpectraForm(request.POST)
        if form.is_valid():
            return self.form_valid(form,request)
        else:
            return self.render_to_response(self.get_context_data(form=form, body=self.body))

    def form_valid(self, form, request):
        data = schedule_check(form.cleaned_data, self.body, self.ok_to_schedule)
        new_form = ScheduleBlockForm(data)
        return render(request, 'core/schedule_confirm.html', {'form': new_form, 'data': data, 'body': self.body})

    def get_context_data(self, **kwargs):
        """
        Only show proposals the current user is a member of
        """
        proposals = user_proposals(self.request.user)
        proposal_choices = [(proposal.code, proposal.title) for proposal in proposals]
        kwargs['form'].fields['proposal_code'].choices = proposal_choices
        return kwargs


class ScheduleCalibSpectra(LoginRequiredMixin, LookUpCalibMixin, FormView):
    """
    Creates a suggested spectroscopic calibration observation request, including time
    window, calibrations and molecules
    """
    template_name = 'core/schedule_spectra.html'
    form_class = ScheduleSpectraForm
    ok_to_schedule = False

    def get(self, request, *args, **kwargs):
        # Override default exposure time for brighter calib targets and set the initial
        # instrument code to that which came in via the URL and the kwargs
        form = ScheduleSpectraForm(initial={'exp_length' : 180.0,
                                            'instrument_code' : kwargs.get('instrument_code', '')}
                                  )
        return self.render_to_response(self.get_context_data(form=form, body=self.target))

    def post(self, request, *args, **kwargs):
        form = ScheduleSpectraForm(request.POST)
        if form.is_valid():
            return self.form_valid(form, request)
        else:
            return self.render_to_response(self.get_context_data(form=form, body=self.target))

    def form_valid(self, form, request):
        data = schedule_check(form.cleaned_data, self.target, self.ok_to_schedule)
        new_form = ScheduleBlockForm(data)
        return render(request, 'core/calib_schedule_confirm.html', {'form': new_form, 'data': data, 'calibrator': self.target})

    def get_context_data(self, **kwargs):
        """
        Only show proposals the current user is a member of
        """
        proposals = user_proposals(self.request.user)
        proposal_choices = [(proposal.code, proposal.title) for proposal in proposals]
        kwargs['form'].fields['proposal_code'].choices = proposal_choices
        return kwargs


class ScheduleCalibSubmit(LoginRequiredMixin, SingleObjectMixin, FormView):
    """
    Takes the hidden form input from ScheduleParameters, validates them as a double check.
    Then submits to the scheduler. If a tracking number is returned, the object has been scheduled and we record a Block.
    """
    template_name = 'core/calib_schedule_confirm.html'
    form_class = ScheduleBlockForm
    model = StaticSource

    def post(self, request, *args, **kwargs):
        self.object = self.get_object()
        form = self.get_form()
        if form.is_valid():
            return self.form_valid(form, request)
        else:
            return self.form_invalid(form)

    def form_valid(self, form, request):
        if 'edit' in request.POST:
            # Recalculate the parameters by amending the block length
            data = schedule_check(form.cleaned_data, self.object)
            new_form = ScheduleBlockForm(data)
            return render(request, self.template_name, {'form': new_form, 'data': data, 'calibrator': self.object})
        elif 'submit' in request.POST:
            target = self.get_object()
            username = ''
            if request.user.is_authenticated():
                username = request.user.get_username()
            tracking_num, sched_params = schedule_submit(form.cleaned_data, target, username)

            if tracking_num:
                messages.success(self.request, "Request %s successfully submitted to the scheduler" % tracking_num)
                block_resp = record_block(tracking_num, sched_params, form.cleaned_data, target)
                if block_resp:
                    messages.success(self.request, "Block recorded")
                else:
                    messages.warning(self.request, "Record not created")
            else:
                msg = "It was not possible to submit your request to the scheduler."
                if sched_params.get('error_msg', None):
                    msg += "\nAdditional information:" + sched_params['error_msg']
                messages.warning(self.request, msg)
            return super(ScheduleCalibSubmit, self).form_valid(form)

    def get_success_url(self):
        return reverse('home')


class ScheduleSubmit(LoginRequiredMixin, SingleObjectMixin, FormView):
    """
    Takes the hidden form input from ScheduleParameters, validates them as a double check.
    Then submits to the scheduler. If a tracking number is returned, the object has been scheduled and we record a Block.
    """
    template_name = 'core/schedule_confirm.html'
    form_class = ScheduleBlockForm
    model = Body

    def post(self, request, *args, **kwargs):
        self.object = self.get_object()
        form = self.get_form()
        if form.is_valid():
            return self.form_valid(form, request)
        else:
            return self.form_invalid(form)

    def form_valid(self, form, request):
        # Recalculate the parameters using new form data
        data = schedule_check(form.cleaned_data, self.object)
        new_form = ScheduleBlockForm(data)
        if 'edit' in request.POST:
            return render(request, 'core/schedule_confirm.html', {'form': new_form, 'data': data, 'body': self.object})
        elif 'submit' in request.POST and new_form.is_valid():
            target = self.get_object()
            username = ''
            if request.user.is_authenticated():
                username = request.user.get_username()
            tracking_num, sched_params = schedule_submit(new_form.cleaned_data, target, username)
            if tracking_num:
                messages.success(self.request, "Request %s successfully submitted to the scheduler" % tracking_num)
                block_resp = record_block(tracking_num, sched_params, new_form.cleaned_data, target)
                self.success = True
                if block_resp:
                    messages.success(self.request, "Block recorded")
                else:
                    messages.warning(self.request, "Record not created")
            else:
                self.success = False
                msg = "It was not possible to submit your request to the scheduler."
                if sched_params.get('error_msg', None):
                    msg += "\nAdditional information:"
<<<<<<< HEAD
                    error_msgs = sched_params['error_msg'].get('non_field_errors', [])
                    if error_msgs == []:
                        error_msgs = sched_params['error_msg'].get('errors', [])
                        if type(error_msgs) == dict:
                            requests = error_msgs.get('requests', [])
                            error_msgs = []
                            for request in requests:
                                error_msgs += request.get('non_field_errors', [])
=======
                    try:
                        error_msgs = sched_params['error_msg'].get('non_field_errors', [])
                        if error_msgs == []:
                            error_msgs = sched_params['error_msg'].get('errors', [])
                            if type(error_msgs) == dict:
                                requests = error_msgs.get('requests', [])
                                error_msgs = []
                                for request in requests:
                                    error_msgs += request.get('non_field_errors', [])
                    except AttributeError:
                        error_msgs = [sched_params['error_msg'],]
>>>>>>> 1413222b
                    msg += "\n".join(error_msgs)
                messages.warning(self.request, msg)
            return super(ScheduleSubmit, self).form_valid(new_form)

    def get_success_url(self):
        if self.success:
            return reverse('home')
        else:
            return reverse('target', kwargs={'pk': self.object.id})


def schedule_check(data, body, ok_to_schedule=True):

    spectroscopy = data.get('spectroscopy', False)
    solar_analog = data.get('solar_analog', False)
    body_elements = model_to_dict(body)

    if spectroscopy:
        data['site_code'] = data['instrument_code'][0:3]
    else:
        data['instrument_code'] = ''

    # Check if we have a high eccentricity object and it's not of comet type
    if body_elements.get('eccentricity', 0.0) >= 0.9 and body_elements.get('elements_type', None) != 'MPC_COMET':
        logger.warning("Preventing attempt to schedule high eccentricity non-Comet")
        ok_to_schedule = False

    # Check for valid proposal
    # validate_proposal_time(data['proposal_code'])

    if data.get('start_time') and data.get('end_time'):
        dark_start = data.get('start_time')
        dark_end = data.get('end_time')
        utc_date = data.get('utc_date', dark_start.date())
    else:
        dark_start, dark_end = determine_darkness_times(data['site_code'], data['utc_date'])
        utc_date = data['utc_date']
        if dark_end <= datetime.utcnow():
            dark_start, dark_end = determine_darkness_times(data['site_code'], data['utc_date'] + timedelta(days=1))
            utc_date = data['utc_date'] + timedelta(days=1)
    # Determine the semester boundaries for the current time and truncate the dark time and
    # therefore the windows appropriately.
    semester_date = max(datetime.utcnow(), datetime.combine(utc_date, datetime.min.time()))
    semester_start, semester_end = get_semester_dates(semester_date)
    if dark_start.day != dark_end.day and semester_start < dark_start:
        semester_date = max(datetime.utcnow(), datetime.combine(utc_date, datetime.min.time()) - timedelta(days=1))
        semester_start, semester_end = get_semester_dates(semester_date)
    dark_start = max(dark_start, semester_start)
    dark_end = min(dark_end, semester_end)

    dark_midpoint = dark_start + (dark_end - dark_start) / 2

    solar_analog_id = -1
    solar_analog_params = {}
    solar_analog_exptime = 60
    if type(body) == Body:
        emp = compute_ephem(dark_midpoint, body_elements, data['site_code'],
            dbg=False, perturb=False, display=False)
        if emp == {}:
            emp['date'] = dark_midpoint
            emp['ra'] = -99
            emp['dec'] = -99
            emp['mag'] = -99
            emp['sky_motion'] = -99
        ra = emp['ra']
        dec = emp['dec']
        magnitude = emp['mag']
        speed = emp['sky_motion']
        if spectroscopy and solar_analog:
            # Try and find a suitable solar analog "close" to RA, Dec midpoint
            # of block
            close_solarstd, close_solarstd_params = find_best_solar_analog(ra, dec, data['site_code'])
            if close_solarstd is not None:
                solar_analog_id = close_solarstd.id
                solar_analog_params = close_solarstd_params
    else:
        magnitude = body.vmag
        speed = 0.0
        ra = radians(body.ra)
        dec = radians(body.dec)

    # Determine filter pattern
    if data.get('filter_pattern'):
        filter_pattern = data.get('filter_pattern')
    elif data['site_code'] == 'E10' or data['site_code'] == 'F65' or data['site_code'] == '2M0':
        if spectroscopy:
            filter_pattern = 'slit_6.0as'
        else:
            filter_pattern = 'solar'
    else:
        filter_pattern = 'w'

    # Get string of available filters
    available_filters = ''
    filter_list = fetch_filter_list(data['site_code'], spectroscopy)
    for filt in filter_list:
        available_filters = available_filters + filt + ', '
    available_filters = available_filters[:-2]

    # Get maximum airmass
    max_airmass = data.get('max_airmass', 1.74)
    alt_limit = get_alt_from_airmass(max_airmass)

    # Pull out LCO Site, Telescope Class using site_config.py
    lco_site_code = next(key for key, value in cfg.valid_site_codes.items() if value == data['site_code'])

    # calculate visibility
    dark_and_up_time, max_alt = get_visibility(ra, dec, dark_midpoint, data['site_code'], '2 m', alt_limit, True, body_elements)
    if max_alt is not None:
        max_alt_airmass = S.sla_airmas((pi/2.0)-radians(max_alt))
    else:
        max_alt_airmass = 13
        dark_and_up_time = 0

    # Determine slot length
    if data.get('slot_length', None):
        slot_length = data.get('slot_length')
    else:
        try:
            slot_length = determine_slot_length(magnitude, data['site_code'])
        except MagRangeError:
            slot_length = 60
            ok_to_schedule = False

    # determine lunar position
    moon_alt, moon_obj_sep, moon_phase = calc_moon_sep(dark_midpoint, ra, dec, data['site_code'])
    min_lunar_dist = data.get('min_lunar_dist', 30)
    if moon_phase <= .25:
        moon_phase_code = 'D'
    elif moon_phase <= .75:
        moon_phase_code = 'G'
    else:
        moon_phase_code = 'B'

    # Calculate slot length, exposure time, SNR
    snr = None
    saturated = None
    if spectroscopy:
        snr_params = {'airmass': max_alt_airmass,
                      'slit_width': float(filter_pattern[5:8])*u.arcsec,
                      'moon_phase' : moon_phase_code
                      }
        new_mag, new_passband, snr, saturated = calc_asteroid_snr(magnitude, 'V', data['exp_length'], instrument=data['instrument_code'], params=snr_params)
        exp_count = data['exp_count']
        exp_length = data.get('exp_length', 1)
        slot_length = determine_spectro_slot_length(data['exp_length'], data['calibs'])
        slot_length /= 60.0
        slot_length = ceil(slot_length)
        # If automatically finding Solar Analog, calculate exposure time.
        # Currently assume bright enough that 180s is the maximum exposure time.
        if solar_analog and solar_analog_params:
            if data.get('calibsource_exptime', None):
                solar_analog_exptime = data.get('calibsource_exptime')
            else:
                solar_analog_exptime = calc_asteroid_snr(solar_analog_params['vmag'], 'V', 180, instrument=data['instrument_code'], params=snr_params, optimize=True)
    else:
        # Determine exposure length and count
        if data.get('exp_length', None):
            exp_length = data.get('exp_length')
            slot_length, exp_count = determine_exp_count(slot_length, exp_length, data['site_code'], filter_pattern)
        else:
            exp_length, exp_count = determine_exp_time_count(speed, data['site_code'], slot_length, magnitude, filter_pattern)
            slot_length, exp_count = determine_exp_count(slot_length, exp_length, data['site_code'], filter_pattern, exp_count)
        if exp_length is None or exp_count is None:
            ok_to_schedule = False

    # determine stellar trailing
    if spectroscopy:
        ag_exp_time = data.get('ag_exp_time', 10)
        trail_len = determine_star_trails(speed, ag_exp_time)
    else:
        ag_exp_time = None
        trail_len = determine_star_trails(speed, exp_length)
    if lco_site_code[-4:-1].upper() == "0M4":
        typical_seeing = 3.0
    else:
        typical_seeing = 2.0

    # get ipp value
    ipp_value = data.get('ipp_value', 1.00)

    # get acceptability threshold
    acceptability_threshold = data.get('acceptability_threshold', 90)

    # Determine pattern iterations
    if exp_count:
        pattern_iterations = float(exp_count) / float(len(filter_pattern.split(',')))
        pattern_iterations = round(pattern_iterations, 2)
    else:
        pattern_iterations = None

    # Get period and jitter for cadence
    period = data.get('period', None)
    jitter = data.get('jitter', None)

    if period is not None and jitter is not None:
        # Increase Jitter if shorter than slot length
        if jitter < slot_length / 60:
            jitter = round(slot_length / 60, 2)+.01
        if period < 0.02:
            period = 0.02

        # Number of times the cadence request will run between start and end date
        cadence_start = dark_start
        cadence_end = dark_end
        total_run_time = cadence_end - cadence_start
        cadence_period = timedelta(seconds=data['period']*3600.0)
        total_requests = 1 + int(floor(total_run_time.total_seconds() / cadence_period.total_seconds()))

        # Remove the last start if the request would run past the cadence end
        if cadence_start + total_requests * cadence_period + timedelta(seconds=slot_length*60.0) > cadence_end:
            total_requests -= 1

        # Total hours of time used by all cadence requests
        total_time = timedelta(seconds=slot_length*60.0) * total_requests
        total_time = total_time.total_seconds()/3600.0

    # Create Group ID
    group_id = validate_text(data.get('group_id', None))

    if not group_id:
        suffix = datetime.strftime(utc_date, '%Y%m%d')
        if period and jitter:
            suffix = "cad-%s-%s" % (datetime.strftime(data['start_time'], '%Y%m%d'), datetime.strftime(data['end_time'], '%m%d'))
        elif spectroscopy:
            suffix += "_spectra"
        if data.get('too_mode', False) is True:
            suffix += '_ToO'
        group_id = body.current_name() + '_' + data['site_code'].upper() + '-' + suffix

    resp = {
        'target_name': body.current_name(),
        'magnitude': magnitude,
        'speed': speed,
        'slot_length': slot_length,
        'filter_pattern': filter_pattern,
        'pattern_iterations': pattern_iterations,
        'available_filters': available_filters,
        'exp_count': exp_count,
        'exp_length': exp_length,
        'schedule_ok': ok_to_schedule,
        'too_mode' : data.get('too_mode', False),
        'site_code': data['site_code'],
        'proposal_code': data['proposal_code'],
        'group_id': group_id,
        'utc_date': utc_date.isoformat(),
        'start_time': dark_start.isoformat(),
        'end_time': dark_end.isoformat(),
        'mid_time': dark_midpoint.isoformat(),
        'ra_midpoint': ra,
        'dec_midpoint': dec,
        'period' : period,
        'jitter' : jitter,
        'snr' : snr,
        'saturated' : saturated,
        'spectroscopy' : spectroscopy,
        'calibs' : data.get('calibs', ''),
        'instrument_code' : data['instrument_code'],
        'lco_site' : lco_site_code[0:3],
        'lco_tel' : lco_site_code[-4:-1],
        'lco_enc' : lco_site_code[4:8],
        'max_alt' : max_alt,
        'max_alt_airmass' : max_alt_airmass,
        'vis_time' : dark_and_up_time,
        'moon_alt' : moon_alt,
        'moon_sep' : moon_obj_sep,
        'moon_phase' : moon_phase * 100,
        'min_lunar_dist' : min_lunar_dist,
        'max_airmass': max_airmass,
        'ipp_value': ipp_value,
        'ag_exp_time': ag_exp_time,
        'acceptability_threshold': acceptability_threshold,
        'trail_len' : trail_len,
        'typical_seeing' : typical_seeing,
        'solar_analog' : solar_analog,
        'calibsource' : solar_analog_params,
        'calibsource_id' : solar_analog_id,
        'calibsource_exptime' : solar_analog_exptime,
    }

    if period and jitter:
        resp['num_times'] = total_requests
        resp['total_time'] = total_time

    return resp


def compute_vmag_pa(body_elements, data):
    emp_line_base = compute_ephem(data['start_time'], body_elements, data['site_code'], dbg=False, perturb=False, display=False)
    # assign Magnitude and position angle
    if emp_line_base['mag'] and emp_line_base['mag'] > 0:
        body_elements['v_mag'] = emp_line_base['mag']
    body_elements['sky_pa'] = emp_line_base['sky_motion_pa']

    return body_elements


def schedule_submit(data, body, username):
    # Assemble request
    # Send to scheduler
    if type(body) == StaticSource:
        body_elements = {}
    else:
        body_elements = model_to_dict(body)
        body_elements['epochofel_mjd'] = body.epochofel_mjd()
        body_elements['epochofperih_mjd'] = body.epochofperih_mjd()
        body_elements['current_name'] = body.current_name()
    # If we have a solar analog requested, retrieve corresponding StaticSource
    # object and assemble parameters
    calibsource_params = {}
    if data.get('solar_analog', False) and data.get('calibsource_id', -1) > 0:
        try:
            calibsource = StaticSource.objects.get(pk=data['calibsource_id'])
            calibsource_params = {  'id'      : calibsource.pk,
                                    'name'    : calibsource.name,
                                    'ra_deg'  : calibsource.ra,
                                    'dec_deg' : calibsource.dec,
                                    'pm_ra'   : calibsource.pm_ra,
                                    'pm_dec'  : calibsource.pm_dec,
                                    'parallax': calibsource.parallax,
                                    'source_type' : calibsource.source_type,
                                    'vmag' : calibsource.vmag,
                                    'calib_exptime': data.get('calibsource_exptime', 60)
                                 }
        except StaticSource.DoesNotExist:
            logger.error("Was passed a StaticSource id=%d, but it now can't be found" % data['calibsource_id'])

    emp_at_start = None
    if isinstance(body, Body) and data.get('spectroscopy', False) is not False and body.source_type != 'C' and body.elements_type != 'MPC_COMET':

        # Check for recent elements
        if abs(body.epochofel-data['start_time']) >= timedelta(days=2):
            # Update MPC observations assuming too many updates have not been done recently and target is not a comet
            cut_off_time = timedelta(minutes=1)
            now = datetime.utcnow()
            recent_updates = Body.objects.exclude(source_type='u').filter(update_time__gte=now-cut_off_time)
            if len(recent_updates) < 1:
                update_MPC_obs(body.current_name())

            # Invoke find_orb to update Body's elements and return ephemeris
            refit_with_findorb(body.id, data['site_code'], data['start_time'])

            body.refresh_from_db()
            body_elements = model_to_dict(body)
            body_elements['epochofel_mjd'] = body.epochofel_mjd()
            body_elements['epochofperih_mjd'] = body.epochofperih_mjd()
            body_elements['current_name'] = body.current_name()
        else:
            logger.info("Current epoch is <2 days old; not updating")

    if type(body) != StaticSource and data.get('spectroscopy', False) is True:
        body_elements = compute_vmag_pa(body_elements, data)

    # Get proposal details
    proposal = Proposal.objects.get(code=data['proposal_code'])
    my_proposals = user_proposals(username)
    if proposal not in my_proposals:
        resp_params = {'msg' : 'You do not have permission to schedule using proposal %s' % data['proposal_code']}

        return None, resp_params
    params = {'proposal_id': proposal.code,
              'user_id': proposal.pi,
              'tag_id': proposal.tag,
              'priority': data.get('priority', 15),
              'submitter_id': username,

              'filter_pattern': data['filter_pattern'],
              'exp_count': data['exp_count'],
              'exp_time': data['exp_length'],
              'site_code': data['site_code'],
              'start_time': data['start_time'],
              'end_time': data['end_time'],
              'group_id': data['group_id'],
              'too_mode' : data.get('too_mode', False),
              'spectroscopy' : data.get('spectroscopy', False),
              'calibs' : data.get('calibs', ''),
              'instrument_code' : data['instrument_code'],
              'solar_analog' : data.get('solar_analog', False),
              'calibsource' : calibsource_params,
              'max_airmass' : data.get('max_airmass', 1.74),
              'ipp_value' : data.get('ipp_value', 1),
              'min_lunar_distance' : data.get('min_lunar_dist', 30),
              'acceptability_threshold' : data.get('acceptability_threshold', 90),
              'ag_exp_time': data.get('ag_exp_time', 10)
              }
    if data['period'] or data['jitter']:
        params['period'] = data['period']
        params['jitter'] = data['jitter']
    # If we have a (static) StaticSource object, fill in details needed by make_target
    if type(body) == StaticSource:
        params['ra_deg'] = body.ra
        params['dec_deg'] = body.dec
        params['source_id'] = body.current_name()
        params['pm_ra'] = body.pm_ra
        params['pm_dec'] = body.pm_dec
        params['parallax'] = body.parallax
        params['source_type'] = body.source_type
        params['vmag'] = body.vmag
    # Check for pre-existing block
    tracking_number = None
    resp_params = None
    if check_for_block(data, params, body) == 1:
        # Append another suffix to allow 2 versions of the block. Must
        # do this to both `data` (so the next Block check works) and to
        # `params` so the correct group_id will go to the Valhalla/scheduler
        data['group_id'] += '_2'
        params['group_id'] = data['group_id']
    elif check_for_block(data, params, body) >= 2:
        # Multiple blocks found
        resp_params = {'error_msg' : 'Multiple Blocks for same day and site found'}
    if check_for_block(data, params, body) == 0:
        # Submit to scheduler and then record block
        tracking_number, resp_params = submit_block_to_scheduler(body_elements, params)
    return tracking_number, resp_params


class SpectroFeasibility(LookUpBodyMixin, FormView):

    template_name = 'core/feasibility.html'
    form_class = SpectroFeasibilityForm

    def get(self, request, *args, **kwargs):
        form = SpectroFeasibilityForm(body=self.body)
        return self.render_to_response(self.get_context_data(form=form, body=self.body))

    def form_valid(self, form, request):
        data = feasibility_check(form.cleaned_data, self.body)
        new_form = SpectroFeasibilityForm(data, body=self.body)
        return render(request, 'core/feasibility.html', {'form': new_form, 'data': data, 'body': self.body})

    def post(self, request, *args, **kwargs):
        form = SpectroFeasibilityForm(request.POST, body=self.body)
        if form.is_valid():
            return self.form_valid(form, request)
        else:
            return self.render_to_response(self.get_context_data(form=form, body=self.body))


class CalibSpectroFeasibility(LookUpCalibMixin, FormView):

    template_name = 'core/feasibility.html'
    form_class = SpectroFeasibilityForm

    def get(self, request, *args, **kwargs):
        form = SpectroFeasibilityForm(body=self.target, initial={'exp_length' : 180.0})
        return self.render_to_response(self.get_context_data(form=form, body=self.target))

    def form_valid(self, form, request):
        data = feasibility_check(form.cleaned_data, self.target)
        new_form = SpectroFeasibilityForm(data, body=self.target)
        return render(request, 'core/feasibility.html', {'form': new_form, 'data': data, 'body': self.target})

    def post(self, request, *args, **kwargs):
        form = SpectroFeasibilityForm(request.POST, body=self.target)
        if form.is_valid():
            return self.form_valid(form, request)
        else:
            return self.render_to_response(self.get_context_data(form=form, body=self.target))


def feasibility_check(data, body):
    """Calculate spectroscopic feasibility
    """

    # We assume asteroid magnitudes will be in V and calculate sky
    # brightness in SDSS-ip as that is where most of the signal will be
    ast_mag_bandpass = data.get('bandpass', 'V')
    sky_mag_bandpass = data.get('sky_mag_bandpass', 'ip')
    data['sky_mag'] = calc_sky_brightness(sky_mag_bandpass, data['moon_phase'])
    snr_params = {
                    'moon_phase' : data['moon_phase'],
                    'airmass'    : data['airmass']
                 }
    if isinstance(body, Body):
        spectral_type = 'Mean'
    else:
        spectral_type = 'Solar'
    data['new_mag'], data['new_passband'], data['snr'], data['saturated'] = calc_asteroid_snr(data['magnitude'], ast_mag_bandpass, data['exp_length'], instrument=data['instrument_code'], params=snr_params, taxonomy=spectral_type)
    calibs = data.get('calibs', 'both')
    slot_length = determine_spectro_slot_length(data['exp_length'], calibs)
    slot_length /= 60.0
    data['slot_length'] = slot_length

    return data


def ranking(request):

    params = build_unranked_list_params()

    return render(request, 'core/ranking.html', params)


def build_unranked_list_params():
    params = {}
    try:
        # If we don't have any Body instances, return None instead of breaking
        latest = Body.objects.filter(active=True).latest('ingest')
        max_dt = latest.ingest
        min_dt = max_dt - timedelta(days=5)
        newest = Body.objects.filter(ingest__range=(min_dt, max_dt), active=True)
        unranked = []
        for body in newest:
            body_dict = model_to_dict(body)
            body_dict['FOM'] = body.compute_FOM()
            body_dict['current_name'] = body.current_name()
            emp_line = body.compute_position()
            if not emp_line:
                continue
            body_dict['ra'] = emp_line[0]
            body_dict['dec'] = emp_line[1]
            body_dict['v_mag'] = emp_line[2]
            body_dict['spd'] = emp_line[3]
            body_dict['observed'], body_dict['reported'] = body.get_block_info()
            body_dict['type'] = body.get_source_type_display()
            unranked.append(body_dict)
    except Exception as e:
        latest = None
        unranked = None
        logger.error('Ranking failed on %s' % e)
    params = {
        'targets': Body.objects.filter(active=True).count(),
        'blocks': Block.objects.filter(active=True).count(),
        'latest': latest,
        'newest': unranked
    }
    return params


def characterization(request):

    char_filter = request.GET.get("filter", "")
    params = build_characterization_list(char_filter)
    return render(request, 'core/characterization.html', params)


def build_characterization_list(disp=None):
    params = {}
    # If we don't have any Body instances, return None instead of breaking
    try:
        # If we change the definition of Characterization Target,
        # also update models.Body.characterization_target()
        char_targets = Body.objects.filter(active=True).exclude(origin='M')
        unranked = []
        for body in char_targets:
            try:
                spectra = PreviousSpectra.objects.filter(body=body)
                s_wav = s_vis_link = s_nir_link = ''
                m_vis_link = m_nir_link = ''
                m_wav = ""
                if spectra:
                    s_date = date.today()-date(1000, 1, 1)
                    for spectrum in spectra:
                        if spectrum.spec_source == "S":
                            if s_wav == spectrum.spec_wav or not s_wav:
                                if s_date > date.today()-spectrum.spec_date:
                                    s_date = date.today()-spectrum.spec_date
                                    s_wav = spectrum.spec_wav
                                    s_vis_link = spectrum.spec_vis
                                    s_nir_link = spectrum.spec_ir
                            else:
                                s_date = date.today()-spectrum.spec_date
                                s_wav = "Vis+NIR"
                                if spectrum.spec_vis:
                                    s_vis_link = spectrum.spec_vis
                                if spectrum.spec_ir:
                                    s_nir_link = spectrum.spec_ir
                        elif spectrum.spec_source == "M":
                            m_wav = spectrum.spec_wav
                            m_vis_link = spectrum.spec_vis
                            m_nir_link = spectrum.spec_ir
                            if m_wav == "NA":
                                m_wav = "Yes"
                body_dict = model_to_dict(body)
                body_dict['current_name'] = body.current_name()
                body_dict['ingest_date'] = body.ingest
                body_dict['s_wav'] = s_wav
                if s_vis_link:
                    body_dict['s_vis_link'] = s_vis_link
                if s_nir_link:
                    body_dict['s_nir_link'] = s_nir_link
                if m_vis_link:
                    body_dict['m_vis_link'] = m_vis_link
                if m_nir_link:
                    body_dict['m_nir_link'] = m_nir_link
                body_dict['m_wav'] = m_wav
                body_dict['origin'] = body.get_origin_display()
                if 'Vis' in s_wav or 'Vis' in m_wav:
                    body_dict['obs_needed'] = 'LC'
                else:
                    body_dict['obs_needed'] = 'Spec/LC'
                emp_line = body.compute_position()
                if not emp_line:
                    continue
                obs_dates = body.compute_obs_window()
                if obs_dates[0]:
                    body_dict['obs_sdate'] = obs_dates[0]
                    if obs_dates[0] == obs_dates[2]:
                        startdate = 'Now'
                    else:
                        startdate = obs_dates[0].strftime('%m/%y')
                    if not obs_dates[1]:
                        body_dict['obs_edate'] = obs_dates[2]+timedelta(days=99)
                        enddate = '>'
                    else:
                        enddate = obs_dates[1].strftime('%m/%y')
                        body_dict['obs_edate'] = obs_dates[1]
                else:
                    body_dict['obs_sdate'] = body_dict['obs_edate'] = obs_dates[2]+timedelta(days=99)
                    startdate = '[--'
                    enddate = '--]'
                days_to_start = body_dict['obs_sdate']-obs_dates[2]
                days_to_end = body_dict['obs_edate']-obs_dates[2]
                # Define a sorting Priority:
                # Currently a combination of imminence and window width.
                body_dict['priority'] = days_to_start.days + days_to_end.days
                body_dict['obs_start'] = startdate
                body_dict['obs_end'] = enddate
                body_dict['ra'] = emp_line[0]
                body_dict['dec'] = emp_line[1]
                body_dict['v_mag'] = emp_line[2]
                body_dict['motion'] = emp_line[4]
                body_dict['radar_target'] = body.radar_target()
                if disp:
                    if disp in body_dict['obs_needed']:
                        unranked.append(body_dict)
                else:
                    unranked.append(body_dict)
            except Exception as e:
                logger.error('Characterization target %s failed on %s' % (body.name, e))
    except Body.DoesNotExist as e:
        unranked = None
        logger.error('Characterization list failed on %s' % e)
    params = {
        'targets': Body.objects.filter(active=True).count(),
        'blocks': Block.objects.filter(active=True).count(),
        'char_targets': unranked,
        'char_filter': disp
    }
    return params


def check_for_block(form_data, params, new_body):
    """Checks if a block with the given name exists in the Django DB.
    Return 0 if no block found, 1 if found, 2 if multiple blocks found"""

    # XXX Code smell, duplicated from sources_subs.configure_defaults()
    site_list = { 'V37' : 'ELP' ,
                  'V39' : 'ELP',
                  'K92' : 'CPT',
                  'K93' : 'CPT',
                  'Q63' : 'COJ',
                  'W85' : 'LSC',
                  'W86' : 'LSC',
                  'W89' : 'LSC',
                  'F65' : 'OGG',
                  'E10' : 'COJ',
                  'Z21' : 'TFN',
                  'Q58' : 'COJ',
                  'Q59' : 'COJ',
                  'T04' : 'OGG'
                  }

    try:
        block_id = SuperBlock.objects.get(body=new_body.id,
                                     groupid__contains=form_data['group_id'],
                                     proposal=Proposal.objects.get(code=form_data['proposal_code'])
                                     )
#                                         site=site_list[params['site_code']])
    except SuperBlock.MultipleObjectsReturned:
        logger.debug("Multiple superblocks found")
        return 2
    except SuperBlock.DoesNotExist:
        logger.debug("SuperBlock not found")
        return 0
    else:
        logger.debug("SuperBlock found")
        # XXX Do we want to check for matching site in the Blocks as well?
        return 1


def record_block(tracking_number, params, form_data, target):
    """Records a just-submitted observation as a SuperBlock and Block(s) in the database.
    """

    logger.debug("form data=%s" % form_data)
    logger.debug("   params=%s" % params)
    if tracking_number:
        cadence = False
        if len(params.get('request_numbers', [])) > 1 and params.get('period', -1.0) > 0.0 and params.get('jitter', -1.0) > 0.0:
            cadence = True
        proposal = Proposal.objects.get(code=form_data['proposal_code'])
        sblock_kwargs = {
                         'proposal' : proposal,
                         'groupid'  : form_data['group_id'],
                         'block_start' : form_data['start_time'],
                         'block_end'   : form_data['end_time'],
                         'tracking_number' : tracking_number,
                         'cadence'  : cadence,
                         'period'   : params.get('period', None),
                         'jitter'   : params.get('jitter', None),
                         'timeused' : params.get('block_duration', None),
                         'rapid_response' : params.get('too_mode', False),
                         'active'   : True,
                       }
        if isinstance(target, StaticSource):
            sblock_kwargs['calibsource'] = target
        else:
            sblock_kwargs['body'] = target
        # Check if this went to a rapid response proposal
        if proposal.time_critical is True:
            sblock_kwargs['rapid_response'] = True
        sblock_pk = SuperBlock.objects.create(**sblock_kwargs)
        i = 0
        for request, request_type in params.get('request_numbers', {}).items():
            # cut off json UTC timezone remnant
            no_timezone_blk_start = params['request_windows'][i][0]['start'][:-1]
            no_timezone_blk_end = params['request_windows'][i][0]['end'][:-1]
            try:
                dt_notz_blk_start = datetime.strptime(no_timezone_blk_start, '%Y-%m-%dT%H:%M:%S')
            except ValueError:
                dt_notz_blk_start = datetime.strptime(no_timezone_blk_start, '%Y-%m-%dT%H:%M:%S.%f')
            try:
                dt_notz_blk_end = datetime.strptime(no_timezone_blk_end, '%Y-%m-%dT%H:%M:%S')
            except ValueError:
                dt_notz_blk_end = datetime.strptime(no_timezone_blk_end, '%Y-%m-%dT%H:%M:%S.%f')
            obstype = Block.OPT_IMAGING
            if params.get('spectroscopy', False):
                obstype = Block.OPT_SPECTRA
                if request_type == 'SIDEREAL' or request_type == 'ICRS':
                    obstype = Block.OPT_SPECTRA_CALIB

            # sort site vs camera
            site = params.get('site', None)
            if site is not None:
                site = site.lower()
            else:
                inst = params.get('instrument', None)
                if inst:
                    chunks = inst.split('-')
                    if chunks[-1] == 'SBIG':
                        site = 'sbg'
                    elif chunks[-1] == 'SPECTRAL':
                        site = 'spc'
                    elif chunks[-1] == 'SINISTRO':
                        site = 'sin'

            block_kwargs = { 'superblock' : sblock_pk,
                             'telclass' : params['pondtelescope'].lower(),
                             'site'     : site,
                             'obstype'  : obstype,
                             'block_start' : dt_notz_blk_start,
                             'block_end'   : dt_notz_blk_end,
                             'request_number'  : request,
                             'num_exposures'   : params['exp_count'],
                             'exp_length'      : params['exp_time'],
                             'active'   : True
                           }
            if (request_type == 'SIDEREAL' or request_type == 'ICRS') and params.get('solar_analog', False) is True and len(params.get('calibsource', {})) > 0:
                try:
                    calib_source = StaticSource.objects.get(pk=params['calibsource']['id'])
                except StaticSource.DoesNotExist:
                    logger.error("Tried to refetch a StaticSource (# %d) which now does not exist" % params['calibsource']['id'])
                    return False
                block_kwargs['body'] = None
                block_kwargs['calibsource'] = calib_source
                block_kwargs['exp_length'] = params['calibsrc_exptime']
            elif request_type == 'SIDEREAL' or request_type == 'ICRS':
                block_kwargs['body'] = None
                block_kwargs['calibsource'] = target
            else:
                block_kwargs['body'] = target
                block_kwargs['calibsource'] = None
            pk = Block.objects.create(**block_kwargs)
            i += 1
        return True
    else:
        return False


def return_fields_for_saving():
    """Returns a list of fields that should be checked before saving a revision.
    Split out from save_and_make_revision() so it can be consistently used by the
    remove_bad_revisions management command."""

    fields = ['provisional_name', 'provisional_packed', 'name', 'origin', 'source_type',  'elements_type',
              'epochofel', 'abs_mag', 'slope', 'orbinc', 'longascnode', 'eccentricity', 'argofperih', 'meandist', 'meananom',
              'score', 'discovery_date', 'num_obs', 'arc_length']

    return fields


def save_and_make_revision(body, kwargs):
    """
    Make a revision if any of the parameters have changed, but only do it once
    per ingest not for each parameter.
    Converts current model instance into a dict and compares a subset of elements with
    incoming version. Incoming variables may be generically formatted as strings,
    so use the type of original to convert and then compare.
    """

    fields = return_fields_for_saving()

    update = False

    body_dict = model_to_dict(body)
    for k, v in kwargs.items():
        param = body_dict.get(k, '')
        if isinstance(param, float) and v is not None:
            v = float(v)
        if v != param:
            setattr(body, k, v)
            if k in fields:
                update = True
    if update:
        with reversion.create_revision():
            body.save()
    else:
        body.save()
    return update


def update_NEOCP_orbit(obj_id, extra_params={}):
    """Query the MPC's showobs service with the specified <obj_id> and
    it will write the orbit found into the neox database.
    a) If the object does not have a response it will be marked as active = False
    b) If the object's parameters have changed they will be updated and a revision logged
    c) New objects get marked as active = True automatically
    """
    NEOCP_orb_url = 'https://cgi.minorplanetcenter.net/cgi-bin/showobsorbs.cgi?Obj=%s&orb=y' % obj_id

    neocp_obs_page = fetchpage_and_make_soup(NEOCP_orb_url)

    if neocp_obs_page:
        obs_page_list = neocp_obs_page.text.split('\n')
    else:
        return False

    try:
        body, created = Body.objects.get_or_create(provisional_name__startswith=obj_id, defaults={'provisional_name' : obj_id})
    except:
        logger.debug("Multiple objects found called %s" % obj_id)
        return False
# If the object has left the NEOCP, the HTML will say 'None available at this time.'
# and the length of the list will be 1
    if len(obs_page_list) > 1:
        # Clean up the header and top line of input
        first_kwargs = clean_NEOCP_object(obs_page_list)
        kwargs = first_kwargs.copy()
        kwargs.update(extra_params)
        if not created:
            # Find out if the details have changed, if they have, save a
            # revision
            check_body = Body.objects.filter(provisional_name__startswith=obj_id, **kwargs)
            if check_body.count() == 0:
                if save_and_make_revision(body, kwargs):
                    msg = "Updated %s" % obj_id
                else:
                    msg = "No changes saved for %s" % obj_id
            else:
                msg = "No changes needed for %s" % obj_id
        else:
            save_and_make_revision(body, kwargs)
            msg = "Added %s" % obj_id
    else:
        save_and_make_revision(body, {'active': False})
        msg = "Object %s no longer exists on the NEOCP." % obj_id
    logger.info(msg)
    return msg


def update_NEOCP_observations(obj_id, extra_params={}):
    """Query the NEOCP for <obj_id> and download the observation lines.
    These are used to create Source Measurements for the body if the
    number of observations in the passed extra_params dictionary is greater than
    the number of Source Measurements for that Body"""

    try:
        body = Body.objects.get(provisional_name__startswith=obj_id)
        num_measures = SourceMeasurement.objects.filter(body=body).count()

# Check if the NEOCP has more measurements than we do
        if body.num_obs > num_measures:
            obs_lines = fetch_NEOCP_observations(obj_id)
            if obs_lines:
                measure = create_source_measurement(obs_lines)
                if measure is False:
                    msg = "Could not create source measurements for object %s (no or multiple Body's exist)" % obj_id
                else:
                    if len(measure) > 0:
                        msg = "Created source measurements for object %s" % obj_id
                    elif len(measure) == 0:
                        msg = "Source measurements already exist for object %s" % obj_id
            else:
                msg = "No observations exist for object %s" % obj_id
        else:
            msg = "Object %s has not been updated since %s" % (obj_id, body.update_time)
    except Body.DoesNotExist:
        msg = "Object %s does not exist" % obj_id
    return msg


def clean_NEOCP_object(page_list):
    """Parse response from the MPC NEOCP page making sure we only return
    parameters from the 'NEOCPNomin' (nominal orbit)"""
    current = False
    if page_list[0] == '':
        page_list.pop(0)
    if page_list[0][:6] == 'Object':
        page_list.pop(0)
    for line in page_list:
        line = line.strip()
        if 'NEOCPNomin' in line:
            current = line.split()
            break
    if current:
        if len(current) == 16:
            # Missing H parameter, probably...
            try:
                slope = float(current[2])
                # ...nope guess again... Could be missing RMS...
                try:
                    rms = float(current[15])
                except ValueError:
                    # Insert a high value for the missing rms
                    current.insert(15, 99.99)
                    logger.warning(
                        "Missing RMS for %s; assuming 99.99", current[0])
                except:
                    logger.error(
                        "Missing field in NEOCP orbit for %s which wasn't correctable", current[0])
            except ValueError:
                # Insert a high magnitude for the missing H
                current.insert(1, 99.99)
                logger.warning(
                    "Missing H magnitude for %s; assuming 99.99", current[0])
            except:
                logger.error(
                    "Missing field in NEOCP orbit for %s which wasn't correctable", current[0])

        if len(current) == 17:
            params = {
                'abs_mag': float(current[1]),
                'slope': float(current[2]),
                'epochofel': extract_mpc_epoch(current[3]),
                'meananom': float(current[4]),
                'argofperih': float(current[5]),
                'longascnode': float(current[6]),
                'orbinc': float(current[7]),
                'eccentricity': float(current[8]),
                'meandist': float(current[10]),
                'source_type': 'U',
                'elements_type': 'MPC_MINOR_PLANET',
                'active': True,
                'origin': 'M',
                'update_time' : datetime.utcnow(),
                'arc_length' : None,
                'not_seen' : None,
                'orbit_rms' : float(current[15])
            }
            arc_length = None
            arc_units = current[14]
            if arc_units == 'days':
                arc_length = float(current[13])
            elif arc_units == 'hrs':
                arc_length = float(current[13]) / 24.0
            elif arc_units == 'min':
                arc_length = float(current[13]) / 1440.0
            if arc_length:
                params['arc_length'] = arc_length

        elif 21 <= len(current) <= 25:
            # The first 20 characters can get very messy if there is a temporary
            # and permanent desigination as the absolute magntiude and slope gets
            # pushed up and partially overwritten. Sort this mess out and then the
            # rest obeys the documentation on the MPC site:
            # https://www.minorplanetcenter.net/iau/info/MPOrbitFormat.html)

            # First see if the absolute mag. and slope are numbers in the correct place
            try:
                abs_mag = float(line[8:13])
                slope = float(line[14:19])
            except ValueError:
                # Nope, we have a mess and will have to assume a slope
                abs_mag = float(line[12:17])
                slope = 0.15

            # See if there is a "readable desigination" towards the end of the line
            readable_desig = None
            if len(line) > 194:
                readable_desig = line[166:194].strip()
            elements_type = 'MPC_MINOR_PLANET'
            source_type = 'U'
            if readable_desig and readable_desig[0:2] =='P/':
                elements_type = 'MPC_COMET'
                source_type = 'C'

            # See if this is a local discovery
            provisional_name = line[0:7].rstrip()
            origin = 'M'
            if provisional_name[0:5] in ['CPTTL', 'LSCTL', 'ELPTL', 'COJTL', 'COJAT', 'LSCAT', 'LSCJM', 'LLZ00' ]:
                origin = 'L'
            params = {
                'abs_mag': abs_mag,
                'slope': slope,
                'epochofel': extract_mpc_epoch(line[20:25]),
                'meananom': float(line[26:35]),
                'argofperih': float(line[37:46]),
                'longascnode': float(line[48:57]),
                'orbinc': float(line[59:68]),
                'eccentricity': float(line[70:79]),
                'meandist': float(line[92:103]),
                'source_type': source_type,
                'elements_type': elements_type,
                'active': True,
                'origin': origin,
                'provisional_name' : provisional_name,
                'num_obs' : int(line[117:122]),
                'orbit_rms' : float(line[137:141]),
                'update_time' : datetime.utcnow(),
                'arc_length' : None,
                'not_seen' : None
            }
            # If this is a find_orb produced orbit, try and fill in the
            # 'arc length' and 'not seen' values.
            arc_length = None
            arc_units = line[132:136].rstrip()
            if arc_units == 'days':
                arc_length = float(line[127:131])
            elif arc_units == 'hrs':
                arc_length = float(line[127:131]) / 24.0
            elif arc_units == 'min':
                arc_length = float(line[127:131]) / 1440.0
            elif arc_units.isdigit():
                try:
                    first_obs_year = datetime(int(line[127:131]), 1, 1)
                except:
                    first_obs_year = None
                try:
                    last_obs_year = datetime(int(arc_units)+1, 1, 1)
                except:
                    last_obs_year = None
                if first_obs_year and last_obs_year:
                    td = last_obs_year - first_obs_year
                    arc_length = td.days
            if arc_length:
                params['arc_length'] = arc_length
            try:
                not_seen = datetime.utcnow() - datetime.strptime(current[-1], '%Y%m%d')
                params['not_seen'] = not_seen.total_seconds() / 86400.0  # Leap seconds can go to hell...
            except:
                pass
        else:
            logger.warning(
                "Did not get right number of parameters for %s. Values %s", current[0], current)
            params = {}
        if params != {}:
            # Check for objects that should be treated as comets (e>0.9)
            if params['eccentricity'] > 0.9 or params['elements_type'] == 'MPC_COMET':
                params = convert_ast_to_comet(params, None)
    else:
        params = {}
    return params


def update_crossids(astobj, dbg=False):
    """Update the passed <astobj> for a new cross-identification.
    <astobj> is expected to be a list of:
    temporary/tracklet id, final id/failure reason, reference, confirmation date
    normally produced by the fetch_previous_NEOCP_desigs() method."""

    if len(astobj) != 4:
        return False

    temp_id = astobj[0].rstrip()
    desig = astobj[1]

    created = False
    # Find Bodies that have the 'provisional name' of <temp_id> OR (final)'name' of <desig>
    # but don't have a blank 'name'
    bodies = Body.objects.filter(Q(provisional_name=temp_id) | Q(name=desig) & ~Q(name=''))
    if dbg:
        print("temp_id={},desig={},bodies={}".format(temp_id, desig, bodies))

    if bodies.count() == 0:
        body = Body.objects.create(provisional_name=temp_id, name=desig)
        created = True
    elif bodies.count() == 1:
        body = bodies[0]
    else:
        logger.warning("Multiple objects (%d) found called %s or %s" % (bodies.count(), temp_id, desig))
        # Sort by ingest time and remove extras (if there are no Block or SuperBlocks)
        sorted_bodies = bodies.order_by('ingest')
        body = sorted_bodies[0]
        logger.info("Taking %s (id=%d) as canonical Body" % (body.current_name(), body.pk))
        for del_body in sorted_bodies[1:]:
            logger.info("Trying to remove %s (id=%d) duplicate Body" % (del_body.current_name(), del_body.pk))
            num_sblocks = SuperBlock.objects.filter(body=del_body).count()
            num_blocks = Block.objects.filter(body=del_body).count()
            if del_body.origin != 'M':
                if num_sblocks == 0 and num_blocks == 0 and del_body.origin != 'M':
                    logger.info("Removed %s (id=%d) duplicate Body" % (del_body.current_name(), del_body.pk))
                    del_body.delete()
                else:
                    logger.warning("Found %d SuperBlocks and %d Blocks referring to this Body; not deleting" % (num_sblocks, num_blocks))
            else:
                logger.info("Origin of Body is MPC, not removing")
                # Set to inactive to prevent candidates hanging around
                del_body.active = False
                del_body.save()

    # Determine what type of new object it is and whether to keep it active
    kwargs = clean_crossid(astobj, dbg)
    if not created:
        if dbg:
            print("Did not create new Body")
        # Find out if the details have changed, if they have, save a revision
        # But first check if it is a comet or NEO and came from somewhere other
        # than the MPC. In this case, leave it active.
        if body.source_type in ['N', 'C', 'H'] and body.origin != 'M':
            kwargs['active'] = True
        # Check if we are trying to "downgrade" a NEO or other target type
        # to an asteroid
        if body.source_type != 'A' and body.origin != 'M' and kwargs['source_type'] == 'A':
            logger.warning("Not downgrading type for %s from %s to %s" % (body.current_name(), body.source_type, kwargs['source_type']))
            kwargs['source_type'] = body.source_type
        if kwargs['source_type'] in ['C', 'H']:
            if dbg: print("Converting to comet")
            kwargs = convert_ast_to_comet(kwargs, body)
        if dbg:
            print(kwargs)
        check_body = Body.objects.filter(provisional_name=temp_id, **kwargs)
        if check_body.count() == 0:
            save_and_make_revision(body, kwargs)
            logger.info("Updated cross identification for %s" % body.current_name())
    elif kwargs != {}:
        # Didn't know about this object before so create but make inactive
        kwargs['active'] = False
        save_and_make_revision(body, kwargs)
        logger.info("Added cross identification for %s" % temp_id)
    else:
        logger.warning("Could not add cross identification for %s" % obj_id)
        return False
    return True


def clean_crossid(astobj, dbg=False):
    """Takes an <astobj> (a list of new designation, provisional designation,
    reference and confirm date produced from the MPC's Previous NEOCP Objects
    page) and determines the type and whether it should still be followed.
    Objects that were not confirmed, did not exist or "were not interesting
    (normally a satellite) are set inactive immediately. For NEOs and comets,
    we set it to inactive if more than 3 days have passed since the
    confirmation date"""

    interesting_cutoff = 3 * 86400  # 3 days in seconds

    obj_id = astobj[0].rstrip()
    desig = astobj[1].rstrip()
    reference = astobj[2]
    confirm_date = parse_neocp_date(astobj[3])

    time_from_confirm = datetime.utcnow() - confirm_date
    if time_from_confirm < timedelta(0):
        # if this is negative a date in the future has erroneously be assumed
        time_from_confirm = datetime.utcnow() - confirm_date.replace(year=confirm_date.year-1)
    time_from_confirm = time_from_confirm.total_seconds()

    active = True
    objtype = ''
    if obj_id != '' and desig == 'wasnotconfirmed':
        if dbg: print("Case 1")
        # Unconfirmed, no longer interesting so set inactive
        objtype = 'U'
        desig = ''
        active = False
    elif obj_id != '' and desig == 'doesnotexist':
        # Did not exist, no longer interesting so set inactive
        if dbg: print("Case 2")
        objtype = 'X'
        desig = ''
        active = False
    elif obj_id != '' and desig == 'wasnotminorplanet':
        # "was not a minor planet"; set to satellite and no longer interesting
        if dbg: print("Case 3")
        objtype = 'J'
        desig = ''
        active = False
    elif obj_id != '' and desig == '' and reference == '':
        # "Was not interesting" (normally a satellite), no longer interesting
        # so set inactive
        if dbg: print("Case 4")
        objtype = 'W'
        desig = ''
        active = False
    elif obj_id != '' and desig != '':
        # Confirmed
        if ('CBET' in reference or 'IAUC' in reference or 'MPEC' in reference) and 'C/' in desig:
            # There is a reference to an CBET or IAUC so we assume it's "very
            # interesting" i.e. a comet
            if dbg: print("Case 5a")
            objtype = 'C'
            if time_from_confirm > interesting_cutoff:
                active = False
        elif 'MPEC' in reference:
            # There is a reference to an MPEC so we assume it's
            # "interesting" i.e. an NEO
            if dbg: print("Case 5b")
            objtype = 'N'
            if 'A/' in desig:
                # Check if it is an inactive hyperbolic asteroid
                objtype = 'H'
            if time_from_confirm > interesting_cutoff:
                active = False
        elif desig[-1] == 'P' and desig[0:-1].isdigit():
            # Crossid from NEO candidate to comet
            if dbg: print("Case 5c")
            objtype = 'C'
            try:
                desig = str(int(desig[0:-1]))
                desig += 'P'
            except ValueError:
                pass
            if time_from_confirm > interesting_cutoff:
                active = False
        else:
            if dbg: print("Case 5z")
            objtype = 'A'
            active = False

    if objtype != '':
        params = {'source_type': objtype,
                  'name': desig,
                  'active': active
                  }
        if dbg:
            print("%07s->%s (%s) %s" % (obj_id, params['name'], params['source_type'], params['active']))
    else:
        logger.warning("Unparseable cross-identification: %s" % astobj)
        params = {}

    return params


def clean_mpcorbit(elements, dbg=False, origin='M'):
    """Takes a list of (proto) element lines from fetch_mpcorbit() and plucks
    out the appropriate bits. origin defaults to 'M'(PC) if not specified"""

    params = {}
    if elements is not None:

        try:
            last_obs = datetime.strptime(elements['last observation date used'].replace('.0', ''), '%Y-%m-%d')
        except ValueError:
            last_obs = None

        try:
            first_obs = datetime.strptime(elements['first observation date used'].replace('.0', ''), '%Y-%m-%d')
        except ValueError:
            first_obs = None

        if 'arc length' in elements:
            arc_length = elements['arc length']
        else:
            arc_length = last_obs-first_obs
            arc_length = str(arc_length.days)

        # Common parameters
        params = {
            'epochofel': datetime.strptime(elements['epoch'].replace('.0', ''), '%Y-%m-%d'),
            'abs_mag': elements.get('absolute magnitude', None),
            'slope': elements.get('phase slope', 0.15),
            'meananom': elements['mean anomaly'],
            'argofperih': elements['argument of perihelion'],
            'longascnode': elements['ascending node'],
            'orbinc': elements['inclination'],
            'eccentricity': elements['eccentricity'],
            'meandist': elements['semimajor axis'],
            'source_type': determine_asteroid_type(float(elements['perihelion distance']), float(elements['eccentricity'])),
            'elements_type': 'MPC_MINOR_PLANET',
            'active': True,
            'origin': origin,
            'updated' : True,
            'num_obs' : elements['observations used'],
            'arc_length' : arc_length,
            'discovery_date' : first_obs,
            'update_time' : last_obs
        }

        if 'radial non-grav. param.' in elements:
            # Comet, update/overwrite a bunch of things
            params['elements_type'] = 'MPC_COMET'
            params['source_type'] = 'C'
            if 'A/2' in elements.get('obj_id', ''):
                params['source_type'] = 'H'
            # The MPC never seems to have H values for comets so we remove it
            # from the dictionary to avoid replacing what was there before.
            if params['abs_mag'] is None:
                del params['abs_mag']
            params['slope'] = elements.get('phase slope', '4.0')
            params['perihdist'] = elements['perihelion distance']
            perihelion_date = elements['perihelion date'].replace('-', ' ')
            params['epochofperih'] = parse_neocp_decimal_date(perihelion_date)
            params['meandist'] = None
            params['meananom'] = None

        not_seen = None
        if last_obs is not None:
            time_diff = datetime.utcnow() - last_obs
            not_seen = time_diff.total_seconds() / 86400.0
        params['not_seen'] = not_seen
    return params


def update_MPC_orbit(obj_id_or_page, dbg=False, origin='M'):
    """
    Performs remote look up of orbital elements for object with id obj_id_or_page,
    Gets or creates corresponding Body instance and updates entry.
    Alternatively obj_id_or_page can be a BeautifulSoup object, in which case
    the call to fetch_mpcdb_page() will be skipped and the passed BeautifulSoup
    object will parsed.
    """

    obj_id = None
    if type(obj_id_or_page) != BeautifulSoup:
        obj_id = obj_id_or_page
        page = fetch_mpcdb_page(obj_id, dbg)

        if page is None:
            logger.warning("Could not find elements for %s" % obj_id)
            return False
    else:
        page = obj_id_or_page

    elements = parse_mpcorbit(page, dbg=dbg)
    if elements == {}:
        logger.warning("Could not parse elements from page for %s" % obj_id)
        return False

    if type(obj_id_or_page) == BeautifulSoup:
        obj_id = elements['obj_id']
        del elements['obj_id']

    try:
        body, created = Body.objects.get_or_create(name=obj_id)
    except Body.MultipleObjectsReturned:
        # When the crossid happens we end up with multiple versions of the body.
        # Need to pick the one has been most recently updated
        bodies = Body.objects.filter(
            name=obj_id, provisional_name__isnull=False).order_by('-ingest')
        created = False
        if not bodies:
            bodies = Body.objects.filter(name=obj_id).order_by('-ingest')
        body = bodies[0]
    # If this object is a radar target and the requested origin is for the
    # "other" site (Goldstone ('G') when we have Arecibo ('A') or vice versa),
    # then set the origin to 'R' for joint Radar target.
    if (body.origin == 'G' and origin == 'A') or (body.origin == 'A' and origin == 'G'):
        origin = 'R'
    # Determine what type of new object it is and whether to keep it active
    kwargs = clean_mpcorbit(elements, dbg, origin)

    # Save, make revision, or do not update depending on the what has happened
    # to the object
    if body.epochofel:
        time_to_current_epoch = abs(body.epochofel - datetime.now())
        time_to_new_epoch = abs(kwargs['epochofel'] - datetime.now())
    if not body.epochofel or time_to_new_epoch <= time_to_current_epoch:
        save_and_make_revision(body, kwargs)
        if not created:
            logger.info("Updated elements for %s from MPC" % obj_id)
        else:
            logger.info("Added new orbit for %s from MPC" % obj_id)
    else:
        body.origin = origin
        body.save()
        logger.info("More recent elements already stored for %s" % obj_id)
    return True


def ingest_new_object(orbit_file, obs_file=None, dbg=False):
    """Ingests a new object or updates an existing one from the <orbit_file>
    If the observation file, which defaults to <orbit_file> with the '.neocp'
    extension replaced by '.dat' but which can be specified by [obs_file] is
    also found, additional information such as discovery date will be created or
    updated.
    Returns the Body object that was created or retrieved, a boolean for whether
    the Body was created or not, and a message. In the case of errors,
    None, False, and the message are returned.
    """

    orblines = read_mpcorbit_file(orbit_file)

    if orblines is None:
        msg = "Could not read orbit file: " + orbit_file
        return None, False, msg

    if obs_file is None:
        obs_file = orbit_file.replace('neocp', 'dat')

    # If not found, try new-style obs file name
    if os.path.exists(obs_file) is False:
        obs_file = orbit_file.replace('.neocp', '_mpc.dat')

    local_discovery = False
    try:
        obsfile_fh = open(obs_file, 'r')
        obslines = obsfile_fh.readlines()
        obsfile_fh.close()
        for obsline in obslines:
            obs_params = parse_mpcobs(obsline)
            if obs_params.get('discovery', False) is True:
                break
        discovery_date = obs_params.get('obs_date', None)
        local_discovery = obs_params.get('lco_discovery', False)
    except IOError:
        logger.warning("Unable to find matching observation file (%s)" % obs_file)
        discovery_date = None

    dbg_msg = orblines[0]
    logger.debug(dbg_msg)
    kwargs = clean_NEOCP_object(orblines)
    if kwargs != {}:
        obj_file = os.path.basename(orbit_file)
        file_chunks = obj_file.split('.')
        name = None
        if len(file_chunks) == 2:
            obj_id = file_chunks[0].strip()
            if obj_id != kwargs['provisional_name']:
                msg = "Mismatch between filename (%s) and provisional id (%s).\nAssuming provisional id is a final designation." % (obj_id, kwargs['provisional_name'])
                logger.info(msg)
                try:
                    name = packed_to_normal(kwargs['provisional_name'])
                except PackedError:
                    name = None
                kwargs['name'] = name
                kwargs['provisional_packed'] = kwargs['provisional_name']
                if name is not None and obj_id.strip() == name.replace(' ', '') and name.strip().count(' ') == 1:
                    kwargs['provisional_name'] = None
                    kwargs['origin'] = 'M'
                else:
                    kwargs['provisional_name'] = obj_id
                # Determine perihelion distance and asteroid type
                if kwargs.get('eccentricity', None) is not None and kwargs.get('eccentricity', 2.0) < 1.0\
                    and kwargs.get('meandist', None) is not None:
                    perihdist = kwargs['meandist'] * (1.0 - kwargs['eccentricity'])
                    source_type = determine_asteroid_type(perihdist, kwargs['eccentricity'])
                    if dbg: print("New source type", source_type)
                    kwargs['source_type'] = source_type
                if local_discovery:
                    if dbg: print("Setting to local origin")
                    kwargs['origin'] = 'L'
                    kwargs['source_type'] = 'D'
        else:
            obj_id = kwargs['provisional_name']

        # Add in discovery date from the observation file
        kwargs['discovery_date'] = discovery_date
        # Needs to be __exact (and the correct database collation set on Body)
        # to perform case-sensitive lookup on the provisional name.
        if dbg: print("Looking in the DB for ", obj_id)
        query = Q(provisional_name__exact=obj_id)
        if name is not None:
            query = query | Q(name__exact=name)
        bodies = Body.objects.filter(query)
        if bodies.count() == 0:
            body, created = Body.objects.get_or_create(provisional_name__exact=obj_id)
        elif bodies.count() == 1:
            body = bodies[0]
            created = False
        else:
            msg = "Multiple bodies found, aborting"
            logger.error(msg)
            return None, False, msg
        if not created:
            # Find out if the details have changed, if they have, save a
            # revision
            check_body = Body.objects.filter(**kwargs)
            if check_body.count() == 0:
                kwargs['updated'] = True
                if save_and_make_revision(body, kwargs):
                    msg = "Updated %s" % obj_id
                else:
                    msg = "No changes saved for %s" % obj_id
            else:
                msg = "No changes needed for %s" % obj_id
        else:
            save_and_make_revision(body, kwargs)
            msg = "Added new local target %s" % obj_id
    return body, created, msg


def update_MPC_obs(obj_id_or_page):
    """
    Performs remote look up of observations for object with id obj_id_or_page,
    Gets or creates corresponding Body instance and updates or creates
    SourceMeasurements.
    Alternatively obj_id_or_page can be a BeautifulSoup object, in which case
    the call to fetch_mpcdb_page() will be skipped and the passed BeautifulSoup
    object will parsed.
    """
    obj_id = None
    if type(obj_id_or_page) != BeautifulSoup:
        obj_id = obj_id_or_page
        obslines = fetch_mpcobs(obj_id)

        if obslines is None:
            logger.warning("Could not find observations for %s" % obj_id)
            return False
    else:
        page = obj_id_or_page
        obslines = page.text.split('\n')

    if len(obslines) > 0:
        measures = create_source_measurement(obslines, None)
    else:
        measures = []
    return measures


def count_useful_obs(obs_lines):
    """Function to determine max number of obs_lines will be read """
    i = 0
    for obs_line in obs_lines:
        if len(obs_line) > 15 and obs_line[14] in ['C', 'S', 'A']:
            i += 1
    return i


def create_source_measurement(obs_lines, block=None):
    # initialize measures/obs_lines
    measures = []
    if type(obs_lines) != list:
        obs_lines = [obs_lines, ]

    useful_obs = count_useful_obs(obs_lines)

    # find an obs_body for the mpc data
    obs_body = None
    for obs_line in reversed(obs_lines):
        param = parse_mpcobs(obs_line)
        if param:
            # Try to unpack the name first
            try:
                try:
                    unpacked_name = packed_to_normal(param['body'])
                except PackedError:
                    try:
                        unpacked_name = str(int(param['body']))
                    except ValueError:
                        unpacked_name = 'ZZZZZZ'
                obs_body = Body.objects.get(Q(provisional_name__startswith=param['body']) |
                                            Q(name=param['body']) |
                                            Q(name=unpacked_name) |
                                            Q(provisional_name=unpacked_name)
                                           )
            except Body.DoesNotExist:
                logger.debug("Body %s does not exist" % param['body'])
                # if no body is found, remove obsline
                obs_lines.remove(obs_line)
            except Body.MultipleObjectsReturned:
                logger.warning("Multiple versions of Body %s exist" % param['body'])
            # when a body is found, exit loop
            if obs_body is not None:
                break

    if obs_body:
        # initialize DB products
        frame_list = Frame.objects.filter(sourcemeasurement__body=obs_body)
        source_list = SourceMeasurement.objects.filter(body=obs_body)
        block_list = Block.objects.filter(body=obs_body)
        measure_count = len(source_list)

        for obs_line in reversed(obs_lines):
            frame = None
            logger.debug(obs_line.rstrip())
            params = parse_mpcobs(obs_line)
            if params:
                # Check name is still the same as obs_body
                try:
                    unpacked_name = packed_to_normal(params['body'])
                except PackedError:
                    try:
                        unpacked_name = str(int(params['body']))
                    except ValueError:
                        unpacked_name = 'ZZZZZZ'
                # if new name, reset obs_body
                if params['body'] != obs_body.name and unpacked_name != obs_body.provisional_name and unpacked_name != obs_body.name and params['body'] != obs_body.provisional_name:
                    try:
                        try:
                            unpacked_name = packed_to_normal(params['body'])
                        except PackedError:
                            try:
                                unpacked_name = str(int(params['body']))
                            except ValueError:
                                unpacked_name = 'ZZZZZZ'
                        obs_body = Body.objects.get(Q(provisional_name__startswith=params['body']) |
                                                    Q(name=params['body']) |
                                                    Q(name=unpacked_name)
                                                   )
                    except Body.DoesNotExist:
                        logger.debug("Body %s does not exist" % params['body'])
                        continue
                    except Body.MultipleObjectsReturned:
                        logger.warning("Multiple versions of Body %s exist" % params['body'])
                        continue
                # Identify block
                if not block:
                    if block_list:
                        blocks = [blk for blk in block_list if blk.block_start <= params['obs_date'] <= blk.block_end]
                        if blocks:
                            logger.info("Found %s blocks for %s" % (len(blocks), obs_body))
                            block = blocks[0]
                        else:
                            logger.debug("No blocks for %s, presumably non-LCO data" % obs_body)
                if params['obs_type'] == 's':
                    # If we have an obs_type of 's', then we have one line
                    # of a satellite measurement and we need to find the matching
                    # Frame we created on the previous line read and update its
                    # extrainfo field.
                    # Otherwise, make a new Frame and SourceMeasurement
                    if frame_list:
                        frame = next((frm for frm in frame_list if frm.sitecode == params['site_code'] and
                                                                    params['obs_date'] == frm.midpoint and
                                                                    frm.frametype == Frame.SATELLITE_FRAMETYPE), None)
                    if not frame_list or not frame:
                        try:
                            prior_frame = Frame.objects.get(frametype=Frame.SATELLITE_FRAMETYPE,
                                                            midpoint=params['obs_date'],
                                                            sitecode=params['site_code'])
                            if prior_frame.extrainfo != params['extrainfo']:
                                prior_frame.extrainfo = params['extrainfo']
                                prior_frame.save()
                        except Frame.DoesNotExist:
                            logger.warning("Matching satellite frame for %s from %s on %s does not exist" % (params['body'], params['obs_date'], params['site_code']))
                            frame = create_frame(params, block)
                            frame.extrainfo = params['extrainfo']
                            frame.save()
                        except Frame.MultipleObjectsReturned:
                            logger.warning("Multiple matching satellite frames for %s from %s on %s found" % (params['body'], params['obs_date'], params['site_code']))
                            continue
                else:
                    if params['obs_type'] == 'S':
                        # If we have an obs_type of 'S', then we have one line
                        # of a satellite measurement and we need to find the matching
                        # Frame we created on the previous line read and update its
                        # filter field.
                        # Otherwise, make a new Frame and SourceMeasurement
                        if frame_list:
                            frame = next((frm for frm in frame_list if frm.sitecode == params['site_code'] and
                                                                        params['obs_date'] == frm.midpoint and
                                                                        frm.frametype == Frame.SATELLITE_FRAMETYPE), None)
                        if not frame_list or not frame:
                            try:
                                frame = Frame.objects.get(frametype=Frame.SATELLITE_FRAMETYPE,
                                                                midpoint=params['obs_date'],
                                                                sitecode=params['site_code'])
                                if frame.filter != params['filter']:
                                    frame.filter = params['filter']
                                    frame.save()
                            except Frame.DoesNotExist:
                                frame = create_frame(params, block)
                            except Frame.MultipleObjectsReturned:
                                logger.warning("Multiple matching satellite frames for %s from %s on %s found" % (params['body'], params['obs_date'], params['site_code']))
                                continue
                    else:
                        # If no satellites, check for existing frames, and create new ones
                        if frame_list:
                            frame = next((frm for frm in frame_list if frm.sitecode == params['site_code'] and params['obs_date'] == frm.midpoint), None)
                            if not frame:
                                frame = create_frame(params, block)
                        else:
                            frame = create_frame(params, block)
                    if frame:
                        measure_params = {  'body'    : obs_body,
                                            'frame'   : frame,
                                            'obs_ra'  : params['obs_ra'],
                                            'obs_dec' : params['obs_dec'],
                                            'obs_mag' : params['obs_mag'],
                                            'flags'   : params['flags'],
                                            'astrometric_catalog': params['astrometric_catalog'],
                                         }
                        if source_list and next((src for src in source_list if src.frame == measure_params['frame']), None):
                            measure_created = False
                            measure = None
                        else:
                            measure, measure_created = SourceMeasurement.objects.get_or_create(**measure_params)
                        if measure_created:
                            measures.append(measure)
                            measure_count += 1
                        # End loop when measurements are in the DB for all MPC lines
                        logger.info('Previously recorded {} of {} total MPC obs'.format(measure_count, useful_obs))
                        if measure_count >= useful_obs:
                            break

        # Set updated to True for the target with the current datetime
        update_params = { 'updated' : True,
                          'update_time' : datetime.utcnow()
                        }
        updated = save_and_make_revision(obs_body, update_params)
        logger.info("Updated %d MPC Observations for Body #%d (%s)" % (len(measures), obs_body.pk, obs_body.current_name()))

    # Reverse and return measures.
    measures = [m for m in reversed(measures)]
    return measures


def determine_original_name(fits_file):
    """Determines the ORIGNAME for the FITS file <fits_file>.
    This is pretty disgusting and a sign we are probably doing something wrong
    and should store the true filename but at least it's contained to one place
    now..."""
    fits_file_orig = fits_file
    if 'e90.fits' in os.path.basename(fits_file):
        fits_file_orig = os.path.basename(fits_file.replace('e90.fits', 'e00.fits'))
    elif 'e10.fits' in os.path.basename(fits_file):
        fits_file_orig = os.path.basename(fits_file.replace('e10.fits', 'e00.fits'))
    elif 'e91.fits' in os.path.basename(fits_file):
        fits_file_orig = os.path.basename(fits_file.replace('e91.fits', 'e00.fits'))
    elif 'e11.fits' in os.path.basename(fits_file):
        fits_file_orig = os.path.basename(fits_file.replace('e11.fits', 'e00.fits'))
    return fits_file_orig


def find_matching_image_file(catfile):
    """Find the matching image file for the passed <catfile>. Returns None if it
    can't be found or opened"""

    if os.path.exists(catfile) is False or os.path.isfile(catfile) is False:
        logger.error("Could not open matching image for catalog %s" % catfile)
        return None
    fits_file_for_sext = catfile + "[SCI]"

    return fits_file_for_sext


def run_sextractor_make_catalog(configs_dir, dest_dir, fits_file):
    """Run SExtractor, rename output to new filename which is returned"""

    logger.debug("Running SExtractor on BANZAI file: %s" % fits_file)
    sext_status = run_sextractor(configs_dir, dest_dir, fits_file, catalog_type='FITS_LDAC')
    if sext_status == 0:
        fits_ldac_catalog = 'test_ldac.fits'
        fits_ldac_catalog_path = os.path.join(dest_dir, fits_ldac_catalog)

        # Rename catalog to permanent name
        fits_file_output = os.path.basename(fits_file)
        fits_file_output = fits_file_output.replace('[SCI]', '').replace('.fits', '_ldac.fits')
        new_ldac_catalog = os.path.join(dest_dir, fits_file_output)
        logger.debug("Renaming %s to %s" % (fits_ldac_catalog_path, new_ldac_catalog))
        os.rename(fits_ldac_catalog_path, new_ldac_catalog)

    else:
        logger.error("Execution of SExtractor failed")
        return sext_status, -4

    return sext_status, new_ldac_catalog


def find_block_for_frame(catfile):
    """Try and find a Block for the original passed <catfile> filename (new style with
    filename directly stored in the DB. If that fails, try and determine the filename
    that would have been stored with the ORIGNAME.
    Returns the Block if found, None otherwise."""

    # try and find Frame does for the fits catfile with a non-null block
    try:
        frame = Frame.objects.get(filename=os.path.basename(catfile), block__isnull=False)
    except Frame.MultipleObjectsReturned:
        logger.error("Found multiple versions of fits frame %s pointing at multiple blocks" % os.path.basename(catfile))
        return None
    except Frame.DoesNotExist:
        # Try and find the Frame under the original name (old-style)
        fits_file_orig = determine_original_name(catfile)
        try:
            frame = Frame.objects.get(filename=fits_file_orig, block__isnull=False)
        except Frame.MultipleObjectsReturned:
            logger.error("Found multiple versions of fits frame %s pointing at multiple blocks" % fits_file_orig)
            return None
        except Frame.DoesNotExist:
            logger.error("Frame entry for fits file %s does not exist" % fits_file_orig)
            return None
    return frame.block


def make_new_catalog_entry(new_ldac_catalog, header, block):

    num_new_frames_created = 0

    # if a Frame does not exist for the catalog file with a non-null block
    # create one with the fits filename
    catfilename = os.path.basename(new_ldac_catalog)
    if len(Frame.objects.filter(filename=catfilename, block__isnull=False)) < 1:

        # Create a new Frame entry for new fits_file_output name
        frame_params = {    'sitecode': header['site_code'],
                          'instrument': header['instrument'],
                              'filter': header['filter'],
                            'filename': catfilename,
                             'exptime': header['exptime'],
                            'midpoint': header['obs_midpoint'],
                               'block': block,
                           'zeropoint': header['zeropoint'],
                       'zeropoint_err': header['zeropoint_err'],
                                'fwhm': header['fwhm'],
                           'frametype': Frame.BANZAI_LDAC_CATALOG,
                           'astrometric_catalog' : header.get('astrometric_catalog', None),
                          'rms_of_fit': header['astrometric_fit_rms'],
                       'nstars_in_fit': header['astrometric_fit_nstars'],
                                'wcs' : header.get('wcs', None),
                        }

        frame, created = Frame.objects.get_or_create(**frame_params)
        if created is True:
            logger.debug("Created new Frame id#%d", frame.id)
            num_new_frames_created += 1

    return num_new_frames_created


def check_catalog_and_refit(configs_dir, dest_dir, catfile, dbg=False):
    """New version of check_catalog_and_refit designed for BANZAI data. This
    version of the routine assumes that the astrometric fit status of <catfile>
    is likely to be good and exits if not the case. A new source extraction
    is performed unless we find an existing Frame record for the catalog.
    The name of the newly created FITS LDAC catalog from this process is returned
    or an integer status code if no fit was needed or could not be performed."""

    num_new_frames_created = 0

    # Open catalog, get header and check fit status
    fits_header, junk_table, cattype = open_fits_catalog(catfile, header_only=True)
    try:
        header = get_catalog_header(fits_header, cattype)
    except FITSHdrException as e:
        logger.error("Bad header for %s (%s)" % (catfile, e))
        return -1, num_new_frames_created

    if header.get('astrometric_fit_status', None) != 0:
        logger.error("Bad astrometric fit found")
        return -1, num_new_frames_created

    # Check catalog type
    if cattype != 'BANZAI':
        logger.error("Unable to process non-BANZAI data at this time")
        return -99, num_new_frames_created

    # Check for matching catalog
    catfilename = os.path.basename(catfile).replace('.fits', '_ldac.fits')
    catalog_frames = Frame.objects.filter(filename=catfilename, frametype__in=(Frame.BANZAI_LDAC_CATALOG, Frame.FITS_LDAC_CATALOG))
    if len(catalog_frames) != 0:
        return os.path.abspath(os.path.join(dest_dir, os.path.basename(catfile.replace('.fits', '_ldac.fits')))), 0

    # Find image file for this catalog
    fits_file = find_matching_image_file(catfile)
    if fits_file is None:
        logger.error("Could not open matching image %s for catalog %s" % ( fits_file, catfile))
        return -1, num_new_frames_created

    # Make a new FITS_LDAC catalog from the frame
    status, new_ldac_catalog = run_sextractor_make_catalog(configs_dir, dest_dir, fits_file)
    if status != 0:
        logger.error("Execution of SExtractor failed")
        return -4, 0

    # Find Block for original frame
    block = find_block_for_frame(catfile)
    if block is None:
        logger.error("Could not find block for fits frame %s" % catfile)
        return -3, num_new_frames_created

    # Check if we have a sitecode (none if this is a new instrument/telescope)
    if header.get('site_code', None) is None:
        logger.error("No sitecode found for fits frame %s" % catfile)
        return -5, num_new_frames_created

    # Create a new Frame entry for the new_ldac_catalog
    num_new_frames_created = make_new_catalog_entry(new_ldac_catalog, header, block)

    return new_ldac_catalog, num_new_frames_created


def store_detections(mtdsfile, dbg=False):

    num_candidates = 0
    moving_objects = read_mtds_file(mtdsfile)
    if moving_objects != {} and len(moving_objects.get('detections', [])) > 0:
        det_frame = moving_objects['frames'][0]
        try:
            frame = Frame.objects.get(filename=det_frame[0], block__isnull=False)
        except Frame.MultipleObjectsReturned:
            logger.error("Frame %s exists multiple times" % det_frame[0])
            return None
        except Frame.DoesNotExist:
            logger.error("Frame %s does not exist" % det_frame[0])
            return None
        jds = np.array([x[1] for x in moving_objects['frames']], dtype=np.float64)
        mean_jd = jds.mean(dtype=np.float64)
        mean_dt = jd_utc2datetime(mean_jd)
        for candidate in moving_objects['detections']:
            # These parameters are the same for all frames and do not need
            # averaging
            score = candidate[0]['score']
            speed = candidate[0]['velocity']
            sky_position_angle = candidate[0]['sky_pos_angle']
            # These need averaging across the frames. Accumulate means as doubles
            # (float64) to avoid loss of precision.
            mean_ra = candidate['ra'].mean(dtype=np.float64) * 15.0
            mean_dec = candidate['dec'].mean(dtype=np.float64)
            mean_x = candidate['x'].mean(dtype=np.float64)
            mean_y = candidate['y'].mean(dtype=np.float64)
            # Need to construct a masked array for the magnitude to avoid
            # problems with 0.00 values
            mag = np.ma.masked_array(candidate['mag'], mask=candidate['mag'] <= 0.0)
            mean_mag = mag.mean(dtype=np.float64)

            try:
                cand = Candidate.objects.get(block=frame.block, cand_id=candidate['det_number'][0], avg_midpoint=mean_dt, score=score,
                        avg_x=mean_x, avg_y=mean_y, avg_ra=mean_ra, avg_dec=mean_dec, avg_mag=mean_mag, speed=speed,
                        sky_motion_pa=sky_position_angle)
                if cand.detections != candidate.tostring():
                    cand.detections = candidate.tostring()
                    cand.save()
            except Candidate.MultipleObjectsReturned:
                pass
            except Candidate.DoesNotExist:
                # Store candidate moving object
                params = {  'block' : frame.block,
                            'cand_id' : candidate['det_number'][0],
                            'avg_midpoint' : mean_dt,
                            'score' : score,
                            'avg_x' : mean_x,
                            'avg_y' : mean_y,
                            'avg_ra' : mean_ra,
                            'avg_dec' : mean_dec,
                            'avg_mag' : mean_mag,
                            'speed' : speed,
                            'sky_motion_pa' : sky_position_angle,
                            'detections' : candidate.tostring()
                        }
                if dbg:
                    print(params)
                cand, created = Candidate.objects.get_or_create(**params)
                if dbg:
                    print(cand, created)
                if created:
                    num_candidates += 1

    return num_candidates


def find_spec(pk):
    """find directory of spectra for a certain block
    NOTE: Currently will only pull first spectrum of a superblock
    """

    try:
        # block = list(Block.objects.filter(superblock=list(SuperBlock.objects.filter(pk=pk))[0]))[0]
        block = Block.objects.get(pk=pk)
        url = settings.ARCHIVE_FRAMES_URL+str(Frame.objects.filter(block=block)[0].frameid)+'/headers'
    except IndexError:
        return '', '', '', '', ''
    data = lco_api_call(url)['data']
    if 'DAY_OBS' in data:
        date_obs = data['DAY_OBS']
    elif 'DAY-OBS' in data:
        date_obs = data['DAY-OBS']
    else:
        date_obs = str(int(block.block_start.strftime('%Y%m%d'))-1)

    obj = data['OBJECT'].replace(' ', '_')

    if 'REQNUM' in data:
        req = data['REQNUM'].lstrip("0")
    else:
        req = block.request_number
    path = os.path.join(date_obs, obj + '_' + req).lstrip('/')
    prop = block.superblock.proposal.code

    return date_obs, obj, req, path, prop

def display_spec(request, pk, obs_num):
    date_obs, obj, req, path, prop = find_spec(pk)
    base_dir = str(date_obs)  # new base_dir for method
    logger.info('ID: {}, BODY: {}, DATE: {}, REQNUM: {}, PROP: {}'.format(pk, obj, date_obs, req, prop))
    logger.debug('DIR: {}'.format(path))  # where it thinks an unpacked tar is at

    spec_files = find_spec_plots(path, obj, req, obs_num)

    if spec_files:
        spec_file = spec_files[0]
        logger.debug('Spectroscopy Plot: {}'.format(spec_file))
        spec_plot = default_storage.open(spec_file, 'rb').read()
        return HttpResponse(spec_plot, content_type="Image/png")
    else:
        return HttpResponse()



class PlotSpec(View):  # make loging required later

    template_name = 'core/plot_spec.html'

    def get(self, request, *args, **kwargs):
        block = Block.objects.get(pk=kwargs['pk'])
        params = {'pk': kwargs['pk'], 'obs_num': kwargs['obs_num'], 'sb_id': block.superblock.id}

        return render(request, self.template_name, params)


def display_movie(request, pk):
    """Display previously made guide movie, or make one if no movie found."""

    date_obs, obj, req, path, prop = find_spec(pk)
    base_dir = os.path.join(settings.DATA_ROOT, date_obs)
    logger.info('ID: {}, BODY: {}, DATE: {}, REQNUM: {}, PROP: {}'.format(pk, obj, date_obs, req, prop))
    logger.debug('DIR: {}'.format(path))  # where it thinks an unpacked tar is at

    movie_files = find_spec_plots(os.path.join(path, "Guide_frames"), obj.replace(' ', '_'), req, "guidemovie.gif")
    if movie_files:
        movie_file = movie_files[0]
    else:
        movie_file = make_movie(date_obs, obj, req, base_dir, prop)
    if movie_file:
        logger.debug('MOVIE FILE: {}'.format(movie_file))
        movie = default_storage.open(movie_file, 'rb').read()
        return HttpResponse(movie, content_type="Image/gif")
    else:
        return HttpResponse()

class GuideMovie(View):
    # make logging required later

    template_name = 'core/guide_movie.html'

    def get(self, request, *args, **kwargs):
        block = Block.objects.get(pk=kwargs['pk'])
        params = {'pk': kwargs['pk'], 'sb_id': block.superblock.id}

        return render(request, self.template_name, params)


def update_taxonomy(body, tax_table, dbg=False):
    """Update taxonomy for given body based on passed taxonomy table.
    tax_table should be a 5 element list and have the format of
    [body_name, taxonomic_class, tax_scheme, tax_reference, tax_notes]
    where:
    body_name       := number or provisional designation
    taxonomic_class := string <= 6 characters (X, Sq, etc.)
    tax_scheme      := 2 character string (T, Ba, Td, H, S, B, 3T, 3B, BD)
    tax_reference   := Source of taxonomic data
    tax_notes       := other information/details
    """

    name = [body.current_name(), body.name, body.provisional_name]
    taxonomies = [tax for tax in tax_table if tax[0].rstrip() in name]
    if not taxonomies:
        if dbg is True:
            print("No taxonomy for %s" % body.current_name())
        return False
    else:
        c = 0
        for taxobj in taxonomies:
            check_tax = SpectralInfo.objects.filter(body=body, taxonomic_class=taxobj[1], tax_scheme=taxobj[2], tax_reference=taxobj[3], tax_notes=taxobj[4])
            if check_tax.count() == 0:
                params = {  'body'          : body,
                            'taxonomic_class' : taxobj[1],
                            'tax_scheme'    : taxobj[2],
                            'tax_reference' : taxobj[3],
                            'tax_notes'     : taxobj[4],
                            }
                tax, created = SpectralInfo.objects.get_or_create(**params)
                if not created:
                    if dbg is True:
                        print("Did not write for some reason.")
                else:
                    c += 1
            elif dbg is True:
                print("Data already in DB")
        return c


def update_previous_spectra(specobj, source='U', dbg=False):
    """Update the passed <specobj> for a new external spectroscopy update.
    <specobj> is expected to be a list of:
    designation/provisional designation, wavelength region, data link, reference, date
    normally produced by the fetch_manos_tagets() or fetch_smass_targets() method.
    Will only add (never remove) spectroscopy details that are not already in spectroscopy
    database and match Characterization objects in DB."""

    if len(specobj) != 6:
        return False

    obj_id = specobj[0].rstrip()
    body_char = Body.objects.filter(active=True).exclude(origin='M')
    try:
        body = body_char.get(name=obj_id)
    except:
        try:
            body = body_char.get(provisional_name=obj_id)
        except:
            if dbg is True:
                print("%s is not a Characterization Target" % obj_id)
                print("Number of Characterization Targets: %i" % body_char.count())
            return False
    check_spec = PreviousSpectra.objects.filter(body=body, spec_wav=specobj[1], spec_source=source)
    if check_spec:
        for check in check_spec:
            if check.spec_date >= specobj[5]:
                if dbg is True:
                    print("More recent data already in DB")
                return False
    params = {  'body'          : body,
                'spec_wav'      : specobj[1],
                'spec_vis'      : specobj[2],
                'spec_ir'       : specobj[3],
                'spec_ref'      : specobj[4],
                'spec_source'   : source,
                'spec_date'     : specobj[5],
                }
    spec, created = PreviousSpectra.objects.get_or_create(**params)
    if not created:
        if dbg is True:
            print("Did not write for some reason.")
        return False
    return True


def create_calib_sources(calib_sources, cal_type=StaticSource.FLUX_STANDARD):
    """Creates StaticSources from the passed dictionary of <calib_sources>. This
    would normally come from fetch_flux_standards() but other sources are possible.
    The number of sources created is returned"""

    num_created = 0

    for standard in calib_sources:

        params = {
                    'name' : standard,
                    'ra'  : degrees(calib_sources[standard]['ra_rad']),
                    'dec' : degrees(calib_sources[standard]['dec_rad']),
                    'vmag' : calib_sources[standard]['mag'],
                    'spectral_type' : calib_sources[standard].get('spectral_type', ''),
                    'source_type' : cal_type,
                    'notes' : calib_sources[standard].get('notes', '')
                 }
        calib_source, created = StaticSource.objects.get_or_create(**params)
        if created:
            num_created += 1
    return num_created


def find_best_flux_standard(sitecode, utc_date=None, flux_standards=None, debug=False):
    """Finds the "best" flux standard (closest to the zenith at the middle of
    the night (given by [utc_date]; defaults to UTC "now") for the passed <sitecode>
    [flux_standards] is expected to be a dictionary of standards with the keys as the
    name of the standards and pointing to a dictionary with the details. This is
    normally produced by sources_subs.fetch_flux_standards(); which will be
    called if standards=None
    """
    if utc_date is None:
        utc_date = datetime.utcnow()
    close_standard = None
    close_params = {}
    if flux_standards is None:
        flux_standards = StaticSource.objects.filter(source_type=StaticSource.FLUX_STANDARD)

    site_name, site_long, site_lat, site_hgt = get_sitepos(sitecode)
    if site_name != '?':

        # Compute midpoint of the night
        dark_start, dark_end = determine_darkness_times(sitecode, utc_date)

        dark_midpoint = dark_start + (dark_end - dark_start) / 2.0

        if debug:
            print("\nDark midpoint, start, end", dark_midpoint, dark_start, dark_end)

        # Compute Local Sidereal Time at the dark midpoint
        stl = datetime2st(dark_midpoint, site_long)

        if debug:
            print("RA, Dec of zenith@midpoint:", stl, site_lat)
        # Loop through list of standards, recording closest
        min_sep = 360.0
        for standard in flux_standards:
            sep = S.sla_dsep(radians(standard.ra), radians(standard.dec), stl, site_lat)
            if debug:
                print("%10s %.7f %.7f %.3f %7.3f (%10s)" % (standard, standard.ra, standard.dec, sep, min_sep, close_standard))
            if sep < min_sep:
                min_sep = sep
                close_standard = standard
        close_params = model_to_dict(close_standard)
        close_params['separation_rad'] = min_sep
    return close_standard, close_params


def find_best_solar_analog(ra_rad, dec_rad, site, ha_sep=4.0, solar_standards=None, debug=False):
    """Finds the "best" solar analog (closest to the passed RA, Dec (in radians,
    from e.g. compute_ephem)) within [ha_sep] hours (defaults to 4 hours
    of HA) that can be seen from the appropriate site.
    If a match is found, the StaticSource object is returned along with a
    dictionary of parameters, including the additional 'seperation_deg' with the
    minimum separation found (in degrees)"""

    close_standard = None
    close_params = {}
    if solar_standards is None:
        solar_standards = StaticSource.objects.filter(source_type=StaticSource.SOLAR_STANDARD)

    if site == 'E10':
        dec_lim = [-90.0, 20.0]
    elif site == 'F65':
        dec_lim = [-20.0, 90.0]
    else:
        dec_lim = [-20.0, 20.0]

    min_sep = None
    for standard in solar_standards:
        ra_diff = abs(standard.ra - degrees(ra_rad)) / 15
        sep = degrees(S.sla_dsep(radians(standard.ra), radians(standard.dec), ra_rad, dec_rad))
        if debug:
            print("%10s %1d %011.7f %+11.7f %7.3f %7.3f (%10s)" % (standard.name.replace("Landolt ", "") , standard.source_type, standard.ra, standard.dec, sep, ha_sep, close_standard))
        if ra_diff < ha_sep and (dec_lim[0] <= standard.dec <= dec_lim[1]):
            if min_sep is None or sep < min_sep:
                min_sep = sep
                close_standard = standard
    if close_standard is not None:
        close_params = model_to_dict(close_standard)
        close_params['separation_deg'] = min_sep
    return close_standard, close_params<|MERGE_RESOLUTION|>--- conflicted
+++ resolved
@@ -967,16 +967,6 @@
                 msg = "It was not possible to submit your request to the scheduler."
                 if sched_params.get('error_msg', None):
                     msg += "\nAdditional information:"
-<<<<<<< HEAD
-                    error_msgs = sched_params['error_msg'].get('non_field_errors', [])
-                    if error_msgs == []:
-                        error_msgs = sched_params['error_msg'].get('errors', [])
-                        if type(error_msgs) == dict:
-                            requests = error_msgs.get('requests', [])
-                            error_msgs = []
-                            for request in requests:
-                                error_msgs += request.get('non_field_errors', [])
-=======
                     try:
                         error_msgs = sched_params['error_msg'].get('non_field_errors', [])
                         if error_msgs == []:
@@ -988,7 +978,6 @@
                                     error_msgs += request.get('non_field_errors', [])
                     except AttributeError:
                         error_msgs = [sched_params['error_msg'],]
->>>>>>> 1413222b
                     msg += "\n".join(error_msgs)
                 messages.warning(self.request, msg)
             return super(ScheduleSubmit, self).form_valid(new_form)
