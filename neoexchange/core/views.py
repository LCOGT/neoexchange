'''
NEO exchange: NEO observing portal for Las Cumbres Observatory
Copyright (C) 2014-2017 LCO

This program is free software: you can redistribute it and/or modify
it under the terms of the GNU General Public License as published by
the Free Software Foundation, either version 3 of the License, or
(at your option) any later version.

This program is distributed in the hope that it will be useful,
but WITHOUT ANY WARRANTY; without even the implied warranty of
MERCHANTABILITY or FITNESS FOR A PARTICULAR PURPOSE.  See the
GNU General Public License for more details.
'''

import os
from datetime import datetime, timedelta
from math import floor
from django.db.models import Q
from django.forms.models import model_to_dict
from django.contrib import messages
from django.contrib.auth.decorators import login_required
from django.contrib.messages.views import SuccessMessageMixin
from django.core.exceptions import ObjectDoesNotExist, ValidationError
from django.core.urlresolvers import reverse, reverse_lazy
from django.shortcuts import render, redirect
from django.views.generic import DetailView, ListView, FormView, TemplateView, View
from django.views.generic.edit import FormView
from django.views.generic.detail import SingleObjectMixin
from django.http import Http404, HttpResponse, HttpResponseRedirect
from httplib import REQUEST_TIMEOUT, HTTPSConnection
from bs4 import BeautifulSoup
import urllib
from astrometrics.ephem_subs import call_compute_ephem, compute_ephem, \
    determine_darkness_times, determine_slot_length, determine_exp_time_count, \
    MagRangeError,  LCOGT_site_codes, LCOGT_domes_to_site_codes
from .forms import EphemQuery, ScheduleForm, ScheduleCadenceForm, ScheduleBlockForm, MPCReportForm
from .models import *
from astrometrics.sources_subs import fetchpage_and_make_soup, packed_to_normal, \
    fetch_mpcdb_page, parse_mpcorbit, submit_block_to_scheduler, parse_mpcobs,\
    fetch_NEOCP_observations, PackedError
from astrometrics.time_subs import extract_mpc_epoch, parse_neocp_date, \
    parse_neocp_decimal_date, get_semester_dates, jd_utc2datetime
from photometrics.external_codes import run_sextractor, run_scamp, updateFITSWCS,\
    read_mtds_file
from photometrics.catalog_subs import open_fits_catalog, get_catalog_header, \
    determine_filenames, increment_red_level, update_ldac_catalog_wcs
from astrometrics.ast_subs import determine_asteroid_type, determine_time_of_perih
from core.frames import create_frame, ingest_frames, measurements_from_block
from core.mpc_submit import email_report_to_mpc
import logging
import reversion
import json
import requests
from urlparse import urljoin
import numpy as np
from django.conf import settings

logger = logging.getLogger(__name__)


class LoginRequiredMixin(object):

    #login_url = reverse('auth_login')

    @classmethod
    def as_view(cls, **initkwargs):
        view = super(LoginRequiredMixin, cls).as_view(**initkwargs)
        return login_required(view)

def user_proposals(user):
    '''
    Returns active proposals the given user has permissions for
    '''
    if type(user) != User:
        try:
            user = User.objects.get(username=user)
        except ObjectDoesNotExist:
            raise ValidationError

    proposals = Proposal.objects.filter(proposalpermission__user=user, active=True)

    return proposals

class MyProposalsMixin(object):

    def get_context_data(self, **kwargs):
        context = super(MyProposalsMixin, self).get_context_data(**kwargs)
        proposals = user_proposals(self.request.user)
        context['proposals'] = [(proposal.code, proposal.title) for proposal in proposals]

        return context


def home(request):
    params = build_unranked_list_params()
    return render(request, 'core/home.html', params)


class BlockTimeSummary(LoginRequiredMixin, View):

    def get(self, request, *args, **kwargs):
        block_summary = summarise_block_efficiency(block_filter=10)
        return render(request, 'core/block_time_summary.html', {'summary':json.dumps(block_summary)})

def summarise_block_efficiency(block_filter=0):
    summary = []
    proposals = Proposal.objects.all()
    for proposal in proposals:
        blocks = Block.objects.filter(proposal=proposal)
        observed = blocks.filter(num_observed__isnull=False)
        if len(blocks) > block_filter:
            proposal_summary = {
                                 'proposal':proposal.code,
                                 'Observed' : observed.count(),
                                 'Not Observed' : blocks.count() - observed.count()
                               }
            summary.append(proposal_summary)
    return summary


class BodyDetailView(DetailView):
    model = Body
    context_object_name = "body"

    def get_context_data(self, **kwargs):
        context = super(BodyDetailView, self).get_context_data(**kwargs)
        context['form'] = EphemQuery()
        context['blocks'] = Block.objects.filter(body=self.object).order_by('block_start')
        return context


class BodySearchView(ListView):
    template_name = 'core/body_list.html'
    model = Body

    def get_queryset(self):
        name = self.request.GET.get("q","")
        if (name != ''):
            object_list = self.model.objects.filter(Q(provisional_name__icontains=name) | Q(provisional_packed__icontains=name) | Q(name__icontains=name))
        else:
            object_list = self.model.objects.all()
        return object_list

class BlockDetailView(DetailView):
    template_name = 'core/block_detail.html'
    model = Block


class SuperBlockDetailView(DetailView):
    template_name = 'core/block_detail.html'
    model = SuperBlock

class BlockListView(ListView):
    model = Block
    template_name = 'core/block_list.html'
    queryset=Block.objects.order_by('-block_start')
    context_object_name="block_list"
    paginate_by = 20

class SuperBlockListView(ListView):
    model = SuperBlock
    template_name = 'core/block_list.html'
    queryset=SuperBlock.objects.order_by('-block_start')
    context_object_name="block_list"
    paginate_by = 20

class BlockReport(LoginRequiredMixin, View):

    def get(self, request, *args, **kwargs):
        block = Block.objects.get(pk=kwargs['pk'])
        block.active = False
        block.reported = True
        block.when_reported = datetime.utcnow()
        block.save()
        return redirect(reverse('blocklist'))

class BlockReportMPC(LoginRequiredMixin, View):

    def get(self, request, *args, **kwargs):
        block = Block.objects.get(pk=kwargs['pk'])
        if block.reported == True:
            messages.error(request,'Block has already been reported')
            return HttpResponseRedirect(reverse('block-report-mpc', kwargs={'pk':kwargs['pk']}))
        if request.user.is_authenticated:
            email = request.user.email
        else:
            email = None
        mpc_resp = email_report_to_mpc(blockid=kwargs['pk'], bodyid=kwargs.get('source',None), email_sender=email)
        if mpc_resp:
            block.active = False
            block.reported = True
            block.when_reported = datetime.utcnow()
            block.save()
            return redirect(reverse('blocklist'))
        else:
            messages.error(request,'It was not possible to email report to MPC')
            return HttpResponseRedirect(reverse('block-report-mpc', kwargs={'pk':kwargs['pk']}))

class UploadReport(LoginRequiredMixin, FormView):
    template_name = 'core/uploadreport.html'
    success_url = reverse_lazy('blocklist')
    form_class = MPCReportForm

    def get(self, request, *args, **kwargs):
        block = Block.objects.get(pk=kwargs['pk'])
        form = MPCReportForm(initial={'block_id':block.id})
        return render(request, 'core/uploadreport.html', {'form':form,'slot':block})

    def form_invalid(self, form, **kwargs):
        context = self.get_context_data(**kwargs)
        slot = Block.objects.get(pk=form['block_id'].value())
        return render(context['view'].request, 'core/uploadreport.html', {'form':form,'slot':slot})

    def form_valid(self, form):
        obslines = form.cleaned_data['report'].splitlines()
        measure = create_source_measurement(obslines, form.cleaned_data['block'])
        if measure:
            messages.success(self.request, 'Added source measurements for %s' % form.cleaned_data['block'])
        else:
            messages.warning(self.request, 'Unable to add source measurements for %s' % form.cleaned_data['block'])
        return super(UploadReport, self).form_valid(form)


class MeasurementViewBlock(LoginRequiredMixin, View):
    template = 'core/measurements.html'
    def get(self, request, *args, **kwargs):
        data = measurements_from_block(blockid=kwargs['pk'])
        return render(request, self.template, data)

class MeasurementViewBody(View):
    template = 'core/measurements.html'
    def get(self, request, *args, **kwargs):
        body = Body.objects.get(pk=kwargs['pk'])
        measures = SourceMeasurement.objects.filter(body=body).order_by('frame__midpoint')
        return render(request, self.template, {'body':body, 'measures' : measures})

class CandidatesViewBlock(LoginRequiredMixin, View):
    template = 'core/candidates.html'
    def get(self, request, *args, **kwargs):
       block = Block.objects.get(pk=kwargs['pk'])
       candidates = Candidate.objects.filter(block=block).order_by('score')
       return render(request, self.template, {'body':block.body,'candidates':candidates,'slot':block})

def generate_new_candidate_id(prefix='LNX'):

    new_id = None
    qs = Body.objects.filter(origin='L', provisional_name__contains=prefix).order_by('provisional_name')

    if qs.count() == 0:
        # No discoveries so far, sad face
        num_zeros = 7 - len(prefix)
        new_id = "%s%0.*d" % (prefix, num_zeros, 1)
    else:
        last_body_id = qs.last().provisional_name
        try:
            last_body_num = int(last_body_id.replace(prefix, ''))
            new_id_num = last_body_num + 1
            num_zeros = 7 - len(prefix)
            new_id = "%s%0.*d" % (prefix, num_zeros, new_id_num)
        except ValueError:
            logger.warn("Unable to decode last discoveries' id (id=%s)" % last_body_id)
    return new_id

def generate_new_candidate(cand_frame_data, prefix='LNX'):

    new_body = None
    new_id = generate_new_candidate_id(prefix)
    first_frame = cand_frame_data.order_by('midpoint')[0]
    last_frame = cand_frame_data.latest('midpoint')
    if new_id:
        try:
            time_span = last_frame.midpoint - first_frame.midpoint
            arc_length = time_span.total_seconds() / 86400.0
        except:
            arc_length = None

        params = {  'provisional_name' : new_id,
                    'origin' : 'L',
                    'source_type' : 'U',
                    'discovery_date' : first_frame.midpoint,
                    'num_obs' : cand_frame_data.count(),
                    'arc_length' : arc_length
                 }
        new_body, created = Body.objects.get_or_create(**params)
        if created:
            not_seen = datetime.utcnow() - last_frame.midpoint
            not_seen_days = not_seen.total_seconds() / 86400.0
            new_body.not_seen = not_seen_days
            new_body.save()
    else:
        logger.warn("Could not determine a new id for the new object")

    return new_body

def ephemeris(request):

    form = EphemQuery(request.GET)
    ephem_lines = []
    if form.is_valid():
        data = form.cleaned_data
        body_elements = model_to_dict(data['target'])
        dark_start, dark_end = determine_darkness_times(
            data['site_code'], data['utc_date'])
        ephem_lines = call_compute_ephem(
            body_elements, dark_start, dark_end, data['site_code'], 300, data['alt_limit'])
    else:
        return render(request, 'core/home.html', {'form': form})
    return render(request, 'core/ephem.html',
                  {'target': data['target'],
                   'ephem_lines': ephem_lines,
                   'site_code': form['site_code'].value(),
                   }
                  )


class LookUpBodyMixin(object):
    '''
    A Mixin for finding a Body from a pk and if it exists, return the Body instance.
    '''
    def dispatch(self, request, *args, **kwargs):
        try:
            body = Body.objects.get(pk=kwargs['pk'])
            self.body = body
            return super(LookUpBodyMixin, self).dispatch(request, *args, **kwargs)
        except Body.DoesNotExist:
            raise Http404("Body does not exist")

class ScheduleParameters(LoginRequiredMixin, LookUpBodyMixin, FormView):
    '''
    Creates a suggested observation request, including time window and molecules
    '''
    template_name = 'core/schedule.html'
    form_class = ScheduleForm
    ok_to_schedule = False

    def get(self, request, *args, **kwargs):
        form = self.get_form()
        cadence_form = ScheduleCadenceForm()
        return self.render_to_response(self.get_context_data(form=form, cad_form=cadence_form, body=self.body))

    def form_valid(self, form, request):
        data = schedule_check(form.cleaned_data, self.body, self.ok_to_schedule)
        new_form = ScheduleBlockForm(data)
        return render(request, 'core/schedule_confirm.html', {'form': new_form, 'data': data, 'body': self.body})

    def post(self, request, *args, **kwargs):
        form = self.get_form()
        if form.is_valid():
            return self.form_valid(form, request)
        else:
            return self.render_to_response(self.get_context_data(form=form, body=self.body))

    def get_context_data(self, **kwargs):
        '''
        Only show proposals the current user is a member of
        '''
        proposals = user_proposals(self.request.user)
        proposal_choices = [(proposal.code, proposal.title) for proposal in proposals]
        kwargs['form'].fields['proposal_code'].choices = proposal_choices
        return kwargs

class ScheduleParametersCadence(LoginRequiredMixin, LookUpBodyMixin, FormView):
    '''
    Creates a suggested observation request, including time window and molecules
    '''
    template_name = 'core/schedule.html'
    form_class = ScheduleCadenceForm
    ok_to_schedule = False

    def post(self, request, *args, **kwargs):
        form = ScheduleCadenceForm(request.POST)
        if form.is_valid():
            return self.form_valid(form,request)
        else:
            return self.render_to_response(self.get_context_data(form=form, body=self.body))

    def form_valid(self, form, request):
        data = schedule_check(form.cleaned_data, self.body, self.ok_to_schedule)
        new_form = ScheduleBlockForm(data)
        return render(request, 'core/schedule_confirm.html', {'form': new_form, 'data': data, 'body': self.body})



class ScheduleSubmit(LoginRequiredMixin, SingleObjectMixin, FormView):
    '''
    Takes the hidden form input from ScheduleParameters, validates them as a double check.
    Then submits to the scheduler. If a tracking number is returned, the object has been scheduled and we record a Block.
    '''
    template_name = 'core/schedule_confirm.html'
    form_class = ScheduleBlockForm
    model = Body

    def post(self, request, *args, **kwargs):
        self.object = self.get_object()
        form = self.get_form()
        if form.is_valid():
            return self.form_valid(form, request)
        else:
            return self.form_invalid(form)

    def form_valid(self, form, request):
        if 'edit' in request.POST:
            # Recalculate the parameters with by amending the block length
            data = schedule_check(form.cleaned_data, self.object)
            new_form = ScheduleBlockForm(data)
            return render(request, 'core/schedule_confirm.html', {'form': new_form, 'data': data, 'body': self.object})
        elif 'submit' in request.POST:
            target = self.get_object()
            username = ''
            if request.user.is_authenticated():
                username = request.user.get_username()
            tracking_num, sched_params = schedule_submit(form.cleaned_data, target, username)
            if tracking_num:
                messages.success(self.request,"Request %s successfully submitted to the scheduler" % tracking_num)
                block_resp = record_block(tracking_num, sched_params, form.cleaned_data, target)
                if block_resp:
                    messages.success(self.request,"Block recorded")
                else:
                    messages.warning(self.request, "Record not created")
            else:
                msg = "It was not possible to submit your request to the scheduler."
                if sched_params.get('error_msg', None):
                    msg += "\nAdditional information:" + sched_params['error_msg']
                messages.warning(self.request, msg)
            return super(ScheduleSubmit, self).form_valid(form)

    def get_success_url(self):
        return reverse('home')

def schedule_check(data, body, ok_to_schedule=True):
    body_elements = model_to_dict(body)

    # Check if we have a high eccentricity object and it's not of comet type
    if body_elements['eccentricity'] >= 0.9 and body_elements['elements_type'] != 'MPC_COMET':
        logger.warn("Preventing attempt to schedule high eccentricity non-Comet")
        ok_to_schedule = False

    # Check for valid proposal
    # validate_proposal_time(data['proposal_code'])

    # Determine magnitude
    if data.get('start_time') and data.get('end_time'):
        dark_start = data.get('start_time')
        dark_end = data.get('end_time')
        utc_date = dark_start.date()
    else:
        dark_start, dark_end = determine_darkness_times(data['site_code'], data['utc_date'])
        utc_date = data['utc_date']
    # Determine the semester boundaries for the current time and truncate the dark time and
    # therefore the windows appropriately.
    semester_date = max(datetime.utcnow(), datetime.combine(utc_date, datetime.min.time()))
    semester_start, semester_end = get_semester_dates(semester_date)
    if dark_start.day != dark_end.day and semester_start < dark_start:
        semester_date = max(datetime.utcnow(), datetime.combine(utc_date, datetime.min.time()) - timedelta(days=1))
        semester_start, semester_end = get_semester_dates(semester_date)
    dark_start = max(dark_start, semester_start)
    dark_end = min(dark_end, semester_end)

    dark_midpoint = dark_start + (dark_end - dark_start) / 2
    emp = compute_ephem(dark_midpoint, body_elements, data['site_code'], \
        dbg=False, perturb=True, display=False)
    if emp == []:
        emp = [-99 for x in range(5)]
    magnitude = emp[3]
    speed = emp[4]

    # Determine slot length
    if data.get('slot_length'):
        slot_length = data.get('slot_length')
    else:
        try:
            slot_length = determine_slot_length(body_elements['provisional_name'], magnitude, data['site_code'])
        except MagRangeError:
            slot_length = 0.
            ok_to_schedule = False
    # Determine exposure length and count
    exp_length, exp_count = determine_exp_time_count(speed, data['site_code'], slot_length)
    if exp_length == None or exp_count == None:
        ok_to_schedule = False

<<<<<<< HEAD
    group_id = body.current_name() + '_' + data['site_code'].upper() + '-' + datetime.strftime(utc_date, '%Y%m%d')
    if data.get('too_mode', False) == True:
        group_id = group_id + '_ToO'
=======
    # Get period and jitter for cadence
    period = data.get('period','')
    jitter = data.get('jitter','')

    if period and jitter:
        '''Number of times the cadence request will run between start and end date'''
        cadence_start = data['start_time']
        cadence_end = data['end_time']
        total_run_time = cadence_end - cadence_start
        cadence_period = timedelta(seconds=data['period']*3600.0)
        total_requests = 1 + int(floor(total_run_time.total_seconds() / cadence_period.total_seconds()))
        # Remove the last start if the request would run past the cadence end
        if cadence_start + total_requests * cadence_period + timedelta(seconds=slot_length*60.0) > cadence_end:
            total_requests -= 1

        '''Total hours of time used by all cadence requests'''
        total_time = timedelta(seconds=slot_length*60.0) * total_requests
        total_time = total_time.total_seconds()/3600.0

    suffix = datetime.strftime(utc_date, '%Y%m%d')
    if period != '' and jitter != '':
        suffix = "cad-%s-%s" % (datetime.strftime(data['start_time'], '%Y%m%d'), datetime.strftime(data['end_time'], '%m%d'))

>>>>>>> 7120b871
    resp = {
        'target_name': body.current_name(),
        'magnitude': magnitude,
        'speed': speed,
        'slot_length': slot_length,
        'exp_count': exp_count,
        'exp_length': exp_length,
        'schedule_ok': ok_to_schedule,
        'too_mode' : data.get('too_mode', False),
        'site_code': data['site_code'],
        'proposal_code': data['proposal_code'],
<<<<<<< HEAD
        'group_id': group_id,
=======
        'group_id': body.current_name() + '_' + data['site_code'].upper() + '-' + suffix,
>>>>>>> 7120b871
        'utc_date': utc_date.isoformat(),
        'start_time': dark_start.isoformat(),
        'end_time': dark_end.isoformat(),
        'mid_time': dark_midpoint.isoformat(),
        'ra_midpoint': emp[1],
        'dec_midpoint': emp[2],
        'period' : period,
        'jitter' : jitter
    }

    if period and jitter:
        resp['num_times'] = total_requests
        resp['total_time'] = total_time

    return resp


def schedule_submit(data, body, username):

    # Assemble request
    # Send to scheduler
    body_elements = model_to_dict(body)
    body_elements['epochofel_mjd'] = body.epochofel_mjd()
    body_elements['epochofperih_mjd'] = body.epochofperih_mjd()
    body_elements['current_name'] = body.current_name()
    # Get proposal details
    proposal = Proposal.objects.get(code=data['proposal_code'])
    my_proposals = user_proposals(username)
    if proposal not in my_proposals:
        resp_params = {'msg' : 'You do not have permission to schedule using proposal %s' % data['proposal_code']}

        return None, resp_params
    params = {'proposal_id': proposal.code,
              'user_id': proposal.pi,
              'tag_id': proposal.tag,
              'priority': data.get('priority', 15),
              'submitter_id': username,

              'exp_count': data['exp_count'],
              'exp_time': data['exp_length'],
              'site_code': data['site_code'],
              'start_time': data['start_time'],
              'end_time': data['end_time'],
              'group_id': data['group_id'],
              'too_mode' : data.get('too_mode', False)
              }
    if data['period'] or data['jitter']:
        params['period'] = data['period']
        params['jitter'] = data['jitter']
    # Check for pre-existing block
    tracking_number = None
    resp_params = None
    if check_for_block(data, params, body) == 1:
        data['group_id'] = data['group_id'] + '_2'
    if check_for_block(data, params, body) == 0:
        # Record block and submit to scheduler
        tracking_number, resp_params = submit_block_to_scheduler(body_elements, params)
    return tracking_number, resp_params

def ranking(request):

    params = build_unranked_list_params()

    return render(request, 'core/ranking.html', params)


def build_unranked_list_params():
    params = {}
    try:
        # If we don't have any Body instances, return None instead of breaking
        latest = Body.objects.filter(active=True).latest('ingest')
        max_dt = latest.ingest
        min_dt = max_dt - timedelta(days=5)
        newest = Body.objects.filter(ingest__range=(min_dt, max_dt), active=True)
        unranked = []
        for body in newest:
            body_dict = model_to_dict(body)
            body_dict['FOM'] = body.compute_FOM
            body_dict['current_name'] = body.current_name()
            emp_line = body.compute_position()
            if not emp_line:
                continue
            body_dict['ra'] = emp_line[0]
            body_dict['dec'] = emp_line[1]
            body_dict['v_mag'] = emp_line[2]
            body_dict['spd'] = emp_line[3]
            body_dict['observed'], body_dict['reported'] = body.get_block_info()
            body_dict['type'] = body.get_source_type_display()
            unranked.append(body_dict)
    except Exception, e:
        latest = None
        unranked = None
        logger.error('Ranking failed on %s' % e)
    params = {
        'targets': Body.objects.filter(active=True).count(),
        'blocks': Block.objects.filter(active=True).count(),
        'latest': latest,
        'newest': unranked
    }
    return params

def check_for_block(form_data, params, new_body):
        '''Checks if a block with the given name exists in the Django DB.
        Return 0 if no block found, 1 if found, 2 if multiple blocks found'''

        # XXX Code smell, duplicated from sources_subs.configure_defaults()
        site_list = { 'V37' : 'ELP' ,
                      'K92' : 'CPT' ,
                      'K93' : 'CPT',
                      'Q63' : 'COJ',
                      'W85' : 'LSC',
                      'W86' : 'LSC',
                      'F65' : 'OGG',
                      'E10' : 'COJ',
                      'Z21' : 'TFN',
                      'Q58' : 'COJ',
                      'Q59' : 'COJ',
                      'T04' : 'OGG'  }

        try:
            block_id = SuperBlock.objects.get(body=new_body.id,
                                         groupid__contains=form_data['group_id'],
                                         proposal=Proposal.objects.get(code=form_data['proposal_code'])
                                         )
#                                         site=site_list[params['site_code']])
        except SuperBlock.MultipleObjectsReturned:
            logger.debug("Multiple superblocks found")
            return 2
        except SuperBlock.DoesNotExist:
            logger.debug("SuperBlock not found")
            return 0
        else:
            logger.debug("SuperBlock found")
            # XXX Do we want to check for matching site in the Blocks as well?
            return 1

def record_block(tracking_number, params, form_data, body):
    '''Records a just-submitted observation as a SuperBlock and Block(s) in the database.
    '''

    logger.debug("form data=%s" % form_data)
    logger.debug("   params=%s" % params)
    if tracking_number:
        cadence = False
        if len(params.get('request_numbers', [])) > 1:
            cadence = True
        sblock_kwargs = {
                         'body'     : body,
                         'proposal' : Proposal.objects.get(code=form_data['proposal_code']),
                         'groupid'  : form_data['group_id'],
                         'block_start' : form_data['start_time'],
                         'block_end'   : form_data['end_time'],
                         'tracking_number' : tracking_number,
                         'cadence'  : cadence,
                         'period'   : params.get('period', None),
                         'jitter'   : params.get('jitter', None),
                         'timeused' : params.get('block_duration', None),
                         'active'   : True,
                       }
        sblock_pk = SuperBlock.objects.create(**sblock_kwargs)
        for request in params.get('request_numbers', []):
            block_kwargs = { 'superblock' : sblock_pk,
                             'telclass' : params['pondtelescope'].lower(),
                             'site'     : params['site'].lower(),
                             'body'     : body,
                             'proposal' : Proposal.objects.get(code=form_data['proposal_code']),
                             'groupid'  : form_data['group_id'],
                             'block_start' : form_data['start_time'],
                             'block_end'   : form_data['end_time'],
                             'tracking_number' : request,
                             'num_exposures'   : form_data['exp_count'],
                             'exp_length'      : form_data['exp_length'],
                             'active'   : True
                           }
            pk = Block.objects.create(**block_kwargs)
        return True
    else:
        return False

def return_fields_for_saving():
    '''Returns a list of fields that should be checked before saving a revision.
    Split out from save_and_make_revision() so it can be consistently used by the
    remove_bad_revisions management command.'''

    fields = ['provisional_name', 'provisional_packed', 'name', 'origin', 'source_type',  'elements_type',
              'epochofel', 'abs_mag', 'slope', 'orbinc', 'longascnode', 'eccentricity', 'argofperih', 'meandist', 'meananom',
              'score', 'discovery_date', 'num_obs', 'arc_length' ]

    return fields

def save_and_make_revision(body, kwargs):
    '''
    Make a revision if any of the parameters have changed, but only do it once
    per ingest not for each parameter.
    Converts current model instance into a dict and compares a subset of elements with
    incoming version. Incoming variables may be generically formatted as strings,
    so use the type of original to convert and then compare.
    '''

    fields = return_fields_for_saving()

    update = False

    body_dict = model_to_dict(body)
    for k, v in kwargs.items():
        param = body_dict.get(k,'')
        if type(param) == type(float()) and v is not None:
            v = float(v)
        if v != param:
            setattr(body, k, v)
            if k in fields:
                update = True
    if update:
        with reversion.create_revision():
            body.save()
    else:
        body.save()
    return update


def update_NEOCP_orbit(obj_id, extra_params={}):
    '''Query the MPC's showobs service with the specified <obj_id> and
    it will write the orbit found into the neox database.
    a) If the object does not have a response it will be marked as active = False
    b) If the object's parameters have changed they will be updated and a revision logged
    c) New objects get marked as active = True automatically
    '''
    NEOCP_orb_url = 'http://cgi.minorplanetcenter.net/cgi-bin/showobsorbs.cgi?Obj=%s&orb=y' % obj_id

    neocp_obs_page = fetchpage_and_make_soup(NEOCP_orb_url)

    if neocp_obs_page:
        obs_page_list = neocp_obs_page.text.split('\n')
    else:
        return False

    try:
        body, created = Body.objects.get_or_create(provisional_name__startswith=obj_id, defaults={'provisional_name' : obj_id})
    except:
        logger.debug("Multiple objects found called %s" % obj_id)
        return False
# If the object has left the NEOCP, the HTML will say 'None available at this time.'
# and the length of the list will be 1
    if len(obs_page_list) > 1:
        # Clean up the header and top line of input
        first_kwargs = clean_NEOCP_object(obs_page_list)
        kwargs = first_kwargs.copy()
        kwargs.update(extra_params)
        if not created:
            # Find out if the details have changed, if they have, save a
            # revision
            check_body = Body.objects.filter(provisional_name__startswith=obj_id, **kwargs)
            if check_body.count() == 0:
                if save_and_make_revision(body, kwargs):
                    msg = "Updated %s" % obj_id
                else:
                    msg = "No changes saved for %s" % obj_id
            else:
                msg = "No changes needed for %s" % obj_id
        else:
            save_and_make_revision(body, kwargs)
            msg = "Added %s" % obj_id
    else:
        save_and_make_revision(body, {'active': False})
        msg = "Object %s no longer exists on the NEOCP." % obj_id
    logger.info(msg)
    return msg

def update_NEOCP_observations(obj_id, extra_params={}):
    '''Query the NEOCP for <obj_id> and download the observation lines.
    These are used to create Source Measurements for the body if the
    number of observations in the passed extra_params dictionary is greater than
    the number of Source Measurements for that Body'''

    try:
        body = Body.objects.get(provisional_name__startswith=obj_id)
        num_measures = SourceMeasurement.objects.filter(body=body).count()

# Check if the NEOCP has more measurements than we do
        if body.num_obs > num_measures:
            obs_lines = fetch_NEOCP_observations(obj_id)
            if obs_lines:
                measure = create_source_measurement(obs_lines)
                if measure == False:
                    msg = "Could not create source measurements for object %s (no or multiple Body's exist)" % obj_id
                else:
                    if len(measure) >0:
                        msg = "Created source measurements for object %s" % obj_id
                    elif len(measure) == 0:
                        msg = "Source measurements already exist for object %s" % obj_id
            else:
                msg = "No observations exist for object %s" % obj_id
        else:
            msg = "Object %s has not been updated since %s" % (obj_id, body.update_time)
    except Body.DoesNotExist:
        msg = "Object %s does not exist" % obj_id
    return msg

def clean_NEOCP_object(page_list):
    '''Parse response from the MPC NEOCP page making sure we only return
    parameters from the 'NEOCPNomin' (nominal orbit)'''
    current = False
    if page_list[0] == '':
        page_list.pop(0)
    if page_list[0][:6] == 'Object':
        page_list.pop(0)
    for line in page_list:
        if 'NEOCPNomin' in line:
            current = line.strip().split()
            break
    if current:
        if len(current) == 16:
            # Missing H parameter, probably...
            try:
                slope = float(current[2])
                # ...nope guess again... Could be missing RMS...
                try:
                    rms = float(current[15])
                except ValueError:
                     # Insert a high value for the missing rms
                    current.insert(15, 99.99)
                    logger.warn(
                        "Missing RMS for %s; assuming 99.99", current[0])
                except:
                    logger.error(
                        "Missing field in NEOCP orbit for %s which wasn't correctable", current[0])
            except ValueError:
                # Insert a high magnitude for the missing H
                current.insert(1, 99.99)
                logger.warn(
                    "Missing H magnitude for %s; assuming 99.99", current[0])
            except:
                logger.error(
                    "Missing field in NEOCP orbit for %s which wasn't correctable", current[0])

        if len(current) == 17:
            params = {
                'abs_mag': float(current[1]),
                'slope': float(current[2]),
                'epochofel': extract_mpc_epoch(current[3]),
                'meananom': float(current[4]),
                'argofperih': float(current[5]),
                'longascnode': float(current[6]),
                'orbinc': float(current[7]),
                'eccentricity': float(current[8]),
                'meandist': float(current[10]),
                'source_type': 'U',
                'elements_type': 'MPC_MINOR_PLANET',
                'active': True,
                'origin': 'M',
                'update_time' : datetime.utcnow(),
                'arc_length' : None,
                'not_seen' : None
            }
            arc_length = None
            arc_units = current[14]
            if arc_units == 'days':
                arc_length = float(current[13])
            elif arc_units == 'hrs':
                arc_length = float(current[13]) / 24.0
            elif arc_units == 'min':
                arc_length = float(current[13]) / 1440.0
            if arc_length:
                params['arc_length'] = arc_length

        elif len(current) == 22 or len(current) == 23 or len(current) == 24:
            params = {
                'abs_mag': float(current[1]),
                'slope': float(current[2]),
                'epochofel': extract_mpc_epoch(current[3]),
                'meananom': float(current[4]),
                'argofperih': float(current[5]),
                'longascnode': float(current[6]),
                'orbinc': float(current[7]),
                'eccentricity': float(current[8]),
                'meandist': float(current[10]),
                'source_type': 'U',
                'elements_type': 'MPC_MINOR_PLANET',
                'active': True,
                'origin': 'L',
                'provisional_name' : current[0],
                'num_obs' : int(current[13]),
                'update_time' : datetime.utcnow(),
                'arc_length' : None,
                'not_seen' : None
            }
            # If this is a find_orb produced orbit, try and fill in the
            # 'arc length' and 'not seen' values.
            arc_length = None
            arc_units = current[16]
            if arc_units == 'days':
                arc_length = float(current[15])
            elif arc_units == 'hrs':
                arc_length = float(current[15]) / 24.0
            elif arc_units == 'min':
                arc_length = float(current[15]) / 1440.0
            if arc_length:
                params['arc_length'] = arc_length
            try:
                not_seen = datetime.utcnow() - datetime.strptime(current[-1], '%Y%m%d')
                params['not_seen'] = not_seen.total_seconds() / 86400.0 # Leap seconds can go to hell...
            except:
                pass
        else:
            logger.warn(
                "Did not get right number of parameters for %s. Values %s", current[0], current)
            params = {}
        if params != {}:
            # Check for objects that should be treated as comets (e>0.9)
            if params['eccentricity'] > 0.9:

                if params['slope'] == 0.15:
                    params['slope'] = 4.0
                params['elements_type'] = 'MPC_COMET'
                params['perihdist'] = params['meandist'] * (1.0 - params['eccentricity'])
                params['epochofperih'] = determine_time_of_perih(params['meandist'], params['meananom'], params['epochofel'])
                params['meananom'] = None
    else:
        params = {}
    return params

def update_crossids(astobj, dbg=False):
    '''Update the passed <astobj> for a new cross-identification.
    <astobj> is expected to be a list of:
    provisional id, final id/failure reason, reference, confirmation date
    normally produced by the fetch_previous_NEOCP_desigs() method.'''

    if len(astobj) != 4:
        return False

    obj_id = astobj[0].rstrip()

    try:
        body, created = Body.objects.get_or_create(provisional_name=obj_id)
    except:
        logger.debug("Multiple objects found called %s" % obj_id)
        return False
    # Determine what type of new object it is and whether to keep it active
    kwargs = clean_crossid(astobj, dbg)
    if not created:
        if dbg:
            print "Did not create new Body"
        # Find out if the details have changed, if they have, save a revision
        # But first check if it is a comet or NEO and came from somewhere other
        # than the MPC. In this case, leave it active.
        if body.source_type in ['N', 'C'] and body.origin != 'M':
            kwargs['active'] = True
        check_body = Body.objects.filter(provisional_name=obj_id, **kwargs)
        if check_body.count() == 0:
            save_and_make_revision(body, kwargs)
            logger.info("Updated cross identification for %s" % obj_id)
    elif kwargs != {}:
        # Didn't know about this object before so create but make inactive
        kwargs['active'] = False
        save_and_make_revision(body, kwargs)
        logger.info("Added cross identification for %s" % obj_id)
    else:
        logger.warn("Could not add cross identification for %s" % obj_id)
        return False
    return True


def clean_crossid(astobj, dbg=False):
    '''Takes an <astobj> (a list of new designation, provisional designation,
    reference and confirm date produced from the MPC's Previous NEOCP Objects
    page) and determines the type and whether it should still be followed.

    Objects that were not confirmed, did not exist or "were not interesting
    (normally a satellite) are set inactive immediately. For NEOs and comets,
    we set it to inactive if more than 3 days have passed since the
    confirmation date'''

    interesting_cutoff = 3 * 86400  # 3 days in seconds

    obj_id = astobj[0].rstrip()
    desig = astobj[1]
    reference = astobj[2]
    confirm_date = parse_neocp_date(astobj[3])

    time_from_confirm = datetime.utcnow() - confirm_date
    if time_from_confirm < timedelta(0):
        # if this is negative a date in the future has erroneously be assumed
        time_from_confirm = datetime.utcnow() - confirm_date.replace(year=confirm_date.year-1)
    time_from_confirm = time_from_confirm.total_seconds()

    active = True
    objtype = ''
    if obj_id != '' and desig == 'wasnotconfirmed':
        # Unconfirmed, no longer interesting so set inactive
        objtype = 'U'
        desig = ''
        active = False
    elif obj_id != '' and desig == 'doesnotexist':
        # Did not exist, no longer interesting so set inactive
        objtype = 'X'
        desig = ''
        active = False
    elif obj_id != '' and desig == 'wasnotminorplanet':
        # "was not a minor planet"; set to satellite and no longer interesting
        objtype = 'J'
        desig = ''
        active = False
    elif obj_id != '' and desig == '' and reference == '':
        # "Was not interesting" (normally a satellite), no longer interesting
        # so set inactive
        objtype = 'W'
        desig = ''
        active = False
    elif obj_id != '' and desig != '':
        # Confirmed
        if ('CBET' in reference or 'IAUC' in reference or 'MPEC' in reference) and 'C/' in desig:
            # There is a reference to an CBET or IAUC so we assume it's "very
            # interesting" i.e. a comet
            objtype = 'C'
            if time_from_confirm > interesting_cutoff:
                active = False
        elif 'MPEC' in reference:
            # There is a reference to an MPEC so we assume it's
            # "interesting" i.e. an NEO
            objtype = 'N'
            if time_from_confirm > interesting_cutoff:
                active = False
        else:
            objtype = 'A'
            active = False

    if objtype != '':
        params = {'source_type': objtype,
                  'name': desig,
                  'active': active
                  }
        if dbg:
            print "%07s->%s (%s) %s" % (obj_id, params['name'], params['source_type'], params['active'])
    else:
        logger.warn("Unparseable cross-identification: %s" % astobj)
        params = {}

    return params


def clean_mpcorbit(elements, dbg=False, origin='M'):
    '''Takes a list of (proto) element lines from fetch_mpcorbit() and plucks
    out the appropriate bits. origin defaults to 'M'(PC) if not specified'''

    params = {}
    if elements != None:

        try:
            last_obs = datetime.strptime(elements['last observation date used'].replace('.0', ''), '%Y-%m-%d')
        except ValueError:
            last_obs = None

        try:
            first_obs = datetime.strptime(elements['first observation date used'].replace('.0', ''), '%Y-%m-%d')
        except ValueError:
            first_obs = None

        if 'arc length' in elements:
            arc_length = elements['arc length']
        else:
            arc_length = last_obs-first_obs
            arc_length = str(arc_length.days)

        # Common parameters
        params = {
            'epochofel': datetime.strptime(elements['epoch'].replace('.0', ''), '%Y-%m-%d'),
            'abs_mag': elements.get('absolute magnitude', None),
            'slope': elements.get('phase slope', 0.15),
            'meananom': elements['mean anomaly'],
            'argofperih': elements['argument of perihelion'],
            'longascnode': elements['ascending node'],
            'orbinc': elements['inclination'],
            'eccentricity': elements['eccentricity'],
            'meandist': elements['semimajor axis'],
            'source_type': determine_asteroid_type(float(elements['perihelion distance']), float(elements['eccentricity'])),
            'elements_type': 'MPC_MINOR_PLANET',
            'active': True,
            'origin': origin,
            'updated' : True,
            'num_obs' : elements['observations used'],
            'arc_length' : arc_length,
            'discovery_date' : first_obs,
            'update_time' : last_obs
        }

        if 'radial non-grav. param.' in elements:
            # Comet, update/overwrite a bunch of things
            params['elements_type'] = 'MPC_COMET'
            params['source_type'] = 'C'
            # The MPC never seems to have H values for comets so we remove it
            # from the dictionary to avoid replacing what was there before.
            if params['abs_mag'] == None:
                del params['abs_mag']
            params['slope'] = elements.get('phase slope', '4.0')
            params['perihdist'] = elements['perihelion distance']
            perihelion_date = elements['perihelion date'].replace('-', ' ')
            params['epochofperih'] = parse_neocp_decimal_date(perihelion_date)

        not_seen = None
        if last_obs != None:
            time_diff = datetime.utcnow() - last_obs
            not_seen = time_diff.total_seconds() / 86400.0
        params['not_seen'] = not_seen
    return params


def update_MPC_orbit(obj_id_or_page, dbg=False, origin='M'):
    '''
    Performs remote look up of orbital elements for object with id obj_id_or_page,
    Gets or creates corresponding Body instance and updates entry.
    Alternatively obj_id_or_page can be a BeautifulSoup object, in which case
    the call to fetch_mpcdb_page() will be skipped and the passed BeautifulSoup
    object will parsed.
    '''

    obj_id = None
    if type(obj_id_or_page) != BeautifulSoup:
        obj_id = obj_id_or_page
        page = fetch_mpcdb_page(obj_id, dbg)

        if page == None:
            logger.warn("Could not find elements for %s" % obj_id)
            return False
    else:
        page = obj_id_or_page

    elements = parse_mpcorbit(page, dbg)
    if elements == {}:
        logger.warn("Could not parse elements from page for %s" % obj_id)
        return False

    if type(obj_id_or_page) == BeautifulSoup:
        obj_id = elements['obj_id']
        del elements['obj_id']

    try:
        body, created = Body.objects.get_or_create(name=obj_id)
    except Body.MultipleObjectsReturned:
        # When the crossid happens we end up with multiple versions of the body.
        # Need to pick the one has been most recently updated
        bodies = Body.objects.filter(
            name=obj_id, provisional_name__isnull=False).order_by('-ingest')
        created = False
        if not bodies:
            bodies = Body.objects.filter(name=obj_id).order_by('-ingest')
        body = bodies[0]
    # If this object is a radar target and the requested origin is for the
    # "other" site (Goldstone ('G') when we have Arecibo ('A') or vice versa),
    # then set the origin to 'R' for joint Radar target.
    if (body.origin == 'G' and origin == 'A') or (body.origin == 'A' and origin == 'G'):
        origin = 'R'
    # Determine what type of new object it is and whether to keep it active
    kwargs = clean_mpcorbit(elements, dbg, origin)
    # Save, make revision, or do not update depending on the what has happened
    # to the object
    save_and_make_revision(body, kwargs)
    if not created:
        logger.info("Updated elements for %s" % obj_id)
    else:
        logger.info("Added new orbit for %s" % obj_id)
    return True

def create_source_measurement(obs_lines, block=None):
    measures = []
    if type(obs_lines) != list:
        obs_lines = [obs_lines,]

    for obs_line in obs_lines:
        logger.debug(obs_line.rstrip())
        params = parse_mpcobs(obs_line)
        if params:
            try:
                # Try to unpack the name first
                try:
                    unpacked_name = packed_to_normal(params['body'])
                except PackedError:
                    unpacked_name = 'ZZZZZZ'
                obs_body = Body.objects.get(Q(provisional_name__startswith=params['body']) |
                                            Q(name=params['body']) |
                                            Q(name=unpacked_name)
                                           )
                # Identify block
                if not block:
                    blocks = Block.objects.filter(block_start__lte=params['obs_date'], block_end__gte=params['obs_date'], body=obs_body)
                    if blocks:
                        logger.info("Found %s blocks for %s" % (blocks.count(), obs_body))
                        block = blocks[0]
                    else:
                        logger.warn("No blocks for %s" % (obs_body))
                if params['obs_type'] == 's':
                    # If we have an obs_type of 's', then we have the second line
                    # of a satellite measurement and we need to find the matching
                    # Frame we created on the previous line read and update its
                    # extrainfo field.
                    try:
                        prior_frame = Frame.objects.get(frametype = Frame.SATELLITE_FRAMETYPE,
                                                        midpoint = params['obs_date'],
                                                        sitecode = params['site_code'])
                        if prior_frame.extrainfo != params['extrainfo']:
                            prior_frame.extrainfo = params['extrainfo']
                            prior_frame.save()
                        if len(measures) > 0:
                            # Replace SourceMeasurement in list to be returned with
                            # updated version
                            measures[-1] = SourceMeasurement.objects.get(pk=measures[-1].pk)
                    except Frame.DoesNotExist:
                        logger.warn("Matching satellite frame for %s from %s on %s does not exist" % (params['body'], params['obs_date'],params['site_code']))
                    except Frame.MultipleObjectsReturned:
                        logger.warn("Multiple matching satellite frames for %s from %s on %s found" % (params['body'], params['obs_date'],params['site_code']))
                else:
                    # Otherwise, make a new Frame and SourceMeasurement
                    frame = create_frame(params, block)
                    measure_params = {  'body'    : obs_body,
                                        'frame'   : frame,
                                        'obs_ra'  : params['obs_ra'],
                                        'obs_dec' : params['obs_dec'],
                                        'obs_mag' : params['obs_mag'],
                                        'flags'   : params['flags']
                                     }
                    measure, measure_created = SourceMeasurement.objects.get_or_create(**measure_params)
                    if measure_created:
                        measures.append(measure)
            except Body.DoesNotExist:
                logger.debug("Body %s does not exist" % params['body'])
                measures = False
            except Body.MultipleObjectsReturned:
                logger.warn("Multiple versions of Body %s exist" % params['body'])
                measures = False

    return measures

def determine_original_name(fits_file):
    '''Determines the ORIGNAME for the FITS file <fits_file>.
    This is pretty disgusting and a sign we are probably doing something wrong
    and should store the true filename but at least it's contained to one place
    now...'''
    fits_file_orig = fits_file
    if 'e90.fits' in os.path.basename(fits_file):
        fits_file_orig = os.path.basename(fits_file.replace('e90.fits', 'e00.fits'))
    elif 'e10.fits' in os.path.basename(fits_file):
        fits_file_orig = os.path.basename(fits_file.replace('e10.fits', 'e00.fits'))
    elif 'e91.fits' in os.path.basename(fits_file):
        fits_file_orig = os.path.basename(fits_file.replace('e91.fits', 'e00.fits'))
    elif 'e11.fits' in os.path.basename(fits_file):
        fits_file_orig = os.path.basename(fits_file.replace('e11.fits', 'e00.fits'))
    return fits_file_orig

def find_matching_image_file(catfile):
    '''Find the matching image file for the passed <catfile>. Returns None if it
    can't be found or opened'''

    if os.path.exists(catfile) == False or os.path.isfile(catfile) == False:
        logger.error("Could not open matching image for catalog %s" % catfile)
        return None
    fits_file_for_sext = catfile + "[SCI]"

    return fits_file_for_sext

def run_sextractor_make_catalog(configs_dir, dest_dir, fits_file):
    '''Run SExtractor, rename output to new filename which is returned'''

    logger.debug("Running SExtractor on BANZAI file: %s" % fits_file)
    sext_status = run_sextractor(configs_dir, dest_dir, fits_file, catalog_type='FITS_LDAC')
    if sext_status == 0:
        fits_ldac_catalog ='test_ldac.fits'
        fits_ldac_catalog_path = os.path.join(dest_dir, fits_ldac_catalog)

        # Rename catalog to permanent name
        fits_file_output = os.path.basename(fits_file)
        fits_file_output = fits_file_output.replace('[SCI]', '').replace('.fits', '_ldac.fits')
        new_ldac_catalog = os.path.join(dest_dir, fits_file_output)
        logger.debug("Renaming %s to %s" % (fits_ldac_catalog_path, new_ldac_catalog ))
        os.rename(fits_ldac_catalog_path, new_ldac_catalog)

    else:
        logger.error("Execution of SExtractor failed")
        return sext_status, -4

    return sext_status, new_ldac_catalog

def find_block_for_frame(catfile):
    '''Try and find a Block for the original passed <catfile> filename (new style with
    filename directly stored in the DB. If that fails, try and determine the filename
    that would have been stored with the ORIGNAME.
    Returns the Block if found, None otherwise.'''

    #try and find Frame does for the fits catfile with a non-null block
    try:
        frame = Frame.objects.get(filename=os.path.basename(catfile), block__isnull=False)
    except Frame.MultipleObjectsReturned:
        logger.error("Found multiple versions of fits frame %s pointing at multiple blocks" % os.path.basename(catfile))
        return None
    except Frame.DoesNotExist:
        # Try and find the Frame under the original name (old-style)
        fits_file_orig = determine_original_name(catfile)
        try:
            frame = Frame.objects.get(filename=fits_file_orig, block__isnull=False)
        except Frame.MultipleObjectsReturned:
            logger.error("Found multiple versions of fits frame %s pointing at multiple blocks" % fits_file_orig)
            return None
        except Frame.DoesNotExist:
            logger.error("Frame entry for fits file %s does not exist" % fits_file_orig)
            return None
    return frame.block

def make_new_catalog_entry(new_ldac_catalog, header, block):

    num_new_frames_created = 0

    #if a Frame does not exist for the catalog file with a non-null block
    #create one with the fits filename
    catfilename = os.path.basename(new_ldac_catalog)
    if len(Frame.objects.filter(filename=catfilename, block__isnull=False)) < 1:

        #Create a new Frame entry for new fits_file_output name
        frame_params = {    'sitecode':header['site_code'],
                          'instrument':header['instrument'],
                              'filter':header['filter'],
                            'filename':catfilename,
                             'exptime':header['exptime'],
                            'midpoint':header['obs_midpoint'],
                               'block':block,
                           'zeropoint':header['zeropoint'],
                       'zeropoint_err':header['zeropoint_err'],
                                'fwhm':header['fwhm'],
                           'frametype':Frame.BANZAI_LDAC_CATALOG,
                           'astrometric_catalog' : header.get('astrometric_catalog', None),
                          'rms_of_fit':header['astrometric_fit_rms'],
                       'nstars_in_fit':header['astrometric_fit_nstars'],
                                'wcs' :header.get('wcs', None),
                        }

        frame, created = Frame.objects.get_or_create(**frame_params)
        if created == True:
            logger.debug("Created new Frame id#%d", frame.id)
            num_new_frames_created += 1

    return num_new_frames_created

def check_catalog_and_refit(configs_dir, dest_dir, catfile, dbg=False):
    '''New version of check_catalog_and_refit designed for BANZAI data. This
    version of the routine assumes that the astrometric fit status of <catfile>
    is likely to be good and exits if not the case. A new source extraction
    is performed unless we find an existing Frame record for the catalog.
    The name of the newly created FITS LDAC catalog from this process is returned
    or an integer status code if no fit was needed or could not be performed.'''

    num_new_frames_created = 0

    # Open catalog, get header and check fit status
    fits_header, junk_table, cattype = open_fits_catalog(catfile, header_only=True)
    header = get_catalog_header(fits_header, cattype)

    if header.get('astrometric_fit_status', None) != 0:
        logger.error("Bad astrometric fit found")
        return -1, num_new_frames_created

    # Check catalog type
    if cattype != 'BANZAI':
        logger.error("Unable to process non-BANZAI data at this time")
        return -99, num_new_frames_created

    # Check for matching catalog
    catfilename = os.path.basename(catfile).replace('.fits', '_ldac.fits')
    catalog_frames = Frame.objects.filter(filename=catfilename, frametype__in=(Frame.BANZAI_LDAC_CATALOG, Frame.FITS_LDAC_CATALOG))
    if len(catalog_frames) != 0:
        return os.path.abspath(os.path.join(dest_dir, os.path.basename(catfile.replace('.fits', '_ldac.fits')))), 0

    # Find image file for this catalog
    fits_file = find_matching_image_file(catfile)
    if fits_file == None:
        logger.error("Could not open matching image %s for catalog %s" % ( fits_file, catfile))
        return -1, num_new_frames_created

    # Make a new FITS_LDAC catalog from the frame
    status, new_ldac_catalog = run_sextractor_make_catalog(configs_dir, dest_dir, fits_file)
    if status != 0:
        logger.error("Execution of SExtractor failed")
        return -4, 0

    # Find Block for original frame
    block = find_block_for_frame(catfile)
    if block == None:
        logger.error("Could not find block for fits frame %s" % catfile)
        return -3, num_new_frames_created

    # Check if we have a sitecode (none if this is a new instrument/telescope)
    if header.get('site_code', None) is None:
        logger.error("No sitecode found for fits frame %s" % catfile)
        return -5, num_new_frames_created

    # Create a new Frame entry for the new_ldac_catalog
    num_new_frames_created = make_new_catalog_entry(new_ldac_catalog, header, block)

    return new_ldac_catalog, num_new_frames_created

def store_detections(mtdsfile, dbg=False):

    num_candidates = 0
    moving_objects = read_mtds_file(mtdsfile)
    if moving_objects != {} and len(moving_objects.get('detections', [])) > 0:
        det_frame = moving_objects['frames'][0]
        try:
            frame = Frame.objects.get(filename=det_frame[0], block__isnull=False)
        except Frame.MultipleObjectsReturned:
            logger.error("Frame %s exists multiple times" % det_frame[0])
            return None
        except Frame.DoesNotExist:
            logger.error("Frame %s does not exist" % det_frame[0])
            return None
        jds = np.array([x[1] for x in moving_objects['frames']], dtype=np.float64)
        mean_jd = jds.mean(dtype=np.float64)
        mean_dt = jd_utc2datetime(mean_jd)
        for candidate in moving_objects['detections']:
            # These parameters are the same for all frames and do not need
            # averaging
            score = candidate[0]['score']
            speed = candidate[0]['velocity']
            sky_position_angle = candidate[0]['sky_pos_angle']
            # These need averaging across the frames. Accumulate means as doubles
            # (float64) to avoid loss of precision.
            mean_ra = candidate['ra'].mean(dtype=np.float64) * 15.0
            mean_dec = candidate['dec'].mean(dtype=np.float64)
            mean_x = candidate['x'].mean(dtype=np.float64)
            mean_y = candidate['y'].mean(dtype=np.float64)
            # Need to construct a masked array for the magnitude to avoid
            # problems with 0.00 values
            mag = np.ma.masked_array(candidate['mag'], mask=candidate['mag'] <= 0.0)
            mean_mag = mag.mean(dtype=np.float64)

            try:
                cand = Candidate.objects.get(block=frame.block, cand_id=candidate['det_number'][0], avg_midpoint=mean_dt, score=score,\
                        avg_x=mean_x, avg_y=mean_y,avg_ra=mean_ra, avg_dec=mean_dec, avg_mag=mean_mag, speed=speed,\
                        sky_motion_pa=sky_position_angle)
                if cand.detections!=candidate.tostring():
                    cand.detections=candidate.tostring()
                    cand.save()
            except Candidate.MultipleObjectsReturned:
                pass
            except Candidate.DoesNotExist:
                # Store candidate moving object
                params = {  'block' : frame.block,
                            'cand_id' : candidate['det_number'][0],
                            'avg_midpoint' : mean_dt,
                            'score' : score,
                            'avg_x' : mean_x,
                            'avg_y' : mean_y,
                            'avg_ra' : mean_ra,
                            'avg_dec' : mean_dec,
                            'avg_mag' : mean_mag,
                            'speed' : speed,
                            'sky_motion_pa' : sky_position_angle,
                            'detections' : candidate.tostring()
                        }
                if dbg: print params
                cand, created = Candidate.objects.get_or_create(**params)
                if dbg: print cand, created
                if created:
                    num_candidates += 1

    return num_candidates

def make_plot(request):

    import matplotlib
    matplotlib.use('Agg')
    import aplpy
    import io

    fits_file = 'cpt1m010-kb70-20160428-0148-e91.fits'
    fits_filepath = os.path.join('/tmp', 'tmp_neox_9nahRl', fits_file)

    sources = CatalogSources.objects.filter(frame__filename__contains=fits_file[0:28]).values_list('obs_ra', 'obs_dec')

    fig = aplpy.FITSFigure(fits_filepath)
    fig.show_grayscale(pmin=0.25, pmax=98.0)
    ra = [X[0] for X in sources]
    dec = [X[1] for X in sources]

    fig.show_markers(ra, dec, edgecolor='green', facecolor='none', marker='o', s=15, alpha=0.5)

    buffer = io.BytesIO()
    fig.save(buffer, format='png')
    fig.save(fits_filepath.replace('.fits', '.png'), format='png')

    return HttpResponse(buffer.getvalue(), content_type="Image/png")

def plotframe(request):

    return render(request, 'core/frame_plot.html')<|MERGE_RESOLUTION|>--- conflicted
+++ resolved
@@ -479,11 +479,10 @@
     if exp_length == None or exp_count == None:
         ok_to_schedule = False
 
-<<<<<<< HEAD
     group_id = body.current_name() + '_' + data['site_code'].upper() + '-' + datetime.strftime(utc_date, '%Y%m%d')
     if data.get('too_mode', False) == True:
         group_id = group_id + '_ToO'
-=======
+
     # Get period and jitter for cadence
     period = data.get('period','')
     jitter = data.get('jitter','')
@@ -507,7 +506,6 @@
     if period != '' and jitter != '':
         suffix = "cad-%s-%s" % (datetime.strftime(data['start_time'], '%Y%m%d'), datetime.strftime(data['end_time'], '%m%d'))
 
->>>>>>> 7120b871
     resp = {
         'target_name': body.current_name(),
         'magnitude': magnitude,
@@ -519,11 +517,7 @@
         'too_mode' : data.get('too_mode', False),
         'site_code': data['site_code'],
         'proposal_code': data['proposal_code'],
-<<<<<<< HEAD
         'group_id': group_id,
-=======
-        'group_id': body.current_name() + '_' + data['site_code'].upper() + '-' + suffix,
->>>>>>> 7120b871
         'utc_date': utc_date.isoformat(),
         'start_time': dark_start.isoformat(),
         'end_time': dark_end.isoformat(),
