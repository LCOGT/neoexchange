"""
NEO exchange: NEO observing portal for Las Cumbres Observatory
Copyright (C) 2014-2018 LCO

This program is free software: you can redistribute it and/or modify
it under the terms of the GNU General Public License as published by
the Free Software Foundation, either version 3 of the License, or
(at your option) any later version.

This program is distributed in the hope that it will be useful,
but WITHOUT ANY WARRANTY; without even the implied warranty of
MERCHANTABILITY or FITNESS FOR A PARTICULAR PURPOSE.  See the
GNU General Public License for more details.
"""

import os
from datetime import datetime, timedelta, date
from math import floor, ceil
import json
import urllib
import logging

from django.db.models import Q
from django.forms.models import model_to_dict
from django.contrib import messages
from django.contrib.auth.decorators import login_required
from django.contrib.messages.views import SuccessMessageMixin
from django.core.exceptions import ObjectDoesNotExist, ValidationError
from django.core.urlresolvers import reverse, reverse_lazy
from django.shortcuts import render, redirect
from django.views.generic import DetailView, ListView, FormView, TemplateView, View
from django.views.generic.edit import FormView
from django.views.generic.detail import SingleObjectMixin
from django.http import Http404, HttpResponse, HttpResponseRedirect
from http.client import HTTPSConnection
from django.conf import settings
from bs4 import BeautifulSoup
import reversion
import requests
import numpy as np
try:
    import pyslalib.slalib as S
except ImportError:
    pass

from .forms import EphemQuery, ScheduleForm, ScheduleCadenceForm, ScheduleBlockForm, \
    ScheduleSpectraForm, MPCReportForm, SpectroFeasibilityForm
from .models import *
from astrometrics.ast_subs import determine_asteroid_type, determine_time_of_perih, \
    convert_ast_to_comet
from astrometrics.ephem_subs import call_compute_ephem, compute_ephem, \
    determine_darkness_times, determine_slot_length, determine_exp_time_count, \
    MagRangeError,  LCOGT_site_codes, LCOGT_domes_to_site_codes, \
    determine_spectro_slot_length, get_sitepos
from astrometrics.sources_subs import fetchpage_and_make_soup, packed_to_normal, \
    fetch_mpcdb_page, parse_mpcorbit, submit_block_to_scheduler, parse_mpcobs,\
    fetch_NEOCP_observations, PackedError, fetch_filter_list
from astrometrics.time_subs import extract_mpc_epoch, parse_neocp_date, \
    parse_neocp_decimal_date, get_semester_dates, jd_utc2datetime, datetime2st
from photometrics.external_codes import run_sextractor, run_scamp, updateFITSWCS,\
    read_mtds_file
from photometrics.catalog_subs import open_fits_catalog, get_catalog_header, \
    determine_filenames, increment_red_level, update_ldac_catalog_wcs, FITSHdrException
from photometrics.photometry_subs import calc_asteroid_snr, calc_sky_brightness
from core.frames import create_frame, ingest_frames, measurements_from_block
from core.mpc_submit import email_report_to_mpc


logger = logging.getLogger(__name__)


class LoginRequiredMixin(object):

    # login_url = reverse('auth_login')

    @classmethod
    def as_view(cls, **initkwargs):
        view = super(LoginRequiredMixin, cls).as_view(**initkwargs)
        return login_required(view)


def user_proposals(user):
    """
    Returns active proposals the given user has permissions for
    """
    if type(user) != User:
        try:
            user = User.objects.get(username=user)
        except ObjectDoesNotExist:
            raise ValidationError

    proposals = Proposal.objects.filter(proposalpermission__user=user, active=True)

    return proposals


class MyProposalsMixin(object):

    def get_context_data(self, **kwargs):
        context = super(MyProposalsMixin, self).get_context_data(**kwargs)
        proposals = user_proposals(self.request.user)
        context['proposals'] = [(proposal.code, proposal.title) for proposal in proposals]

        return context


def home(request):
    params = build_unranked_list_params()

    return render(request, 'core/home.html', params)


class BlockTimeSummary(LoginRequiredMixin, View):

    def get(self, request, *args, **kwargs):
        block_summary = summarise_block_efficiency(block_filter=10)
        return render(request, 'core/block_time_summary.html', {'summary': json.dumps(block_summary)})


def summarise_block_efficiency(block_filter=0):
    summary = []
    proposals = Proposal.objects.all()
    for proposal in proposals:
        blocks = Block.objects.filter(proposal=proposal)
        observed = blocks.filter(num_observed__isnull=False)
        if len(blocks) > block_filter:
            proposal_summary = {
                                 'proposal': proposal.code,
                                 'Observed' : observed.count(),
                                 'Not Observed' : blocks.count() - observed.count()
                               }
            summary.append(proposal_summary)
    return summary


class BodyDetailView(DetailView):
    model = Body
    context_object_name = "body"

    def get_context_data(self, **kwargs):
        context = super(BodyDetailView, self).get_context_data(**kwargs)
        context['form'] = EphemQuery()
        context['blocks'] = Block.objects.filter(body=self.object).order_by('block_start')
        context['taxonomies'] = SpectralInfo.objects.filter(body=self.object)
        context['spectra'] = sort_previous_spectra(self)
        return context


def sort_previous_spectra(self, **kwargs):
    spectra_of_interest = PreviousSpectra.objects.filter(body=self.object)
    spectra_out = []
    vis_count = 0
    nir_count = 0
    for s in spectra_of_interest:
        if s.spec_source == 'M':
            spectra_out.append(s)
        elif s.spec_source == 'S':
            if spectra_of_interest.filter(spec_wav='Vis+NIR').count() > 0:
                if s.spec_wav == 'Vis+NIR':
                    spectra_out.append(s)
            else:
                if vis_count == 0 and s.spec_wav == 'Vis':
                    vis_count = 1
                    spectra_out.append(s)
                if nir_count == 0 and s.spec_wav == 'NIR':
                    nir_count = 1
                    s.spec_vis = s.spec_ir
                    spectra_out.append(s)
    return spectra_out


class BodySearchView(ListView):
    template_name = 'core/body_list.html'
    model = Body

    def get_queryset(self):
        name = self.request.GET.get("q", "")
        if name != '':
            if name.isdigit():
                object_list = self.model.objects.filter(name=name)
            else:
                object_list = self.model.objects.filter(Q(provisional_name__icontains=name) | Q(provisional_packed__icontains=name) | Q(name__icontains=name))
        else:
            object_list = self.model.objects.all()
        return object_list


class BlockDetailView(DetailView):
    template_name = 'core/block_detail.html'
    model = Block


class SuperBlockDetailView(DetailView):
    template_name = 'core/block_detail.html'
    model = SuperBlock


class BlockListView(ListView):
    model = Block
    template_name = 'core/block_list.html'
    queryset = Block.objects.order_by('-block_start')
    context_object_name = "block_list"
    paginate_by = 20


class SuperBlockListView(ListView):
    model = SuperBlock
    template_name = 'core/block_list.html'
    queryset = SuperBlock.objects.order_by('-block_start')
    context_object_name = "block_list"
    paginate_by = 20


class BlockReport(LoginRequiredMixin, View):

    def get(self, request, *args, **kwargs):
        block = Block.objects.get(pk=kwargs['pk'])
        if block.when_observed:
            block.active = False
            block.reported = True
            block.when_reported = datetime.utcnow()
            block.save()
            return redirect(reverse('blocklist'))
        else:
            messages.error(request, 'Block does not have any observations')
            return HttpResponseRedirect(reverse('block-view', kwargs={'pk': block.superblock.id}))


class BlockReportMPC(LoginRequiredMixin, View):

    def get(self, request, *args, **kwargs):
        block = Block.objects.get(pk=kwargs['pk'])
        if block.reported is True:
            messages.error(request, 'Block has already been reported')
            return HttpResponseRedirect(reverse('block-report-mpc', kwargs={'pk': kwargs['pk']}))
        if request.user.is_authenticated:
            email = request.user.email
        else:
            email = None
        mpc_resp = email_report_to_mpc(blockid=kwargs['pk'], bodyid=kwargs.get('source', None), email_sender=email)
        if mpc_resp:
            block.active = False
            block.reported = True
            block.when_reported = datetime.utcnow()
            block.save()
            return redirect(reverse('blocklist'))
        else:
            messages.error(request, 'It was not possible to email report to MPC')
            return HttpResponseRedirect(reverse('block-report-mpc', kwargs={'pk': kwargs['pk']}))


class UploadReport(LoginRequiredMixin, FormView):
    template_name = 'core/uploadreport.html'
    success_url = reverse_lazy('blocklist')
    form_class = MPCReportForm

    def get(self, request, *args, **kwargs):
        block = Block.objects.get(pk=kwargs['pk'])
        form = MPCReportForm(initial={'block_id': block.id})
        return render(request, 'core/uploadreport.html', {'form': form, 'slot': block})

    def form_invalid(self, form, **kwargs):
        context = self.get_context_data(**kwargs)
        slot = Block.objects.get(pk=form['block_id'].value())
        return render(context['view'].request, 'core/uploadreport.html', {'form': form, 'slot': slot})

    def form_valid(self, form):
        obslines = form.cleaned_data['report'].splitlines()
        measure = create_source_measurement(obslines, form.cleaned_data['block'])
        if measure:
            messages.success(self.request, 'Added source measurements for %s' % form.cleaned_data['block'])
        else:
            messages.warning(self.request, 'Unable to add source measurements for %s' % form.cleaned_data['block'])
        return super(UploadReport, self).form_valid(form)


class MeasurementViewBlock(LoginRequiredMixin, View):
    template = 'core/measurements.html'

    def get(self, request, *args, **kwargs):
        data = measurements_from_block(blockid=kwargs['pk'])
        return render(request, self.template, data)


class MeasurementViewBody(View):
    template = 'core/measurements.html'

    def get(self, request, *args, **kwargs):
        body = Body.objects.get(pk=kwargs['pk'])
        measures = SourceMeasurement.objects.filter(body=body).order_by('frame__midpoint')
        return render(request, self.template, {'body': body, 'measures' : measures})


class CandidatesViewBlock(LoginRequiredMixin, View):
    template = 'core/candidates.html'

    def get(self, request, *args, **kwargs):
        block = Block.objects.get(pk=kwargs['pk'])
        candidates = Candidate.objects.filter(block=block).order_by('score')
        return render(request, self.template, {'body': block.body, 'candidates': candidates, 'slot': block})


class CalibSourceView(ListView):
    template_name = 'core/calibsource_list.html'
    model = CalibSource
    queryset = CalibSource.objects.order_by('ra')
    context_object_name = "calibsources"
    paginate_by = 20


def generate_new_candidate_id(prefix='LNX'):

    new_id = None
    qs = Body.objects.filter(origin='L', provisional_name__contains=prefix).order_by('provisional_name')

    if qs.count() == 0:
        # No discoveries so far, sad face
        num_zeros = 7 - len(prefix)
        new_id = "%s%0.*d" % (prefix, num_zeros, 1)
    else:
        last_body_id = qs.last().provisional_name
        try:
            last_body_num = int(last_body_id.replace(prefix, ''))
            new_id_num = last_body_num + 1
            num_zeros = 7 - len(prefix)
            new_id = "%s%0.*d" % (prefix, num_zeros, new_id_num)
        except ValueError:
            logger.warning("Unable to decode last discoveries' id (id=%s)" % last_body_id)
    return new_id


def generate_new_candidate(cand_frame_data, prefix='LNX'):

    new_body = None
    new_id = generate_new_candidate_id(prefix)
    first_frame = cand_frame_data.order_by('midpoint')[0]
    last_frame = cand_frame_data.latest('midpoint')
    if new_id:
        try:
            time_span = last_frame.midpoint - first_frame.midpoint
            arc_length = time_span.total_seconds() / 86400.0
        except:
            arc_length = None

        params = {  'provisional_name' : new_id,
                    'origin' : 'L',
                    'source_type' : 'U',
                    'discovery_date' : first_frame.midpoint,
                    'num_obs' : cand_frame_data.count(),
                    'arc_length' : arc_length
                 }
        new_body, created = Body.objects.get_or_create(**params)
        if created:
            not_seen = datetime.utcnow() - last_frame.midpoint
            not_seen_days = not_seen.total_seconds() / 86400.0
            new_body.not_seen = not_seen_days
            new_body.save()
    else:
        logger.warning("Could not determine a new id for the new object")

    return new_body


def ephemeris(request):

    form = EphemQuery(request.GET)
    ephem_lines = []
    if form.is_valid():
        data = form.cleaned_data
        body_elements = model_to_dict(data['target'])
        dark_start, dark_end = determine_darkness_times(
            data['site_code'], data['utc_date'])
        ephem_lines = call_compute_ephem(
            body_elements, dark_start, dark_end, data['site_code'], 900, data['alt_limit'])
    else:
        return render(request, 'core/home.html', {'form': form})
    return render(request, 'core/ephem.html',
                  {'target': data['target'],
                   'ephem_lines': ephem_lines,
                   'site_code': form['site_code'].value(),
                   }
                  )


class LookUpBodyMixin(object):
    """
    A Mixin for finding a Body from a pk and if it exists, return the Body instance.
    """
    def dispatch(self, request, *args, **kwargs):
        try:
            body = Body.objects.get(pk=kwargs['pk'])
            self.body = body
            return super(LookUpBodyMixin, self).dispatch(request, *args, **kwargs)
        except Body.DoesNotExist:
            raise Http404("Body does not exist")


class LookUpCalibMixin(object):
    """
    A Mixin for finding a CalibSource for a sitecode and if it exists, return the Target instance.
    """
    def dispatch(self, request, *args, **kwargs):
        try:
            sitecode = kwargs['instrument_code'][0:3]
            target, target_params = find_best_flux_standard(sitecode)
            self.target = target
            return super(LookUpCalibMixin, self).dispatch(request, *args, **kwargs)
        except CalibSource.DoesNotExist:
            raise Http404("CalibSource does not exist")

class ScheduleParameters(LoginRequiredMixin, LookUpBodyMixin, FormView):
    """
    Creates a suggested observation request, including time window and molecules
    """
    template_name = 'core/schedule.html'
    form_class = ScheduleForm
    ok_to_schedule = False

    def get(self, request, *args, **kwargs):
        form = self.get_form()
        cadence_form = ScheduleCadenceForm()
        return self.render_to_response(self.get_context_data(form=form, cad_form=cadence_form, body=self.body))

    def form_valid(self, form, request):
        data = schedule_check(form.cleaned_data, self.body, self.ok_to_schedule)
        new_form = ScheduleBlockForm(data)
        return render(request, 'core/schedule_confirm.html', {'form': new_form, 'data': data, 'body': self.body})

    def post(self, request, *args, **kwargs):
        form = self.get_form()
        cadence_form = ScheduleCadenceForm()
        if form.is_valid():
            return self.form_valid(form, request)
        else:
            return self.render_to_response(self.get_context_data(form=form, cad_form=cadence_form, body=self.body))

    def get_context_data(self, **kwargs):
        """
        Only show proposals the current user is a member of
        """
        proposals = user_proposals(self.request.user)
        proposal_choices = [(proposal.code, proposal.title) for proposal in proposals]
        kwargs['form'].fields['proposal_code'].choices = proposal_choices
        if kwargs['cad_form']:
            kwargs['cad_form'].fields['proposal_code'].choices = proposal_choices
        return kwargs


class ScheduleParametersCadence(LoginRequiredMixin, LookUpBodyMixin, FormView):
    """
    Creates a suggested cadenced observation request, including time window and molecules
    """
    template_name = 'core/schedule.html'
    form_class = ScheduleCadenceForm
    ok_to_schedule = False

    def post(self, request, *args, **kwargs):
        form = ScheduleCadenceForm(request.POST)
        if form.is_valid():
            return self.form_valid(form, request)
        else:
            return self.render_to_response(self.get_context_data(form=form, body=self.body))

    def form_valid(self, form, request):
        data = schedule_check(form.cleaned_data, self.body, self.ok_to_schedule)
        new_form = ScheduleBlockForm(data)
        return render(request, 'core/schedule_confirm.html', {'form': new_form, 'data': data, 'body': self.body})


class ScheduleParametersSpectra(LoginRequiredMixin, LookUpBodyMixin, FormView):
    """
    Creates a suggested spectroscopic observation request, including time window,
    calibrations and molecules
    """
    template_name = 'core/schedule_spectra.html'
    form_class = ScheduleSpectraForm
    ok_to_schedule = False

    def get(self, request, *args, **kwargs):
        form = self.get_form()
        return self.render_to_response(self.get_context_data(form=form, body=self.body))

    def post(self, request, *args, **kwargs):
        form = ScheduleSpectraForm(request.POST)
        if form.is_valid():
            return self.form_valid(form,request)
        else:
            return self.render_to_response(self.get_context_data(form=form, body=self.body))

    def form_valid(self, form, request):
        data = schedule_check(form.cleaned_data, self.body, self.ok_to_schedule)
        new_form = ScheduleBlockForm(data)
        return render(request, 'core/schedule_confirm.html', {'form': new_form, 'data': data, 'body': self.body})

    def get_context_data(self, **kwargs):
        """
        Only show proposals the current user is a member of
        """
        proposals = user_proposals(self.request.user)
        proposal_choices = [(proposal.code, proposal.title) for proposal in proposals]
        kwargs['form'].fields['proposal_code'].choices = proposal_choices
        return kwargs


class ScheduleCalibSpectra(LoginRequiredMixin, LookUpCalibMixin, FormView):
    """
    Creates a suggested spectroscopic calibration observation request, including time
    window, calibrations and molecules
    """
    template_name = 'core/schedule_spectra.html'
    form_class = ScheduleSpectraForm
    ok_to_schedule = False

    def get(self, request, *args, **kwargs):
        # Override default exposure time for brighter calib targets and set the initial
        # instrument code to that which came in via the URL and the kwargs
        form = ScheduleSpectraForm(initial={'exp_length' : 180.0,
                                            'instrument_code' : kwargs.get('instrument_code', '')}
                                  )
        return self.render_to_response(self.get_context_data(form=form, body=self.target))

    def post(self, request, *args, **kwargs):
        form = ScheduleSpectraForm(request.POST)
        if form.is_valid():
            return self.form_valid(form,request)
        else:
            return self.render_to_response(self.get_context_data(form=form, body=self.target))

    def form_valid(self, form, request):
        data = schedule_check(form.cleaned_data, self.target, self.ok_to_schedule)
        new_form = ScheduleBlockForm(data)
        return render(request, 'core/calib_schedule_confirm.html', {'form': new_form, 'data': data, 'calibrator': self.target})

    def get_context_data(self, **kwargs):
        """
        Only show proposals the current user is a member of
        """
        proposals = user_proposals(self.request.user)
        proposal_choices = [(proposal.code, proposal.title) for proposal in proposals]
        kwargs['form'].fields['proposal_code'].choices = proposal_choices
        return kwargs

class ScheduleCalibSubmit(LoginRequiredMixin, SingleObjectMixin, FormView):
    """
    Takes the hidden form input from ScheduleParameters, validates them as a double check.
    Then submits to the scheduler. If a tracking number is returned, the object has been scheduled and we record a Block.
    """
    template_name = 'core/calib_schedule_confirm.html'
    form_class = ScheduleBlockForm
    model = CalibSource

    def post(self, request, *args, **kwargs):
        self.object = self.get_object()
        form = self.get_form()
        if form.is_valid():
            return self.form_valid(form, request)
        else:
            return self.form_invalid(form)

    def form_valid(self, form, request):
        if 'edit' in request.POST:
            # Recalculate the parameters by amending the block length
            data = schedule_check(form.cleaned_data, self.object)
            new_form = ScheduleBlockForm(data)
            return render(request, self.template_name, {'form': new_form, 'data': data, 'calibrator': self.object})
        elif 'submit' in request.POST:
            target = self.get_object()
            username = ''
            if request.user.is_authenticated():
                username = request.user.get_username()
            tracking_num, sched_params = schedule_submit(form.cleaned_data, target, username)
            if tracking_num:
                messages.success(self.request, "Request %s successfully submitted to the scheduler" % tracking_num)
# Not possible to store CalibSources in Blocks/SuperBlocks yet
#                block_resp = record_block(tracking_num, sched_params, form.cleaned_data, target)
#                if block_resp:
#                    messages.success(self.request, "Block recorded")
#                else:
#                    messages.warning(self.request, "Record not created")
            else:
                msg = "It was not possible to submit your request to the scheduler."
                if sched_params.get('error_msg', None):
                    msg += "\nAdditional information:" + sched_params['error_msg']
                messages.warning(self.request, msg)
            return super(ScheduleCalibSubmit, self).form_valid(form)

    def get_success_url(self):
        return reverse('home')


class ScheduleSubmit(LoginRequiredMixin, SingleObjectMixin, FormView):
    """
    Takes the hidden form input from ScheduleParameters, validates them as a double check.
    Then submits to the scheduler. If a tracking number is returned, the object has been scheduled and we record a Block.
    """
    template_name = 'core/schedule_confirm.html'
    form_class = ScheduleBlockForm
    model = Body

    def post(self, request, *args, **kwargs):
        self.object = self.get_object()
        form = self.get_form()
        if form.is_valid():
            return self.form_valid(form, request)
        else:
            return self.form_invalid(form)

    def form_valid(self, form, request):
        if 'edit' in request.POST:
            # Recalculate the parameters by amending the block length
            data = schedule_check(form.cleaned_data, self.object)
            new_form = ScheduleBlockForm(data)
            return render(request, 'core/schedule_confirm.html', {'form': new_form, 'data': data, 'body': self.object})
        elif 'submit' in request.POST:
            target = self.get_object()
            username = ''
            if request.user.is_authenticated():
                username = request.user.get_username()
            tracking_num, sched_params = schedule_submit(form.cleaned_data, target, username)
            if tracking_num:
                messages.success(self.request, "Request %s successfully submitted to the scheduler" % tracking_num)
                block_resp = record_block(tracking_num, sched_params, form.cleaned_data, target)
                if block_resp:
                    messages.success(self.request, "Block recorded")
                else:
                    messages.warning(self.request, "Record not created")
            else:
                msg = "It was not possible to submit your request to the scheduler."
                if sched_params.get('error_msg', None):
                    msg += "\nAdditional information:" + sched_params['error_msg']
                messages.warning(self.request, msg)
            return super(ScheduleSubmit, self).form_valid(form)

    def get_success_url(self):
        return reverse('home')


def schedule_check(data, body, ok_to_schedule=True):

    spectroscopy = data.get('spectroscopy', False)
    body_elements = model_to_dict(body)

    if spectroscopy:
        data['site_code'] = data['instrument_code'][0:3]
    else:
        data['instrument_code'] = ''

    # Check if we have a high eccentricity object and it's not of comet type
    if body_elements.get('eccentricity', 0.0) >= 0.9 and body_elements.get('elements_type', None) != 'MPC_COMET':
        logger.warning("Preventing attempt to schedule high eccentricity non-Comet")
        ok_to_schedule = False

    # Check for valid proposal
    # validate_proposal_time(data['proposal_code'])

    # Determine magnitude
    if data.get('start_time') and data.get('end_time'):
        dark_start = data.get('start_time')
        dark_end = data.get('end_time')
        utc_date = data.get('utc_date', dark_start.date())
    else:
        dark_start, dark_end = determine_darkness_times(data['site_code'], data['utc_date'])
        utc_date = data['utc_date']
        if dark_end <= datetime.utcnow():
            dark_start, dark_end = determine_darkness_times(data['site_code'], data['utc_date'] + timedelta(days=1))
            utc_date = data['utc_date'] + timedelta(days=1)
    # Determine the semester boundaries for the current time and truncate the dark time and
    # therefore the windows appropriately.
    semester_date = max(datetime.utcnow(), datetime.combine(utc_date, datetime.min.time()))
    semester_start, semester_end = get_semester_dates(semester_date)
    if dark_start.day != dark_end.day and semester_start < dark_start:
        semester_date = max(datetime.utcnow(), datetime.combine(utc_date, datetime.min.time()) - timedelta(days=1))
        semester_start, semester_end = get_semester_dates(semester_date)
    dark_start = max(dark_start, semester_start)
    dark_end = min(dark_end, semester_end)

    dark_midpoint = dark_start + (dark_end - dark_start) / 2
    if type(body) == Body:
        emp = compute_ephem(dark_midpoint, body_elements, data['site_code'],
            dbg=False, perturb=False, display=False)
        if emp == []:
            emp = [-99 for x in range(5)]
        ra = emp[1]
        dec = emp[2]
        magnitude = emp[3]
        speed = emp[4]
    else:
        magnitude = body.vmag
        speed = 0.0
        ra = body.ra
        dec = body.dec
    
    # Determine filter pattern
    if data.get('filter_pattern'):
        filter_pattern = data.get('filter_pattern')
    elif data['site_code'] == 'E10' or data['site_code'] == 'F65':
        if spectroscopy:
            filter_pattern = 'slit_6.0as'
        else:
            filter_pattern = 'solar'
    else:
        filter_pattern = 'w'

    # Get string of available filters
    available_filters = ''
    filter_list = fetch_filter_list(data['site_code'], spectroscopy)
    for filt in filter_list:
        available_filters = available_filters + filt + ', '
    available_filters = available_filters[:-2]

    # Determine slot length
    if data.get('slot_length'):
        slot_length = data.get('slot_length')
    else:
        if spectroscopy:
            slot_length = determine_spectro_slot_length(data['exp_length'], data['calibs'])
            slot_length /= 60.0
            slot_length = ceil(slot_length)
        else:
            try:
                slot_length = determine_slot_length(magnitude, data['site_code'])
            except MagRangeError:
                slot_length = 0.
                ok_to_schedule = False
    snr = None
    if spectroscopy:
        new_mag, new_passband, snr = calc_asteroid_snr(magnitude, 'V', data['exp_length'], instrument=data['instrument_code'])
        exp_count = data['exp_count']
        exp_length = data.get('exp_length', 1)
    else:
        # Determine exposure length and count
        exp_length, exp_count = determine_exp_time_count(speed, data['site_code'], slot_length, magnitude, filter_pattern)
        if exp_length is None or exp_count is None:
            ok_to_schedule = False

    # Determine pattern iterations
    if exp_count:
        pattern_iterations = float(exp_count) / float(len(filter_pattern.split(',')))
        pattern_iterations = round(pattern_iterations, 2)
    else:
        pattern_iterations = None

    # Get period and jitter for cadence
    period = data.get('period', None)
    jitter = data.get('jitter', None)

    if period and jitter:
        # Number of times the cadence request will run between start and end date
        cadence_start = data['start_time']
        cadence_end = data['end_time']
        total_run_time = cadence_end - cadence_start
        cadence_period = timedelta(seconds=data['period']*3600.0)
        total_requests = 1 + int(floor(total_run_time.total_seconds() / cadence_period.total_seconds()))
        # Remove the last start if the request would run past the cadence end
        if cadence_start + total_requests * cadence_period + timedelta(seconds=slot_length*60.0) > cadence_end:
            total_requests -= 1

        # Total hours of time used by all cadence requests
        total_time = timedelta(seconds=slot_length*60.0) * total_requests
        total_time = total_time.total_seconds()/3600.0

    suffix = datetime.strftime(utc_date, '%Y%m%d')
    if period and jitter:
        suffix = "cad-%s-%s" % (datetime.strftime(data['start_time'], '%Y%m%d'), datetime.strftime(data['end_time'], '%m%d'))
        if len(body.current_name()) > 7:
            # Name is too long to fit in the groupid field, trim off year part.
            suffix = "cad-%s-%s" % (datetime.strftime(data['start_time'], '%m%d'), datetime.strftime(data['end_time'], '%m%d'))
    elif spectroscopy:
        suffix += "_spectra"
    groupid = body.current_name() + '_' + data['site_code'].upper() + '-' + suffix
    if len(groupid) > 30:
        if spectroscopy:
            suffix = suffix[:-3]
            groupid = body.current_name() + '_' + data['site_code'].upper() + '-' + suffix
        else:
            groupid = groupid[0:30]
    resp = {
        'target_name': body.current_name(),
        'magnitude': magnitude,
        'speed': speed,
        'slot_length': slot_length,
        'filter_pattern': filter_pattern,
        'pattern_iterations': pattern_iterations,
        'available_filters': available_filters,
        'exp_count': exp_count,
        'exp_length': exp_length,
        'schedule_ok': ok_to_schedule,
        'site_code': data['site_code'],
        'proposal_code': data['proposal_code'],
        'group_id': groupid,
        'utc_date': utc_date.isoformat(),
        'start_time': dark_start.isoformat(),
        'end_time': dark_end.isoformat(),
        'mid_time': dark_midpoint.isoformat(),
        'ra_midpoint': ra,
        'dec_midpoint': dec,
        'period' : period,
        'jitter' : jitter,
        'snr' : snr,
        'spectroscopy' : spectroscopy,
        'calibs' : data.get('calibs', ''),
        'instrument_code' : data['instrument_code']
    }

    if period and jitter:
        resp['num_times'] = total_requests
        resp['total_time'] = total_time

    return resp


def schedule_submit(data, body, username):

    # Assemble request
    # Send to scheduler
    if type(body) == CalibSource:
        body_elements = {}
    else:
        body_elements = model_to_dict(body)
        body_elements['epochofel_mjd'] = body.epochofel_mjd()
        body_elements['epochofperih_mjd'] = body.epochofperih_mjd()
        body_elements['current_name'] = body.current_name()
    # Get proposal details
    proposal = Proposal.objects.get(code=data['proposal_code'])
    my_proposals = user_proposals(username)
    if proposal not in my_proposals:
        resp_params = {'msg' : 'You do not have permission to schedule using proposal %s' % data['proposal_code']}

        return None, resp_params
    params = {'proposal_id': proposal.code,
              'user_id': proposal.pi,
              'tag_id': proposal.tag,
              'priority': data.get('priority', 15),
              'submitter_id': username,

              'filter_pattern': data['filter_pattern'],
              'exp_count': data['exp_count'],
              'exp_time': data['exp_length'],
              'site_code': data['site_code'],
              'start_time': data['start_time'],
              'end_time': data['end_time'],
              'group_id': data['group_id'],

              'spectroscopy' : data.get('spectroscopy', False),
              'calibs' : data.get('calibs', ''),
              'instrument_code' : data['instrument_code']
              }
    if data['period'] or data['jitter']:
        params['period'] = data['period']
        params['jitter'] = data['jitter']
    # If we have a (static) CalibSource object, fill in details needed by make_target
    if type(body) == CalibSource:
        params['ra_rad' ] = body.ra
        params['dec_rad'] = body.dec
        params['source_id'] = body.current_name()
    # Check for pre-existing block
    tracking_number = None
    resp_params = None
    if check_for_block(data, params, body) == 1:
        # Append another suffix to allow 2 versions of the block. Must
        # do this to both `data` (so the next Block check works) and to
        # `params` so the correct group_id will go to the Valhalla/scheduler
        data['group_id'] = data['group_id'] + '_2'
        params['group_id'] = data['group_id']
    elif check_for_block(data, params, body) >= 2:
        # Multiple blocks found
        resp_params = {'error_msg' : 'Multiple Blocks for same day and site found'}
    if check_for_block(data, params, body) == 0:
        # Submit to scheduler and then record block
        tracking_number, resp_params = submit_block_to_scheduler(body_elements, params)
    return tracking_number, resp_params


class SpectroFeasibility(LookUpBodyMixin, FormView):

    template_name = 'core/feasibility.html'
    form_class = SpectroFeasibilityForm

    def get(self, request, *args, **kwargs):
        form = SpectroFeasibilityForm(body=self.body)
        return self.render_to_response(self.get_context_data(form=form, body=self.body))

    def form_valid(self, form, request):
        data = feasibility_check(form.cleaned_data, self.body)
        new_form = SpectroFeasibilityForm(data, body=self.body)
        return render(request, 'core/feasibility.html', {'form': new_form, 'data': data, 'body': self.body})

    def post(self, request, *args, **kwargs):
        form = SpectroFeasibilityForm(request.POST,body=self.body)
        if form.is_valid():
            return self.form_valid(form,request)
        else:
            return self.render_to_response(self.get_context_data(form=form, body=self.body))


def feasibility_check(data, body):
    """Calculate spectroscopic feasibility
    """

    # We assume asteroid magnitudes will be in V and calculate sky
    # brightness in SDSS-ip as that is where most of the signal will be
    ast_mag_bandpass = data.get('bandpass', 'V')
    sky_mag_bandpass = data.get('sky_mag_bandpass', 'ip')
    data['sky_mag'] = calc_sky_brightness(sky_mag_bandpass, data['moon_phase'])
    snr_params = {
                    'moon_phase' : data['moon_phase'],
                    'airmass'    : data['airmass']
                 }
    data['new_mag'], data['new_passband'], data['snr'] = calc_asteroid_snr(data['magnitude'], ast_mag_bandpass, data['exp_length'], instrument=data['instrument_code'], params=snr_params)
    calibs = data.get('calibs', 'both')
    slot_length = determine_spectro_slot_length(data['exp_length'], calibs)
    slot_length /= 60.0
    data['slot_length'] = slot_length

    return data

def ranking(request):

    params = build_unranked_list_params()

    return render(request, 'core/ranking.html', params)


def build_unranked_list_params():
    params = {}
    try:
        # If we don't have any Body instances, return None instead of breaking
        latest = Body.objects.filter(active=True).latest('ingest')
        max_dt = latest.ingest
        min_dt = max_dt - timedelta(days=5)
        newest = Body.objects.filter(ingest__range=(min_dt, max_dt), active=True)
        unranked = []
        for body in newest:
            body_dict = model_to_dict(body)
            body_dict['FOM'] = body.compute_FOM()
            body_dict['current_name'] = body.current_name()
            emp_line = body.compute_position()
            if not emp_line:
                continue
            body_dict['ra'] = emp_line[0]
            body_dict['dec'] = emp_line[1]
            body_dict['v_mag'] = emp_line[2]
            body_dict['spd'] = emp_line[3]
            body_dict['observed'], body_dict['reported'] = body.get_block_info()
            body_dict['type'] = body.get_source_type_display()
            unranked.append(body_dict)
    except Exception as e:
        latest = None
        unranked = None
        logger.error('Ranking failed on %s' % e)
    params = {
        'targets': Body.objects.filter(active=True).count(),
        'blocks': Block.objects.filter(active=True).count(),
        'latest': latest,
        'newest': unranked
    }
    return params


def characterization(request):

    char_filter = request.GET.get("filter", "")
    params = build_characterization_list(char_filter)
    return render(request, 'core/characterization.html', params)


def build_characterization_list(disp=None):
    params = {}
    # If we don't have any Body instances, return None instead of breaking
    try:
        # If we change the definition of Characterization Target,
        # also update models.Body.characterization_target()
        char_targets = Body.objects.filter(active=True).exclude(origin='M')
        unranked = []
        for body in char_targets:
            spectra = PreviousSpectra.objects.filter(body=body)
            s_wav = s_vis_link = s_nir_link = ''
            m_vis_link = m_nir_link = ''
            m_wav = ""
            if spectra:
                s_date = date.today()-date(1000, 1, 1)
                for spectrum in spectra:
                    if spectrum.spec_source == "S":
                        if s_wav == spectrum.spec_wav or not s_wav:
                            if s_date > date.today()-spectrum.spec_date:
                                s_date = date.today()-spectrum.spec_date
                                s_wav = spectrum.spec_wav
                                s_vis_link = spectrum.spec_vis
                                s_nir_link = spectrum.spec_ir
                        else:
                            s_date = date.today()-spectrum.spec_date
                            s_wav = "Vis+NIR"
                            if spectrum.spec_vis:
                                s_vis_link = spectrum.spec_vis
                            if spectrum.spec_ir:
                                s_nir_link = spectrum.spec_ir
                    elif spectrum.spec_source == "M":
                        m_wav = spectrum.spec_wav
                        m_vis_link = spectrum.spec_vis
                        m_nir_link = spectrum.spec_ir
                        if m_wav == "NA":
                            m_wav = "Yes"
            body_dict = model_to_dict(body)
            body_dict['current_name'] = body.current_name()
            body_dict['ingest_date'] = body.ingest
            body_dict['s_wav'] = s_wav
            if s_vis_link:
                body_dict['s_vis_link'] = s_vis_link
            if s_nir_link:
                body_dict['s_nir_link'] = s_nir_link
            if m_vis_link:
                body_dict['m_vis_link'] = m_vis_link
            if m_nir_link:
                body_dict['m_nir_link'] = m_nir_link
            body_dict['m_wav'] = m_wav
            body_dict['origin'] = body.get_origin_display()
            if 'Vis' in s_wav or 'Vis' in m_wav:
                body_dict['obs_needed'] = 'LC'
            else:
                body_dict['obs_needed'] = 'Spec/LC'
            emp_line = body.compute_position()
            if not emp_line:
                continue
            obs_dates = body.compute_obs_window()
            if obs_dates[0]:
                body_dict['obs_sdate'] = obs_dates[0]
                if obs_dates[0] == obs_dates[2]:
                    startdate = 'Now'
                else:
                    startdate = obs_dates[0].strftime('%m/%y')
                if not obs_dates[1]:
                    body_dict['obs_edate'] = obs_dates[2]+timedelta(days=99)
                    enddate = '>'
                else:
                    enddate = obs_dates[1].strftime('%m/%y')
                    body_dict['obs_edate'] = obs_dates[1]
            else:
                body_dict['obs_sdate'] = body_dict['obs_edate'] = obs_dates[2]+timedelta(days=99)
                startdate = '-'
                enddate = '-'
            days_to_start = body_dict['obs_sdate']-obs_dates[2]
            days_to_end = body_dict['obs_edate']-obs_dates[2]
            # Define a sorting Priority:
            # Currently a combination of imminence and window width.
            body_dict['priority'] = days_to_start.days + days_to_end.days
            body_dict['obs_start'] = startdate
            body_dict['obs_end'] = enddate
            body_dict['ra'] = emp_line[0]
            body_dict['dec'] = emp_line[1]
            body_dict['v_mag'] = emp_line[2]
            if disp:
                if disp in body_dict['obs_needed']:
                    unranked.append(body_dict)
            else:
                unranked.append(body_dict)
    except Exception as e:
        unranked = None
        logger.error('Characterization list failed on %s' % e)
    params = {
        'targets': Body.objects.filter(active=True).count(),
        'blocks': Block.objects.filter(active=True).count(),
        'char_targets': unranked,
        'char_filter': disp
    }
    return params


def check_for_block(form_data, params, new_body):
    """Checks if a block with the given name exists in the Django DB.
    Return 0 if no block found, 1 if found, 2 if multiple blocks found"""

    # XXX Code smell, duplicated from sources_subs.configure_defaults()
    site_list = { 'V37' : 'ELP' ,
                  'K92' : 'CPT' ,
                  'K93' : 'CPT',
                  'Q63' : 'COJ',
                  'W85' : 'LSC',
                  'W86' : 'LSC',
                  'W89' : 'LSC',
                  'F65' : 'OGG',
                  'E10' : 'COJ',
                  'Z21' : 'TFN',
                  'Q58' : 'COJ',
                  'Q59' : 'COJ',
                  'T04' : 'OGG',
                  'V99' : 'ELP'
                  }

    try:
        block_id = SuperBlock.objects.get(body=new_body.id,
                                     groupid__contains=form_data['group_id'],
                                     proposal=Proposal.objects.get(code=form_data['proposal_code'])
                                     )
#                                         site=site_list[params['site_code']])
    except SuperBlock.MultipleObjectsReturned:
        logger.debug("Multiple superblocks found")
        return 2
    except SuperBlock.DoesNotExist:
        logger.debug("SuperBlock not found")
        return 0
    else:
        logger.debug("SuperBlock found")
        # XXX Do we want to check for matching site in the Blocks as well?
        return 1


def record_block(tracking_number, params, form_data, body):
    """Records a just-submitted observation as a SuperBlock and Block(s) in the database.
    """

    logger.debug("form data=%s" % form_data)
    logger.debug("   params=%s" % params)
    if tracking_number:
        cadence = False
        if len(params.get('request_numbers', [])) > 1:
            cadence = True
        sblock_kwargs = {
                         'body'     : body,
                         'proposal' : Proposal.objects.get(code=form_data['proposal_code']),
                         'groupid'  : form_data['group_id'],
                         'block_start' : form_data['start_time'],
                         'block_end'   : form_data['end_time'],
                         'tracking_number' : tracking_number,
                         'cadence'  : cadence,
                         'period'   : params.get('period', None),
                         'jitter'   : params.get('jitter', None),
                         'timeused' : params.get('block_duration', None),
                         'active'   : True,
                       }
        sblock_pk = SuperBlock.objects.create(**sblock_kwargs)
        i = 0
        for request in params.get('request_numbers', []):
            # cut off json UTC timezone remnant
            no_timezone_blk_start = params['request_windows'][i][0]['start'][:-1]
            no_timezone_blk_end = params['request_windows'][i][0]['end'][:-1]
            block_kwargs = { 'superblock' : sblock_pk,
                             'telclass' : params['pondtelescope'].lower(),
                             'site'     : params['site'].lower(),
                             'body'     : body,
                             'proposal' : Proposal.objects.get(code=form_data['proposal_code']),
                             'groupid'  : form_data['group_id'],
                             'block_start' : datetime.strptime(no_timezone_blk_start, '%Y-%m-%dT%H:%M:%S'),
                             'block_end'   : datetime.strptime(no_timezone_blk_end, '%Y-%m-%dT%H:%M:%S'),
                             'tracking_number' : request,
                             'num_exposures'   : form_data['exp_count'],
                             'exp_length'      : form_data['exp_length'],
                             'active'   : True
                           }
            pk = Block.objects.create(**block_kwargs)
            i += 1
        return True
    else:
        return False


def return_fields_for_saving():
    """Returns a list of fields that should be checked before saving a revision.
    Split out from save_and_make_revision() so it can be consistently used by the
    remove_bad_revisions management command."""

    fields = ['provisional_name', 'provisional_packed', 'name', 'origin', 'source_type',  'elements_type',
              'epochofel', 'abs_mag', 'slope', 'orbinc', 'longascnode', 'eccentricity', 'argofperih', 'meandist', 'meananom',
              'score', 'discovery_date', 'num_obs', 'arc_length']

    return fields


def save_and_make_revision(body, kwargs):
    """
    Make a revision if any of the parameters have changed, but only do it once
    per ingest not for each parameter.
    Converts current model instance into a dict and compares a subset of elements with
    incoming version. Incoming variables may be generically formatted as strings,
    so use the type of original to convert and then compare.
    """

    fields = return_fields_for_saving()

    update = False

    body_dict = model_to_dict(body)
    for k, v in kwargs.items():
        param = body_dict.get(k, '')
        if isinstance(param, float) and v is not None:
            v = float(v)
        if v != param:
            setattr(body, k, v)
            if k in fields:
                update = True
    if update:
        with reversion.create_revision():
            body.save()
    else:
        body.save()
    return update


def update_NEOCP_orbit(obj_id, extra_params={}):
    """Query the MPC's showobs service with the specified <obj_id> and
    it will write the orbit found into the neox database.
    a) If the object does not have a response it will be marked as active = False
    b) If the object's parameters have changed they will be updated and a revision logged
    c) New objects get marked as active = True automatically
    """
    NEOCP_orb_url = 'http://cgi.minorplanetcenter.net/cgi-bin/showobsorbs.cgi?Obj=%s&orb=y' % obj_id

    neocp_obs_page = fetchpage_and_make_soup(NEOCP_orb_url)

    if neocp_obs_page:
        obs_page_list = neocp_obs_page.text.split('\n')
    else:
        return False

    try:
        body, created = Body.objects.get_or_create(provisional_name__startswith=obj_id, defaults={'provisional_name' : obj_id})
    except:
        logger.debug("Multiple objects found called %s" % obj_id)
        return False
# If the object has left the NEOCP, the HTML will say 'None available at this time.'
# and the length of the list will be 1
    if len(obs_page_list) > 1:
        # Clean up the header and top line of input
        first_kwargs = clean_NEOCP_object(obs_page_list)
        kwargs = first_kwargs.copy()
        kwargs.update(extra_params)
        if not created:
            # Find out if the details have changed, if they have, save a
            # revision
            check_body = Body.objects.filter(provisional_name__startswith=obj_id, **kwargs)
            if check_body.count() == 0:
                if save_and_make_revision(body, kwargs):
                    msg = "Updated %s" % obj_id
                else:
                    msg = "No changes saved for %s" % obj_id
            else:
                msg = "No changes needed for %s" % obj_id
        else:
            save_and_make_revision(body, kwargs)
            msg = "Added %s" % obj_id
    else:
        save_and_make_revision(body, {'active': False})
        msg = "Object %s no longer exists on the NEOCP." % obj_id
    logger.info(msg)
    return msg


def update_NEOCP_observations(obj_id, extra_params={}):
    """Query the NEOCP for <obj_id> and download the observation lines.
    These are used to create Source Measurements for the body if the
    number of observations in the passed extra_params dictionary is greater than
    the number of Source Measurements for that Body"""

    try:
        body = Body.objects.get(provisional_name__startswith=obj_id)
        num_measures = SourceMeasurement.objects.filter(body=body).count()

# Check if the NEOCP has more measurements than we do
        if body.num_obs > num_measures:
            obs_lines = fetch_NEOCP_observations(obj_id)
            if obs_lines:
                measure = create_source_measurement(obs_lines)
                if measure is False:
                    msg = "Could not create source measurements for object %s (no or multiple Body's exist)" % obj_id
                else:
                    if len(measure) > 0:
                        msg = "Created source measurements for object %s" % obj_id
                    elif len(measure) == 0:
                        msg = "Source measurements already exist for object %s" % obj_id
            else:
                msg = "No observations exist for object %s" % obj_id
        else:
            msg = "Object %s has not been updated since %s" % (obj_id, body.update_time)
    except Body.DoesNotExist:
        msg = "Object %s does not exist" % obj_id
    return msg


def clean_NEOCP_object(page_list):
    """Parse response from the MPC NEOCP page making sure we only return
    parameters from the 'NEOCPNomin' (nominal orbit)"""
    current = False
    if page_list[0] == '':
        page_list.pop(0)
    if page_list[0][:6] == 'Object':
        page_list.pop(0)
    for line in page_list:
        if 'NEOCPNomin' in line:
            current = line.strip().split()
            break
    if current:
        if len(current) == 16:
            # Missing H parameter, probably...
            try:
                slope = float(current[2])
                # ...nope guess again... Could be missing RMS...
                try:
                    rms = float(current[15])
                except ValueError:
                    # Insert a high value for the missing rms
                    current.insert(15, 99.99)
                    logger.warning(
                        "Missing RMS for %s; assuming 99.99", current[0])
                except:
                    logger.error(
                        "Missing field in NEOCP orbit for %s which wasn't correctable", current[0])
            except ValueError:
                # Insert a high magnitude for the missing H
                current.insert(1, 99.99)
                logger.warning(
                    "Missing H magnitude for %s; assuming 99.99", current[0])
            except:
                logger.error(
                    "Missing field in NEOCP orbit for %s which wasn't correctable", current[0])

        if len(current) == 17:
            params = {
                'abs_mag': float(current[1]),
                'slope': float(current[2]),
                'epochofel': extract_mpc_epoch(current[3]),
                'meananom': float(current[4]),
                'argofperih': float(current[5]),
                'longascnode': float(current[6]),
                'orbinc': float(current[7]),
                'eccentricity': float(current[8]),
                'meandist': float(current[10]),
                'source_type': 'U',
                'elements_type': 'MPC_MINOR_PLANET',
                'active': True,
                'origin': 'M',
                'update_time' : datetime.utcnow(),
                'arc_length' : None,
                'not_seen' : None
            }
            arc_length = None
            arc_units = current[14]
            if arc_units == 'days':
                arc_length = float(current[13])
            elif arc_units == 'hrs':
                arc_length = float(current[13]) / 24.0
            elif arc_units == 'min':
                arc_length = float(current[13]) / 1440.0
            if arc_length:
                params['arc_length'] = arc_length

        elif len(current) == 22 or len(current) == 23 or len(current) == 24:
            params = {
                'abs_mag': float(current[1]),
                'slope': float(current[2]),
                'epochofel': extract_mpc_epoch(current[3]),
                'meananom': float(current[4]),
                'argofperih': float(current[5]),
                'longascnode': float(current[6]),
                'orbinc': float(current[7]),
                'eccentricity': float(current[8]),
                'meandist': float(current[10]),
                'source_type': 'U',
                'elements_type': 'MPC_MINOR_PLANET',
                'active': True,
                'origin': 'L',
                'provisional_name' : current[0],
                'num_obs' : int(current[13]),
                'update_time' : datetime.utcnow(),
                'arc_length' : None,
                'not_seen' : None
            }
            # If this is a find_orb produced orbit, try and fill in the
            # 'arc length' and 'not seen' values.
            arc_length = None
            arc_units = current[16]
            if arc_units == 'days':
                arc_length = float(current[15])
            elif arc_units == 'hrs':
                arc_length = float(current[15]) / 24.0
            elif arc_units == 'min':
                arc_length = float(current[15]) / 1440.0
            if arc_length:
                params['arc_length'] = arc_length
            try:
                not_seen = datetime.utcnow() - datetime.strptime(current[-1], '%Y%m%d')
                params['not_seen'] = not_seen.total_seconds() / 86400.0  # Leap seconds can go to hell...
            except:
                pass
        else:
            logger.warning(
                "Did not get right number of parameters for %s. Values %s", current[0], current)
            params = {}
        if params != {}:
            # Check for objects that should be treated as comets (e>0.9)
            if params['eccentricity'] > 0.9:
                params = convert_ast_to_comet(params, None)
    else:
        params = {}
    return params


def update_crossids(astobj, dbg=False):
    """Update the passed <astobj> for a new cross-identification.
    <astobj> is expected to be a list of:
    provisional id, final id/failure reason, reference, confirmation date
    normally produced by the fetch_previous_NEOCP_desigs() method."""

    if len(astobj) != 4:
        return False

    obj_id = astobj[0].rstrip()

    try:
        body, created = Body.objects.get_or_create(provisional_name=obj_id)
    except:
        logger.warning("Multiple objects found called %s" % obj_id)
        return False
    # Determine what type of new object it is and whether to keep it active
    kwargs = clean_crossid(astobj, dbg)
    if not created:
        if dbg:
            print("Did not create new Body")
        # Find out if the details have changed, if they have, save a revision
        # But first check if it is a comet or NEO and came from somewhere other
        # than the MPC. In this case, leave it active.
        if body.source_type in ['N', 'C', 'H'] and body.origin != 'M':
            kwargs['active'] = True
        if kwargs['source_type'] in ['C', 'H']:
            kwargs = convert_ast_to_comet(kwargs, body)
        check_body = Body.objects.filter(provisional_name=obj_id, **kwargs)
        if check_body.count() == 0:
            save_and_make_revision(body, kwargs)
            logger.info("Updated cross identification for %s" % obj_id)
    elif kwargs != {}:
        # Didn't know about this object before so create but make inactive
        kwargs['active'] = False
        save_and_make_revision(body, kwargs)
        logger.info("Added cross identification for %s" % obj_id)
    else:
        logger.warning("Could not add cross identification for %s" % obj_id)
        return False
    return True


def clean_crossid(astobj, dbg=False):
    """Takes an <astobj> (a list of new designation, provisional designation,
    reference and confirm date produced from the MPC's Previous NEOCP Objects
    page) and determines the type and whether it should still be followed.

    Objects that were not confirmed, did not exist or "were not interesting
    (normally a satellite) are set inactive immediately. For NEOs and comets,
    we set it to inactive if more than 3 days have passed since the
    confirmation date"""

    interesting_cutoff = 3 * 86400  # 3 days in seconds

    obj_id = astobj[0].rstrip()
    desig = astobj[1]
    reference = astobj[2]
    confirm_date = parse_neocp_date(astobj[3])

    time_from_confirm = datetime.utcnow() - confirm_date
    if time_from_confirm < timedelta(0):
        # if this is negative a date in the future has erroneously be assumed
        time_from_confirm = datetime.utcnow() - confirm_date.replace(year=confirm_date.year-1)
    time_from_confirm = time_from_confirm.total_seconds()

    active = True
    objtype = ''
    if obj_id != '' and desig == 'wasnotconfirmed':
        # Unconfirmed, no longer interesting so set inactive
        objtype = 'U'
        desig = ''
        active = False
    elif obj_id != '' and desig == 'doesnotexist':
        # Did not exist, no longer interesting so set inactive
        objtype = 'X'
        desig = ''
        active = False
    elif obj_id != '' and desig == 'wasnotminorplanet':
        # "was not a minor planet"; set to satellite and no longer interesting
        objtype = 'J'
        desig = ''
        active = False
    elif obj_id != '' and desig == '' and reference == '':
        # "Was not interesting" (normally a satellite), no longer interesting
        # so set inactive
        objtype = 'W'
        desig = ''
        active = False
    elif obj_id != '' and desig != '':
        # Confirmed
        if ('CBET' in reference or 'IAUC' in reference or 'MPEC' in reference) and 'C/' in desig:
            # There is a reference to an CBET or IAUC so we assume it's "very
            # interesting" i.e. a comet
            objtype = 'C'
            if time_from_confirm > interesting_cutoff:
                active = False
        elif 'MPEC' in reference:
            # There is a reference to an MPEC so we assume it's
            # "interesting" i.e. an NEO
            objtype = 'N'
            if 'A/' in desig:
                # Check if it is an inactive hyperbolic asteroid
                objtype = 'H'
            if time_from_confirm > interesting_cutoff:
                active = False
        else:
            objtype = 'A'
            active = False

    if objtype != '':
        params = {'source_type': objtype,
                  'name': desig,
                  'active': active
                  }
        if dbg:
            print("%07s->%s (%s) %s" % (obj_id, params['name'], params['source_type'], params['active']))
    else:
        logger.warning("Unparseable cross-identification: %s" % astobj)
        params = {}

    return params


def clean_mpcorbit(elements, dbg=False, origin='M'):
    """Takes a list of (proto) element lines from fetch_mpcorbit() and plucks
    out the appropriate bits. origin defaults to 'M'(PC) if not specified"""

    params = {}
    if elements is not None:

        try:
            last_obs = datetime.strptime(elements['last observation date used'].replace('.0', ''), '%Y-%m-%d')
        except ValueError:
            last_obs = None

        try:
            first_obs = datetime.strptime(elements['first observation date used'].replace('.0', ''), '%Y-%m-%d')
        except ValueError:
            first_obs = None

        if 'arc length' in elements:
            arc_length = elements['arc length']
        else:
            arc_length = last_obs-first_obs
            arc_length = str(arc_length.days)

        # Common parameters
        params = {
            'epochofel': datetime.strptime(elements['epoch'].replace('.0', ''), '%Y-%m-%d'),
            'abs_mag': elements.get('absolute magnitude', None),
            'slope': elements.get('phase slope', 0.15),
            'meananom': elements['mean anomaly'],
            'argofperih': elements['argument of perihelion'],
            'longascnode': elements['ascending node'],
            'orbinc': elements['inclination'],
            'eccentricity': elements['eccentricity'],
            'meandist': elements['semimajor axis'],
            'source_type': determine_asteroid_type(float(elements['perihelion distance']), float(elements['eccentricity'])),
            'elements_type': 'MPC_MINOR_PLANET',
            'active': True,
            'origin': origin,
            'updated' : True,
            'num_obs' : elements['observations used'],
            'arc_length' : arc_length,
            'discovery_date' : first_obs,
            'update_time' : last_obs
        }

        if 'radial non-grav. param.' in elements:
            # Comet, update/overwrite a bunch of things
            params['elements_type'] = 'MPC_COMET'
            params['source_type'] = 'C'
            if 'A/2' in elements.get('obj_id', ''):
                params['source_type'] = 'H'
            # The MPC never seems to have H values for comets so we remove it
            # from the dictionary to avoid replacing what was there before.
            if params['abs_mag'] is None:
                del params['abs_mag']
            params['slope'] = elements.get('phase slope', '4.0')
            params['perihdist'] = elements['perihelion distance']
            perihelion_date = elements['perihelion date'].replace('-', ' ')
            params['epochofperih'] = parse_neocp_decimal_date(perihelion_date)

        not_seen = None
        if last_obs is not None:
            time_diff = datetime.utcnow() - last_obs
            not_seen = time_diff.total_seconds() / 86400.0
        params['not_seen'] = not_seen
    return params


def update_MPC_orbit(obj_id_or_page, dbg=False, origin='M'):
    """
    Performs remote look up of orbital elements for object with id obj_id_or_page,
    Gets or creates corresponding Body instance and updates entry.
    Alternatively obj_id_or_page can be a BeautifulSoup object, in which case
    the call to fetch_mpcdb_page() will be skipped and the passed BeautifulSoup
    object will parsed.
    """

    obj_id = None
    if type(obj_id_or_page) != BeautifulSoup:
        obj_id = obj_id_or_page
        page = fetch_mpcdb_page(obj_id, dbg)

        if page is None:
            logger.warning("Could not find elements for %s" % obj_id)
            return False
    else:
        page = obj_id_or_page

    elements = parse_mpcorbit(page, dbg)
    if elements == {}:
        logger.warning("Could not parse elements from page for %s" % obj_id)
        return False

    if type(obj_id_or_page) == BeautifulSoup:
        obj_id = elements['obj_id']
        del elements['obj_id']

    try:
        body, created = Body.objects.get_or_create(name=obj_id)
    except Body.MultipleObjectsReturned:
        # When the crossid happens we end up with multiple versions of the body.
        # Need to pick the one has been most recently updated
        bodies = Body.objects.filter(
            name=obj_id, provisional_name__isnull=False).order_by('-ingest')
        created = False
        if not bodies:
            bodies = Body.objects.filter(name=obj_id).order_by('-ingest')
        body = bodies[0]
    # If this object is a radar target and the requested origin is for the
    # "other" site (Goldstone ('G') when we have Arecibo ('A') or vice versa),
    # then set the origin to 'R' for joint Radar target.
    if (body.origin == 'G' and origin == 'A') or (body.origin == 'A' and origin == 'G'):
        origin = 'R'
    # Determine what type of new object it is and whether to keep it active
    kwargs = clean_mpcorbit(elements, dbg, origin)
    # Save, make revision, or do not update depending on the what has happened
    # to the object
    save_and_make_revision(body, kwargs)
    if not created:
        logger.info("Updated elements for %s" % obj_id)
    else:
        logger.info("Added new orbit for %s" % obj_id)
    return True


def create_source_measurement(obs_lines, block=None):
    measures = []
    if type(obs_lines) != list:
        obs_lines = [obs_lines, ]

    for obs_line in obs_lines:
        logger.debug(obs_line.rstrip())
        params = parse_mpcobs(obs_line)
        if params:
            try:
                # Try to unpack the name first
                try:
                    unpacked_name = packed_to_normal(params['body'])
                except PackedError:
                    unpacked_name = 'ZZZZZZ'
                obs_body = Body.objects.get(Q(provisional_name__startswith=params['body']) |
                                            Q(name=params['body']) |
                                            Q(name=unpacked_name)
                                           )
                # Identify block
                if not block:
                    blocks = Block.objects.filter(block_start__lte=params['obs_date'], block_end__gte=params['obs_date'], body=obs_body)
                    if blocks:
                        logger.info("Found %s blocks for %s" % (blocks.count(), obs_body))
                        block = blocks[0]
                    else:
                        logger.warning("No blocks for %s" % obs_body)
                if params['obs_type'] == 's':
                    # If we have an obs_type of 's', then we have the second line
                    # of a satellite measurement and we need to find the matching
                    # Frame we created on the previous line read and update its
                    # extrainfo field.
                    try:
                        prior_frame = Frame.objects.get(frametype=Frame.SATELLITE_FRAMETYPE,
                                                        midpoint=params['obs_date'],
                                                        sitecode=params['site_code'])
                        if prior_frame.extrainfo != params['extrainfo']:
                            prior_frame.extrainfo = params['extrainfo']
                            prior_frame.save()
                        if len(measures) > 0:
                            # Replace SourceMeasurement in list to be returned with
                            # updated version
                            measures[-1] = SourceMeasurement.objects.get(pk=measures[-1].pk)
                    except Frame.DoesNotExist:
                        logger.warning("Matching satellite frame for %s from %s on %s does not exist" % (params['body'], params['obs_date'], params['site_code']))
                    except Frame.MultipleObjectsReturned:
                        logger.warning("Multiple matching satellite frames for %s from %s on %s found" % (params['body'], params['obs_date'], params['site_code']))
                else:
                    # Otherwise, make a new Frame and SourceMeasurement
                    frame = create_frame(params, block)
                    measure_params = {  'body'    : obs_body,
                                        'frame'   : frame,
                                        'obs_ra'  : params['obs_ra'],
                                        'obs_dec' : params['obs_dec'],
                                        'obs_mag' : params['obs_mag'],
                                        'flags'   : params['flags']
                                     }
                    measure, measure_created = SourceMeasurement.objects.get_or_create(**measure_params)
                    if measure_created:
                        measures.append(measure)
            except Body.DoesNotExist:
                logger.debug("Body %s does not exist" % params['body'])
                measures = False
            except Body.MultipleObjectsReturned:
                logger.warning("Multiple versions of Body %s exist" % params['body'])
                measures = False

    return measures


def determine_original_name(fits_file):
    """Determines the ORIGNAME for the FITS file <fits_file>.
    This is pretty disgusting and a sign we are probably doing something wrong
    and should store the true filename but at least it's contained to one place
    now..."""
    fits_file_orig = fits_file
    if 'e90.fits' in os.path.basename(fits_file):
        fits_file_orig = os.path.basename(fits_file.replace('e90.fits', 'e00.fits'))
    elif 'e10.fits' in os.path.basename(fits_file):
        fits_file_orig = os.path.basename(fits_file.replace('e10.fits', 'e00.fits'))
    elif 'e91.fits' in os.path.basename(fits_file):
        fits_file_orig = os.path.basename(fits_file.replace('e91.fits', 'e00.fits'))
    elif 'e11.fits' in os.path.basename(fits_file):
        fits_file_orig = os.path.basename(fits_file.replace('e11.fits', 'e00.fits'))
    return fits_file_orig


def find_matching_image_file(catfile):
    """Find the matching image file for the passed <catfile>. Returns None if it
    can't be found or opened"""

    if os.path.exists(catfile) is False or os.path.isfile(catfile) is False:
        logger.error("Could not open matching image for catalog %s" % catfile)
        return None
    fits_file_for_sext = catfile + "[SCI]"

    return fits_file_for_sext


def run_sextractor_make_catalog(configs_dir, dest_dir, fits_file):
    """Run SExtractor, rename output to new filename which is returned"""

    logger.debug("Running SExtractor on BANZAI file: %s" % fits_file)
    sext_status = run_sextractor(configs_dir, dest_dir, fits_file, catalog_type='FITS_LDAC')
    if sext_status == 0:
        fits_ldac_catalog = 'test_ldac.fits'
        fits_ldac_catalog_path = os.path.join(dest_dir, fits_ldac_catalog)

        # Rename catalog to permanent name
        fits_file_output = os.path.basename(fits_file)
        fits_file_output = fits_file_output.replace('[SCI]', '').replace('.fits', '_ldac.fits')
        new_ldac_catalog = os.path.join(dest_dir, fits_file_output)
        logger.debug("Renaming %s to %s" % (fits_ldac_catalog_path, new_ldac_catalog))
        os.rename(fits_ldac_catalog_path, new_ldac_catalog)

    else:
        logger.error("Execution of SExtractor failed")
        return sext_status, -4

    return sext_status, new_ldac_catalog


def find_block_for_frame(catfile):
    """Try and find a Block for the original passed <catfile> filename (new style with
    filename directly stored in the DB. If that fails, try and determine the filename
    that would have been stored with the ORIGNAME.
    Returns the Block if found, None otherwise."""

    # try and find Frame does for the fits catfile with a non-null block
    try:
        frame = Frame.objects.get(filename=os.path.basename(catfile), block__isnull=False)
    except Frame.MultipleObjectsReturned:
        logger.error("Found multiple versions of fits frame %s pointing at multiple blocks" % os.path.basename(catfile))
        return None
    except Frame.DoesNotExist:
        # Try and find the Frame under the original name (old-style)
        fits_file_orig = determine_original_name(catfile)
        try:
            frame = Frame.objects.get(filename=fits_file_orig, block__isnull=False)
        except Frame.MultipleObjectsReturned:
            logger.error("Found multiple versions of fits frame %s pointing at multiple blocks" % fits_file_orig)
            return None
        except Frame.DoesNotExist:
            logger.error("Frame entry for fits file %s does not exist" % fits_file_orig)
            return None
    return frame.block


def make_new_catalog_entry(new_ldac_catalog, header, block):

    num_new_frames_created = 0

    # if a Frame does not exist for the catalog file with a non-null block
    # create one with the fits filename
    catfilename = os.path.basename(new_ldac_catalog)
    if len(Frame.objects.filter(filename=catfilename, block__isnull=False)) < 1:

        # Create a new Frame entry for new fits_file_output name
        frame_params = {    'sitecode': header['site_code'],
                          'instrument': header['instrument'],
                              'filter': header['filter'],
                            'filename': catfilename,
                             'exptime': header['exptime'],
                            'midpoint': header['obs_midpoint'],
                               'block': block,
                           'zeropoint': header['zeropoint'],
                       'zeropoint_err': header['zeropoint_err'],
                                'fwhm': header['fwhm'],
                           'frametype': Frame.BANZAI_LDAC_CATALOG,
                           'astrometric_catalog' : header.get('astrometric_catalog', None),
                          'rms_of_fit': header['astrometric_fit_rms'],
                       'nstars_in_fit': header['astrometric_fit_nstars'],
                                'wcs' : header.get('wcs', None),
                        }

        frame, created = Frame.objects.get_or_create(**frame_params)
        if created is True:
            logger.debug("Created new Frame id#%d", frame.id)
            num_new_frames_created += 1

    return num_new_frames_created


def check_catalog_and_refit(configs_dir, dest_dir, catfile, dbg=False):
    """New version of check_catalog_and_refit designed for BANZAI data. This
    version of the routine assumes that the astrometric fit status of <catfile>
    is likely to be good and exits if not the case. A new source extraction
    is performed unless we find an existing Frame record for the catalog.
    The name of the newly created FITS LDAC catalog from this process is returned
    or an integer status code if no fit was needed or could not be performed."""

    num_new_frames_created = 0

    # Open catalog, get header and check fit status
    fits_header, junk_table, cattype = open_fits_catalog(catfile, header_only=True)
    try:
        header = get_catalog_header(fits_header, cattype)
    except FITSHdrException as e:
        logger.error("Bad header for %s (%s)" % (catfile, e))
        return -1, num_new_frames_created

    if header.get('astrometric_fit_status', None) != 0:
        logger.error("Bad astrometric fit found")
        return -1, num_new_frames_created

    # Check catalog type
    if cattype != 'BANZAI':
        logger.error("Unable to process non-BANZAI data at this time")
        return -99, num_new_frames_created

    # Check for matching catalog
    catfilename = os.path.basename(catfile).replace('.fits', '_ldac.fits')
    catalog_frames = Frame.objects.filter(filename=catfilename, frametype__in=(Frame.BANZAI_LDAC_CATALOG, Frame.FITS_LDAC_CATALOG))
    if len(catalog_frames) != 0:
        return os.path.abspath(os.path.join(dest_dir, os.path.basename(catfile.replace('.fits', '_ldac.fits')))), 0

    # Find image file for this catalog
    fits_file = find_matching_image_file(catfile)
    if fits_file is None:
        logger.error("Could not open matching image %s for catalog %s" % ( fits_file, catfile))
        return -1, num_new_frames_created

    # Make a new FITS_LDAC catalog from the frame
    status, new_ldac_catalog = run_sextractor_make_catalog(configs_dir, dest_dir, fits_file)
    if status != 0:
        logger.error("Execution of SExtractor failed")
        return -4, 0

    # Find Block for original frame
    block = find_block_for_frame(catfile)
    if block is None:
        logger.error("Could not find block for fits frame %s" % catfile)
        return -3, num_new_frames_created

    # Check if we have a sitecode (none if this is a new instrument/telescope)
    if header.get('site_code', None) is None:
        logger.error("No sitecode found for fits frame %s" % catfile)
        return -5, num_new_frames_created

    # Create a new Frame entry for the new_ldac_catalog
    num_new_frames_created = make_new_catalog_entry(new_ldac_catalog, header, block)

    return new_ldac_catalog, num_new_frames_created


def store_detections(mtdsfile, dbg=False):

    num_candidates = 0
    moving_objects = read_mtds_file(mtdsfile)
    if moving_objects != {} and len(moving_objects.get('detections', [])) > 0:
        det_frame = moving_objects['frames'][0]
        try:
            frame = Frame.objects.get(filename=det_frame[0], block__isnull=False)
        except Frame.MultipleObjectsReturned:
            logger.error("Frame %s exists multiple times" % det_frame[0])
            return None
        except Frame.DoesNotExist:
            logger.error("Frame %s does not exist" % det_frame[0])
            return None
        jds = np.array([x[1] for x in moving_objects['frames']], dtype=np.float64)
        mean_jd = jds.mean(dtype=np.float64)
        mean_dt = jd_utc2datetime(mean_jd)
        for candidate in moving_objects['detections']:
            # These parameters are the same for all frames and do not need
            # averaging
            score = candidate[0]['score']
            speed = candidate[0]['velocity']
            sky_position_angle = candidate[0]['sky_pos_angle']
            # These need averaging across the frames. Accumulate means as doubles
            # (float64) to avoid loss of precision.
            mean_ra = candidate['ra'].mean(dtype=np.float64) * 15.0
            mean_dec = candidate['dec'].mean(dtype=np.float64)
            mean_x = candidate['x'].mean(dtype=np.float64)
            mean_y = candidate['y'].mean(dtype=np.float64)
            # Need to construct a masked array for the magnitude to avoid
            # problems with 0.00 values
            mag = np.ma.masked_array(candidate['mag'], mask=candidate['mag'] <= 0.0)
            mean_mag = mag.mean(dtype=np.float64)

            try:
                cand = Candidate.objects.get(block=frame.block, cand_id=candidate['det_number'][0], avg_midpoint=mean_dt, score=score,
                        avg_x=mean_x, avg_y=mean_y, avg_ra=mean_ra, avg_dec=mean_dec, avg_mag=mean_mag, speed=speed,
                        sky_motion_pa=sky_position_angle)
                if cand.detections != candidate.tostring():
                    cand.detections = candidate.tostring()
                    cand.save()
            except Candidate.MultipleObjectsReturned:
                pass
            except Candidate.DoesNotExist:
                # Store candidate moving object
                params = {  'block' : frame.block,
                            'cand_id' : candidate['det_number'][0],
                            'avg_midpoint' : mean_dt,
                            'score' : score,
                            'avg_x' : mean_x,
                            'avg_y' : mean_y,
                            'avg_ra' : mean_ra,
                            'avg_dec' : mean_dec,
                            'avg_mag' : mean_mag,
                            'speed' : speed,
                            'sky_motion_pa' : sky_position_angle,
                            'detections' : candidate.tostring()
                        }
                if dbg:
                    print(params)
                cand, created = Candidate.objects.get_or_create(**params)
                if dbg:
                    print(cand, created)
                if created:
                    num_candidates += 1

    return num_candidates


def make_plot(request):

    import matplotlib
    matplotlib.use('Agg')
    import aplpy
    import io

    fits_file = 'cpt1m010-kb70-20160428-0148-e91.fits'
    fits_filepath = os.path.join('/tmp', 'tmp_neox_9nahRl', fits_file)

    sources = CatalogSources.objects.filter(frame__filename__contains=fits_file[0:28]).values_list('obs_ra', 'obs_dec')

    fig = aplpy.FITSFigure(fits_filepath)
    fig.show_grayscale(pmin=0.25, pmax=98.0)
    ra = [X[0] for X in sources]
    dec = [X[1] for X in sources]

    fig.show_markers(ra, dec, edgecolor='green', facecolor='none', marker='o', s=15, alpha=0.5)

    buffer = io.BytesIO()
    fig.save(buffer, format='png')
    fig.save(fits_filepath.replace('.fits', '.png'), format='png')

    return HttpResponse(buffer.getvalue(), content_type="Image/png")


def plotframe(request):

    return render(request, 'core/frame_plot.html')


def update_taxonomy(taxobj, dbg=False):
    """Update the passed <taxobj> for a new taxonomy update.
    <taxobj> is expected to be a list of:
    designation/provisional designation, taxonomy, taxonomic scheme, reference, notes
    normally produced by the fetch_taxonomy_page() method.
    Will only add (never remove) taxonomy fields that are not already in Taxonomy database and match objects in DB."""

    if len(taxobj) != 5:
        return False

    obj_id = taxobj[0].rstrip()
    body_all = Body.objects.all()
    try:
        body = Body.objects.get(name=obj_id)
    except:
        try:
            body = Body.objects.get(provisional_name=obj_id)
        except:
            if dbg is True:
                print("No such Body as %s" % obj_id)
                print("number of bodies: %i" % body_all.count())
            return False
    # Must be a better way to do this next bit, but I don't know what it is off the top of my head.
    check_tax = SpectralInfo.objects.filter(body=body, taxonomic_class=taxobj[1], tax_scheme=taxobj[2],
                                            tax_reference=taxobj[3], tax_notes=taxobj[4])
    if check_tax.count() != 0:
        if dbg is True:
            print("Data already in DB")
        return False
    params = {  'body'          : body,
                'taxonomic_class' : taxobj[1],
                'tax_scheme'    : taxobj[2],
                'tax_reference' : taxobj[3],
                'tax_notes'     : taxobj[4],
                }
    tax, created = SpectralInfo.objects.get_or_create(**params)
    if not created:
        if dbg is True:
            print("Did not write for some reason.")
        return False
    return True

<<<<<<< HEAD
def create_calib_sources(calib_sources):
    """Creates CalibrationSources from the passed dictionary of <calib_sources>. This
    would normally come from fetch_flux_standards() but other sources are possible.
    The number of sources created is returned"""

    num_created = 0

    for standard in calib_sources:

        params = {
                    'name' : standard,
                    'ra'  : calib_sources[standard]['ra_rad'],
                    'dec' : calib_sources[standard]['dec_rad'],
                    'vmag' : calib_sources[standard]['mag'],
                    'spectral_type' : calib_sources[standard]['spec_type'],
                    'source_type' : CalibSource.FLUX_STANDARD,
                    'notes' : calib_sources[standard]['notes']
                 }
        calib_source, created = CalibSource.objects.get_or_create(**params)
        if created:
            num_created += 1
    return num_created

def find_best_flux_standard(sitecode, utc_date=datetime.utcnow(), flux_standards=None, debug=False):
    """Finds the "best (closest to the zenith at the middle of the night (given
    by [utc_date]; defaults to UTC "now") for the passed <sitecode>
    [flux_standards] is expected to be a dictionary of standards with the keys as the
    name of the standards and pointing to a dictionary with the details. This is
    normally produced by sources_subs.fetch_flux_standards(); which will be
    called if standards=None
    """
    close_standard = None
    close_params = {}
    if flux_standards is None:
        flux_standards = CalibSource.objects.filter(source_type=CalibSource.FLUX_STANDARD)

    site_name, site_long, site_lat, site_hgt = get_sitepos(sitecode)
    if site_name != '?':

        # Compute midpoint of the night
        dark_start, dark_end = determine_darkness_times(sitecode, utc_date)

        dark_midpoint = dark_start + (dark_end - dark_start) / 2.0

        if debug:
            print("\nDark midpoint, start, end", dark_midpoint, dark_start, dark_end)

        # Compute Local Sidereal Time at the dark midpoint
        stl = datetime2st(dark_midpoint, site_long)

        if debug:
            print("RA, Dec of zenith@midpoint:", stl, site_lat)
        # Loop through list of standards, recording closest
        min_sep = 360.0
        for standard in flux_standards:
            sep = S.sla_dsep(standard.ra, standard.dec, stl, site_lat)
            if debug:
                print("%10s %.7f %.7f %.3f %7.3f (%10s)" % (standard, standard.ra, standard.dec, sep, min_sep, close_standard))
            if sep < min_sep:
                min_sep = sep
                close_standard = standard
        close_params = model_to_dict(close_standard)
        close_params['separation_rad'] = min_sep
    return close_standard, close_params
=======

def update_previous_spectra(specobj, source='U', dbg=False):
    """Update the passed <specobj> for a new external spectroscopy update.
    <specobj> is expected to be a list of:
    designation/provisional designation, wavelength region, data link, reference, date
    normally produced by the fetch_manos_tagets() or fetch_smass_targets() method.
    Will only add (never remove) spectroscopy details that are not already in spectroscopy
    database and match Characterization objects in DB."""

    if len(specobj) != 6:
        return False

    obj_id = specobj[0].rstrip()
    body_char = Body.objects.filter(active=True).exclude(origin='M')
    try:
        body = body_char.get(name=obj_id)
    except:
        try:
            body = body_char.get(provisional_name=obj_id)
        except:
            if dbg is True:
                print("%s is not a Characterization Target" % obj_id)
                print("Number of Characterization Targets: %i" % body_char.count())
            return False
    check_spec = PreviousSpectra.objects.filter(body=body, spec_wav=specobj[1], spec_source=source)
    if check_spec:
        for check in check_spec:
            if check.spec_date >= specobj[5]:
                if dbg is True:
                    print("More recent data already in DB")
                return False
    params = {  'body'          : body,
                'spec_wav'      : specobj[1],
                'spec_vis'      : specobj[2],
                'spec_ir'       : specobj[3],
                'spec_ref'      : specobj[4],
                'spec_source'   : source,
                'spec_date'     : specobj[5],
                }
    spec, created = PreviousSpectra.objects.get_or_create(**params)
    if not created:
        if dbg is True:
            print("Did not write for some reason.")
        return False
    return True


>>>>>>> c6d7949f
<|MERGE_RESOLUTION|>--- conflicted
+++ resolved
@@ -2029,72 +2029,6 @@
         return False
     return True
 
-<<<<<<< HEAD
-def create_calib_sources(calib_sources):
-    """Creates CalibrationSources from the passed dictionary of <calib_sources>. This
-    would normally come from fetch_flux_standards() but other sources are possible.
-    The number of sources created is returned"""
-
-    num_created = 0
-
-    for standard in calib_sources:
-
-        params = {
-                    'name' : standard,
-                    'ra'  : calib_sources[standard]['ra_rad'],
-                    'dec' : calib_sources[standard]['dec_rad'],
-                    'vmag' : calib_sources[standard]['mag'],
-                    'spectral_type' : calib_sources[standard]['spec_type'],
-                    'source_type' : CalibSource.FLUX_STANDARD,
-                    'notes' : calib_sources[standard]['notes']
-                 }
-        calib_source, created = CalibSource.objects.get_or_create(**params)
-        if created:
-            num_created += 1
-    return num_created
-
-def find_best_flux_standard(sitecode, utc_date=datetime.utcnow(), flux_standards=None, debug=False):
-    """Finds the "best (closest to the zenith at the middle of the night (given
-    by [utc_date]; defaults to UTC "now") for the passed <sitecode>
-    [flux_standards] is expected to be a dictionary of standards with the keys as the
-    name of the standards and pointing to a dictionary with the details. This is
-    normally produced by sources_subs.fetch_flux_standards(); which will be
-    called if standards=None
-    """
-    close_standard = None
-    close_params = {}
-    if flux_standards is None:
-        flux_standards = CalibSource.objects.filter(source_type=CalibSource.FLUX_STANDARD)
-
-    site_name, site_long, site_lat, site_hgt = get_sitepos(sitecode)
-    if site_name != '?':
-
-        # Compute midpoint of the night
-        dark_start, dark_end = determine_darkness_times(sitecode, utc_date)
-
-        dark_midpoint = dark_start + (dark_end - dark_start) / 2.0
-
-        if debug:
-            print("\nDark midpoint, start, end", dark_midpoint, dark_start, dark_end)
-
-        # Compute Local Sidereal Time at the dark midpoint
-        stl = datetime2st(dark_midpoint, site_long)
-
-        if debug:
-            print("RA, Dec of zenith@midpoint:", stl, site_lat)
-        # Loop through list of standards, recording closest
-        min_sep = 360.0
-        for standard in flux_standards:
-            sep = S.sla_dsep(standard.ra, standard.dec, stl, site_lat)
-            if debug:
-                print("%10s %.7f %.7f %.3f %7.3f (%10s)" % (standard, standard.ra, standard.dec, sep, min_sep, close_standard))
-            if sep < min_sep:
-                min_sep = sep
-                close_standard = standard
-        close_params = model_to_dict(close_standard)
-        close_params['separation_rad'] = min_sep
-    return close_standard, close_params
-=======
 
 def update_previous_spectra(specobj, source='U', dbg=False):
     """Update the passed <specobj> for a new external spectroscopy update.
@@ -2142,4 +2076,67 @@
     return True
 
 
->>>>>>> c6d7949f
+def create_calib_sources(calib_sources):
+    """Creates CalibrationSources from the passed dictionary of <calib_sources>. This
+    would normally come from fetch_flux_standards() but other sources are possible.
+    The number of sources created is returned"""
+
+    num_created = 0
+
+    for standard in calib_sources:
+
+        params = {
+                    'name' : standard,
+                    'ra'  : calib_sources[standard]['ra_rad'],
+                    'dec' : calib_sources[standard]['dec_rad'],
+                    'vmag' : calib_sources[standard]['mag'],
+                    'spectral_type' : calib_sources[standard]['spec_type'],
+                    'source_type' : CalibSource.FLUX_STANDARD,
+                    'notes' : calib_sources[standard]['notes']
+                 }
+        calib_source, created = CalibSource.objects.get_or_create(**params)
+        if created:
+            num_created += 1
+    return num_created
+
+def find_best_flux_standard(sitecode, utc_date=datetime.utcnow(), flux_standards=None, debug=False):
+    """Finds the "best (closest to the zenith at the middle of the night (given
+    by [utc_date]; defaults to UTC "now") for the passed <sitecode>
+    [flux_standards] is expected to be a dictionary of standards with the keys as the
+    name of the standards and pointing to a dictionary with the details. This is
+    normally produced by sources_subs.fetch_flux_standards(); which will be
+    called if standards=None
+    """
+    close_standard = None
+    close_params = {}
+    if flux_standards is None:
+        flux_standards = CalibSource.objects.filter(source_type=CalibSource.FLUX_STANDARD)
+
+    site_name, site_long, site_lat, site_hgt = get_sitepos(sitecode)
+    if site_name != '?':
+
+        # Compute midpoint of the night
+        dark_start, dark_end = determine_darkness_times(sitecode, utc_date)
+
+        dark_midpoint = dark_start + (dark_end - dark_start) / 2.0
+
+        if debug:
+            print("\nDark midpoint, start, end", dark_midpoint, dark_start, dark_end)
+
+        # Compute Local Sidereal Time at the dark midpoint
+        stl = datetime2st(dark_midpoint, site_long)
+
+        if debug:
+            print("RA, Dec of zenith@midpoint:", stl, site_lat)
+        # Loop through list of standards, recording closest
+        min_sep = 360.0
+        for standard in flux_standards:
+            sep = S.sla_dsep(standard.ra, standard.dec, stl, site_lat)
+            if debug:
+                print("%10s %.7f %.7f %.3f %7.3f (%10s)" % (standard, standard.ra, standard.dec, sep, min_sep, close_standard))
+            if sep < min_sep:
+                min_sep = sep
+                close_standard = standard
+        close_params = model_to_dict(close_standard)
+        close_params['separation_rad'] = min_sep
+    return close_standard, close_params