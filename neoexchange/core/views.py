"""
NEO exchange: NEO observing portal for Las Cumbres Observatory
Copyright (C) 2014-2019 LCO
This program is free software: you can redistribute it and/or modify
it under the terms of the GNU General Public License as published by
the Free Software Foundation, either version 3 of the License, or
(at your option) any later version.
This program is distributed in the hope that it will be useful,
but WITHOUT ANY WARRANTY; without even the implied warranty of
MERCHANTABILITY or FITNESS FOR A PARTICULAR PURPOSE.  See the
GNU General Public License for more details.
"""

import os
from shutil import move
from glob import glob
from datetime import datetime, timedelta, date
from math import floor, ceil, degrees, radians, pi, acos
from astropy import units as u
import json
import urllib
import logging
import tempfile
import bokeh
from django.db.models import Q, Prefetch
from django.forms.models import model_to_dict
from django.contrib import messages
from django.contrib.auth.decorators import login_required
from django.contrib.messages.views import SuccessMessageMixin
from django.core.exceptions import ObjectDoesNotExist, ValidationError
from django.core.files.storage import default_storage
from django.core.paginator import Paginator
from django.urls import reverse, reverse_lazy
from django.shortcuts import render, redirect
from django.views.generic import DetailView, ListView, FormView, TemplateView, View
from django.views.generic.edit import FormView
from django.views.generic.detail import SingleObjectMixin
from django.http import Http404, HttpResponse, HttpResponseRedirect
from django.template.loader import get_template
from http.client import HTTPSConnection
from django.conf import settings
from bs4 import BeautifulSoup
import reversion
import requests
import re
import numpy as np
try:
    import pyslalib.slalib as S
except ImportError:
    pass
import io

from .forms import EphemQuery, ScheduleForm, ScheduleCadenceForm, ScheduleBlockForm, \
    ScheduleSpectraForm, MPCReportForm, SpectroFeasibilityForm
from .models import *
from astrometrics.ast_subs import determine_asteroid_type, determine_time_of_perih, \
    convert_ast_to_comet
import astrometrics.site_config as cfg
from astrometrics.albedo import asteroid_diameter
from astrometrics.ephem_subs import call_compute_ephem, compute_ephem, \
    determine_darkness_times, determine_slot_length, determine_exp_time_count, \
    MagRangeError, determine_spectro_slot_length, get_sitepos, read_findorb_ephem,\
    accurate_astro_darkness, get_visibility, determine_exp_count, determine_star_trails,\
    calc_moon_sep, get_alt_from_airmass
from astrometrics.sources_subs import fetchpage_and_make_soup, packed_to_normal, \
    fetch_mpcdb_page, parse_mpcorbit, submit_block_to_scheduler, parse_mpcobs,\
    fetch_NEOCP_observations, PackedError, fetch_filter_list, fetch_mpcobs, validate_text,\
    read_mpcorbit_file, fetch_jpl_physparams_altdes, store_jpl_sourcetypes, store_jpl_desigs,\
    store_jpl_physparams
from astrometrics.time_subs import extract_mpc_epoch, parse_neocp_date, \
    parse_neocp_decimal_date, get_semester_dates, jd_utc2datetime, datetime2st
from photometrics.external_codes import run_sextractor, run_scamp, updateFITSWCS,\
    read_mtds_file, unpack_tarball, run_findorb
from photometrics.catalog_subs import open_fits_catalog, get_catalog_header, \
    determine_filenames, increment_red_level, update_ldac_catalog_wcs, FITSHdrException, sanitize_object_name
from photometrics.photometry_subs import calc_asteroid_snr, calc_sky_brightness
from photometrics.spectraplot import pull_data_from_spectrum, pull_data_from_text, spectrum_plot
from core.frames import create_frame, ingest_frames, measurements_from_block
from core.mpc_submit import email_report_to_mpc
from core.archive_subs import lco_api_call
from core.utils import search
from photometrics.SA_scatter import readSources, genGalPlane, plotScatter, \
    plotFormat
from core.plots import spec_plot, lin_vis_plot

logger = logging.getLogger(__name__)

BOKEH_URL = "https://cdn.bokeh.org/bokeh/release/bokeh-{}.min."


class LoginRequiredMixin(object):

    # login_url = reverse('auth_login')

    @classmethod
    def as_view(cls, **initkwargs):
        view = super(LoginRequiredMixin, cls).as_view(**initkwargs)
        return login_required(view)


def user_proposals(user):
    """
    Returns active proposals the given user has permissions for
    """
    if type(user) != User:
        try:
            user = User.objects.get(username=user)
        except ObjectDoesNotExist:
            raise ValidationError

    proposals = Proposal.objects.filter(proposalpermission__user=user, active=True)

    return proposals


def determine_active_proposals(proposal_code=None, filter_proposals=True):
    """Determine and return the active Proposals or verify the passed [proposal_code]
    exists. If [filter_proposals] is set to True (the default), proposals
    with `proposal.download=False` are excluded from the returned proposal list.

    Returns a list of proposal codes.
    """

    if proposal_code is not None:
        try:
            proposal = Proposal.objects.get(code=proposal_code.upper())
            proposals = [proposal.code, ]
        except Proposal.DoesNotExist:
            logger.warning("Proposal {} does not exist".format(proposal_code))
            proposals = []
    else:
        proposals = Proposal.objects.filter(active=True)
        if filter_proposals is True:
            proposals = proposals.filter(download=True)
        proposals = proposals.order_by('code').values_list('code', flat=True)

    return proposals


class MyProposalsMixin(object):

    def get_context_data(self, **kwargs):
        context = super(MyProposalsMixin, self).get_context_data(**kwargs)
        proposals = user_proposals(self.request.user)
        context['proposals'] = [(proposal.code, proposal.title) for proposal in proposals]

        return context


def home(request):
    params = build_unranked_list_params()

    return render(request, 'core/home.html', params)


class BlockTimeSummary(LoginRequiredMixin, View):

    def get(self, request, *args, **kwargs):
        block_summary = summarise_block_efficiency(block_filter=10)
        return render(request, 'core/block_time_summary.html', {'summary': json.dumps(block_summary)})


def summarise_block_efficiency(block_filter=0):
    summary = []
    proposals = Proposal.objects.all()
    for proposal in proposals:
        blocks = Block.objects.filter(superblock__proposal=proposal)
        observed = blocks.filter(num_observed__isnull=False)
        if len(blocks) > block_filter:
            proposal_summary = {
                                 'proposal': proposal.code,
                                 'Observed' : observed.count(),
                                 'Not Observed' : blocks.count() - observed.count()
                               }
            summary.append(proposal_summary)
    return summary


class BodyDetailView(DetailView):
    model = Body
    context_object_name = "body"

    def get_context_data(self, **kwargs):
        context = super(BodyDetailView, self).get_context_data(**kwargs)
        context['form'] = EphemQuery()
        context['blocks'] = Block.objects.filter(body=self.object).order_by('block_start')
        context['taxonomies'] = SpectralInfo.objects.filter(body=self.object)
        context['spectra'] = sort_previous_spectra(self)
        lin_script, lin_div = lin_vis_plot(self.object)
        context['lin_script'] = lin_script
        context['lin_div'] = lin_div
        base_path = BOKEH_URL.format(bokeh.__version__)
        context['css_path'] = base_path + 'css'
        context['js_path'] = base_path + 'js'
        return context


def sort_previous_spectra(self, **kwargs):
    spectra_of_interest = PreviousSpectra.objects.filter(body=self.object)
    spectra_out = []
    vis_count = 0
    nir_count = 0
    for s in spectra_of_interest:
        if s.spec_source == 'M':
            spectra_out.append(s)
        elif s.spec_source == 'S':
            if spectra_of_interest.filter(spec_wav='Vis+NIR').count() > 0:
                if s.spec_wav == 'Vis+NIR':
                    spectra_out.append(s)
            else:
                if vis_count == 0 and s.spec_wav == 'Vis':
                    vis_count = 1
                    spectra_out.append(s)
                if nir_count == 0 and s.spec_wav == 'NIR':
                    nir_count = 1
                    s.spec_vis = s.spec_ir
                    spectra_out.append(s)
    return spectra_out


class BodySearchView(ListView):
    template_name = 'core/body_list.html'
    model = Body

    def get_queryset(self):
        name = self.request.GET.get("q", "")
        name = name.strip()
        object_list = []
        if name != '':
            if name.isdigit():
                object_list = self.model.objects.filter(designations__value=name).filter(designations__desig_type='#')
            if not object_list:
                object_list = self.model.objects.filter(Q(designations__value__icontains=name) | Q(provisional_name__icontains=name) | Q(provisional_packed__icontains=name) | Q(name__icontains=name))
        else:
            object_list = self.model.objects.all()
        return list(set(object_list))


class BodyVisibilityView(DetailView):
    template_name = 'core/body_visibility.html'
    model = Body


class BlockDetailView(DetailView):
    template_name = 'core/block_detail.html'
    model = Block


class SuperBlockDetailView(DetailView):
    template_name = 'core/block_detail.html'
    model = SuperBlock


class SuperBlockTimeline(DetailView):
    template_name = 'core/block_timeline.html'
    model = SuperBlock

    def get_context_data(self, **kwargs):
        context = super(SuperBlockTimeline, self).get_context_data(**kwargs)
        blks = []
        for blk in self.object.block_set.all():
            if blk.when_observed:
                date = blk.when_observed.isoformat(' ')
            else:
                date = blk.block_start.isoformat(' ')
            data = {
                'date' : date,
                'num'  : blk.num_observed if blk.num_observed else 0,
                'type' : blk.get_obstype_display(),
                'duration' : (blk.block_end - blk.block_start).seconds
                }
            blks.append(data)
        context['blocks'] = json.dumps(blks)
        return context


class BlockListView(ListView):
    model = Block
    template_name = 'core/block_list.html'
    queryset = Block.objects.order_by('-block_start')
    context_object_name = "block_list"
    paginate_by = 20


class SuperBlockListView(ListView):
    model = SuperBlock
    template_name = 'core/block_list.html'
    queryset = SuperBlock.objects.order_by('-block_start')
    context_object_name = "block_list"
    paginate_by = 20


class BlockReport(LoginRequiredMixin, View):

    def get(self, request, *args, **kwargs):
        block = Block.objects.get(pk=kwargs['pk'])
        if block.when_observed:
            block.active = False
            block.reported = True
            block.when_reported = datetime.utcnow()
            block.save()
            return redirect(reverse('blocklist'))
        else:
            messages.error(request, 'Block does not have any observations')
            return HttpResponseRedirect(reverse('block-view', kwargs={'pk': block.superblock.id}))


class BlockReportMPC(LoginRequiredMixin, View):

    def get(self, request, *args, **kwargs):
        block = Block.objects.get(pk=kwargs['pk'])
        if block.reported is True:
            messages.error(request, 'Block has already been reported')
            return HttpResponseRedirect(reverse('block-report-mpc', kwargs={'pk': kwargs['pk']}))
        if request.user.is_authenticated:
            email = request.user.email
        else:
            email = None
        mpc_resp = email_report_to_mpc(blockid=kwargs['pk'], bodyid=kwargs.get('source', None), email_sender=email)
        if mpc_resp:
            block.active = False
            block.reported = True
            block.when_reported = datetime.utcnow()
            block.save()
            return redirect(reverse('blocklist'))
        else:
            messages.error(request, 'It was not possible to email report to MPC')
            return HttpResponseRedirect(reverse('block-report-mpc', kwargs={'pk': kwargs['pk']}))


class UploadReport(LoginRequiredMixin, FormView):
    template_name = 'core/uploadreport.html'
    success_url = reverse_lazy('blocklist')
    form_class = MPCReportForm

    def get(self, request, *args, **kwargs):
        block = Block.objects.get(pk=kwargs['pk'])
        form = MPCReportForm(initial={'block_id': block.id})
        return render(request, 'core/uploadreport.html', {'form': form, 'slot': block})

    def form_invalid(self, form, **kwargs):
        context = self.get_context_data(**kwargs)
        slot = Block.objects.get(pk=form['block_id'].value())
        return render(context['view'].request, 'core/uploadreport.html', {'form': form, 'slot': slot})

    def form_valid(self, form):
        obslines = form.cleaned_data['report'].splitlines()
        measure = create_source_measurement(obslines, form.cleaned_data['block'])
        if measure:
            messages.success(self.request, 'Added source measurements for %s' % form.cleaned_data['block'])
        else:
            messages.warning(self.request, 'Unable to add source measurements for %s' % form.cleaned_data['block'])
        return super(UploadReport, self).form_valid(form)


class MeasurementViewBlock(LoginRequiredMixin, View):
    template = 'core/measurements.html'

    def get(self, request, *args, **kwargs):
        data = measurements_from_block(blockid=kwargs['pk'])
        return render(request, self.template, data)


class MeasurementViewBody(View):
    template = 'core/measurements.html'
    # Set default pagination (number of objects per page)
    paginate_by = 20
    # Set minimum number of orphans (objects allowed on last page)
    orphans = 3

    def get(self, request, *args, **kwargs):
        body = Body.objects.get(pk=kwargs['pk'])
        measurements = SourceMeasurement.objects.filter(body=body).order_by('frame__midpoint')
        measurements = measurements.prefetch_related(Prefetch('frame'), Prefetch('body'))

        # Set up pagination
        page = request.GET.get('page', None)

        # Toggle Pagination
        if page == '0':
            self.paginate_by = len(measurements)
        # add more rows for denser formats
        elif 'mpc' in request.path or 'ades' in request.path:
            self.paginate_by = 30
        paginator = Paginator(measurements, self.paginate_by, orphans=self.orphans)

        if paginator.num_pages > 1:
            is_paginated = True
        else:
            is_paginated = False

        if page is None or int(page) < 1:
            page = 1
        elif int(page) > paginator.num_pages:
            page = paginator.num_pages
        page_obj = paginator.page(page)

        return render(request, self.template, {'body': body, 'measures' : page_obj, 'is_paginated': is_paginated, 'page_obj': page_obj})


def download_measurements_file(template, body, m_format, request):
    measures = SourceMeasurement.objects.filter(body=body.id).order_by('frame__midpoint')
    measures = measures.prefetch_related(Prefetch('frame'), Prefetch('body'))
    data = { 'measures' : measures}
    filename = "{}{}".format(sanitize_object_name(body.current_name()), m_format)

    response = HttpResponse(template.render(data), content_type="text/plain")
    response['Content-Disposition'] = 'attachment; filename=' + filename
    return response


class MeasurementDownloadMPC(View):
    template = get_template('core/mpc_outputfile.txt')

    def get(self, request, *args, **kwargs):
        try:
            body = Body.objects.get(id=kwargs['pk'])
        except Body.DoesNotExist:
            logger.warning("Could not find Body with pk={}".format(kwargs['pk']))
            raise Http404("Body does not exist")

        response = download_measurements_file(self.template, body, '_mpc.dat', request)
        return response


class MeasurementDownloadADESPSV(View):

    template = get_template('core/mpc_ades_psv_outputfile.txt')

    def get(self, request, *args, **kwargs):
        try:
            body = Body.objects.get(id=kwargs['pk'])
        except Body.DoesNotExist:
            logger.warning("Could not find Body with pk={}".format(kwargs['pk']))
            raise Http404("Body does not exist")

        response = download_measurements_file(self.template, body, '.psv', request)
        return response


def export_measurements(body_id, output_path=''):

    t = get_template('core/mpc_outputfile.txt')
    try:
        body = Body.objects.get(id=body_id)
    except Body.DoesNotExist:
        logger.warning("Could not find Body with pk={}".format(body_id))
        return None, -1
    measures = SourceMeasurement.objects.filter(body=body).exclude(frame__frametype=Frame.SATELLITE_FRAMETYPE).exclude(frame__midpoint__lt=datetime(1993, 1, 1, 0, 0, 0, 0)).order_by('frame__midpoint')
    measures = measures.prefetch_related(Prefetch('frame'), Prefetch('body'))
    data = { 'measures' : measures}

    filename = "{}.mpc".format(sanitize_object_name(body.current_name()))
    filename = os.path.join(output_path, filename)

    output_fh = open(filename, 'w')
    output = t.render(data)
    output_fh.writelines(output)
    output_fh.close()

    return filename, output.count('\n')-1


def update_elements_with_findorb(source_dir, dest_dir, filename, site_code, start_time):
    """Handle the refitting of a set of MPC1992 format observations in <filename>
    located in <dest_dir> with original config files in <source_dir>. The ephemeris
    is computed for <site_code> starting at <start_time>

    Either a parsed dictionary of elements or a status code is returned.
    """

    elements_or_status = None

    status = run_findorb(source_dir, dest_dir, filename, site_code, start_time)
    if status != 0:
        logger.error("Error running find_orb on the data")
        elements_or_status = status
    else:
        orbit_file = os.path.join(os.getenv('HOME'), '.find_orb', 'mpc_fmt.txt')
        try:
            orbfile_fh = open(orbit_file, 'r')
        except IOError:
            logger.warning("File %s not found" % orbit_file)
            return None

        orblines = orbfile_fh.readlines()
        orbfile_fh.close()
        orblines[0] = orblines[0].replace('Find_Orb  ', 'NEOCPNomin')
        elements_or_status = clean_NEOCP_object(orblines)
    return elements_or_status


def refit_with_findorb(body_id, site_code, start_time=datetime.utcnow(), dest_dir=None, remove=False):
    """Refit all the SourceMeasurements for a body with find_orb and update the elements.
    Inputs:
    <body_id>: the PK of the Body,
    <site_code>: the MPC site code to generate the ephemeris for,
    [start_time]: where to start the ephemeris,
    [dest_dir]: destination directory (if not specified, a unique directory in the
                form '/tmp/tmp_neox_<stuff>' is created and used),
    [remove]: whether to remove the temporary directory and contents afterwards

    Outputs:
    The ephemeris output (if found), starting at [start_time] is read in and a
    dictionary containing the ephemeris details (object id, time system,
    motion rate units, sitecode) and a list of tuples containing:
    Datetime, RA, Dec, magnitude, rate, uncertainty is returned. In the event of
    an issue, None is returned."""

    source_dir = os.path.abspath(os.path.join(os.getenv('HOME'), '.find_orb'))
    dest_dir = dest_dir or tempfile.mkdtemp(prefix='tmp_neox_')
    new_ephem = (None, None)
    comp_time = start_time + timedelta(days=1)

    filename, num_lines = export_measurements(body_id, dest_dir)

    if filename is not None:
        if num_lines > 0:
            status_or_elements = update_elements_with_findorb(source_dir, dest_dir, filename, site_code, start_time)
            if type(status_or_elements) != dict:
                logger.error("Error running find_orb on the data")
            else:
                new_elements = status_or_elements
                body = Body.objects.get(pk=body_id)
                logger.info("{}: FindOrb found an orbital rms of {} using {} observations.".format(body.current_name(), new_elements['orbit_rms'], new_elements['num_obs']))
                if body.epochofel:
                    time_to_current_epoch = abs(body.epochofel - comp_time)
                else:
                    time_to_current_epoch = abs(datetime.min - comp_time)
                time_to_new_epoch = abs(new_elements['epochofel'] - comp_time)
                if time_to_new_epoch <= time_to_current_epoch and new_elements['orbit_rms'] > 0.0 and new_elements['orbit_rms'] < 1.0:
                    # Reset some fields to avoid overwriting

                    new_elements['provisional_name'] = body.provisional_name
                    new_elements['origin'] = body.origin
                    new_elements['source_type'] = body.source_type
                    updated = save_and_make_revision(body, new_elements)
                    message = "Did not update"
                    if updated is True:
                        message = "Updated"
                else:
                    # Fit was bad or for an old epoch
                    message = ""
                    if new_elements['epochofel'] < start_time:
                        message = "Epoch of elements was too old"
                    if new_elements['orbit_rms'] >= 1.0:
                        message += " and rms was too high"
                    elif new_elements['orbit_rms'] < 0.001:
                        message += " and rms was suspicously low"
                    message += ". Did not update"
                logger.info("%s Body #%d (%s) with FindOrb" % (message, body.pk, body.current_name()))

                # Read in ephemeris file
                ephem_file = os.path.join(dest_dir, 'new.ephem')
                if os.path.exists(ephem_file):
                    emp_info, ephemeris = read_findorb_ephem(ephem_file)
                    new_ephem = (emp_info, ephemeris)
                else:
                    logger.warning("Could not read ephem file %s" % ephem_file)

            # Clean up output directory
            if remove:
                try:
                    files_to_remove = glob(os.path.join(dest_dir, '*'))
                    for file_to_rm in files_to_remove:
                        os.remove(file_to_rm)
                except OSError:
                    logger.warning("Error removing files in temporary test directory", self.test_dir)
                try:
                    os.rmdir(dest_dir)
                    logger.debug("Removed", dest_dir)
                except OSError:
                    logger.warning("Error removing temporary test directory", dest_dir)
        else:
            logger.warning("Unable to export measurements for Body #%s" % body_id)
    else:
        logger.warning("Could not find Body with id #%s" % body_id)

    return new_ephem


class CandidatesViewBlock(LoginRequiredMixin, View):
    template = 'core/candidates.html'

    def get(self, request, *args, **kwargs):
        block = Block.objects.get(pk=kwargs['pk'])
        candidates = Candidate.objects.filter(block=block).order_by('score')
        return render(request, self.template, {'body': block.body, 'candidates': candidates, 'slot': block})


class StaticSourceView(ListView):
    template_name = 'core/calibsource_list.html'
    model = StaticSource
    queryset = StaticSource.objects.order_by('ra')
    context_object_name = "calibsources"
    paginate_by = 20

    def get_context_data(self, **kwargs):
        context = super(StaticSourceView, self).get_context_data(**kwargs)
        sun_ra, sun_dec = accurate_astro_darkness('500', datetime.utcnow(), solar_pos=True)
        night_ra = degrees(sun_ra - pi)
        if night_ra < 0:
            night_ra += 360
        night_ra = degreestohms(night_ra, ':')
        night_dec = degreestodms(degrees(-sun_dec), ':')
        context['night'] = {'ra': night_ra, 'dec': night_dec}
        return context


class BestStandardsView(ListView):
    template_name = 'core/best_calibsource_list.html'
    model = StaticSource
    paginate_by = 20

    def determine_ra_range(self, utc_dt=datetime.utcnow(), HA_hours=3, dbg=False):
        sun_ra, sun_dec = accurate_astro_darkness('500', utc_dt, solar_pos=True)
        night_ra = degrees(sun_ra - pi)
        if night_ra < 0:
            night_ra += 360
        if dbg: print(utc_dt, degreestohms(night_ra, ':'), HA_hours*15)

        min_ra = night_ra - (HA_hours * 15)
        if min_ra < 0:
            min_ra += 360
        max_ra = night_ra + (HA_hours * 15)
        if max_ra > 360:
            max_ra -= 360
        if dbg: print("RA range=", min_ra, max_ra)

        return min_ra, max_ra

    def get_sources(self, utc_date=datetime.utcnow(), dbg=False):

        min_ra, max_ra = self.determine_ra_range(utc_dt=utc_date, dbg=False)
        if min_ra > max_ra:
            # Wrap occurred
            ra_filter = Q(ra__gte=min_ra) | Q(ra__lte=max_ra)
        else:
            ra_filter = Q(ra__gte=min_ra) & Q(ra__lte=max_ra)
        ftn_standards = StaticSource.objects.filter(ra_filter, source_type=StaticSource.FLUX_STANDARD, dec__gte=0).order_by('ra')
        fts_standards = StaticSource.objects.filter(ra_filter, source_type=StaticSource.FLUX_STANDARD, dec__lte=0).order_by('ra')
        if dbg: print(ftn_standards,fts_standards)

        return ftn_standards, fts_standards

    def get_context_data(self, **kwargs):
        context = super(BestStandardsView, self).get_context_data(**kwargs)
        utc_date = datetime.utcnow()
        sun_ra, sun_dec = accurate_astro_darkness('500', utc_date, solar_pos=True)
        night_ra = degrees(sun_ra - pi)
        if night_ra < 0:
            night_ra += 360
        night_ra = degreestohms(night_ra, ':')
        night_dec = degreestodms(degrees(-sun_dec), ':')
        context['night'] = {'ra': night_ra, 'dec': night_dec, 'utc_date' : utc_date.date}
        ftn_standards, fts_standards = self.get_sources(utc_date=utc_date)
        context['ftn_calibsources'] = ftn_standards
        context['fts_calibsources'] = fts_standards
        return context


class StaticSourceDetailView(DetailView):
    template_name = 'core/calibsource_detail.html'
    model = StaticSource

    def get_context_data(self, **kwargs):
        context = super(StaticSourceDetailView, self).get_context_data(**kwargs)
        context['blocks'] = Block.objects.filter(calibsource=self.object).order_by('block_start')
        script, div, p_spec = plot_all_spec(self.object)
        if script and div:
            context['script'] = script
            context['div'] = div["raw_spec"]
        base_path = BOKEH_URL.format(bokeh.__version__)
        context['css_path'] = base_path + 'css'
        context['js_path'] = base_path + 'js'
        return context


def generate_new_candidate_id(prefix='LNX'):

    new_id = None
    qs = Body.objects.filter(origin='L', provisional_name__contains=prefix).order_by('provisional_name')

    if qs.count() == 0:
        # No discoveries so far, sad face
        num_zeros = 7 - len(prefix)
        new_id = "%s%0.*d" % (prefix, num_zeros, 1)
    else:
        last_body_id = qs.last().provisional_name
        try:
            last_body_num = int(last_body_id.replace(prefix, ''))
            new_id_num = last_body_num + 1
            num_zeros = 7 - len(prefix)
            new_id = "%s%0.*d" % (prefix, num_zeros, new_id_num)
        except ValueError:
            logger.warning("Unable to decode last discoveries' id (id=%s)" % last_body_id)
    return new_id


def generate_new_candidate(cand_frame_data, prefix='LNX'):

    new_body = None
    new_id = generate_new_candidate_id(prefix)
    first_frame = cand_frame_data.order_by('midpoint')[0]
    last_frame = cand_frame_data.latest('midpoint')
    if new_id:
        try:
            time_span = last_frame.midpoint - first_frame.midpoint
            arc_length = time_span.total_seconds() / 86400.0
        except:
            arc_length = None

        params = {  'provisional_name' : new_id,
                    'origin' : 'L',
                    'source_type' : 'U',
                    'discovery_date' : first_frame.midpoint,
                    'num_obs' : cand_frame_data.count(),
                    'arc_length' : arc_length
                 }
        new_body, created = Body.objects.get_or_create(**params)
        if created:
            not_seen = datetime.utcnow() - last_frame.midpoint
            not_seen_days = not_seen.total_seconds() / 86400.0
            new_body.not_seen = not_seen_days
            new_body.save()
    else:
        logger.warning("Could not determine a new id for the new object")

    return new_body


def ephemeris(request):

    form = EphemQuery(request.GET)
    ephem_lines = []
    if form.is_valid():
        data = form.cleaned_data
        body_elements = model_to_dict(data['target'])
        dark_start, dark_end = determine_darkness_times(
            data['site_code'], data['utc_date'])
        ephem_lines = call_compute_ephem(
            body_elements, dark_start, dark_end, data['site_code'], 900, data['alt_limit'])
    else:
        return render(request, 'core/home.html', {'form': form})
    return render(request, 'core/ephem.html',
                  {'target': data['target'],
                   'ephem_lines': ephem_lines,
                   'site_code': form['site_code'].value(),
                   }
                  )


class LookUpBodyMixin(object):
    """
    A Mixin for finding a Body from a pk and if it exists, return the Body instance.
    """
    def dispatch(self, request, *args, **kwargs):
        try:
            body = Body.objects.get(pk=kwargs['pk'])
            self.body = body
            return super(LookUpBodyMixin, self).dispatch(request, *args, **kwargs)
        except Body.DoesNotExist:
            raise Http404("Body does not exist")


class LookUpCalibMixin(object):
    """
    A Mixin for finding a StaticSource for a sitecode and if it exists, return the Target instance.
    """
    def dispatch(self, request, *args, **kwargs):
        try:
            calib_id = kwargs['pk']
            if calib_id == '-':
                sitecode = kwargs['instrument_code'][0:3]
                target, target_params = find_best_flux_standard(sitecode)
            else:
                target = StaticSource.objects.get(pk=calib_id)
            self.target = target
            return super(LookUpCalibMixin, self).dispatch(request, *args, **kwargs)
        except StaticSource.DoesNotExist:
            raise Http404("StaticSource does not exist")


class ScheduleParameters(LoginRequiredMixin, LookUpBodyMixin, FormView):
    """
    Creates a suggested observation request, including time window and molecules
    """
    template_name = 'core/schedule.html'
    form_class = ScheduleForm
    ok_to_schedule = False

    def get(self, request, *args, **kwargs):
        form = self.get_form()
        cadence_form = ScheduleCadenceForm()
        return self.render_to_response(self.get_context_data(form=form, cad_form=cadence_form, body=self.body))

    def form_valid(self, form, request):
        data = schedule_check(form.cleaned_data, self.body, self.ok_to_schedule)
        new_form = ScheduleBlockForm(data)
        return render(request, 'core/schedule_confirm.html', {'form': new_form, 'data': data, 'body': self.body})

    def post(self, request, *args, **kwargs):
        form = self.get_form()
        cadence_form = ScheduleCadenceForm()
        if form.is_valid():
            return self.form_valid(form, request)
        else:
            return self.render_to_response(self.get_context_data(form=form, cad_form=cadence_form, body=self.body))

    def get_context_data(self, **kwargs):
        """
        Only show proposals the current user is a member of
        """
        proposals = user_proposals(self.request.user)
        proposal_choices = [(proposal.code, proposal.title) for proposal in proposals]
        kwargs['form'].fields['proposal_code'].choices = proposal_choices
        if kwargs['cad_form']:
            kwargs['cad_form'].fields['proposal_code'].choices = proposal_choices
        return kwargs


class ScheduleCalibParameters(LoginRequiredMixin, LookUpCalibMixin, FormView):
    """
    Creates a suggested observation request for a static source, including time window and molecules
    """
    template_name = 'core/schedule.html'
    form_class = ScheduleForm
    ok_to_schedule = False

    def get(self, request, *args, **kwargs):
        form = self.get_form()
        cadence_form = ScheduleCadenceForm()
        return self.render_to_response(self.get_context_data(form=form, cad_form=cadence_form, body=self.target))

    def form_valid(self, form, request):
        data = schedule_check(form.cleaned_data, self.target, self.ok_to_schedule)
        new_form = ScheduleBlockForm(data)
        return render(request, 'core/calib_schedule_confirm.html', {'form': new_form, 'data': data, 'calibrator': self.target})

    def post(self, request, *args, **kwargs):
        form = self.get_form()
        cadence_form = ScheduleCadenceForm()
        if form.is_valid():
            return self.form_valid(form, request)
        else:
            return self.render_to_response(self.get_context_data(form=form, cad_form=cadence_form, body=self.target))

    def get_context_data(self, **kwargs):
        """
        Only show proposals the current user is a member of
        """
        proposals = user_proposals(self.request.user)
        proposal_choices = [(proposal.code, proposal.title) for proposal in proposals]
        kwargs['form'].fields['proposal_code'].choices = proposal_choices
        if kwargs['cad_form']:
            kwargs['cad_form'].fields['proposal_code'].choices = proposal_choices
        return kwargs


class ScheduleParametersCadence(LoginRequiredMixin, LookUpBodyMixin, FormView):
    """
    Creates a suggested cadenced observation request, including time window and molecules
    """
    template_name = 'core/schedule.html'
    form_class = ScheduleCadenceForm
    ok_to_schedule = False

    def post(self, request, *args, **kwargs):
        form = ScheduleCadenceForm(request.POST)
        if form.is_valid():
            return self.form_valid(form, request)
        else:
            return self.render_to_response(self.get_context_data(form=form, body=self.body))

    def form_valid(self, form, request):
        data = schedule_check(form.cleaned_data, self.body, self.ok_to_schedule)
        new_form = ScheduleBlockForm(data)
        return render(request, 'core/schedule_confirm.html', {'form': new_form, 'data': data, 'body': self.body, 'cadence':True})


class ScheduleParametersSpectra(LoginRequiredMixin, LookUpBodyMixin, FormView):
    """
    Creates a suggested spectroscopic observation request, including time window,
    calibrations and molecules
    """
    template_name = 'core/schedule_spectra.html'
    form_class = ScheduleSpectraForm
    ok_to_schedule = False

    def get(self, request, *args, **kwargs):
        form = self.get_form()
        return self.render_to_response(self.get_context_data(form=form, body=self.body))

    def post(self, request, *args, **kwargs):
        form = ScheduleSpectraForm(request.POST)
        if form.is_valid():
            return self.form_valid(form,request)
        else:
            return self.render_to_response(self.get_context_data(form=form, body=self.body))

    def form_valid(self, form, request):
        data = schedule_check(form.cleaned_data, self.body, self.ok_to_schedule)
        new_form = ScheduleBlockForm(data)
        return render(request, 'core/schedule_confirm.html', {'form': new_form, 'data': data, 'body': self.body})

    def get_context_data(self, **kwargs):
        """
        Only show proposals the current user is a member of
        """
        proposals = user_proposals(self.request.user)
        proposal_choices = [(proposal.code, proposal.title) for proposal in proposals]
        kwargs['form'].fields['proposal_code'].choices = proposal_choices
        return kwargs


class ScheduleCalibSpectra(LoginRequiredMixin, LookUpCalibMixin, FormView):
    """
    Creates a suggested spectroscopic calibration observation request, including time
    window, calibrations and molecules
    """
    template_name = 'core/schedule_spectra.html'
    form_class = ScheduleSpectraForm
    ok_to_schedule = False

    def get(self, request, *args, **kwargs):
        # Override default exposure time for brighter calib targets and set the initial
        # instrument code to that which came in via the URL and the kwargs
        form = ScheduleSpectraForm(initial={'exp_length' : 180.0,
                                            'instrument_code' : kwargs.get('instrument_code', '')}
                                  )
        return self.render_to_response(self.get_context_data(form=form, body=self.target))

    def post(self, request, *args, **kwargs):
        form = ScheduleSpectraForm(request.POST)
        if form.is_valid():
            return self.form_valid(form, request)
        else:
            return self.render_to_response(self.get_context_data(form=form, body=self.target))

    def form_valid(self, form, request):
        data = schedule_check(form.cleaned_data, self.target, self.ok_to_schedule)
        new_form = ScheduleBlockForm(data)
        return render(request, 'core/calib_schedule_confirm.html', {'form': new_form, 'data': data, 'calibrator': self.target})

    def get_context_data(self, **kwargs):
        """
        Only show proposals the current user is a member of
        """
        proposals = user_proposals(self.request.user)
        proposal_choices = [(proposal.code, proposal.title) for proposal in proposals]
        kwargs['form'].fields['proposal_code'].choices = proposal_choices
        return kwargs


class ScheduleCalibSubmit(LoginRequiredMixin, SingleObjectMixin, FormView):
    """
    Takes the hidden form input from ScheduleParameters, validates them as a double check.
    Then submits to the scheduler. If a tracking number is returned, the object has been scheduled and we record a Block.
    """
    template_name = 'core/calib_schedule_confirm.html'
    form_class = ScheduleBlockForm
    model = StaticSource

    def get_context_data(self, **kwargs):
        context = super(ScheduleCalibSubmit, self).get_context_data(**kwargs)
        context['calibrator'] = self.object

        return context

    def post(self, request, *args, **kwargs):
        self.object = self.get_object()
        form = self.get_form()
        if form.is_valid():
            return self.form_valid(form, request)
        else:
            print(form)
            return self.form_invalid(form)

    def form_valid(self, form, request):
        if 'edit' in request.POST:
            # Recalculate the parameters by amending the block length
            data = schedule_check(form.cleaned_data, self.object)
            new_form = ScheduleBlockForm(data)
            return render(request, self.template_name, {'form': new_form, 'data': data, 'calibrator': self.object})
        elif 'submit' in request.POST:
            target = self.get_object()
            username = ''
            if request.user.is_authenticated():
                username = request.user.get_username()
            tracking_num, sched_params = schedule_submit(form.cleaned_data, target, username)

            if tracking_num:
                messages.success(self.request, "Request %s successfully submitted to the scheduler" % tracking_num)
                block_resp = record_block(tracking_num, sched_params, form.cleaned_data, target)
                if block_resp:
                    messages.success(self.request, "Block recorded")
                else:
                    messages.warning(self.request, "Record not created")
            else:
                msg = "It was not possible to submit your request to the scheduler."
                if sched_params.get('error_msg', None):
                    msg += "\nAdditional information:" + sched_params['error_msg']
                messages.warning(self.request, msg)
            return super(ScheduleCalibSubmit, self).form_valid(form)

    def get_success_url(self):
        return reverse('home')


class ScheduleSubmit(LoginRequiredMixin, SingleObjectMixin, FormView):
    """
    Takes the hidden form input from ScheduleParameters, validates them as a double check.
    Then submits to the scheduler. If a tracking number is returned, the object has been scheduled and we record a Block.
    """
    template_name = 'core/schedule_confirm.html'
    form_class = ScheduleBlockForm
    model = Body

    def post(self, request, *args, **kwargs):
        self.object = self.get_object()
        form = self.get_form()
        if form.is_valid():
            return self.form_valid(form, request)
        else:
            return self.form_invalid(form, request)

    def form_valid(self, form, request):
        # Recalculate the parameters using new form data
        data = schedule_check(form.cleaned_data, self.object)
        new_form = ScheduleBlockForm(data)
        if 'edit' in request.POST:
            return render(request, 'core/schedule_confirm.html', {'form': new_form, 'data': data, 'body': self.object})
        elif 'submit' in request.POST and new_form.is_valid():
            target = self.get_object()
            username = ''
            if request.user.is_authenticated():
                username = request.user.get_username()
            tracking_num, sched_params = schedule_submit(new_form.cleaned_data, target, username)
            if tracking_num:
                messages.success(self.request, "Request %s successfully submitted to the scheduler" % tracking_num)
                block_resp = record_block(tracking_num, sched_params, new_form.cleaned_data, target)
                self.success = True
                if block_resp:
                    messages.success(self.request, "Block recorded")
                else:
                    messages.warning(self.request, "Record not created")
            else:
                self.success = False
                msg = parse_portal_errors(sched_params)
                messages.warning(self.request, msg)
            return super(ScheduleSubmit, self).form_valid(new_form)

    def form_invalid(self, form, request):
        # Recalculate the parameters using new form data
        data = schedule_check(form.cleaned_data, self.object)
        new_form = ScheduleBlockForm(data)
        return render(request, 'core/schedule_confirm.html', {'form': new_form, 'data': data, 'body': self.object})

    def get_success_url(self):
        if self.success:
            return reverse('home')
        else:
            return reverse('target', kwargs={'pk': self.object.id})


def parse_portal_errors(sched_params):
    """Parse a passed <sched_params> response from the LCO Observing Portal via
    schedule_submit() and try to extract an error message
    """

    msg = "It was not possible to submit your request to the scheduler."
    if sched_params.get('error_msg', None):
        msg += "\nAdditional information:"
        error_groups = sched_params['error_msg']
        for error_type in error_groups.keys():
            error_msgs = error_groups[error_type]
            for errors in error_msgs:
                if type(errors) == str:
                    msg += "\n{err_type}: {error}".format(err_type=error_type, error=errors)
                elif type(errors) == dict:
                    for key in errors:
                        msg += "\n".join(errors[key])
    return msg


def schedule_check(data, body, ok_to_schedule=True):

    spectroscopy = data.get('spectroscopy', False)
    solar_analog = data.get('solar_analog', False)
    body_elements = model_to_dict(body)
    # Get period and jitter for cadence
    period = data.get('period', None)
    jitter = data.get('jitter', None)

    if spectroscopy:
        data['site_code'] = data['instrument_code'][0:3]
    else:
        data['instrument_code'] = ''

    # Check if we have a high eccentricity object and it's not of comet type
    if body_elements.get('eccentricity', 0.0) >= 0.9 and body_elements.get('elements_type', None) != 'MPC_COMET':
        logger.warning("Preventing attempt to schedule high eccentricity non-Comet")
        ok_to_schedule = False

    # If ToO mode is set, check for valid proposal
    too_mode = data.get('too_mode', False)
    if too_mode is True:
        proposal = Proposal.objects.get(code=data['proposal_code'])
        if proposal and proposal.time_critical is False:
            logger.warning("ToO/TC observations not possible with this proposal")
            too_mode = False

    if data.get('start_time') and data.get('end_time'):
        dark_start = data.get('start_time')
        dark_end = data.get('end_time')
    else:
        dark_start, dark_end = determine_darkness_times(data['site_code'], data['utc_date'])
        if dark_end <= datetime.utcnow():
            dark_start, dark_end = determine_darkness_times(data['site_code'], data['utc_date'] + timedelta(days=1))
    utc_date = data['utc_date']
    dark_midpoint = dark_start + (dark_end - dark_start) / 2
    semester_date = max(datetime.utcnow(), datetime.combine(utc_date, datetime.min.time()))
    semester_start, semester_end = get_semester_dates(semester_date)

    # Get maximum airmass
    max_airmass = data.get('max_airmass', 1.74)
    alt_limit = get_alt_from_airmass(max_airmass)

    # Pull out LCO Site, Telescope Class using site_config.py
    lco_site_code = next(key for key, value in cfg.valid_site_codes.items() if value == data['site_code'])

    # calculate visibility
    # Determine the semester boundaries for the current time and truncate the visibility time and
    # therefore the windows appropriately.
    dark_and_up_time, max_alt, rise_time, set_time = get_visibility(None, None, utc_date, data['site_code'], '2 m', alt_limit, False, body_elements)
    if (data['site_code'] in ['1M0', '2M0', '0M4']) or (period is not None and dark_end - dark_start >= timedelta(days=1)):
        rise_time = dark_start
        set_time = dark_end
    if rise_time and set_time:
        if set_time < dark_start > rise_time:
            dark_and_up_time, max_alt, rise_time, set_time = get_visibility(None, None, utc_date+timedelta(days=1), data['site_code'], '2 m', alt_limit, False, body_elements)
        if rise_time and set_time:
            if rise_time.day != set_time.day and semester_start < rise_time:
                semester_date = max(datetime.utcnow(), datetime.combine(utc_date, datetime.min.time()))
                semester_start, semester_end = get_semester_dates(semester_date)
            rise_time = up_time = max(rise_time, semester_start)
            set_time = down_time = min(set_time, semester_end)
            if rise_time < datetime.utcnow() and period is None:
                rise_time = datetime.utcnow().replace(microsecond=0)
            if down_time > dark_end > up_time:
                set_time = dark_end
            if up_time < dark_start < down_time:
                rise_time = dark_start
            if set_time < rise_time:
                set_time = rise_time
            mid_dark_up_time = rise_time + (set_time - rise_time) / 2
        else:
            mid_dark_up_time = rise_time = set_time = dark_midpoint
    else:
        mid_dark_up_time = rise_time = set_time = dark_midpoint

    if max_alt is not None:
        max_alt_airmass = S.sla_airmas((pi/2.0)-radians(max_alt))
    else:
        max_alt_airmass = 13
        dark_and_up_time = 0
    if abs(mid_dark_up_time.date() - utc_date) > timedelta(days=1) or rise_time.date() > utc_date or set_time.date() < utc_date:
        utc_date = mid_dark_up_time.date()

    solar_analog_id = -1
    solar_analog_params = {}
    solar_analog_exptime = 60
    if type(body) == Body:
        emp = compute_ephem(mid_dark_up_time, body_elements, data['site_code'],
            dbg=False, perturb=False, display=False)
        if emp == {}:
            emp['date'] = mid_dark_up_time
            emp['ra'] = -99
            emp['dec'] = -99
            emp['mag'] = -99
            emp['sky_motion'] = -99
        ra = emp['ra']
        dec = emp['dec']
        magnitude = emp['mag']
        speed = emp['sky_motion']
        if spectroscopy and solar_analog:
            # Try and find a suitable solar analog "close" to RA, Dec midpoint
            # of block
            close_solarstd, close_solarstd_params = find_best_solar_analog(ra, dec, data['site_code'])
            if close_solarstd is not None:
                solar_analog_id = close_solarstd.id
                solar_analog_params = close_solarstd_params
    else:
        magnitude = body.vmag
        speed = 0.0
        ra = radians(body.ra)
        dec = radians(body.dec)

    # Determine filter pattern
    if data.get('filter_pattern'):
        filter_pattern = data.get('filter_pattern')
    elif data['site_code'] == 'E10' or data['site_code'] == 'F65' or data['site_code'] == '2M0':
        if spectroscopy:
            filter_pattern = 'slit_6.0as'
        else:
            filter_pattern = 'solar'
    else:
        filter_pattern = 'w'

    # Get string of available filters
    available_filters = ''
    filter_list = fetch_filter_list(data['site_code'], spectroscopy)
    for filt in filter_list:
        available_filters = available_filters + filt + ', '
    available_filters = available_filters[:-2]

<<<<<<< HEAD
=======
    # Check for binning
    bin_mode = data.get('bin_mode', None)

    # Get maximum airmass
    max_airmass = data.get('max_airmass', 1.74)
    alt_limit = get_alt_from_airmass(max_airmass)

    # Pull out LCO Site, Telescope Class using site_config.py
    lco_site_code = next(key for key, value in cfg.valid_site_codes.items() if value == data['site_code'])

    # calculate visibility
    dark_and_up_time, max_alt = get_visibility(ra, dec, dark_midpoint, data['site_code'], '2 m', alt_limit, True, body_elements)
    if max_alt is not None:
        max_alt_airmass = S.sla_airmas((pi/2.0)-radians(max_alt))
    else:
        max_alt_airmass = 13
        dark_and_up_time = 0

>>>>>>> fe5ed6da
    # Determine slot length
    if data.get('slot_length', None):
        slot_length = data.get('slot_length')
    else:
        try:
            slot_length = determine_slot_length(magnitude, data['site_code'])
        except MagRangeError:
            slot_length = 60
            ok_to_schedule = False

    # determine lunar position
    moon_alt, moon_obj_sep, moon_phase = calc_moon_sep(mid_dark_up_time, ra, dec, data['site_code'])
    min_lunar_dist = data.get('min_lunar_dist', 30)
    if moon_phase <= .25:
        moon_phase_code = 'D'
    elif moon_phase <= .75:
        moon_phase_code = 'G'
    else:
        moon_phase_code = 'B'

    # Calculate slot length, exposure time, SNR
    snr = None
    saturated = None
    if spectroscopy:
        snr_params = {'airmass': max_alt_airmass,
                      'slit_width': float(filter_pattern[5:8])*u.arcsec,
                      'moon_phase' : moon_phase_code
                      }
        new_mag, new_passband, snr, saturated = calc_asteroid_snr(magnitude, 'V', data['exp_length'], instrument=data['instrument_code'], params=snr_params)
        exp_count = data['exp_count']
        exp_length = data.get('exp_length', 1)
        slot_length = determine_spectro_slot_length(data['exp_length'], data['calibs'])
        slot_length /= 60.0
        slot_length = ceil(slot_length)
        # If automatically finding Solar Analog, calculate exposure time.
        # Currently assume bright enough that 180s is the maximum exposure time.
        if solar_analog and solar_analog_params:
            if data.get('calibsource_exptime', None):
                solar_analog_exptime = data.get('calibsource_exptime')
            else:
                solar_analog_exptime = calc_asteroid_snr(solar_analog_params['vmag'], 'V', 180, instrument=data['instrument_code'], params=snr_params, optimize=True)
    else:
        # Determine exposure length and count
        if data.get('exp_length', None):
            exp_length = data.get('exp_length')
            slot_length, exp_count = determine_exp_count(slot_length, exp_length, data['site_code'], filter_pattern, bin_mode=bin_mode)
        else:
            exp_length, exp_count = determine_exp_time_count(speed, data['site_code'], slot_length, magnitude, filter_pattern, bin_mode=bin_mode)
            slot_length, exp_count = determine_exp_count(slot_length, exp_length, data['site_code'], filter_pattern, exp_count, bin_mode=bin_mode)
        if exp_length is None or exp_count is None:
            ok_to_schedule = False

    # determine stellar trailing
    if spectroscopy:
        ag_exp_time = data.get('ag_exp_time', 10)
        trail_len = determine_star_trails(speed, ag_exp_time)
    else:
        ag_exp_time = None
        trail_len = determine_star_trails(speed, exp_length)
    if lco_site_code[-4:-1].upper() == "0M4":
        typical_seeing = 3.0
    else:
        typical_seeing = 2.0

    # get ipp value
    ipp_value = data.get('ipp_value', 1.00)

    # get acceptability threshold
    acceptability_threshold = data.get('acceptability_threshold', 90)

    # Determine pattern iterations
    if exp_count:
        pattern_iterations = float(exp_count) / float(len(filter_pattern.split(',')))
        pattern_iterations = round(pattern_iterations, 2)
    else:
        pattern_iterations = None

    if period is not None and jitter is not None:
        # Increase Jitter if shorter than slot length
        if jitter < slot_length / 60:
            jitter = round(slot_length / 60, 2)+.01
        if period < 0.02:
            period = 0.02

        # Number of times the cadence request will run between start and end date
        cadence_start = rise_time
        cadence_end = set_time
        total_run_time = cadence_end - cadence_start
        cadence_period = timedelta(seconds=data['period']*3600.0)
        total_requests = 1 + int(floor(total_run_time.total_seconds() / cadence_period.total_seconds()))

        # Remove the last start if the request would run past the cadence end
        if cadence_start + total_requests * cadence_period + timedelta(seconds=slot_length*60.0) > cadence_end:
            total_requests -= 1

        # Total hours of time used by all cadence requests
        total_time = timedelta(seconds=slot_length*60.0) * total_requests
        total_time = total_time.total_seconds()/3600.0

    # Create Group ID
    group_name = validate_text(data.get('group_name', None))

<<<<<<< HEAD
    if not group_name:
        suffix = datetime.strftime(utc_date, '%Y%m%d')
        if period and jitter:
            suffix = "cad-%s-%s" % (datetime.strftime(rise_time, '%Y%m%d'), datetime.strftime(set_time, '%m%d'))
        elif spectroscopy:
            suffix += "_spectra"
        if too_mode is True:
            suffix += '_ToO'
        group_name = body.current_name() + '_' + data['site_code'].upper() + '-' + suffix
=======
    suffix = datetime.strftime(utc_date, '%Y%m%d')
    if period and jitter:
        suffix = "cad-%s-%s" % (datetime.strftime(data['start_time'], '%Y%m%d'), datetime.strftime(data['end_time'], '%m%d'))
    elif spectroscopy:
        suffix += "_spectra"
    if too_mode is True:
        suffix += '_ToO'
    default_group_name = body.current_name() + '_' + data['site_code'].upper() + '-' + suffix
    if not group_name or (group_name == default_group_name + '_bin2x2' and bin_mode != '2k_2x2'):
        group_name = default_group_name
    if group_name == default_group_name and bin_mode == '2k_2x2':
        group_name += '_bin2x2'
>>>>>>> fe5ed6da

    resp = {
        'target_name': body.current_name(),
        'magnitude': magnitude,
        'speed': speed,
        'slot_length': slot_length,
        'filter_pattern': filter_pattern,
        'pattern_iterations': pattern_iterations,
        'available_filters': available_filters,
        'exp_count': exp_count,
        'exp_length': exp_length,
        'schedule_ok': ok_to_schedule,
        'too_mode' : too_mode,
        'site_code': data['site_code'],
        'proposal_code': data['proposal_code'],
        'group_name': group_name,
        'utc_date': utc_date.isoformat(),
        'start_time': rise_time.isoformat(),
        'end_time': set_time.isoformat(),
        'mid_time': mid_dark_up_time.isoformat(),
        'ra_midpoint': ra,
        'dec_midpoint': dec,
        'period' : period,
        'jitter' : jitter,
        'bin_mode' : bin_mode,
        'snr' : snr,
        'saturated' : saturated,
        'spectroscopy' : spectroscopy,
        'calibs' : data.get('calibs', ''),
        'instrument_code' : data['instrument_code'],
        'lco_site' : lco_site_code[0:3],
        'lco_tel' : lco_site_code[-4:-1],
        'lco_enc' : lco_site_code[4:8],
        'max_alt' : max_alt,
        'max_alt_airmass' : max_alt_airmass,
        'vis_time' : dark_and_up_time,
        'moon_alt' : moon_alt,
        'moon_sep' : moon_obj_sep,
        'moon_phase' : moon_phase * 100,
        'min_lunar_dist' : min_lunar_dist,
        'max_airmass': max_airmass,
        'ipp_value': ipp_value,
        'ag_exp_time': ag_exp_time,
        'acceptability_threshold': acceptability_threshold,
        'trail_len' : trail_len,
        'typical_seeing' : typical_seeing,
        'solar_analog' : solar_analog,
        'calibsource' : solar_analog_params,
        'calibsource_id' : solar_analog_id,
        'calibsource_exptime' : solar_analog_exptime,
    }

    if period and jitter:
        resp['num_times'] = total_requests
        resp['total_time'] = total_time

    return resp


def compute_vmag_pa(body_elements, data):
    emp_line_base = compute_ephem(data['start_time'], body_elements, data['site_code'], dbg=False, perturb=False, display=False)
    # assign Magnitude and position angle
    if emp_line_base['mag'] and emp_line_base['mag'] > 0:
        body_elements['v_mag'] = emp_line_base['mag']
    body_elements['sky_pa'] = emp_line_base['sky_motion_pa']

    return body_elements


def schedule_submit(data, body, username):
    # Assemble request
    # Send to scheduler
    if type(body) == StaticSource:
        body_elements = {}
    else:
        body_elements = model_to_dict(body)
        body_elements['epochofel_mjd'] = body.epochofel_mjd()
        body_elements['epochofperih_mjd'] = body.epochofperih_mjd()
        body_elements['current_name'] = body.current_name()
    # If we have a solar analog requested, retrieve corresponding StaticSource
    # object and assemble parameters
    calibsource_params = {}
    if data.get('solar_analog', False) and data.get('calibsource_id', -1) > 0:
        try:
            calibsource = StaticSource.objects.get(pk=data['calibsource_id'])
            calibsource_params = {  'id'      : calibsource.pk,
                                    'name'    : calibsource.name,
                                    'ra_deg'  : calibsource.ra,
                                    'dec_deg' : calibsource.dec,
                                    'pm_ra'   : calibsource.pm_ra,
                                    'pm_dec'  : calibsource.pm_dec,
                                    'parallax': calibsource.parallax,
                                    'source_type' : calibsource.source_type,
                                    'vmag' : calibsource.vmag,
                                    'calib_exptime': data.get('calibsource_exptime', 60)
                                 }
        except StaticSource.DoesNotExist:
            logger.error("Was passed a StaticSource id=%d, but it now can't be found" % data['calibsource_id'])

    emp_at_start = None
    if isinstance(body, Body) and data.get('spectroscopy', False) is not False and body.source_type != 'C' and body.elements_type != 'MPC_COMET':

        # Check for recent elements
        if abs(body.epochofel-data['start_time']) >= timedelta(days=2):
            # Update MPC observations assuming too many updates have not been done recently and target is not a comet
            cut_off_time = timedelta(minutes=1)
            now = datetime.utcnow()
            recent_updates = Body.objects.exclude(source_type='U').filter(update_time__gte=now-cut_off_time)
            if len(recent_updates) < 1:
                update_MPC_obs(body.current_name())

            # Invoke find_orb to update Body's elements and return ephemeris
            refit_with_findorb(body.id, data['site_code'], data['start_time'])

            body.refresh_from_db()
            body_elements = model_to_dict(body)
            body_elements['epochofel_mjd'] = body.epochofel_mjd()
            body_elements['epochofperih_mjd'] = body.epochofperih_mjd()
            body_elements['current_name'] = body.current_name()
        else:
            logger.info("Current epoch is <2 days old; not updating")

    if type(body) != StaticSource and data.get('spectroscopy', False) is True:
        body_elements = compute_vmag_pa(body_elements, data)

    # Get proposal details
    proposal = Proposal.objects.get(code=data['proposal_code'])
    my_proposals = user_proposals(username)
    if proposal not in my_proposals:
        resp_params = {'msg' : 'You do not have permission to schedule using proposal %s' % data['proposal_code']}

        return None, resp_params
    params = {'proposal_id': proposal.code,
              'user_id': proposal.pi,
              'tag_id': proposal.tag,
              'priority': data.get('priority', 15),
              'submitter_id': username,
              'bin_mode': data['bin_mode'],
              'filter_pattern': data['filter_pattern'],
              'exp_count': data['exp_count'],
              'exp_time': data['exp_length'],
              'site_code': data['site_code'],
              'start_time': data['start_time'],
              'end_time': data['end_time'],
              'group_name': data['group_name'],
              'too_mode' : data.get('too_mode', False),
              'spectroscopy' : data.get('spectroscopy', False),
              'calibs' : data.get('calibs', ''),
              'instrument_code' : data['instrument_code'],
              'solar_analog' : data.get('solar_analog', False),
              'calibsource' : calibsource_params,
              'max_airmass' : data.get('max_airmass', 1.74),
              'ipp_value' : data.get('ipp_value', 1),
              'min_lunar_distance' : data.get('min_lunar_dist', 30),
              'acceptability_threshold' : data.get('acceptability_threshold', 90),
              'ag_exp_time': data.get('ag_exp_time', 10)
              }
    if data['period'] or data['jitter']:
        params['period'] = data['period']
        params['jitter'] = data['jitter']
    # If we have a (static) StaticSource object, fill in details needed by make_target
    if type(body) == StaticSource:
        params['ra_deg'] = body.ra
        params['dec_deg'] = body.dec
        params['source_id'] = body.current_name()
        params['pm_ra'] = body.pm_ra
        params['pm_dec'] = body.pm_dec
        params['parallax'] = body.parallax
        params['source_type'] = body.source_type
        params['vmag'] = body.vmag
    # Check for pre-existing block
    tracking_number = None
    resp_params = None
    if check_for_block(data, params, body) == 1:
        # Append another suffix to allow 2 versions of the block. Must
        # do this to both `data` (so the next Block check works) and to
        # `params` so the correct name will go to the Valhalla/scheduler
        data['group_name'] += '_2'
        params['group_name'] = data['group_name']
    elif check_for_block(data, params, body) >= 2:
        # Multiple blocks found
        resp_params = {'error_msg' : 'Multiple Blocks for same day and site found'}
    if check_for_block(data, params, body) == 0:
        # Submit to scheduler and then record block
        tracking_number, resp_params = submit_block_to_scheduler(body_elements, params)
    return tracking_number, resp_params


class SpectroFeasibility(LookUpBodyMixin, FormView):

    template_name = 'core/feasibility.html'
    form_class = SpectroFeasibilityForm

    def get(self, request, *args, **kwargs):
        form = SpectroFeasibilityForm(body=self.body)
        return self.render_to_response(self.get_context_data(form=form, body=self.body))

    def form_valid(self, form, request):
        data = feasibility_check(form.cleaned_data, self.body)
        new_form = SpectroFeasibilityForm(data, body=self.body)
        return render(request, 'core/feasibility.html', {'form': new_form, 'data': data, 'body': self.body})

    def post(self, request, *args, **kwargs):
        form = SpectroFeasibilityForm(request.POST, body=self.body)
        if form.is_valid():
            return self.form_valid(form, request)
        else:
            return self.render_to_response(self.get_context_data(form=form, body=self.body))


class CalibSpectroFeasibility(LookUpCalibMixin, FormView):

    template_name = 'core/feasibility.html'
    form_class = SpectroFeasibilityForm

    def get(self, request, *args, **kwargs):
        form = SpectroFeasibilityForm(body=self.target, initial={'exp_length' : 180.0})
        return self.render_to_response(self.get_context_data(form=form, body=self.target))

    def form_valid(self, form, request):
        data = feasibility_check(form.cleaned_data, self.target)
        new_form = SpectroFeasibilityForm(data, body=self.target)
        return render(request, 'core/feasibility.html', {'form': new_form, 'data': data, 'body': self.target})

    def post(self, request, *args, **kwargs):
        form = SpectroFeasibilityForm(request.POST, body=self.target)
        if form.is_valid():
            return self.form_valid(form, request)
        else:
            return self.render_to_response(self.get_context_data(form=form, body=self.target))


def feasibility_check(data, body):
    """Calculate spectroscopic feasibility
    """

    # We assume asteroid magnitudes will be in V and calculate sky
    # brightness in SDSS-ip as that is where most of the signal will be
    ast_mag_bandpass = data.get('bandpass', 'V')
    sky_mag_bandpass = data.get('sky_mag_bandpass', 'ip')
    data['sky_mag'] = calc_sky_brightness(sky_mag_bandpass, data['moon_phase'])
    snr_params = {
                    'moon_phase' : data['moon_phase'],
                    'airmass'    : data['airmass']
                 }
    if isinstance(body, Body):
        spectral_type = 'Mean'
    else:
        spectral_type = 'Solar'
    data['new_mag'], data['new_passband'], data['snr'], data['saturated'] = calc_asteroid_snr(data['magnitude'], ast_mag_bandpass, data['exp_length'], instrument=data['instrument_code'], params=snr_params, taxonomy=spectral_type)
    calibs = data.get('calibs', 'both')
    slot_length = determine_spectro_slot_length(data['exp_length'], calibs)
    slot_length /= 60.0
    data['slot_length'] = slot_length

    return data


def ranking(request):

    params = build_unranked_list_params()

    return render(request, 'core/ranking.html', params)


def build_unranked_list_params():
    params = {}
    try:
        # If we don't have any Body instances, return None instead of breaking
        latest = Body.objects.filter(active=True).latest('ingest')
        max_dt = latest.ingest
        min_dt = max_dt - timedelta(days=5)
        newest = Body.objects.filter(ingest__range=(min_dt, max_dt), active=True)
        unranked = []
        for body in newest:
            body_dict = model_to_dict(body)
            body_dict['FOM'] = body.compute_FOM()
            body_dict['current_name'] = body.current_name()
            emp_line = body.compute_position()
            if not emp_line:
                continue
            body_dict['ra'] = emp_line[0]
            body_dict['dec'] = emp_line[1]
            body_dict['v_mag'] = emp_line[2]
            body_dict['spd'] = emp_line[3]
            body_dict['observed'], body_dict['reported'] = body.get_block_info()
            body_dict['type'] = body.get_source_type_display()
            unranked.append(body_dict)
    except Exception as e:
        latest = None
        unranked = None
        logger.error('Ranking failed on %s' % e)
    params = {
        'targets': Body.objects.filter(active=True).count(),
        'blocks': Block.objects.filter(active=True).count(),
        'latest': latest,
        'newest': unranked
    }
    return params


def characterization(request):

    char_filter = request.GET.get("filter", "")
    params = build_characterization_list(char_filter)
    return render(request, 'core/characterization.html', params)


def get_characterization_targets():
    """Function to return the list of Characterization targets.
    If we change this, also change models.Body.characterization_target"""

    characterization_list = Body.objects.filter(active=True).exclude(origin='M').exclude(source_type='U')
    return characterization_list


def build_characterization_list(disp=None):
    params = {}
    # If we don't have any Body instances, return None instead of breaking
    try:
        # If we change the definition of Characterization Target,
        # also update models.Body.characterization_target()
        char_targets = get_characterization_targets()
        unranked = []
        for body in char_targets:
            try:
                spectra = PreviousSpectra.objects.filter(body=body)
                s_wav = s_vis_link = s_nir_link = ''
                m_vis_link = m_nir_link = ''
                m_wav = ""
                if spectra:
                    s_date = date.today()-date(1000, 1, 1)
                    for spectrum in spectra:
                        if spectrum.spec_source == "S":
                            if s_wav == spectrum.spec_wav or not s_wav:
                                if s_date > date.today()-spectrum.spec_date:
                                    s_date = date.today()-spectrum.spec_date
                                    s_wav = spectrum.spec_wav
                                    s_vis_link = spectrum.spec_vis
                                    s_nir_link = spectrum.spec_ir
                            else:
                                s_date = date.today()-spectrum.spec_date
                                s_wav = "Vis+NIR"
                                if spectrum.spec_vis:
                                    s_vis_link = spectrum.spec_vis
                                if spectrum.spec_ir:
                                    s_nir_link = spectrum.spec_ir
                        elif spectrum.spec_source == "M":
                            m_wav = spectrum.spec_wav
                            m_vis_link = spectrum.spec_vis
                            m_nir_link = spectrum.spec_ir
                            if m_wav == "NA":
                                m_wav = "Yes"
                body_dict = model_to_dict(body)
                body_dict['current_name'] = body.current_name()
                body_dict['ingest_date'] = body.ingest
                body_dict['s_wav'] = s_wav
                if s_vis_link:
                    body_dict['s_vis_link'] = s_vis_link
                if s_nir_link:
                    body_dict['s_nir_link'] = s_nir_link
                if m_vis_link:
                    body_dict['m_vis_link'] = m_vis_link
                if m_nir_link:
                    body_dict['m_nir_link'] = m_nir_link
                body_dict['m_wav'] = m_wav
                body_dict['origin'] = body.get_origin_display()
                if 'Vis' in s_wav or 'Vis' in m_wav:
                    body_dict['obs_needed'] = 'LC'
                else:
                    body_dict['obs_needed'] = 'Spec/LC'
                emp_line = body.compute_position()
                if not emp_line:
                    continue
                obs_dates = body.compute_obs_window()
                if obs_dates[0]:
                    body_dict['obs_sdate'] = obs_dates[0]
                    if obs_dates[0] == obs_dates[2]:
                        startdate = 'Now'
                    else:
                        startdate = obs_dates[0].strftime('%m/%y')
                    if not obs_dates[1]:
                        body_dict['obs_edate'] = obs_dates[2]+timedelta(days=99)
                        enddate = '>'
                    else:
                        enddate = obs_dates[1].strftime('%m/%y')
                        body_dict['obs_edate'] = obs_dates[1]
                else:
                    body_dict['obs_sdate'] = body_dict['obs_edate'] = obs_dates[2]+timedelta(days=99)
                    startdate = '[--'
                    enddate = '--]'
                days_to_start = body_dict['obs_sdate']-obs_dates[2]
                days_to_end = body_dict['obs_edate']-obs_dates[2]
                # Define a sorting Priority:
                # Currently a combination of imminence and window width.
                body_dict['priority'] = days_to_start.days + days_to_end.days
                body_dict['obs_start'] = startdate
                body_dict['obs_end'] = enddate
                body_dict['ra'] = emp_line[0]
                body_dict['dec'] = emp_line[1]
                body_dict['v_mag'] = emp_line[2]
                body_dict['motion'] = emp_line[4]
                body_dict['radar_target'] = body.radar_target()
                if disp:
                    if disp in body_dict['obs_needed']:
                        unranked.append(body_dict)
                else:
                    unranked.append(body_dict)
            except Exception as e:
                logger.error('Characterization target %s failed on %s' % (body.name, e))
    except Body.DoesNotExist as e:
        unranked = None
        logger.error('Characterization list failed on %s' % e)
    params = {
        'targets': Body.objects.filter(active=True).count(),
        'blocks': Block.objects.filter(active=True).count(),
        'char_targets': unranked,
        'char_filter': disp
    }
    return params


def check_for_block(form_data, params, new_body):
    """Checks if a block with the given name exists in the Django DB.
    Return 0 if no block found, 1 if found, 2 if multiple blocks found"""

    # XXX Code smell, duplicated from sources_subs.configure_defaults()
    site_list = { 'V37' : 'ELP' ,
                  'V39' : 'ELP',
                  'K92' : 'CPT',
                  'K93' : 'CPT',
                  'Q63' : 'COJ',
                  'W85' : 'LSC',
                  'W86' : 'LSC',
                  'W89' : 'LSC',
                  'F65' : 'OGG',
                  'E10' : 'COJ',
                  'Z21' : 'TFN',
                  'Q58' : 'COJ',
                  'Q59' : 'COJ',
                  'T04' : 'OGG'
                  }

    try:
        block_id = SuperBlock.objects.get(body=new_body.id,
                                     groupid__contains=form_data['group_name'],
                                     proposal=Proposal.objects.get(code=form_data['proposal_code'])
                                     )
#                                         site=site_list[params['site_code']])
    except SuperBlock.MultipleObjectsReturned:
        logger.debug("Multiple superblocks found")
        return 2
    except SuperBlock.DoesNotExist:
        logger.debug("SuperBlock not found")
        return 0
    else:
        logger.debug("SuperBlock found")
        # XXX Do we want to check for matching site in the Blocks as well?
        return 1


def record_block(tracking_number, params, form_data, target):
    """Records a just-submitted observation as a SuperBlock and Block(s) in the database.
    """

    logger.debug("form data=%s" % form_data)
    logger.debug("   params=%s" % params)
    if tracking_number:
        cadence = False
        if len(params.get('request_numbers', [])) > 1 and params.get('period', -1.0) > 0.0 and params.get('jitter', -1.0) > 0.0:
            cadence = True
        proposal = Proposal.objects.get(code=form_data['proposal_code'])
        sblock_kwargs = {
                         'proposal' : proposal,
                         'groupid'  : form_data['group_name'],
                         'block_start' : form_data['start_time'],
                         'block_end'   : form_data['end_time'],
                         'tracking_number' : tracking_number,
                         'cadence'  : cadence,
                         'period'   : params.get('period', None),
                         'jitter'   : params.get('jitter', None),
                         'timeused' : params.get('block_duration', None),
                         'rapid_response' : params.get('too_mode', False),
                         'active'   : True,
                       }
        if isinstance(target, StaticSource):
            sblock_kwargs['calibsource'] = target
        else:
            sblock_kwargs['body'] = target
        # Check if this went to a rapid response proposal
        if proposal.time_critical is True:
            sblock_kwargs['rapid_response'] = True
        sblock_pk = SuperBlock.objects.create(**sblock_kwargs)
        i = 0
        for request, request_type in params.get('request_numbers', {}).items():
            # cut off json UTC timezone remnant
            no_timezone_blk_start = params['request_windows'][i][0]['start'][:-1]
            no_timezone_blk_end = params['request_windows'][i][0]['end'][:-1]
            try:
                dt_notz_blk_start = datetime.strptime(no_timezone_blk_start, '%Y-%m-%dT%H:%M:%S')
            except ValueError:
                dt_notz_blk_start = datetime.strptime(no_timezone_blk_start, '%Y-%m-%dT%H:%M:%S.%f')
            try:
                dt_notz_blk_end = datetime.strptime(no_timezone_blk_end, '%Y-%m-%dT%H:%M:%S')
            except ValueError:
                dt_notz_blk_end = datetime.strptime(no_timezone_blk_end, '%Y-%m-%dT%H:%M:%S.%f')
            obstype = Block.OPT_IMAGING
            if params.get('spectroscopy', False):
                obstype = Block.OPT_SPECTRA
                if request_type == 'SIDEREAL' or request_type == 'ICRS':
                    obstype = Block.OPT_SPECTRA_CALIB

            # sort site vs camera
            site = params.get('site', None)
            if site is not None:
                site = site.lower()
            else:
                inst = params.get('instrument', None)
                if inst:
                    chunks = inst.split('-')
                    if chunks[-1] == 'SBIG':
                        site = 'sbg'
                    elif chunks[-1] == 'SPECTRAL':
                        site = 'spc'
                    elif chunks[-1] == 'SINISTRO':
                        site = 'sin'

            block_kwargs = { 'superblock' : sblock_pk,
                             'telclass' : params['pondtelescope'].lower(),
                             'site'     : site,
                             'obstype'  : obstype,
                             'block_start' : dt_notz_blk_start,
                             'block_end'   : dt_notz_blk_end,
                             'request_number'  : request,
                             'num_exposures'   : params['exp_count'],
                             'exp_length'      : params['exp_time'],
                             'active'   : True
                           }
            if (request_type == 'SIDEREAL' or request_type == 'ICRS') and params.get('solar_analog', False) is True and len(params.get('calibsource', {})) > 0:
                try:
                    calib_source = StaticSource.objects.get(pk=params['calibsource']['id'])
                except StaticSource.DoesNotExist:
                    logger.error("Tried to refetch a StaticSource (# %d) which now does not exist" % params['calibsource']['id'])
                    return False
                block_kwargs['body'] = None
                block_kwargs['calibsource'] = calib_source
                block_kwargs['exp_length'] = params['calibsrc_exptime']
            elif request_type == 'SIDEREAL' or request_type == 'ICRS':
                block_kwargs['body'] = None
                block_kwargs['calibsource'] = target
            else:
                block_kwargs['body'] = target
                block_kwargs['calibsource'] = None
            pk = Block.objects.create(**block_kwargs)
            i += 1
        return True
    else:
        return False


def sort_des_type(name, default='T'):
    # Guess name type based on structure
    n = name.strip()
    if not n:
        return ''
    if n.isdigit():
        dtype = '#'
    elif ' ' in n or '_' in n:
        dtype = 'P'
    elif n[-1] in ['P', 'C', 'D'] and n[:-1].isdigit():
        dtype = '#'
    elif bool(re.search('\d', n)) or (not n.isupper() and sum(1 for c in n if c.isupper()) > 1):
        dtype = 'C'
    elif n.replace('-', '').replace("'", "").isalpha() and not n.isupper():
        dtype = 'N'
    else:
        dtype = default
    return dtype


def return_fields_for_saving():
    """Returns a list of fields that should be checked before saving a revision.
    Split out from save_and_make_revision() so it can be consistently used by the
    remove_bad_revisions management command."""

    body_fields = ['provisional_name', 'provisional_packed', 'name', 'origin', 'source_type',  'elements_type',
              'epochofel', 'abs_mag', 'slope', 'orbinc', 'longascnode', 'eccentricity', 'argofperih', 'meandist', 'meananom',
              'score', 'discovery_date', 'num_obs', 'arc_length']

    param_fields = ['abs_mag', 'slope', 'provisional_name', 'name']

    return body_fields, param_fields


def save_and_make_revision(body, kwargs):
    """
    Make a revision if any of the parameters have changed, but only do it once
    per ingest not for each parameter.
    Converts current model instance into a dict and compares a subset of elements with
    incoming version. Incoming variables may be generically formatted as strings,
    so use the type of original to convert and then compare.
    """

    b_fields, p_fields = return_fields_for_saving()

    p_field_to_p_code = {'abs_mag': 'H', 'slope': 'G', 'provisional_name': 'C', 'name': 'P'}

    update = False

    body_dict = model_to_dict(body)
    for k, v in kwargs.items():
        param = body_dict.get(k, '')
        if isinstance(param, float) and v is not None:
            v = float(v)
        if v != param:
            setattr(body, k, v)
            if k in b_fields:
                update = True
        if k in p_fields:
            param_code = p_field_to_p_code[k]
            if 'name' in k:
                if k == 'name':
                    param_code = sort_des_type(str(v))
                p_dict = {'desig_type': param_code,
                              'value': v,
                              'notes': 'MPC Default',
                              'preferred': True,
                              }
            else:
                p_dict = {'value': v,
                          'parameter_type': param_code,
                          'preferred': False,
                          'reference': 'MPC Default'
                          }
            phys_update = body.save_physical_parameters(p_dict)
            if k == 'abs_mag' and phys_update:
                albedo = body.get_physical_parameters(param_type='ab', return_all=False)
                if not albedo:
                    albedo = [{'value': 0.14, 'error': 0.5-0.14, 'error2': 0.14-0.01}]
                albedo_mid = albedo[0]['value']
                if albedo[0]['error']:
                    albedo_high = albedo_mid + albedo[0]['error']
                    if albedo[0]['error2']:
                        albedo_low = albedo_mid - albedo[0]['error2']
                    else:
                        albedo_low = albedo_mid - albedo[0]['error']
                else:
                    albedo_high = albedo_mid + 0.01
                    albedo_low = albedo_mid - 0.01
                diam_dict = {'value': round(asteroid_diameter(albedo_mid, v), 2),
                             'error': round(asteroid_diameter(albedo_low, v) - asteroid_diameter(albedo_mid, v)),
                             'error2': round(asteroid_diameter(albedo_mid, v) - asteroid_diameter(albedo_high, v)),
                             'parameter_type': 'D',
                             'units': 'm',
                             'preferred': True,
                             'reference': 'MPC Default',
                             'notes': 'Initial Diameter Guess using H={} and albedo={} ({} to {})'.format(v, round(albedo_mid, 2), round(albedo_low, 2), round(albedo_high, 2))
                            }
                body.save_physical_parameters(diam_dict)

    if update:
        with reversion.create_revision():
            body.save()
    else:
        body.save()
    return update


def update_NEOCP_orbit(obj_id, extra_params={}):
    """Query the MPC's showobs service with the specified <obj_id> and
    it will write the orbit found into the neox database.
    a) If the object does not have a response it will be marked as active = False
    b) If the object's parameters have changed they will be updated and a revision logged
    c) New objects get marked as active = True automatically
    """
    NEOCP_orb_url = 'https://cgi.minorplanetcenter.net/cgi-bin/showobsorbs.cgi?Obj=%s&orb=y' % obj_id

    neocp_obs_page = fetchpage_and_make_soup(NEOCP_orb_url)

    if neocp_obs_page:
        obs_page_list = neocp_obs_page.text.split('\n')
    else:
        return False

    try:
        body, created = Body.objects.get_or_create(provisional_name__startswith=obj_id, defaults={'provisional_name' : obj_id})
    except:
        logger.debug("Multiple objects found called %s" % obj_id)
        return False
# If the object has left the NEOCP, the HTML will say 'None available at this time.'
# and the length of the list will be 1
    if len(obs_page_list) > 1:
        # Clean up the header and top line of input
        first_kwargs = clean_NEOCP_object(obs_page_list)
        kwargs = first_kwargs.copy()
        kwargs.update(extra_params)
        if not created:
            # Find out if the details have changed, if they have, save a
            # revision
            check_body = Body.objects.filter(provisional_name__startswith=obj_id, **kwargs)
            if check_body.count() == 0:
                if save_and_make_revision(body, kwargs):
                    msg = "Updated %s" % obj_id
                else:
                    msg = "No changes saved for %s" % obj_id
            else:
                msg = "No changes needed for %s" % obj_id
        else:
            save_and_make_revision(body, kwargs)
            msg = "Added %s" % obj_id
    else:
        save_and_make_revision(body, {'active': False})
        msg = "Object %s no longer exists on the NEOCP." % obj_id
    logger.info(msg)
    return msg


def update_NEOCP_observations(obj_id, extra_params={}):
    """Query the NEOCP for <obj_id> and download the observation lines.
    These are used to create Source Measurements for the body if the
    number of observations in the passed extra_params dictionary is greater than
    the number of Source Measurements for that Body"""

    try:
        body = Body.objects.get(provisional_name__startswith=obj_id)
        num_measures = SourceMeasurement.objects.filter(body=body).count()

# Check if the NEOCP has more measurements than we do
        if body.num_obs > num_measures:
            obs_lines = fetch_NEOCP_observations(obj_id)
            if obs_lines:
                measure = create_source_measurement(obs_lines)
                if measure is False:
                    msg = "Could not create source measurements for object %s (no or multiple Body's exist)" % obj_id
                else:
                    if len(measure) > 0:
                        msg = "Created source measurements for object %s" % obj_id
                    elif len(measure) == 0:
                        msg = "Source measurements already exist for object %s" % obj_id
            else:
                msg = "No observations exist for object %s" % obj_id
        else:
            msg = "Object %s has not been updated since %s" % (obj_id, body.update_time)
    except Body.DoesNotExist:
        msg = "Object %s does not exist" % obj_id
    return msg


def clean_NEOCP_object(page_list):
    """Parse response from the MPC NEOCP page making sure we only return
    parameters from the 'NEOCPNomin' (nominal orbit)"""
    current = False
    if page_list[0] == '':
        page_list.pop(0)
    if page_list[0][:6] == 'Object':
        page_list.pop(0)
    for line in page_list:
        line = line.strip()
        if 'NEOCPNomin' in line:
            current = line.split()
            break
    if current:
        if len(current) == 16:
            # Missing H parameter, probably...
            try:
                slope = float(current[2])
                # ...nope guess again... Could be missing RMS...
                try:
                    rms = float(current[15])
                except ValueError:
                    # Insert a high value for the missing rms
                    current.insert(15, 99.99)
                    logger.warning(
                        "Missing RMS for %s; assuming 99.99", current[0])
                except:
                    logger.error(
                        "Missing field in NEOCP orbit for %s which wasn't correctable", current[0])
            except ValueError:
                # Insert a high magnitude for the missing H
                current.insert(1, 99.99)
                logger.warning(
                    "Missing H magnitude for %s; assuming 99.99", current[0])
            except:
                logger.error(
                    "Missing field in NEOCP orbit for %s which wasn't correctable", current[0])

        if len(current) == 17:
            params = {
                'abs_mag': float(current[1]),
                'slope': float(current[2]),
                'epochofel': extract_mpc_epoch(current[3]),
                'meananom': float(current[4]),
                'argofperih': float(current[5]),
                'longascnode': float(current[6]),
                'orbinc': float(current[7]),
                'eccentricity': float(current[8]),
                'meandist': float(current[10]),
                'source_type': 'U',
                'elements_type': 'MPC_MINOR_PLANET',
                'active': True,
                'origin': 'M',
                'update_time' : datetime.utcnow(),
                'arc_length' : None,
                'not_seen' : None,
                'orbit_rms' : float(current[15])
            }
            arc_length = None
            arc_units = current[14]
            if arc_units == 'days':
                arc_length = float(current[13])
            elif arc_units == 'hrs':
                arc_length = float(current[13]) / 24.0
            elif arc_units == 'min':
                arc_length = float(current[13]) / 1440.0
            if arc_length:
                params['arc_length'] = arc_length

        elif 21 <= len(current) <= 25:
            # The first 20 characters can get very messy if there is a temporary
            # and permanent designation as the absolute magnitude and slope gets
            # pushed up and partially overwritten. Sort this mess out and then the
            # rest obeys the documentation on the MPC site:
            # https://www.minorplanetcenter.net/iau/info/MPOrbitFormat.html)

            # First see if the absolute mag. and slope are numbers in the correct place
            try:
                abs_mag = float(line[8:13])
                slope = float(line[14:19])
            except ValueError:
                # Nope, we have a mess and will have to assume a slope
                abs_mag = float(line[12:17])
                slope = 0.15

            # See if there is a "readable desigination" towards the end of the line
            readable_desig = None
            if len(line) > 194:
                readable_desig = line[166:194].strip()
            elements_type = 'MPC_MINOR_PLANET'
            source_type = 'U'
            if readable_desig and readable_desig[0:2] == 'P/':
                elements_type = 'MPC_COMET'
                source_type = 'C'

            # See if this is a local discovery
            provisional_name = line[0:7].rstrip()
            origin = 'M'
            if provisional_name[0:5] in ['CPTTL', 'LSCTL', 'ELPTL', 'COJTL', 'COJAT', 'LSCAT', 'LSCJM', 'LLZ00' ]:
                origin = 'L'
            params = {
                'abs_mag': abs_mag,
                'slope': slope,
                'epochofel': extract_mpc_epoch(line[20:25]),
                'meananom': float(line[26:35]),
                'argofperih': float(line[37:46]),
                'longascnode': float(line[48:57]),
                'orbinc': float(line[59:68]),
                'eccentricity': float(line[70:79]),
                'meandist': float(line[92:103]),
                'source_type': source_type,
                'elements_type': elements_type,
                'active': True,
                'origin': origin,
                'provisional_name' : provisional_name,
                'num_obs' : int(line[117:122]),
                'orbit_rms' : float(line[137:141]),
                'update_time' : datetime.utcnow(),
                'arc_length' : None,
                'not_seen' : None
            }
            # If this is a find_orb produced orbit, try and fill in the
            # 'arc length' and 'not seen' values.
            arc_length = None
            arc_units = line[132:136].rstrip()
            if arc_units == 'days':
                arc_length = float(line[127:131])
            elif arc_units == 'hrs':
                arc_length = float(line[127:131]) / 24.0
            elif arc_units == 'min':
                arc_length = float(line[127:131]) / 1440.0
            elif arc_units.isdigit():
                try:
                    first_obs_year = datetime(int(line[127:131]), 1, 1)
                except:
                    first_obs_year = None
                try:
                    last_obs_year = datetime(int(arc_units)+1, 1, 1)
                except:
                    last_obs_year = None
                if first_obs_year and last_obs_year:
                    td = last_obs_year - first_obs_year
                    arc_length = td.days
            if arc_length:
                params['arc_length'] = arc_length
            try:
                not_seen = datetime.utcnow() - datetime.strptime(current[-1], '%Y%m%d')
                params['not_seen'] = not_seen.total_seconds() / 86400.0  # Leap seconds can go to hell...
            except:
                pass
        else:
            logger.warning(
                "Did not get right number of parameters for %s. Values %s", current[0], current)
            params = {}
        if params != {}:
            # Check for objects that should be treated as comets (e>0.9)
            if params['eccentricity'] > 0.9 or params['elements_type'] == 'MPC_COMET':
                params = convert_ast_to_comet(params, None)
    else:
        params = {}
    return params


def update_crossids(astobj, dbg=False):
    """Update the passed <astobj> for a new cross-identification.
    <astobj> is expected to be a list of:
    temporary/tracklet id, final id/failure reason, reference, confirmation date
    normally produced by the fetch_previous_NEOCP_desigs() method."""

    if len(astobj) != 4:
        return False

    temp_id = astobj[0].rstrip()
    desig = astobj[1]

    created = False
    # Find Bodies that have the 'provisional name' of <temp_id> OR (final)'name' of <desig>
    # but don't have a blank 'name'
    bodies = Body.objects.filter(Q(provisional_name=temp_id) | Q(name=desig) & ~Q(name=''))
    if dbg:
        print("temp_id={},desig={},bodies={}".format(temp_id, desig, bodies))

    if bodies.count() == 0:
        body = Body.objects.create(provisional_name=temp_id, name=desig)
        created = True
    elif bodies.count() == 1:
        body = bodies[0]
    else:
        logger.warning("Multiple objects (%d) found called %s or %s" % (bodies.count(), temp_id, desig))
        # Sort by ingest time and remove extras (if there are no Block or SuperBlocks)
        sorted_bodies = bodies.order_by('ingest')
        body = sorted_bodies[0]
        logger.info("Taking %s (id=%d) as canonical Body" % (body.current_name(), body.pk))
        for del_body in sorted_bodies[1:]:
            del_names = Designations.objects.filter(body=del_body)
            for name in del_names:
                des_dict = model_to_dict(name)
                del des_dict['id']
                del des_dict['body']
                body.save_physical_parameters(des_dict)
            logger.info("Trying to remove %s (id=%d) duplicate Body" % (del_body.current_name(), del_body.pk))
            num_sblocks = SuperBlock.objects.filter(body=del_body).count()
            num_blocks = Block.objects.filter(body=del_body).count()
            if del_body.origin != 'M':
                if num_sblocks == 0 and num_blocks == 0 and del_body.origin != 'M':
                    logger.info("Removed %s (id=%d) duplicate Body" % (del_body.current_name(), del_body.pk))
                    del_body.delete()
                else:
                    logger.warning("Found %d SuperBlocks and %d Blocks referring to this Body; not deleting" % (num_sblocks, num_blocks))
            else:
                logger.info("Origin of Body is MPC, not removing")
                # Set to inactive to prevent candidates hanging around
                del_body.active = False
                del_body.save()

    # Determine what type of new object it is and whether to keep it active
    kwargs = clean_crossid(astobj, dbg)
    if not created:
        if dbg:
            print("Did not create new Body")
        # Find out if the details have changed, if they have, save a revision
        # But first check if it is a comet or NEO and came from somewhere other
        # than the MPC. In this case, leave it active.
        if (body.source_type in ['N', 'C'] or body.source_subtype_1 == 'H') and body.origin != 'M':
            kwargs['active'] = True
        # Check if we are trying to "downgrade" a NEO or other target type
        # to an asteroid
        if body.source_type != 'A' and body.origin != 'M' and kwargs['source_type'] == 'A':
            logger.warning("Not downgrading type for %s from %s to %s" % (body.current_name(), body.source_type, kwargs['source_type']))
            kwargs['source_type'] = body.source_type
        if kwargs['source_type'] == 'C' or (kwargs['source_type'] == 'A' and kwargs['source_subtype_1'] == 'H'):
            if dbg:
                print("Converting to comet")
            kwargs = convert_ast_to_comet(kwargs, body)
        if dbg:
            print(kwargs)
        check_body = Body.objects.filter(provisional_name=temp_id, **kwargs)
        if check_body.count() == 0:
            save_and_make_revision(body, kwargs)
            body.save_physical_parameters({'value': temp_id, 'desig_type': sort_des_type(temp_id, default='C'), 'notes': 'MPC Default'})
            logger.info("Updated cross identification for %s" % body.current_name())
    elif kwargs != {}:
        # Didn't know about this object before so create but make inactive
        kwargs['active'] = False
        save_and_make_revision(body, kwargs)
        logger.info("Added cross identification for %s" % temp_id)
    else:
        logger.warning("Could not add cross identification for %s" % obj_id)
        return False
    return True


def clean_crossid(astobj, dbg=False):
    """Takes an <astobj> (a list of new designation, provisional designation,
    reference and confirm date produced from the MPC's Previous NEOCP Objects
    page) and determines the type and whether it should still be followed.
    Objects that were not confirmed, did not exist or "were not interesting
    (normally a satellite) are set inactive immediately. For NEOs and comets,
    we set it to inactive if more than 3 days have passed since the
    confirmation date"""

    interesting_cutoff = 3 * 86400  # 3 days in seconds

    obj_id = astobj[0].rstrip()
    desig = astobj[1].rstrip()
    reference = astobj[2]
    confirm_date = parse_neocp_date(astobj[3])

    time_from_confirm = datetime.utcnow() - confirm_date
    if time_from_confirm < timedelta(0):
        # if this is negative a date in the future has erroneously be assumed
        time_from_confirm = datetime.utcnow() - confirm_date.replace(year=confirm_date.year-1)
    time_from_confirm = time_from_confirm.total_seconds()

    active = True
    objtype = ''
    sub1 = ''
    if obj_id != '' and desig == 'wasnotconfirmed':
        if dbg:
            print("Case 1")
        # Unconfirmed, no longer interesting so set inactive
        objtype = 'U'
        desig = ''
        active = False
    elif obj_id != '' and desig == 'doesnotexist':
        # Did not exist, no longer interesting so set inactive
        if dbg:
            print("Case 2")
        objtype = 'X'
        desig = ''
        active = False
    elif obj_id != '' and desig == 'wasnotminorplanet':
        # "was not a minor planet"; set to satellite and no longer interesting
        if dbg:
            print("Case 3")
        objtype = 'J'
        desig = ''
        active = False
    elif obj_id != '' and desig == '' and reference == '':
        # "Was not interesting" (normally a satellite), no longer interesting
        # so set inactive
        if dbg:
            print("Case 4")
        objtype = 'W'
        desig = ''
        active = False
    elif obj_id != '' and desig != '':
        # Confirmed
        if ('CBET' in reference or 'IAUC' in reference or 'MPEC' in reference) and 'C/' in desig:
            # There is a reference to a CBET or IAUC so we assume it's "very
            # interesting" i.e. a comet
            if dbg:
                print("Case 5a")
            objtype = 'C'
            if time_from_confirm > interesting_cutoff:
                active = False
        elif 'MPEC' in reference:
            # There is a reference to an MPEC so we assume it's
            # "interesting" i.e. an NEO
            if dbg:
                print("Case 5b")
            objtype = 'N'
            if 'A/' in desig:
                # Check if it is an active (Comet-like) asteroid
                objtype = 'A'
                sub1 = 'A'
            if 'I/' in desig:
                # Check if it is an inactive hyperbolic asteroid
                objtype = 'A'
                sub1 = 'H'
            if time_from_confirm > interesting_cutoff:
                active = False
        elif desig[-1] == 'P' and desig[0:-1].isdigit():
            # Crossid from NEO candidate to comet
            if dbg:
                print("Case 5c")
            objtype = 'C'
            try:
                desig = str(int(desig[0:-1]))
                desig += 'P'
            except ValueError:
                pass
            if time_from_confirm > interesting_cutoff:
                active = False
        else:
            chunks = desig.split()
            for i, planet in enumerate(['Mercury', 'Venus', 'Earth', 'Mars', 'Jupiter', 'Saturn', 'Uranus', 'Neptune', 'Pluto']):
                if chunks[0] == planet and ('I' in chunks[1] or 'V' in chunks[1] or 'X' in chunks[1]):
                    if dbg:
                        print("Case 5d")
                    objtype = 'M'
                    sub1 = 'P' + str(i+1)
                    active = False
                    break
            if objtype == '':
                if dbg:
                    print("Case 5z")
                objtype = 'A'
                active = False

    if objtype != '':
        params = {'source_type': objtype,
                  'source_subtype_1': sub1,
                  'name': desig,
                  'active': active
                  }
        if dbg:
            print("%07s->%s (%s/%s) %s" % (obj_id, params['name'], params['source_type'], params['source_subtype_1'], params['active']))
    else:
        logger.warning("Unparseable cross-identification: %s" % astobj)
        params = {}

    return params


def clean_mpcorbit(elements, dbg=False, origin='M'):
    """Takes a list of (proto) element lines from fetch_mpcorbit() and plucks
    out the appropriate bits. origin defaults to 'M'(PC) if not specified"""

    params = {}
    if elements is not None:

        try:
            last_obs = datetime.strptime(elements['last observation date used'].replace('.0', ''), '%Y-%m-%d')
        except ValueError:
            last_obs = None

        try:
            first_obs = datetime.strptime(elements['first observation date used'].replace('.0', ''), '%Y-%m-%d')
        except ValueError:
            first_obs = None

        if 'arc length' in elements:
            arc_length = elements['arc length']
        else:
            arc_length = last_obs-first_obs
            arc_length = str(arc_length.days)

        # Common parameters
        params = {
            'epochofel': datetime.strptime(elements['epoch'].replace('.0', ''), '%Y-%m-%d'),
            'abs_mag': elements.get('absolute magnitude', None),
            'slope': elements.get('phase slope', 0.15),
            'meananom': elements['mean anomaly'],
            'argofperih': elements['argument of perihelion'],
            'longascnode': elements['ascending node'],
            'orbinc': elements['inclination'],
            'eccentricity': elements['eccentricity'],
            'meandist': elements['semimajor axis'],
            'source_type': determine_asteroid_type(float(elements['perihelion distance']), float(elements['eccentricity'])),
            'elements_type': 'MPC_MINOR_PLANET',
            'active': True,
            'origin': origin,
            'updated' : True,
            'num_obs' : elements['observations used'],
            'arc_length' : arc_length,
            'discovery_date' : first_obs,
            'update_time' : last_obs
        }

        if 'radial non-grav. param.' in elements:
            # Comet, update/overwrite a bunch of things
            params['elements_type'] = 'MPC_COMET'
            params['source_type'] = 'C'
            if 'A/2' in elements.get('obj_id', ''):
                params['source_type'] = 'H'
            # The MPC never seems to have H values for comets so we remove it
            # from the dictionary to avoid replacing what was there before.
            if params['abs_mag'] is None:
                del params['abs_mag']
            params['slope'] = elements.get('phase slope', '4.0')
            params['perihdist'] = elements['perihelion distance']
            perihelion_date = elements['perihelion date'].replace('-', ' ')
            params['epochofperih'] = parse_neocp_decimal_date(perihelion_date)
            params['meandist'] = None
            params['meananom'] = None

        not_seen = None
        if last_obs is not None:
            time_diff = datetime.utcnow() - last_obs
            not_seen = time_diff.total_seconds() / 86400.0
        params['not_seen'] = not_seen
    return params


def update_MPC_orbit(obj_id_or_page, dbg=False, origin='M'):
    """
    Performs remote look up of orbital elements for object with id obj_id_or_page,
    Gets or creates corresponding Body instance and updates entry.
    Alternatively obj_id_or_page can be a BeautifulSoup object, in which case
    the call to fetch_mpcdb_page() will be skipped and the passed BeautifulSoup
    object will parsed.
    """

    obj_id = None
    if type(obj_id_or_page) != BeautifulSoup:
        obj_id = obj_id_or_page
        page = fetch_mpcdb_page(obj_id, dbg)

        if page is None:
            logger.warning("Could not find elements for %s" % obj_id)
            return False
    else:
        page = obj_id_or_page

    elements = parse_mpcorbit(page, dbg=dbg)
    if elements == {}:
        logger.warning("Could not parse elements from page for %s" % obj_id)
        return False

    if type(obj_id_or_page) == BeautifulSoup:
        obj_id = elements['obj_id']
        del elements['obj_id']

    try:
        body, created = Body.objects.get_or_create(name=obj_id)
    except Body.MultipleObjectsReturned:
        # When the crossid happens we end up with multiple versions of the body.
        # Need to pick the one has been most recently updated
        bodies = Body.objects.filter(
            name=obj_id, provisional_name__isnull=False).order_by('-ingest')
        created = False
        if not bodies:
            bodies = Body.objects.filter(name=obj_id).order_by('-ingest')
        body = bodies[0]
    # If this object is a radar target and the requested origin is for the
    # "other" site (Goldstone ('G') when we have Arecibo ('A') or vice versa),
    # then set the origin to 'R' for joint Radar target.
    if (body.origin == 'G' and origin == 'A') or (body.origin == 'A' and origin == 'G'):
        origin = 'R'
    # Determine what type of new object it is and whether to keep it active
    kwargs = clean_mpcorbit(elements, dbg, origin)

    # Save, make revision, or do not update depending on the what has happened
    # to the object
    if body.epochofel:
        time_to_current_epoch = abs(body.epochofel - datetime.now())
        time_to_new_epoch = abs(kwargs['epochofel'] - datetime.now())
    if not body.epochofel or time_to_new_epoch <= time_to_current_epoch:
        save_and_make_revision(body, kwargs)
        if not created:
            logger.info("Updated elements for %s from MPC" % obj_id)
        else:
            logger.info("Added new orbit for %s from MPC" % obj_id)
    else:
        body.origin = origin
        body.save()
        logger.info("More recent elements already stored for %s" % obj_id)
    # Update Physical Parameters
    if body.characterization_target():
        update_jpl_phys_params(body)
    return True


def update_jpl_phys_params(body):
    """Fetch physical parameters, names, and object type from JPL SB database and store in Neoexchange DB"""
    resp = fetch_jpl_physparams_altdes(body)

    try:
        store_jpl_physparams(resp['phys_par'], body)
        store_jpl_desigs(resp['object'], body)
        store_jpl_sourcetypes(resp['object']['orbit_class']['code'], resp['object'], body)
    except KeyError:
        if 'message' in resp.keys():
            logger.warning(resp['message'])
        else:
            logger.warning("Error getting physical parameters from JPL DB")


def ingest_new_object(orbit_file, obs_file=None, dbg=False):
    """Ingests a new object or updates an existing one from the <orbit_file>
    If the observation file, which defaults to <orbit_file> with the '.neocp'
    extension replaced by '.dat' but which can be specified by [obs_file] is
    also found, additional information such as discovery date will be created or
    updated.
    Returns the Body object that was created or retrieved, a boolean for whether
    the Body was created or not, and a message. In the case of errors,
    None, False, and the message are returned.
    """

    orblines = read_mpcorbit_file(orbit_file)

    if orblines is None:
        msg = "Could not read orbit file: " + orbit_file
        return None, False, msg

    if obs_file is None:
        obs_file = orbit_file.replace('neocp', 'dat')

    # If not found, try new-style obs file name
    if os.path.exists(obs_file) is False:
        obs_file = orbit_file.replace('.neocp', '_mpc.dat')

    local_discovery = False
    try:
        obsfile_fh = open(obs_file, 'r')
        obslines = obsfile_fh.readlines()
        obsfile_fh.close()
        for obsline in obslines:
            obs_params = parse_mpcobs(obsline)
            if obs_params.get('discovery', False) is True:
                break
        discovery_date = obs_params.get('obs_date', None)
        local_discovery = obs_params.get('lco_discovery', False)
    except IOError:
        logger.warning("Unable to find matching observation file (%s)" % obs_file)
        discovery_date = None

    dbg_msg = orblines[0]
    logger.debug(dbg_msg)
    kwargs = clean_NEOCP_object(orblines)
    if kwargs != {}:
        obj_file = os.path.basename(orbit_file)
        file_chunks = obj_file.split('.')
        name = None
        if len(file_chunks) == 2:
            obj_id = file_chunks[0].strip()
            if obj_id != kwargs['provisional_name']:
                msg = "Mismatch between filename (%s) and provisional id (%s).\nAssuming provisional id is a final designation." % (obj_id, kwargs['provisional_name'])
                logger.info(msg)
                try:
                    name = packed_to_normal(kwargs['provisional_name'])
                except PackedError:
                    name = None
                kwargs['name'] = name
                kwargs['provisional_packed'] = kwargs['provisional_name']
                if name is not None and obj_id.strip() == name.replace(' ', ''):
                    kwargs['provisional_name'] = None
                    kwargs['origin'] = 'M'
                else:
                    kwargs['provisional_name'] = obj_id
                # Determine perihelion distance and asteroid type
                if kwargs.get('eccentricity', None) is not None and kwargs.get('eccentricity', 2.0) < 1.0\
                        and kwargs.get('meandist', None) is not None:
                    perihdist = kwargs['meandist'] * (1.0 - kwargs['eccentricity'])
                    source_type = determine_asteroid_type(perihdist, kwargs['eccentricity'])
                    if dbg:
                        print("New source type", source_type)
                    kwargs['source_type'] = source_type
                if local_discovery:
                    if dbg:
                        print("Setting to local origin")
                    kwargs['origin'] = 'L'
                    kwargs['source_type'] = 'D'
        else:
            obj_id = kwargs['provisional_name']

        # Add in discovery date from the observation file
        kwargs['discovery_date'] = discovery_date
        # Needs to be __exact (and the correct database collation set on Body)
        # to perform case-sensitive lookup on the provisional name.
        if dbg:
            print("Looking in the DB for ", obj_id)
        query = Q(provisional_name__exact=obj_id)
        if name is not None:
            query |= Q(name__exact=name)
        bodies = Body.objects.filter(query)
        if bodies.count() == 0:
            body, created = Body.objects.get_or_create(provisional_name__exact=obj_id)
        elif bodies.count() == 1:
            body = bodies[0]
            created = False
        else:
            msg = "Multiple bodies found, aborting"
            logger.error(msg)
            return None, False, msg
        if not created:
            # Find out if the details have changed, if they have, save a
            # revision
            check_body = Body.objects.filter(**kwargs)
            if check_body.count() == 0:
                kwargs['updated'] = True
                if save_and_make_revision(body, kwargs):
                    msg = "Updated %s" % obj_id
                else:
                    msg = "No changes saved for %s" % obj_id
            else:
                msg = "No changes needed for %s" % obj_id
        else:
            save_and_make_revision(body, kwargs)
            msg = "Added new local target %s" % obj_id
    return body, created, msg


def update_MPC_obs(obj_id_or_page):
    """
    Performs remote look up of observations for object with id obj_id_or_page,
    Gets or creates corresponding Body instance and updates or creates
    SourceMeasurements.
    Alternatively obj_id_or_page can be a BeautifulSoup object, in which case
    the call to fetch_mpcdb_page() will be skipped and the passed BeautifulSoup
    object will parsed.
    """
    obj_id = None
    if type(obj_id_or_page) != BeautifulSoup:
        obj_id = obj_id_or_page
        obslines = fetch_mpcobs(obj_id)

        if obslines is None:
            logger.warning("Could not find observations for %s" % obj_id)
            return False
    else:
        page = obj_id_or_page
        obslines = page.text.split('\n')

    if len(obslines) > 0:
        measures = create_source_measurement(obslines, None)
    else:
        measures = []
    return measures


def count_useful_obs(obs_lines):
    """Function to determine max number of obs_lines will be read """
    i = 0
    for obs_line in obs_lines:
        if len(obs_line) > 15 and obs_line[14] in ['C', 'S', 'A']:
            i += 1
    return i


def create_source_measurement(obs_lines, block=None):
    # initialize measures/obs_lines
    measures = []
    if type(obs_lines) != list:
        obs_lines = [obs_lines, ]

    useful_obs = count_useful_obs(obs_lines)

    # find an obs_body for the mpc data
    obs_body = None
    for obs_line in reversed(obs_lines):
        param = parse_mpcobs(obs_line)
        if param:
            # Try to unpack the name first
            try:
                try:
                    unpacked_name = packed_to_normal(param['body'])
                except PackedError:
                    try:
                        unpacked_name = str(int(param['body']))
                    except ValueError:
                        unpacked_name = 'ZZZZZZ'
                obs_body = Body.objects.get(Q(provisional_name__startswith=param['body']) |
                                            Q(name=param['body']) |
                                            Q(name=unpacked_name) |
                                            Q(provisional_name=unpacked_name)
                                           )
            except Body.DoesNotExist:
                logger.debug("Body %s does not exist" % param['body'])
                # if no body is found, remove obsline
                obs_lines.remove(obs_line)
            except Body.MultipleObjectsReturned:
                logger.warning("Multiple versions of Body %s exist" % param['body'])
            # when a body is found, exit loop
            if obs_body is not None:
                break

    if obs_body:
        # initialize DB products
        frame_list = Frame.objects.filter(sourcemeasurement__body=obs_body)
        source_list = SourceMeasurement.objects.filter(body=obs_body).prefetch_related('frame')
        block_list = Block.objects.filter(body=obs_body)
        measure_count = len(source_list)

        for obs_line in reversed(obs_lines):
            # End loop when measurements are in the DB for all MPC lines
            logger.info('Previously recorded {} of {} total MPC obs'.format(measure_count, useful_obs))
            if measure_count >= useful_obs:
                break
            frame = None
            logger.debug(obs_line.rstrip())
            params = parse_mpcobs(obs_line)
            if params:
                # Check name is still the same as obs_body
                try:
                    unpacked_name = packed_to_normal(params['body'])
                except PackedError:
                    try:
                        unpacked_name = str(int(params['body']))
                    except ValueError:
                        unpacked_name = 'ZZZZZZ'
                # if new name, reset obs_body
                if params['body'] != obs_body.name and unpacked_name != obs_body.provisional_name and unpacked_name != obs_body.name and params['body'] != obs_body.provisional_name:
                    try:
                        try:
                            unpacked_name = packed_to_normal(params['body'])
                        except PackedError:
                            try:
                                unpacked_name = str(int(params['body']))
                            except ValueError:
                                unpacked_name = 'ZZZZZZ'
                        obs_body = Body.objects.get(Q(provisional_name__startswith=params['body']) |
                                                    Q(name=params['body']) |
                                                    Q(name=unpacked_name)
                                                   )
                    except Body.DoesNotExist:
                        logger.debug("Body %s does not exist" % params['body'])
                        continue
                    except Body.MultipleObjectsReturned:
                        logger.warning("Multiple versions of Body %s exist" % params['body'])
                        continue
                # Identify block
                if not block:
                    if block_list:
                        blocks = [blk for blk in block_list if blk.block_start <= params['obs_date'] <= blk.block_end]
                        if blocks:
                            logger.info("Found %s blocks for %s" % (len(blocks), obs_body))
                            block = blocks[0]
                        else:
                            logger.debug("No blocks for %s, presumably non-LCO data" % obs_body)
                if params['obs_type'] == 's':
                    # If we have an obs_type of 's', then we have one line
                    # of a satellite measurement and we need to find the matching
                    # Frame we created on the previous line read and update its
                    # extrainfo field.
                    # Otherwise, make a new Frame and SourceMeasurement
                    if frame_list:
                        frame = next((frm for frm in frame_list if frm.sitecode == params['site_code'] and
                                                                    params['obs_date'] == frm.midpoint and
                                                                    frm.frametype == Frame.SATELLITE_FRAMETYPE), None)
                    if not frame_list or not frame:
                        try:
                            prior_frame = Frame.objects.get(frametype=Frame.SATELLITE_FRAMETYPE,
                                                            midpoint=params['obs_date'],
                                                            sitecode=params['site_code'])
                            if prior_frame.extrainfo != params['extrainfo']:
                                prior_frame.extrainfo = params['extrainfo']
                                prior_frame.save()
                        except Frame.DoesNotExist:
                            logger.warning("Matching satellite frame for %s from %s on %s does not exist" % (params['body'], params['obs_date'], params['site_code']))
                            frame = create_frame(params, block)
                            frame.extrainfo = params['extrainfo']
                            frame.save()
                        except Frame.MultipleObjectsReturned:
                            logger.warning("Multiple matching satellite frames for %s from %s on %s found" % (params['body'], params['obs_date'], params['site_code']))
                            continue
                else:
                    if params['obs_type'] == 'S':
                        # If we have an obs_type of 'S', then we have one line
                        # of a satellite measurement and we need to find the matching
                        # Frame we created on the previous line read and update its
                        # filter field.
                        # Otherwise, make a new Frame and SourceMeasurement
                        if frame_list:
                            frame = next((frm for frm in frame_list if frm.sitecode == params['site_code'] and
                                                                        params['obs_date'] == frm.midpoint and
                                                                        frm.frametype == Frame.SATELLITE_FRAMETYPE), None)
                        if not frame_list or not frame:
                            try:
                                frame = Frame.objects.get(frametype=Frame.SATELLITE_FRAMETYPE,
                                                                midpoint=params['obs_date'],
                                                                sitecode=params['site_code'])
                                if frame.filter != params['filter']:
                                    frame.filter = params['filter']
                                    frame.save()
                            except Frame.DoesNotExist:
                                frame = create_frame(params, block)
                            except Frame.MultipleObjectsReturned:
                                logger.warning("Multiple matching satellite frames for %s from %s on %s found" % (params['body'], params['obs_date'], params['site_code']))
                                continue
                    else:
                        # If no satellites, check for existing frames, and create new ones
                        if frame_list:
                            frame = next((frm for frm in frame_list if frm.sitecode == params['site_code'] and params['obs_date'] == frm.midpoint), None)
                            if not frame:
                                frame = create_frame(params, block)
                        else:
                            frame = create_frame(params, block)
                    if frame:
                        measure_params = {  'body'    : obs_body,
                                            'frame'   : frame,
                                            'obs_ra'  : params['obs_ra'],
                                            'obs_dec' : params['obs_dec'],
                                            'obs_mag' : params['obs_mag'],
                                            'flags'   : params['flags'],
                                            'astrometric_catalog': params['astrometric_catalog'],
                                         }
                        if source_list and next((src for src in source_list if src.frame == measure_params['frame']), None):
                            measure_created = False
                            measure = None
                        else:
                            measure, measure_created = SourceMeasurement.objects.get_or_create(**measure_params)
                        if measure_created:
                            measures.append(measure)
                            measure_count += 1

        # Set updated to True for the target with the current datetime
        update_params = { 'updated' : True,
                          'update_time' : datetime.utcnow()
                        }
        updated = save_and_make_revision(obs_body, update_params)
        logger.info("Updated %d MPC Observations for Body #%d (%s)" % (len(measures), obs_body.pk, obs_body.current_name()))

    # Reverse and return measures.
    measures = [m for m in reversed(measures)]
    return measures


def determine_original_name(fits_file):
    """Determines the ORIGNAME for the FITS file <fits_file>.
    This is pretty disgusting and a sign we are probably doing something wrong
    and should store the true filename but at least it's contained to one place
    now..."""
    fits_file_orig = fits_file
    if 'e90.fits' in os.path.basename(fits_file):
        fits_file_orig = os.path.basename(fits_file.replace('e90.fits', 'e00.fits'))
    elif 'e10.fits' in os.path.basename(fits_file):
        fits_file_orig = os.path.basename(fits_file.replace('e10.fits', 'e00.fits'))
    elif 'e91.fits' in os.path.basename(fits_file):
        fits_file_orig = os.path.basename(fits_file.replace('e91.fits', 'e00.fits'))
    elif 'e11.fits' in os.path.basename(fits_file):
        fits_file_orig = os.path.basename(fits_file.replace('e11.fits', 'e00.fits'))
    return fits_file_orig


def find_matching_image_file(catfile):
    """Find the matching image file for the passed <catfile>. Returns None if it
    can't be found or opened"""

    if os.path.exists(catfile) is False or os.path.isfile(catfile) is False:
        logger.error("Could not open matching image for catalog %s" % catfile)
        return None
    fits_file_for_sext = catfile + "[SCI]"

    return fits_file_for_sext


def run_sextractor_make_catalog(configs_dir, dest_dir, fits_file):
    """Run SExtractor, rename output to new filename which is returned"""

    logger.debug("Running SExtractor on BANZAI file: %s" % fits_file)
    sext_status = run_sextractor(configs_dir, dest_dir, fits_file, catalog_type='FITS_LDAC')
    if sext_status == 0:
        fits_ldac_catalog = 'test_ldac.fits'
        fits_ldac_catalog_path = os.path.join(dest_dir, fits_ldac_catalog)

        # Rename catalog to permanent name
        fits_file_output = os.path.basename(fits_file)
        fits_file_output = fits_file_output.replace('[SCI]', '').replace('.fits', '_ldac.fits')
        new_ldac_catalog = os.path.join(dest_dir, fits_file_output)
        logger.debug("Renaming %s to %s" % (fits_ldac_catalog_path, new_ldac_catalog))
        os.rename(fits_ldac_catalog_path, new_ldac_catalog)

    else:
        logger.error("Execution of SExtractor failed")
        return sext_status, -4

    return sext_status, new_ldac_catalog


def find_block_for_frame(catfile):
    """Try and find a Block for the original passed <catfile> filename (new style with
    filename directly stored in the DB. If that fails, try and determine the filename
    that would have been stored with the ORIGNAME.
    Returns the Block if found, None otherwise."""

    # try and find Frame does for the fits catfile with a non-null block
    try:
        frame = Frame.objects.get(filename=os.path.basename(catfile), block__isnull=False)
    except Frame.MultipleObjectsReturned:
        logger.error("Found multiple versions of fits frame %s pointing at multiple blocks" % os.path.basename(catfile))
        return None
    except Frame.DoesNotExist:
        # Try and find the Frame under the original name (old-style)
        fits_file_orig = determine_original_name(catfile)
        try:
            frame = Frame.objects.get(filename=fits_file_orig, block__isnull=False)
        except Frame.MultipleObjectsReturned:
            logger.error("Found multiple versions of fits frame %s pointing at multiple blocks" % fits_file_orig)
            return None
        except Frame.DoesNotExist:
            logger.error("Frame entry for fits file %s does not exist" % fits_file_orig)
            return None
    return frame.block


def make_new_catalog_entry(new_ldac_catalog, header, block):

    num_new_frames_created = 0

    # if a Frame does not exist for the catalog file with a non-null block
    # create one with the fits filename
    catfilename = os.path.basename(new_ldac_catalog)
    if len(Frame.objects.filter(filename=catfilename, block__isnull=False)) < 1:

        # Create a new Frame entry for new fits_file_output name
        frame_params = {    'sitecode': header['site_code'],
                          'instrument': header['instrument'],
                              'filter': header['filter'],
                            'filename': catfilename,
                             'exptime': header['exptime'],
                            'midpoint': header['obs_midpoint'],
                               'block': block,
                           'zeropoint': header['zeropoint'],
                       'zeropoint_err': header['zeropoint_err'],
                                'fwhm': header['fwhm'],
                           'frametype': Frame.BANZAI_LDAC_CATALOG,
                'astrometric_catalog' : header.get('astrometric_catalog', None),
                          'rms_of_fit': header['astrometric_fit_rms'],
                       'nstars_in_fit': header['astrometric_fit_nstars'],
                                'wcs' : header.get('wcs', None),
                        }

        frame, created = Frame.objects.get_or_create(**frame_params)
        if created is True:
            logger.debug("Created new Frame id#%d", frame.id)
            num_new_frames_created += 1

    return num_new_frames_created


def check_catalog_and_refit(configs_dir, dest_dir, catfile, dbg=False):
    """New version of check_catalog_and_refit designed for BANZAI data. This
    version of the routine assumes that the astrometric fit status of <catfile>
    is likely to be good and exits if not the case. A new source extraction
    is performed unless we find an existing Frame record for the catalog.
    The name of the newly created FITS LDAC catalog from this process is returned
    or an integer status code if no fit was needed or could not be performed."""

    num_new_frames_created = 0

    # Open catalog, get header and check fit status
    fits_header, junk_table, cattype = open_fits_catalog(catfile, header_only=True)
    try:
        header = get_catalog_header(fits_header, cattype)
    except FITSHdrException as e:
        logger.error("Bad header for %s (%s)" % (catfile, e))
        return -1, num_new_frames_created

    if header.get('astrometric_fit_status', None) != 0:
        logger.error("Bad astrometric fit found")
        return -1, num_new_frames_created

    # Check catalog type
    if cattype != 'BANZAI':
        logger.error("Unable to process non-BANZAI data at this time")
        return -99, num_new_frames_created

    # Check for matching catalog
    catfilename = os.path.basename(catfile).replace('.fits', '_ldac.fits')
    catalog_frames = Frame.objects.filter(filename=catfilename, frametype__in=(Frame.BANZAI_LDAC_CATALOG, Frame.FITS_LDAC_CATALOG))
    if len(catalog_frames) != 0:
        return os.path.abspath(os.path.join(dest_dir, os.path.basename(catfile.replace('.fits', '_ldac.fits')))), 0

    # Find image file for this catalog
    fits_file = find_matching_image_file(catfile)
    if fits_file is None:
        logger.error("Could not open matching image %s for catalog %s" % ( fits_file, catfile))
        return -1, num_new_frames_created

    # Make a new FITS_LDAC catalog from the frame
    status, new_ldac_catalog = run_sextractor_make_catalog(configs_dir, dest_dir, fits_file)
    if status != 0:
        logger.error("Execution of SExtractor failed")
        return -4, 0

    # Find Block for original frame
    block = find_block_for_frame(catfile)
    if block is None:
        logger.error("Could not find block for fits frame %s" % catfile)
        return -3, num_new_frames_created

    # Check if we have a sitecode (none if this is a new instrument/telescope)
    if header.get('site_code', None) is None:
        logger.error("No sitecode found for fits frame %s" % catfile)
        return -5, num_new_frames_created

    # Create a new Frame entry for the new_ldac_catalog
    num_new_frames_created = make_new_catalog_entry(new_ldac_catalog, header, block)

    return new_ldac_catalog, num_new_frames_created


def store_detections(mtdsfile, dbg=False):

    num_candidates = 0
    moving_objects = read_mtds_file(mtdsfile)
    if moving_objects != {} and len(moving_objects.get('detections', [])) > 0:
        det_frame = moving_objects['frames'][0]
        try:
            frame = Frame.objects.get(filename=det_frame[0], block__isnull=False)
        except Frame.MultipleObjectsReturned:
            logger.error("Frame %s exists multiple times" % det_frame[0])
            return None
        except Frame.DoesNotExist:
            logger.error("Frame %s does not exist" % det_frame[0])
            return None
        jds = np.array([x[1] for x in moving_objects['frames']], dtype=np.float64)
        mean_jd = jds.mean(dtype=np.float64)
        mean_dt = jd_utc2datetime(mean_jd)
        for candidate in moving_objects['detections']:
            # These parameters are the same for all frames and do not need
            # averaging
            score = candidate[0]['score']
            speed = candidate[0]['velocity']
            sky_position_angle = candidate[0]['sky_pos_angle']
            # These need averaging across the frames. Accumulate means as doubles
            # (float64) to avoid loss of precision.
            mean_ra = candidate['ra'].mean(dtype=np.float64) * 15.0
            mean_dec = candidate['dec'].mean(dtype=np.float64)
            mean_x = candidate['x'].mean(dtype=np.float64)
            mean_y = candidate['y'].mean(dtype=np.float64)
            # Need to construct a masked array for the magnitude to avoid
            # problems with 0.00 values
            mag = np.ma.masked_array(candidate['mag'], mask=candidate['mag'] <= 0.0)
            mean_mag = mag.mean(dtype=np.float64)

            try:
                cand = Candidate.objects.get(block=frame.block, cand_id=candidate['det_number'][0], avg_midpoint=mean_dt, score=score,
                        avg_x=mean_x, avg_y=mean_y, avg_ra=mean_ra, avg_dec=mean_dec, avg_mag=mean_mag, speed=speed,
                        sky_motion_pa=sky_position_angle)
                if cand.detections != candidate.tostring():
                    cand.detections = candidate.tostring()
                    cand.save()
            except Candidate.MultipleObjectsReturned:
                pass
            except Candidate.DoesNotExist:
                # Store candidate moving object
                params = {  'block' : frame.block,
                            'cand_id' : candidate['det_number'][0],
                            'avg_midpoint' : mean_dt,
                            'score' : score,
                            'avg_x' : mean_x,
                            'avg_y' : mean_y,
                            'avg_ra' : mean_ra,
                            'avg_dec' : mean_dec,
                            'avg_mag' : mean_mag,
                            'speed' : speed,
                            'sky_motion_pa' : sky_position_angle,
                            'detections' : candidate.tostring()
                        }
                if dbg:
                    print(params)
                cand, created = Candidate.objects.get_or_create(**params)
                if dbg:
                    print(cand, created)
                if created:
                    num_candidates += 1

    return num_candidates


def find_spec(pk):
    """find directory of spectra for a certain block
    NOTE: Currently will only pull first spectrum of a superblock
    """
    try:
        block = Block.objects.get(pk=pk)
        url = settings.ARCHIVE_FRAMES_URL+str(Frame.objects.filter(block=block)[0].frameid)+'/headers'
    except IndexError:
        return '', '', '', '', ''
    data = lco_api_call(url)['data']
    if 'DAY_OBS' in data:
        date_obs = data['DAY_OBS']
    elif 'DAY-OBS' in data:
        date_obs = data['DAY-OBS']
    else:
        date_obs = str(int(block.block_start.strftime('%Y%m%d'))-1)

    obj = sanitize_object_name(data['OBJECT'])

    if 'REQNUM' in data:
        req = data['REQNUM'].lstrip("0")
    else:
        req = block.request_number
    path = os.path.join(date_obs, obj + '_' + req)
    prop = block.superblock.proposal.code

    return date_obs, obj, req, path, prop


def find_analog(date_obs, site):
    """Search for Calib Source blocks taken 10 days before or after a given date at a specific site.
    Return a list of reduced fits files in order of temporal distance from given date."""

    if date_obs is None:
        logger.warning("Attempt to find analogs for unobserved Block")
        return []

    analog_blocks = Block.objects.filter(obstype=Block.OPT_SPECTRA_CALIB, site=site, when_observed__lte=date_obs+timedelta(days=10), when_observed__gte=date_obs-timedelta(days=10))
    star_list = []
    time_diff = []
    for b in analog_blocks:
        d_out, obj, req, path, prop = find_spec(b.id)
        filenames = search(path, matchpattern='.*_2df_ex.fits', latest=False)
        if filenames is False:
            continue
        filenames = [os.path.join(path, f) for f in filenames]
        for fn in filenames:
            star_list.append(fn)
            time_diff.append(abs(date_obs - b.when_observed))

    analog_list = [calib for _, calib in sorted(zip(time_diff, star_list))]

    return analog_list


def plot_all_spec(source):
    """Plot all non-FLOYDS data for given source.
        Currently only checks if source is StaticSource or PreviousSpectra instance.
    """

    data_spec = []
    p_spec = []
    if isinstance(source, StaticSource):
        calibsource = source
        base_dir = os.path.join('cdbs', 'ctiostan')  # new base_dir for method

        obj = sanitize_object_name(calibsource.name.lower())
        spec_file = os.path.join(base_dir, "f{}.dat".format(obj))
        wav, flux, err = pull_data_from_text(spec_file)
        if wav:
            label = calibsource.name
            new_spec = {'label': label,
                        'spec': flux,
                        'wav': wav,
                        'err': err,
                        'filename': spec_file}
            data_spec.append(new_spec)
            script, div = spec_plot(data_spec, {}, reflec=False)
        else:
            logger.warning("No flux file found for " + spec_file)
            script = ''
            div = {"raw_spec": ''}

    else:
        body = source
        p_spec = PreviousSpectra.objects.filter(body=body)
        for spec in p_spec:
            if spec.spec_ir:
                wav, flux, err = pull_data_from_text(spec.spec_ir)
                label = "{} -- {}, {}(IR)".format(body.current_name(), spec.spec_date, spec.spec_source)
                new_spec = {'label': label,
                     'spec': flux,
                     'wav': wav,
                     'err': err,
                     'filename': spec.spec_ir}
                data_spec.append(new_spec)
            if spec.spec_vis:
                wav, flux, err = pull_data_from_text(spec.spec_vis)
                label = "{} -- {}, {}(Vis)".format(body.current_name(), spec.spec_date, spec.spec_ref)
                new_spec = {'label': label,
                     'spec': flux,
                     'wav': wav,
                     'err': err,
                     'filename': spec.spec_vis}
                data_spec.append(new_spec)

        if data_spec:
            script, div = spec_plot(data_spec, {}, reflec=True)
        else:
            script = div = None

    return script, div, p_spec


def plot_floyds_spec(block, obs_num=1):
    """Get plots for requested blocks of FLOYDs data and subtract nearest solar analog."""

    date_obs, obj, req, path, prop = find_spec(block.id)
    filenames = search(path, matchpattern='.*_2df_ex.fits', latest=False)
    if filenames is False:
        return '', {"raw_spec": ''}
    filenames = [os.path.join(path, f) for f in filenames]

    analogs = find_analog(block.when_observed, block.site)

    try:
        raw_label, raw_spec, ast_wav = spectrum_plot(filenames[obs_num-1])
        data_spec = {'label': raw_label,
                     'spec': raw_spec,
                     'wav': ast_wav,
                     'filename': filenames[obs_num-1]}
    except IndexError:
        data_spec = None

    analog_data = []
    offset = 0
    for analog in analogs:
        offset += 2
        analog_label, analog_spec, star_wav = spectrum_plot(analog, offset=offset)
        analog_data.append({'label': analog_label,
                       'spec': analog_spec,
                       'wav': star_wav,
                       'filename': analog})

    script, div = spec_plot([data_spec], analog_data)

    return script, div


class BlockSpec(View):  # make logging required later

    template_name = 'core/plot_spec.html'

    def get(self, request, *args, **kwargs):
        block = Block.objects.get(pk=kwargs['pk'])
        script, div = plot_floyds_spec(block, int(kwargs['obs_num']))
        params = {'pk': kwargs['pk'], 'obs_num': kwargs['obs_num'], 'sb_id': block.superblock.id}
        if div:
            params["the_script"] = script
            params["raw_div"] = div["raw_spec"]
            if 'reflec_spec' in div:
                params["reflec_div"] = div["reflec_spec"]
        base_path = BOKEH_URL.format(bokeh.__version__)
        params['css_path'] = base_path + 'css'
        params['js_path'] = base_path + 'js'
        return render(request, self.template_name, params)


class PlotSpec(View):

    template_name = 'core/plot_spec.html'

    def get(self, request, *args, **kwargs):
        body = Body.objects.get(pk=kwargs['pk'])
        script, div, p_spec = plot_all_spec(body)
        params = {'body': body, 'floyds': False}
        if div:
            params["the_script"] = script
            params["reflec_div"] = div["reflec_spec"]
            params["p_spec"] = p_spec
        base_path = BOKEH_URL.format(bokeh.__version__)
        params['css_path'] = base_path + 'css'
        params['js_path'] = base_path + 'js'

        return render(request, self.template_name, params)


def display_movie(request, pk):
    """Display previously made guide movie, or make one if no movie found."""

    date_obs, obj, req, path, prop = find_spec(pk)
    base_dir = os.path.join(path, 'Guide_frames')
    logger.info('ID: {}, BODY: {}, DATE: {}, REQNUM: {}, PROP: {}'.format(pk, obj, date_obs, req, prop))
    logger.debug('DIR: {}'.format(path))  # where it thinks an unpacked tar is at

    movie_file = "{}_{}_guidemovie.gif".format(obj, req)

    movie_file = search(base_dir, movie_file, latest=True)

    if movie_file:
        logger.debug('MOVIE FILE: {}'.format(movie_file))
        movie = default_storage.open(movie_file, 'rb').read()
        return HttpResponse(movie, content_type="Image/gif")
    else:
        return HttpResponse()


class GuideMovie(View):
    # make logging required later

    template_name = 'core/guide_movie.html'

    def get(self, request, *args, **kwargs):
        block = Block.objects.get(pk=kwargs['pk'])
        params = {'pk': kwargs['pk'], 'sb_id': block.superblock.id}

        return render(request, self.template_name, params)


def update_taxonomy(body, tax_table, dbg=False):
    """Update taxonomy for given body based on passed taxonomy table.
    tax_table should be a 5 element list and have the format of
    [body_name, taxonomic_class, tax_scheme, tax_reference, tax_notes]
    where:
    body_name       := number or provisional designation
    taxonomic_class := string <= 6 characters (X, Sq, etc.)
    tax_scheme      := 2 character string (T, Ba, Td, H, S, B, 3T, 3B, BD)
    tax_reference   := Source of taxonomic data
    tax_notes       := other information/details
    """

    name = [body.current_name(), body.name, body.provisional_name]
    taxonomies = [tax for tax in tax_table if tax[0].rstrip() in name]
    if not taxonomies:
        if dbg is True:
            print("No taxonomy for %s" % body.current_name())
        return False
    else:
        c = 0
        for taxobj in taxonomies:
            check_tax = SpectralInfo.objects.filter(body=body, taxonomic_class=taxobj[1], tax_scheme=taxobj[2], tax_reference=taxobj[3], tax_notes=taxobj[4])
            if check_tax.count() == 0:
                params = {  'body'          : body,
                            'taxonomic_class' : taxobj[1],
                            'tax_scheme'    : taxobj[2],
                            'tax_reference' : taxobj[3],
                            'tax_notes'     : taxobj[4],
                            }
                tax, created = SpectralInfo.objects.get_or_create(**params)
                if not created:
                    if dbg is True:
                        print("Did not write for some reason.")
                else:
                    c += 1
            elif dbg is True:
                print("Data already in DB")
        return c


def update_previous_spectra(specobj, source='U', dbg=False):
    """Update the passed <specobj> for a new external spectroscopy update.
    <specobj> is expected to be a list of:
    designation/provisional designation, wavelength region, data link, reference, date
    normally produced by the fetch_manos_tagets() or fetch_smass_targets() method.
    Will only add (never remove) spectroscopy details that are not already in spectroscopy
    database and match Characterization objects in DB."""

    if len(specobj) != 6:
        return False

    obj_id = specobj[0].rstrip()
    body_char = get_characterization_targets()
    try:
        body = body_char.get(name=obj_id)
    except:
        try:
            body = body_char.get(provisional_name=obj_id)
        except:
            if dbg is True:
                print("%s is not a Characterization Target" % obj_id)
                print("Number of Characterization Targets: %i" % body_char.count())
            return False
    check_spec = PreviousSpectra.objects.filter(body=body, spec_wav=specobj[1], spec_source=source)
    if check_spec:
        for check in check_spec:
            if check.spec_date >= specobj[5]:
                if dbg is True:
                    print("More recent data already in DB")
                return False
    params = {  'body'          : body,
                'spec_wav'      : specobj[1],
                'spec_vis'      : specobj[2],
                'spec_ir'       : specobj[3],
                'spec_ref'      : specobj[4],
                'spec_source'   : source,
                'spec_date'     : specobj[5],
                }
    spec, created = PreviousSpectra.objects.get_or_create(**params)
    if not created:
        if dbg is True:
            print("Did not write for some reason.")
        return False
    return True


def create_calib_sources(calib_sources, cal_type=StaticSource.FLUX_STANDARD):
    """Creates StaticSources from the passed dictionary of <calib_sources>. This
    would normally come from fetch_flux_standards() but other sources are possible.
    The number of sources created is returned"""

    num_created = 0

    for standard in calib_sources:

        params = {
                    'name' : standard,
                    'ra'  : degrees(calib_sources[standard]['ra_rad']),
                    'dec' : degrees(calib_sources[standard]['dec_rad']),
                    'vmag' : calib_sources[standard]['mag'],
                    'spectral_type' : calib_sources[standard].get('spectral_type', ''),
                    'source_type' : cal_type,
                    'notes' : calib_sources[standard].get('notes', '')
                 }
        calib_source, created = StaticSource.objects.get_or_create(**params)
        if created:
            num_created += 1
    return num_created


def find_best_flux_standard(sitecode, utc_date=None, flux_standards=None, debug=False):
    """Finds the "best" flux standard (closest to the zenith at the middle of
    the night (given by [utc_date]; defaults to UTC "now") for the passed <sitecode>
    [flux_standards] is expected to be a dictionary of standards with the keys as the
    name of the standards and pointing to a dictionary with the details. This is
    normally produced by sources_subs.fetch_flux_standards(); which will be
    called if standards=None
    """
    if utc_date is None:
        utc_date = datetime.utcnow()
    close_standard = None
    close_params = {}
    if flux_standards is None:
        flux_standards = StaticSource.objects.filter(source_type=StaticSource.FLUX_STANDARD)

    site_name, site_long, site_lat, site_hgt = get_sitepos(sitecode)
    if site_name != '?':

        # Compute midpoint of the night
        dark_start, dark_end = determine_darkness_times(sitecode, utc_date)

        dark_midpoint = dark_start + (dark_end - dark_start) / 2.0

        if debug:
            print("\nDark midpoint, start, end", dark_midpoint, dark_start, dark_end)

        # Compute Local Sidereal Time at the dark midpoint
        stl = datetime2st(dark_midpoint, site_long)

        if debug:
            print("RA, Dec of zenith@midpoint:", stl, site_lat)
        # Loop through list of standards, recording closest
        min_sep = 360.0
        for standard in flux_standards:
            sep = S.sla_dsep(radians(standard.ra), radians(standard.dec), stl, site_lat)
            if debug:
                print("%10s %.7f %.7f %.3f %7.3f (%10s)" % (standard, standard.ra, standard.dec, sep, min_sep, close_standard))
            if sep < min_sep:
                min_sep = sep
                close_standard = standard
        close_params = model_to_dict(close_standard)
        close_params['separation_rad'] = min_sep
    return close_standard, close_params


def find_best_solar_analog(ra_rad, dec_rad, site, ha_sep=4.0, solar_standards=None, debug=False):
    """Finds the "best" solar analog (closest to the passed RA, Dec (in radians,
    from e.g. compute_ephem)) within [ha_sep] hours (defaults to 4 hours
    of HA) that can be seen from the appropriate site.
    If a match is found, the StaticSource object is returned along with a
    dictionary of parameters, including the additional 'seperation_deg' with the
    minimum separation found (in degrees)"""

    close_standard = None
    close_params = {}
    if solar_standards is None:
        solar_standards = StaticSource.objects.filter(source_type=StaticSource.SOLAR_STANDARD)

    if site == 'E10':
        dec_lim = [-90.0, 20.0]
    elif site == 'F65':
        dec_lim = [-20.0, 90.0]
    else:
        dec_lim = [-20.0, 20.0]

    min_sep = None
    for standard in solar_standards:
        ra_diff = abs(standard.ra - degrees(ra_rad)) / 15
        sep = degrees(S.sla_dsep(radians(standard.ra), radians(standard.dec), ra_rad, dec_rad))
        if debug:
            print("%10s %1d %011.7f %+11.7f %7.3f %7.3f (%10s)" % (standard.name.replace("Landolt ", "") , standard.source_type, standard.ra, standard.dec, sep, ha_sep, close_standard))
        if ra_diff < ha_sep and (dec_lim[0] <= standard.dec <= dec_lim[1]):
            if min_sep is None or sep < min_sep:
                min_sep = sep
                close_standard = standard
    if close_standard is not None:
        close_params = model_to_dict(close_standard)
        close_params['separation_deg'] = min_sep
    return close_standard, close_params<|MERGE_RESOLUTION|>--- conflicted
+++ resolved
@@ -1214,8 +1214,6 @@
         available_filters = available_filters + filt + ', '
     available_filters = available_filters[:-2]
 
-<<<<<<< HEAD
-=======
     # Check for binning
     bin_mode = data.get('bin_mode', None)
 
@@ -1234,7 +1232,6 @@
         max_alt_airmass = 13
         dark_and_up_time = 0
 
->>>>>>> fe5ed6da
     # Determine slot length
     if data.get('slot_length', None):
         slot_length = data.get('slot_length')
@@ -1337,20 +1334,9 @@
     # Create Group ID
     group_name = validate_text(data.get('group_name', None))
 
-<<<<<<< HEAD
-    if not group_name:
-        suffix = datetime.strftime(utc_date, '%Y%m%d')
-        if period and jitter:
-            suffix = "cad-%s-%s" % (datetime.strftime(rise_time, '%Y%m%d'), datetime.strftime(set_time, '%m%d'))
-        elif spectroscopy:
-            suffix += "_spectra"
-        if too_mode is True:
-            suffix += '_ToO'
-        group_name = body.current_name() + '_' + data['site_code'].upper() + '-' + suffix
-=======
     suffix = datetime.strftime(utc_date, '%Y%m%d')
     if period and jitter:
-        suffix = "cad-%s-%s" % (datetime.strftime(data['start_time'], '%Y%m%d'), datetime.strftime(data['end_time'], '%m%d'))
+        suffix = "cad-%s-%s" % (datetime.strftime(rise_time, '%Y%m%d'), datetime.strftime(set_time, '%m%d'))
     elif spectroscopy:
         suffix += "_spectra"
     if too_mode is True:
@@ -1360,7 +1346,6 @@
         group_name = default_group_name
     if group_name == default_group_name and bin_mode == '2k_2x2':
         group_name += '_bin2x2'
->>>>>>> fe5ed6da
 
     resp = {
         'target_name': body.current_name(),
