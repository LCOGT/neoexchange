"""
NEO exchange: NEO observing portal for Las Cumbres Observatory
Copyright (C) 2014-2018 LCO

This program is free software: you can redistribute it and/or modify
it under the terms of the GNU General Public License as published by
the Free Software Foundation, either version 3 of the License, or
(at your option) any later version.

This program is distributed in the hope that it will be useful,
but WITHOUT ANY WARRANTY; without even the implied warranty of
MERCHANTABILITY or FITNESS FOR A PARTICULAR PURPOSE.  See the
GNU General Public License for more details.
"""

import os
from datetime import datetime, timedelta
from math import floor
from django.db.models import Q
from django.forms.models import model_to_dict
from django.contrib import messages
from django.contrib.auth.decorators import login_required
from django.contrib.messages.views import SuccessMessageMixin
from django.core.exceptions import ObjectDoesNotExist, ValidationError
from django.core.urlresolvers import reverse, reverse_lazy
from django.shortcuts import render, redirect
from django.views.generic import DetailView, ListView, FormView, TemplateView, View
from django.views.generic.edit import FormView
from django.views.generic.detail import SingleObjectMixin
from django.http import Http404, HttpResponse, HttpResponseRedirect
from http.client import HTTPSConnection
from bs4 import BeautifulSoup
import urllib
from astrometrics.ephem_subs import call_compute_ephem, compute_ephem, \
    determine_darkness_times, determine_slot_length, determine_exp_time_count, \
    MagRangeError,  LCOGT_site_codes, LCOGT_domes_to_site_codes
from .forms import EphemQuery, ScheduleForm, ScheduleCadenceForm, ScheduleBlockForm, MPCReportForm
from .models import *
from astrometrics.sources_subs import fetchpage_and_make_soup, packed_to_normal, \
    fetch_mpcdb_page, parse_mpcorbit, submit_block_to_scheduler, parse_mpcobs,\
    fetch_NEOCP_observations, PackedError, fetch_filter_list
from astrometrics.time_subs import extract_mpc_epoch, parse_neocp_date, \
    parse_neocp_decimal_date, get_semester_dates, jd_utc2datetime
from photometrics.external_codes import run_sextractor, run_scamp, updateFITSWCS,\
    read_mtds_file
from photometrics.catalog_subs import open_fits_catalog, get_catalog_header, \
    determine_filenames, increment_red_level, update_ldac_catalog_wcs
from astrometrics.ast_subs import determine_asteroid_type, determine_time_of_perih
from core.frames import create_frame, ingest_frames, measurements_from_block
from core.mpc_submit import email_report_to_mpc
import logging
import reversion
import json
import requests
import numpy as np
from django.conf import settings

logger = logging.getLogger(__name__)


class LoginRequiredMixin(object):

    # login_url = reverse('auth_login')

    @classmethod
    def as_view(cls, **initkwargs):
        view = super(LoginRequiredMixin, cls).as_view(**initkwargs)
        return login_required(view)


def user_proposals(user):
    """
    Returns active proposals the given user has permissions for
    """
    if type(user) != User:
        try:
            user = User.objects.get(username=user)
        except ObjectDoesNotExist:
            raise ValidationError

    proposals = Proposal.objects.filter(proposalpermission__user=user, active=True)

    return proposals


class MyProposalsMixin(object):

    def get_context_data(self, **kwargs):
        context = super(MyProposalsMixin, self).get_context_data(**kwargs)
        proposals = user_proposals(self.request.user)
        context['proposals'] = [(proposal.code, proposal.title) for proposal in proposals]

        return context


def home(request):
    params = build_unranked_list_params()

    return render(request, 'core/home.html', params)


class BlockTimeSummary(LoginRequiredMixin, View):

    def get(self, request, *args, **kwargs):
        block_summary = summarise_block_efficiency(block_filter=10)
        return render(request, 'core/block_time_summary.html', {'summary': json.dumps(block_summary)})


def summarise_block_efficiency(block_filter=0):
    summary = []
    proposals = Proposal.objects.all()
    for proposal in proposals:
        blocks = Block.objects.filter(proposal=proposal)
        observed = blocks.filter(num_observed__isnull=False)
        if len(blocks) > block_filter:
            proposal_summary = {
                                 'proposal': proposal.code,
                                 'Observed' : observed.count(),
                                 'Not Observed' : blocks.count() - observed.count()
                               }
            summary.append(proposal_summary)
    return summary


class BodyDetailView(DetailView):
    model = Body
    context_object_name = "body"

    def get_context_data(self, **kwargs):
        context = super(BodyDetailView, self).get_context_data(**kwargs)
        context['form'] = EphemQuery()
        context['blocks'] = Block.objects.filter(body=self.object).order_by('block_start')
        context['spectra'] = SpectralInfo.objects.filter(body=self.object)
        return context


class BodySearchView(ListView):
    template_name = 'core/body_list.html'
    model = Body

    def get_queryset(self):
        name = self.request.GET.get("q", "")
        if name != '':
            if name.isdigit():
                object_list = self.model.objects.filter(name=name)
            else:
                object_list = self.model.objects.filter(Q(provisional_name__icontains=name) | Q(provisional_packed__icontains=name) | Q(name__icontains=name))
        else:
            object_list = self.model.objects.all()
        return object_list


class BlockDetailView(DetailView):
    template_name = 'core/block_detail.html'
    model = Block


class SuperBlockDetailView(DetailView):
    template_name = 'core/block_detail.html'
    model = SuperBlock


class BlockListView(ListView):
    model = Block
    template_name = 'core/block_list.html'
    queryset = Block.objects.order_by('-block_start')
    context_object_name = "block_list"
    paginate_by = 20


class SuperBlockListView(ListView):
    model = SuperBlock
    template_name = 'core/block_list.html'
    queryset = SuperBlock.objects.order_by('-block_start')
    context_object_name = "block_list"
    paginate_by = 20


class BlockReport(LoginRequiredMixin, View):

    def get(self, request, *args, **kwargs):
        block = Block.objects.get(pk=kwargs['pk'])
        if block.when_observed:
            block.active = False
            block.reported = True
            block.when_reported = datetime.utcnow()
            block.save()
            return redirect(reverse('blocklist'))
        else:
            messages.error(request, 'Block does not have any observations')
            return HttpResponseRedirect(reverse('block-view', kwargs={'pk': block.superblock.id}))


class BlockReportMPC(LoginRequiredMixin, View):

    def get(self, request, *args, **kwargs):
        block = Block.objects.get(pk=kwargs['pk'])
        if block.reported is True:
            messages.error(request, 'Block has already been reported')
            return HttpResponseRedirect(reverse('block-report-mpc', kwargs={'pk': kwargs['pk']}))
        if request.user.is_authenticated:
            email = request.user.email
        else:
            email = None
        mpc_resp = email_report_to_mpc(blockid=kwargs['pk'], bodyid=kwargs.get('source', None), email_sender=email)
        if mpc_resp:
            block.active = False
            block.reported = True
            block.when_reported = datetime.utcnow()
            block.save()
            return redirect(reverse('blocklist'))
        else:
            messages.error(request, 'It was not possible to email report to MPC')
            return HttpResponseRedirect(reverse('block-report-mpc', kwargs={'pk': kwargs['pk']}))


class UploadReport(LoginRequiredMixin, FormView):
    template_name = 'core/uploadreport.html'
    success_url = reverse_lazy('blocklist')
    form_class = MPCReportForm

    def get(self, request, *args, **kwargs):
        block = Block.objects.get(pk=kwargs['pk'])
        form = MPCReportForm(initial={'block_id': block.id})
        return render(request, 'core/uploadreport.html', {'form': form, 'slot': block})

    def form_invalid(self, form, **kwargs):
        context = self.get_context_data(**kwargs)
        slot = Block.objects.get(pk=form['block_id'].value())
        return render(context['view'].request, 'core/uploadreport.html', {'form': form, 'slot': slot})

    def form_valid(self, form):
        obslines = form.cleaned_data['report'].splitlines()
        measure = create_source_measurement(obslines, form.cleaned_data['block'])
        if measure:
            messages.success(self.request, 'Added source measurements for %s' % form.cleaned_data['block'])
        else:
            messages.warning(self.request, 'Unable to add source measurements for %s' % form.cleaned_data['block'])
        return super(UploadReport, self).form_valid(form)


class MeasurementViewBlock(LoginRequiredMixin, View):
    template = 'core/measurements.html'

    def get(self, request, *args, **kwargs):
        data = measurements_from_block(blockid=kwargs['pk'])
        return render(request, self.template, data)


class MeasurementViewBody(View):
    template = 'core/measurements.html'

    def get(self, request, *args, **kwargs):
        body = Body.objects.get(pk=kwargs['pk'])
        measures = SourceMeasurement.objects.filter(body=body).order_by('frame__midpoint')
        return render(request, self.template, {'body': body, 'measures' : measures})


class CandidatesViewBlock(LoginRequiredMixin, View):
    template = 'core/candidates.html'

    def get(self, request, *args, **kwargs):
        block = Block.objects.get(pk=kwargs['pk'])
        candidates = Candidate.objects.filter(block=block).order_by('score')
        return render(request, self.template, {'body': block.body, 'candidates': candidates, 'slot': block})


def generate_new_candidate_id(prefix='LNX'):

    new_id = None
    qs = Body.objects.filter(origin='L', provisional_name__contains=prefix).order_by('provisional_name')

    if qs.count() == 0:
        # No discoveries so far, sad face
        num_zeros = 7 - len(prefix)
        new_id = "%s%0.*d" % (prefix, num_zeros, 1)
    else:
        last_body_id = qs.last().provisional_name
        try:
            last_body_num = int(last_body_id.replace(prefix, ''))
            new_id_num = last_body_num + 1
            num_zeros = 7 - len(prefix)
            new_id = "%s%0.*d" % (prefix, num_zeros, new_id_num)
        except ValueError:
            logger.warning("Unable to decode last discoveries' id (id=%s)" % last_body_id)
    return new_id


def generate_new_candidate(cand_frame_data, prefix='LNX'):

    new_body = None
    new_id = generate_new_candidate_id(prefix)
    first_frame = cand_frame_data.order_by('midpoint')[0]
    last_frame = cand_frame_data.latest('midpoint')
    if new_id:
        try:
            time_span = last_frame.midpoint - first_frame.midpoint
            arc_length = time_span.total_seconds() / 86400.0
        except:
            arc_length = None

        params = {  'provisional_name' : new_id,
                    'origin' : 'L',
                    'source_type' : 'U',
                    'discovery_date' : first_frame.midpoint,
                    'num_obs' : cand_frame_data.count(),
                    'arc_length' : arc_length
                 }
        new_body, created = Body.objects.get_or_create(**params)
        if created:
            not_seen = datetime.utcnow() - last_frame.midpoint
            not_seen_days = not_seen.total_seconds() / 86400.0
            new_body.not_seen = not_seen_days
            new_body.save()
    else:
        logger.warning("Could not determine a new id for the new object")

    return new_body


def ephemeris(request):

    form = EphemQuery(request.GET)
    ephem_lines = []
    if form.is_valid():
        data = form.cleaned_data
        body_elements = model_to_dict(data['target'])
        dark_start, dark_end = determine_darkness_times(
            data['site_code'], data['utc_date'])
        ephem_lines = call_compute_ephem(
            body_elements, dark_start, dark_end, data['site_code'], 900, data['alt_limit'])
    else:
        return render(request, 'core/home.html', {'form': form})
    return render(request, 'core/ephem.html',
                  {'target': data['target'],
                   'ephem_lines': ephem_lines,
                   'site_code': form['site_code'].value(),
                   }
                  )


class LookUpBodyMixin(object):
    """
    A Mixin for finding a Body from a pk and if it exists, return the Body instance.
    """
    def dispatch(self, request, *args, **kwargs):
        try:
            body = Body.objects.get(pk=kwargs['pk'])
            self.body = body
            return super(LookUpBodyMixin, self).dispatch(request, *args, **kwargs)
        except Body.DoesNotExist:
            raise Http404("Body does not exist")


class ScheduleParameters(LoginRequiredMixin, LookUpBodyMixin, FormView):
    """
    Creates a suggested observation request, including time window and molecules
    """
    template_name = 'core/schedule.html'
    form_class = ScheduleForm
    ok_to_schedule = False

    def get(self, request, *args, **kwargs):
        form = self.get_form()
        cadence_form = ScheduleCadenceForm()
        return self.render_to_response(self.get_context_data(form=form, cad_form=cadence_form, body=self.body))

    def form_valid(self, form, request):
        data = schedule_check(form.cleaned_data, self.body, self.ok_to_schedule)
        new_form = ScheduleBlockForm(data)
        return render(request, 'core/schedule_confirm.html', {'form': new_form, 'data': data, 'body': self.body})

    def post(self, request, *args, **kwargs):
        form = self.get_form()
        if form.is_valid():
            return self.form_valid(form, request)
        else:
            return self.render_to_response(self.get_context_data(form=form, body=self.body))

    def get_context_data(self, **kwargs):
        """
        Only show proposals the current user is a member of
        """
        proposals = user_proposals(self.request.user)
        proposal_choices = [(proposal.code, proposal.title) for proposal in proposals]
        kwargs['form'].fields['proposal_code'].choices = proposal_choices
        return kwargs


class ScheduleParametersCadence(LoginRequiredMixin, LookUpBodyMixin, FormView):
    """
    Creates a suggested observation request, including time window and molecules
    """
    template_name = 'core/schedule.html'
    form_class = ScheduleCadenceForm
    ok_to_schedule = False

    def post(self, request, *args, **kwargs):
        form = ScheduleCadenceForm(request.POST)
        if form.is_valid():
            return self.form_valid(form, request)
        else:
            return self.render_to_response(self.get_context_data(form=form, body=self.body))

    def form_valid(self, form, request):
        data = schedule_check(form.cleaned_data, self.body, self.ok_to_schedule)
        new_form = ScheduleBlockForm(data)
        return render(request, 'core/schedule_confirm.html', {'form': new_form, 'data': data, 'body': self.body})


class ScheduleSubmit(LoginRequiredMixin, SingleObjectMixin, FormView):
    """
    Takes the hidden form input from ScheduleParameters, validates them as a double check.
    Then submits to the scheduler. If a tracking number is returned, the object has been scheduled and we record a Block.
    """
    template_name = 'core/schedule_confirm.html'
    form_class = ScheduleBlockForm
    model = Body

    def post(self, request, *args, **kwargs):
        self.object = self.get_object()
        form = self.get_form()
        if form.is_valid():
            return self.form_valid(form, request)
        else:
            return self.form_invalid(form)

    def form_valid(self, form, request):
        if 'edit' in request.POST:
            # Recalculate the parameters by amending the block length
            data = schedule_check(form.cleaned_data, self.object)
            new_form = ScheduleBlockForm(data)
            return render(request, 'core/schedule_confirm.html', {'form': new_form, 'data': data, 'body': self.object})
        elif 'submit' in request.POST:
            target = self.get_object()
            username = ''
            if request.user.is_authenticated():
                username = request.user.get_username()
            tracking_num, sched_params = schedule_submit(form.cleaned_data, target, username)
            if tracking_num:
                messages.success(self.request, "Request %s successfully submitted to the scheduler" % tracking_num)
                block_resp = record_block(tracking_num, sched_params, form.cleaned_data, target)
                if block_resp:
                    messages.success(self.request, "Block recorded")
                else:
                    messages.warning(self.request, "Record not created")
            else:
                msg = "It was not possible to submit your request to the scheduler."
                if sched_params.get('error_msg', None):
                    msg += "\nAdditional information:" + sched_params['error_msg']
                messages.warning(self.request, msg)
            return super(ScheduleSubmit, self).form_valid(form)

    def get_success_url(self):
        return reverse('home')


def schedule_check(data, body, ok_to_schedule=True):
    body_elements = model_to_dict(body)

    # Check if we have a high eccentricity object and it's not of comet type
    if body_elements['eccentricity'] >= 0.9 and body_elements['elements_type'] != 'MPC_COMET':
        logger.warning("Preventing attempt to schedule high eccentricity non-Comet")
        ok_to_schedule = False

    # Check for valid proposal
    # validate_proposal_time(data['proposal_code'])

    # Determine magnitude
    if data.get('start_time') and data.get('end_time'):
        dark_start = data.get('start_time')
        dark_end = data.get('end_time')
        utc_date = data.get('utc_date', dark_start.date())
    else:
        dark_start, dark_end = determine_darkness_times(data['site_code'], data['utc_date'])
        utc_date = data['utc_date']
        if dark_end <= datetime.utcnow():
            dark_start, dark_end = determine_darkness_times(data['site_code'], data['utc_date'] + timedelta(days=1))
            utc_date = data['utc_date'] + timedelta(days=1)
    # Determine the semester boundaries for the current time and truncate the dark time and
    # therefore the windows appropriately.
    semester_date = max(datetime.utcnow(), datetime.combine(utc_date, datetime.min.time()))
    semester_start, semester_end = get_semester_dates(semester_date)
    if dark_start.day != dark_end.day and semester_start < dark_start:
        semester_date = max(datetime.utcnow(), datetime.combine(utc_date, datetime.min.time()) - timedelta(days=1))
        semester_start, semester_end = get_semester_dates(semester_date)
    dark_start = max(dark_start, semester_start)
    dark_end = min(dark_end, semester_end)

    dark_midpoint = dark_start + (dark_end - dark_start) / 2
    emp = compute_ephem(dark_midpoint, body_elements, data['site_code'],
        dbg=False, perturb=False, display=False)
    if emp == []:
        emp = [-99 for x in range(5)]
    magnitude = emp[3]
    speed = emp[4]
    
    # Determine filter pattern
    if data.get('filter_pattern'):
        filter_pattern = data.get('filter_pattern')
    elif data['site_code'] == 'E10' or data['site_code'] == 'F65':
        filter_pattern = 'solar'
    else:
        filter_pattern = 'w'

    # Get string of available filters
    available_filters = ''
    filter_list = fetch_filter_list(data['site_code'])
    for filt in filter_list:
        available_filters = available_filters + filt + ', '
    available_filters = available_filters[:-2]

    # Determine slot length
    if data.get('slot_length'):
        slot_length = data.get('slot_length')
    else:
        try:
            slot_length = determine_slot_length(magnitude, data['site_code'])
        except MagRangeError:
            slot_length = 0.
            ok_to_schedule = False
    # Determine exposure length and count
    exp_length, exp_count = determine_exp_time_count(speed, data['site_code'], slot_length, magnitude, filter_pattern)
    if exp_length is None or exp_count is None:
        ok_to_schedule = False

<<<<<<< HEAD
    group_id = body.current_name() + '_' + data['site_code'].upper() + '-' + datetime.strftime(utc_date, '%Y%m%d')
    if data.get('too_mode', False) == True:
        group_id = group_id + '_ToO'
=======
    # Determine pattern iterations
    if exp_count:
        pattern_iterations = float(exp_count) / float(len(filter_pattern.split(',')))
        pattern_iterations = round(pattern_iterations, 2)
    else:
        pattern_iterations = None
>>>>>>> 3a6508e4

    # Get period and jitter for cadence
    period = data.get('period', None)
    jitter = data.get('jitter', None)

    if period and jitter:
        # Number of times the cadence request will run between start and end date
        cadence_start = data['start_time']
        cadence_end = data['end_time']
        total_run_time = cadence_end - cadence_start
        cadence_period = timedelta(seconds=data['period']*3600.0)
        total_requests = 1 + int(floor(total_run_time.total_seconds() / cadence_period.total_seconds()))
        # Remove the last start if the request would run past the cadence end
        if cadence_start + total_requests * cadence_period + timedelta(seconds=slot_length*60.0) > cadence_end:
            total_requests -= 1

        # Total hours of time used by all cadence requests
        total_time = timedelta(seconds=slot_length*60.0) * total_requests
        total_time = total_time.total_seconds()/3600.0

    suffix = datetime.strftime(utc_date, '%Y%m%d')
    if period and jitter:
        suffix = "cad-%s-%s" % (datetime.strftime(data['start_time'], '%Y%m%d'), datetime.strftime(data['end_time'], '%m%d'))
        if len(body.current_name()) > 7:
            # Name is too long to fit in the groupid field, trim off year part.
            suffix = "cad-%s-%s" % (datetime.strftime(data['start_time'], '%m%d'), datetime.strftime(data['end_time'], '%m%d'))

    resp = {
        'target_name': body.current_name(),
        'magnitude': magnitude,
        'speed': speed,
        'slot_length': slot_length,
        'filter_pattern': filter_pattern,
        'pattern_iterations': pattern_iterations,
        'available_filters': available_filters,
        'exp_count': exp_count,
        'exp_length': exp_length,
        'schedule_ok': ok_to_schedule,
        'too_mode' : data.get('too_mode', False),
        'site_code': data['site_code'],
        'proposal_code': data['proposal_code'],
        'group_id': group_id,
        'utc_date': utc_date.isoformat(),
        'start_time': dark_start.isoformat(),
        'end_time': dark_end.isoformat(),
        'mid_time': dark_midpoint.isoformat(),
        'ra_midpoint': emp[1],
        'dec_midpoint': emp[2],
        'period' : period,
        'jitter' : jitter
    }

    if period and jitter:
        resp['num_times'] = total_requests
        resp['total_time'] = total_time

    return resp


def schedule_submit(data, body, username):

    # Assemble request
    # Send to scheduler
    body_elements = model_to_dict(body)
    body_elements['epochofel_mjd'] = body.epochofel_mjd()
    body_elements['epochofperih_mjd'] = body.epochofperih_mjd()
    body_elements['current_name'] = body.current_name()
    # Get proposal details
    proposal = Proposal.objects.get(code=data['proposal_code'])
    my_proposals = user_proposals(username)
    if proposal not in my_proposals:
        resp_params = {'msg' : 'You do not have permission to schedule using proposal %s' % data['proposal_code']}

        return None, resp_params
    params = {'proposal_id': proposal.code,
              'user_id': proposal.pi,
              'tag_id': proposal.tag,
              'priority': data.get('priority', 15),
              'submitter_id': username,

              'filter_pattern': data['filter_pattern'],
              'exp_count': data['exp_count'],
              'exp_time': data['exp_length'],
              'site_code': data['site_code'],
              'start_time': data['start_time'],
              'end_time': data['end_time'],
              'group_id': data['group_id'],
              'too_mode' : data.get('too_mode', False)
              }
    if data['period'] or data['jitter']:
        params['period'] = data['period']
        params['jitter'] = data['jitter']
    # Check for pre-existing block
    tracking_number = None
    resp_params = None
    if check_for_block(data, params, body) == 1:
        # Append another suffix to allow 2 versions of the block. Must
        # do this to both `data` (so the next Block check works) and to
        # `params` so the correct group_id will go to the Valhalla/scheduler
        data['group_id'] = data['group_id'] + '_2'
        params['group_id'] = data['group_id']
    elif check_for_block(data, params, body) >= 2:
        # Multiple blocks found
        resp_params = {'error_msg' : 'Multiple Blocks for same day and site found'}
    if check_for_block(data, params, body) == 0:
        # Record block and submit to scheduler
        tracking_number, resp_params = submit_block_to_scheduler(body_elements, params)
    return tracking_number, resp_params


def ranking(request):

    params = build_unranked_list_params()

    return render(request, 'core/ranking.html', params)


def build_unranked_list_params():
    params = {}
    try:
        # If we don't have any Body instances, return None instead of breaking
        latest = Body.objects.filter(active=True).latest('ingest')
        max_dt = latest.ingest
        min_dt = max_dt - timedelta(days=5)
        newest = Body.objects.filter(ingest__range=(min_dt, max_dt), active=True)
        unranked = []
        for body in newest:
            body_dict = model_to_dict(body)
            body_dict['FOM'] = body.compute_FOM()
            body_dict['current_name'] = body.current_name()
            emp_line = body.compute_position()
            if not emp_line:
                continue
            body_dict['ra'] = emp_line[0]
            body_dict['dec'] = emp_line[1]
            body_dict['v_mag'] = emp_line[2]
            body_dict['spd'] = emp_line[3]
            body_dict['observed'], body_dict['reported'] = body.get_block_info()
            body_dict['type'] = body.get_source_type_display()
            unranked.append(body_dict)
    except Exception as e:
        latest = None
        unranked = None
        logger.error('Ranking failed on %s' % e)
    params = {
        'targets': Body.objects.filter(active=True).count(),
        'blocks': Block.objects.filter(active=True).count(),
        'latest': latest,
        'newest': unranked
    }
    return params


def check_for_block(form_data, params, new_body):
    """Checks if a block with the given name exists in the Django DB.
    Return 0 if no block found, 1 if found, 2 if multiple blocks found"""

    # XXX Code smell, duplicated from sources_subs.configure_defaults()
    site_list = { 'V37' : 'ELP' ,
                  'K92' : 'CPT' ,
                  'K93' : 'CPT',
                  'Q63' : 'COJ',
                  'W85' : 'LSC',
                  'W86' : 'LSC',
                  'W89' : 'LSC',
                  'F65' : 'OGG',
                  'E10' : 'COJ',
                  'Z21' : 'TFN',
                  'Q58' : 'COJ',
                  'Q59' : 'COJ',
                  'T04' : 'OGG',
                  'V99' : 'ELP'
                  }

    try:
        block_id = SuperBlock.objects.get(body=new_body.id,
                                     groupid__contains=form_data['group_id'],
                                     proposal=Proposal.objects.get(code=form_data['proposal_code'])
                                     )
#                                         site=site_list[params['site_code']])
    except SuperBlock.MultipleObjectsReturned:
        logger.debug("Multiple superblocks found")
        return 2
    except SuperBlock.DoesNotExist:
        logger.debug("SuperBlock not found")
        return 0
    else:
        logger.debug("SuperBlock found")
        # XXX Do we want to check for matching site in the Blocks as well?
        return 1


def record_block(tracking_number, params, form_data, body):
    """Records a just-submitted observation as a SuperBlock and Block(s) in the database.
    """

    logger.debug("form data=%s" % form_data)
    logger.debug("   params=%s" % params)
    if tracking_number:
        cadence = False
        if len(params.get('request_numbers', [])) > 1:
            cadence = True
        sblock_kwargs = {
                         'body'     : body,
                         'proposal' : Proposal.objects.get(code=form_data['proposal_code']),
                         'groupid'  : form_data['group_id'],
                         'block_start' : form_data['start_time'],
                         'block_end'   : form_data['end_time'],
                         'tracking_number' : tracking_number,
                         'cadence'  : cadence,
                         'period'   : params.get('period', None),
                         'jitter'   : params.get('jitter', None),
                         'timeused' : params.get('block_duration', None),
                         'rapid_response' : params.get('too_mode', False),
                         'active'   : True,
                       }
        sblock_pk = SuperBlock.objects.create(**sblock_kwargs)
        i = 0
        for request in params.get('request_numbers', []):
            # cut off json UTC timezone remnant
            no_timezone_blk_start = params['request_windows'][i][0]['start'][:-1]
            no_timezone_blk_end = params['request_windows'][i][0]['end'][:-1]
            block_kwargs = { 'superblock' : sblock_pk,
                             'telclass' : params['pondtelescope'].lower(),
                             'site'     : params['site'].lower(),
                             'body'     : body,
                             'proposal' : Proposal.objects.get(code=form_data['proposal_code']),
                             'groupid'  : form_data['group_id'],
                             'block_start' : datetime.strptime(no_timezone_blk_start, '%Y-%m-%dT%H:%M:%S'),
                             'block_end'   : datetime.strptime(no_timezone_blk_end, '%Y-%m-%dT%H:%M:%S'),
                             'tracking_number' : request,
                             'num_exposures'   : form_data['exp_count'],
                             'exp_length'      : form_data['exp_length'],
                             'active'   : True
                           }
            pk = Block.objects.create(**block_kwargs)
            i += 1
        return True
    else:
        return False


def return_fields_for_saving():
    """Returns a list of fields that should be checked before saving a revision.
    Split out from save_and_make_revision() so it can be consistently used by the
    remove_bad_revisions management command."""

    fields = ['provisional_name', 'provisional_packed', 'name', 'origin', 'source_type',  'elements_type',
              'epochofel', 'abs_mag', 'slope', 'orbinc', 'longascnode', 'eccentricity', 'argofperih', 'meandist', 'meananom',
              'score', 'discovery_date', 'num_obs', 'arc_length']

    return fields


def save_and_make_revision(body, kwargs):
    """
    Make a revision if any of the parameters have changed, but only do it once
    per ingest not for each parameter.
    Converts current model instance into a dict and compares a subset of elements with
    incoming version. Incoming variables may be generically formatted as strings,
    so use the type of original to convert and then compare.
    """

    fields = return_fields_for_saving()

    update = False

    body_dict = model_to_dict(body)
    for k, v in kwargs.items():
        param = body_dict.get(k, '')
        if isinstance(param, float) and v is not None:
            v = float(v)
        if v != param:
            setattr(body, k, v)
            if k in fields:
                update = True
    if update:
        with reversion.create_revision():
            body.save()
    else:
        body.save()
    return update


def update_NEOCP_orbit(obj_id, extra_params={}):
    """Query the MPC's showobs service with the specified <obj_id> and
    it will write the orbit found into the neox database.
    a) If the object does not have a response it will be marked as active = False
    b) If the object's parameters have changed they will be updated and a revision logged
    c) New objects get marked as active = True automatically
    """
    NEOCP_orb_url = 'http://cgi.minorplanetcenter.net/cgi-bin/showobsorbs.cgi?Obj=%s&orb=y' % obj_id

    neocp_obs_page = fetchpage_and_make_soup(NEOCP_orb_url)

    if neocp_obs_page:
        obs_page_list = neocp_obs_page.text.split('\n')
    else:
        return False

    try:
        body, created = Body.objects.get_or_create(provisional_name__startswith=obj_id, defaults={'provisional_name' : obj_id})
    except:
        logger.debug("Multiple objects found called %s" % obj_id)
        return False
# If the object has left the NEOCP, the HTML will say 'None available at this time.'
# and the length of the list will be 1
    if len(obs_page_list) > 1:
        # Clean up the header and top line of input
        first_kwargs = clean_NEOCP_object(obs_page_list)
        kwargs = first_kwargs.copy()
        kwargs.update(extra_params)
        if not created:
            # Find out if the details have changed, if they have, save a
            # revision
            check_body = Body.objects.filter(provisional_name__startswith=obj_id, **kwargs)
            if check_body.count() == 0:
                if save_and_make_revision(body, kwargs):
                    msg = "Updated %s" % obj_id
                else:
                    msg = "No changes saved for %s" % obj_id
            else:
                msg = "No changes needed for %s" % obj_id
        else:
            save_and_make_revision(body, kwargs)
            msg = "Added %s" % obj_id
    else:
        save_and_make_revision(body, {'active': False})
        msg = "Object %s no longer exists on the NEOCP." % obj_id
    logger.info(msg)
    return msg


def update_NEOCP_observations(obj_id, extra_params={}):
    """Query the NEOCP for <obj_id> and download the observation lines.
    These are used to create Source Measurements for the body if the
    number of observations in the passed extra_params dictionary is greater than
    the number of Source Measurements for that Body"""

    try:
        body = Body.objects.get(provisional_name__startswith=obj_id)
        num_measures = SourceMeasurement.objects.filter(body=body).count()

# Check if the NEOCP has more measurements than we do
        if body.num_obs > num_measures:
            obs_lines = fetch_NEOCP_observations(obj_id)
            if obs_lines:
                measure = create_source_measurement(obs_lines)
                if measure is False:
                    msg = "Could not create source measurements for object %s (no or multiple Body's exist)" % obj_id
                else:
                    if len(measure) > 0:
                        msg = "Created source measurements for object %s" % obj_id
                    elif len(measure) == 0:
                        msg = "Source measurements already exist for object %s" % obj_id
            else:
                msg = "No observations exist for object %s" % obj_id
        else:
            msg = "Object %s has not been updated since %s" % (obj_id, body.update_time)
    except Body.DoesNotExist:
        msg = "Object %s does not exist" % obj_id
    return msg


def clean_NEOCP_object(page_list):
    """Parse response from the MPC NEOCP page making sure we only return
    parameters from the 'NEOCPNomin' (nominal orbit)"""
    current = False
    if page_list[0] == '':
        page_list.pop(0)
    if page_list[0][:6] == 'Object':
        page_list.pop(0)
    for line in page_list:
        if 'NEOCPNomin' in line:
            current = line.strip().split()
            break
    if current:
        if len(current) == 16:
            # Missing H parameter, probably...
            try:
                slope = float(current[2])
                # ...nope guess again... Could be missing RMS...
                try:
                    rms = float(current[15])
                except ValueError:
                    # Insert a high value for the missing rms
                    current.insert(15, 99.99)
                    logger.warning(
                        "Missing RMS for %s; assuming 99.99", current[0])
                except:
                    logger.error(
                        "Missing field in NEOCP orbit for %s which wasn't correctable", current[0])
            except ValueError:
                # Insert a high magnitude for the missing H
                current.insert(1, 99.99)
                logger.warning(
                    "Missing H magnitude for %s; assuming 99.99", current[0])
            except:
                logger.error(
                    "Missing field in NEOCP orbit for %s which wasn't correctable", current[0])

        if len(current) == 17:
            params = {
                'abs_mag': float(current[1]),
                'slope': float(current[2]),
                'epochofel': extract_mpc_epoch(current[3]),
                'meananom': float(current[4]),
                'argofperih': float(current[5]),
                'longascnode': float(current[6]),
                'orbinc': float(current[7]),
                'eccentricity': float(current[8]),
                'meandist': float(current[10]),
                'source_type': 'U',
                'elements_type': 'MPC_MINOR_PLANET',
                'active': True,
                'origin': 'M',
                'update_time' : datetime.utcnow(),
                'arc_length' : None,
                'not_seen' : None
            }
            arc_length = None
            arc_units = current[14]
            if arc_units == 'days':
                arc_length = float(current[13])
            elif arc_units == 'hrs':
                arc_length = float(current[13]) / 24.0
            elif arc_units == 'min':
                arc_length = float(current[13]) / 1440.0
            if arc_length:
                params['arc_length'] = arc_length

        elif len(current) == 22 or len(current) == 23 or len(current) == 24:
            params = {
                'abs_mag': float(current[1]),
                'slope': float(current[2]),
                'epochofel': extract_mpc_epoch(current[3]),
                'meananom': float(current[4]),
                'argofperih': float(current[5]),
                'longascnode': float(current[6]),
                'orbinc': float(current[7]),
                'eccentricity': float(current[8]),
                'meandist': float(current[10]),
                'source_type': 'U',
                'elements_type': 'MPC_MINOR_PLANET',
                'active': True,
                'origin': 'L',
                'provisional_name' : current[0],
                'num_obs' : int(current[13]),
                'update_time' : datetime.utcnow(),
                'arc_length' : None,
                'not_seen' : None
            }
            # If this is a find_orb produced orbit, try and fill in the
            # 'arc length' and 'not seen' values.
            arc_length = None
            arc_units = current[16]
            if arc_units == 'days':
                arc_length = float(current[15])
            elif arc_units == 'hrs':
                arc_length = float(current[15]) / 24.0
            elif arc_units == 'min':
                arc_length = float(current[15]) / 1440.0
            if arc_length:
                params['arc_length'] = arc_length
            try:
                not_seen = datetime.utcnow() - datetime.strptime(current[-1], '%Y%m%d')
                params['not_seen'] = not_seen.total_seconds() / 86400.0  # Leap seconds can go to hell...
            except:
                pass
        else:
            logger.warning(
                "Did not get right number of parameters for %s. Values %s", current[0], current)
            params = {}
        if params != {}:
            # Check for objects that should be treated as comets (e>0.9)
            if params['eccentricity'] > 0.9:

                if params['slope'] == 0.15:
                    params['slope'] = 4.0
                params['elements_type'] = 'MPC_COMET'
                params['perihdist'] = params['meandist'] * (1.0 - params['eccentricity'])
                params['epochofperih'] = determine_time_of_perih(params['meandist'], params['meananom'], params['epochofel'])
                params['meananom'] = None
    else:
        params = {}
    return params


def update_crossids(astobj, dbg=False):
    """Update the passed <astobj> for a new cross-identification.
    <astobj> is expected to be a list of:
    provisional id, final id/failure reason, reference, confirmation date
    normally produced by the fetch_previous_NEOCP_desigs() method."""

    if len(astobj) != 4:
        return False

    obj_id = astobj[0].rstrip()

    try:
        body, created = Body.objects.get_or_create(provisional_name=obj_id)
    except:
        logger.debug("Multiple objects found called %s" % obj_id)
        return False
    # Determine what type of new object it is and whether to keep it active
    kwargs = clean_crossid(astobj, dbg)
    if not created:
        if dbg:
            print("Did not create new Body")
        # Find out if the details have changed, if they have, save a revision
        # But first check if it is a comet or NEO and came from somewhere other
        # than the MPC. In this case, leave it active.
        if body.source_type in ['N', 'C', 'H'] and body.origin != 'M':
            kwargs['active'] = True
        if kwargs['source_type'] in ['C', 'H']:
            kwargs['elements_type'] = 'MPC_COMET'
        check_body = Body.objects.filter(provisional_name=obj_id, **kwargs)
        if check_body.count() == 0:
            save_and_make_revision(body, kwargs)
            logger.info("Updated cross identification for %s" % obj_id)
    elif kwargs != {}:
        # Didn't know about this object before so create but make inactive
        kwargs['active'] = False
        save_and_make_revision(body, kwargs)
        logger.info("Added cross identification for %s" % obj_id)
    else:
        logger.warning("Could not add cross identification for %s" % obj_id)
        return False
    return True


def clean_crossid(astobj, dbg=False):
    """Takes an <astobj> (a list of new designation, provisional designation,
    reference and confirm date produced from the MPC's Previous NEOCP Objects
    page) and determines the type and whether it should still be followed.

    Objects that were not confirmed, did not exist or "were not interesting
    (normally a satellite) are set inactive immediately. For NEOs and comets,
    we set it to inactive if more than 3 days have passed since the
    confirmation date"""

    interesting_cutoff = 3 * 86400  # 3 days in seconds

    obj_id = astobj[0].rstrip()
    desig = astobj[1]
    reference = astobj[2]
    confirm_date = parse_neocp_date(astobj[3])

    time_from_confirm = datetime.utcnow() - confirm_date
    if time_from_confirm < timedelta(0):
        # if this is negative a date in the future has erroneously be assumed
        time_from_confirm = datetime.utcnow() - confirm_date.replace(year=confirm_date.year-1)
    time_from_confirm = time_from_confirm.total_seconds()

    active = True
    objtype = ''
    if obj_id != '' and desig == 'wasnotconfirmed':
        # Unconfirmed, no longer interesting so set inactive
        objtype = 'U'
        desig = ''
        active = False
    elif obj_id != '' and desig == 'doesnotexist':
        # Did not exist, no longer interesting so set inactive
        objtype = 'X'
        desig = ''
        active = False
    elif obj_id != '' and desig == 'wasnotminorplanet':
        # "was not a minor planet"; set to satellite and no longer interesting
        objtype = 'J'
        desig = ''
        active = False
    elif obj_id != '' and desig == '' and reference == '':
        # "Was not interesting" (normally a satellite), no longer interesting
        # so set inactive
        objtype = 'W'
        desig = ''
        active = False
    elif obj_id != '' and desig != '':
        # Confirmed
        if ('CBET' in reference or 'IAUC' in reference or 'MPEC' in reference) and 'C/' in desig:
            # There is a reference to an CBET or IAUC so we assume it's "very
            # interesting" i.e. a comet
            objtype = 'C'
            if time_from_confirm > interesting_cutoff:
                active = False
        elif 'MPEC' in reference:
            # There is a reference to an MPEC so we assume it's
            # "interesting" i.e. an NEO
            objtype = 'N'
            if 'A/' in desig:
                # Check if it is an inactive hyperbolic asteroid
                objtype = 'H'
            if time_from_confirm > interesting_cutoff:
                active = False
        else:
            objtype = 'A'
            active = False

    if objtype != '':
        params = {'source_type': objtype,
                  'name': desig,
                  'active': active
                  }
        if dbg:
            print("%07s->%s (%s) %s" % (obj_id, params['name'], params['source_type'], params['active']))
    else:
        logger.warning("Unparseable cross-identification: %s" % astobj)
        params = {}

    return params


def clean_mpcorbit(elements, dbg=False, origin='M'):
    """Takes a list of (proto) element lines from fetch_mpcorbit() and plucks
    out the appropriate bits. origin defaults to 'M'(PC) if not specified"""

    params = {}
    if elements is not None:

        try:
            last_obs = datetime.strptime(elements['last observation date used'].replace('.0', ''), '%Y-%m-%d')
        except ValueError:
            last_obs = None

        try:
            first_obs = datetime.strptime(elements['first observation date used'].replace('.0', ''), '%Y-%m-%d')
        except ValueError:
            first_obs = None

        if 'arc length' in elements:
            arc_length = elements['arc length']
        else:
            arc_length = last_obs-first_obs
            arc_length = str(arc_length.days)

        # Common parameters
        params = {
            'epochofel': datetime.strptime(elements['epoch'].replace('.0', ''), '%Y-%m-%d'),
            'abs_mag': elements.get('absolute magnitude', None),
            'slope': elements.get('phase slope', 0.15),
            'meananom': elements['mean anomaly'],
            'argofperih': elements['argument of perihelion'],
            'longascnode': elements['ascending node'],
            'orbinc': elements['inclination'],
            'eccentricity': elements['eccentricity'],
            'meandist': elements['semimajor axis'],
            'source_type': determine_asteroid_type(float(elements['perihelion distance']), float(elements['eccentricity'])),
            'elements_type': 'MPC_MINOR_PLANET',
            'active': True,
            'origin': origin,
            'updated' : True,
            'num_obs' : elements['observations used'],
            'arc_length' : arc_length,
            'discovery_date' : first_obs,
            'update_time' : last_obs
        }

        if 'radial non-grav. param.' in elements:
            # Comet, update/overwrite a bunch of things
            params['elements_type'] = 'MPC_COMET'
            params['source_type'] = 'C'
            if 'A/2' in elements.get('obj_id', ''):
                params['source_type'] = 'H'
            # The MPC never seems to have H values for comets so we remove it
            # from the dictionary to avoid replacing what was there before.
            if params['abs_mag'] is None:
                del params['abs_mag']
            params['slope'] = elements.get('phase slope', '4.0')
            params['perihdist'] = elements['perihelion distance']
            perihelion_date = elements['perihelion date'].replace('-', ' ')
            params['epochofperih'] = parse_neocp_decimal_date(perihelion_date)

        not_seen = None
        if last_obs is not None:
            time_diff = datetime.utcnow() - last_obs
            not_seen = time_diff.total_seconds() / 86400.0
        params['not_seen'] = not_seen
    return params


def update_MPC_orbit(obj_id_or_page, dbg=False, origin='M'):
    """
    Performs remote look up of orbital elements for object with id obj_id_or_page,
    Gets or creates corresponding Body instance and updates entry.
    Alternatively obj_id_or_page can be a BeautifulSoup object, in which case
    the call to fetch_mpcdb_page() will be skipped and the passed BeautifulSoup
    object will parsed.
    """

    obj_id = None
    if type(obj_id_or_page) != BeautifulSoup:
        obj_id = obj_id_or_page
        page = fetch_mpcdb_page(obj_id, dbg)

        if page is None:
            logger.warning("Could not find elements for %s" % obj_id)
            return False
    else:
        page = obj_id_or_page

    elements = parse_mpcorbit(page, dbg)
    if elements == {}:
        logger.warning("Could not parse elements from page for %s" % obj_id)
        return False

    if type(obj_id_or_page) == BeautifulSoup:
        obj_id = elements['obj_id']
        del elements['obj_id']

    try:
        body, created = Body.objects.get_or_create(name=obj_id)
    except Body.MultipleObjectsReturned:
        # When the crossid happens we end up with multiple versions of the body.
        # Need to pick the one has been most recently updated
        bodies = Body.objects.filter(
            name=obj_id, provisional_name__isnull=False).order_by('-ingest')
        created = False
        if not bodies:
            bodies = Body.objects.filter(name=obj_id).order_by('-ingest')
        body = bodies[0]
    # If this object is a radar target and the requested origin is for the
    # "other" site (Goldstone ('G') when we have Arecibo ('A') or vice versa),
    # then set the origin to 'R' for joint Radar target.
    if (body.origin == 'G' and origin == 'A') or (body.origin == 'A' and origin == 'G'):
        origin = 'R'
    # Determine what type of new object it is and whether to keep it active
    kwargs = clean_mpcorbit(elements, dbg, origin)
    # Save, make revision, or do not update depending on the what has happened
    # to the object
    save_and_make_revision(body, kwargs)
    if not created:
        logger.info("Updated elements for %s" % obj_id)
    else:
        logger.info("Added new orbit for %s" % obj_id)
    return True


def create_source_measurement(obs_lines, block=None):
    measures = []
    if type(obs_lines) != list:
        obs_lines = [obs_lines, ]

    for obs_line in obs_lines:
        logger.debug(obs_line.rstrip())
        params = parse_mpcobs(obs_line)
        if params:
            try:
                # Try to unpack the name first
                try:
                    unpacked_name = packed_to_normal(params['body'])
                except PackedError:
                    unpacked_name = 'ZZZZZZ'
                obs_body = Body.objects.get(Q(provisional_name__startswith=params['body']) |
                                            Q(name=params['body']) |
                                            Q(name=unpacked_name)
                                           )
                # Identify block
                if not block:
                    blocks = Block.objects.filter(block_start__lte=params['obs_date'], block_end__gte=params['obs_date'], body=obs_body)
                    if blocks:
                        logger.info("Found %s blocks for %s" % (blocks.count(), obs_body))
                        block = blocks[0]
                    else:
                        logger.warning("No blocks for %s" % obs_body)
                if params['obs_type'] == 's':
                    # If we have an obs_type of 's', then we have the second line
                    # of a satellite measurement and we need to find the matching
                    # Frame we created on the previous line read and update its
                    # extrainfo field.
                    try:
                        prior_frame = Frame.objects.get(frametype=Frame.SATELLITE_FRAMETYPE,
                                                        midpoint=params['obs_date'],
                                                        sitecode=params['site_code'])
                        if prior_frame.extrainfo != params['extrainfo']:
                            prior_frame.extrainfo = params['extrainfo']
                            prior_frame.save()
                        if len(measures) > 0:
                            # Replace SourceMeasurement in list to be returned with
                            # updated version
                            measures[-1] = SourceMeasurement.objects.get(pk=measures[-1].pk)
                    except Frame.DoesNotExist:
                        logger.warning("Matching satellite frame for %s from %s on %s does not exist" % (params['body'], params['obs_date'], params['site_code']))
                    except Frame.MultipleObjectsReturned:
                        logger.warning("Multiple matching satellite frames for %s from %s on %s found" % (params['body'], params['obs_date'], params['site_code']))
                else:
                    # Otherwise, make a new Frame and SourceMeasurement
                    frame = create_frame(params, block)
                    measure_params = {  'body'    : obs_body,
                                        'frame'   : frame,
                                        'obs_ra'  : params['obs_ra'],
                                        'obs_dec' : params['obs_dec'],
                                        'obs_mag' : params['obs_mag'],
                                        'flags'   : params['flags']
                                     }
                    measure, measure_created = SourceMeasurement.objects.get_or_create(**measure_params)
                    if measure_created:
                        measures.append(measure)
            except Body.DoesNotExist:
                logger.debug("Body %s does not exist" % params['body'])
                measures = False
            except Body.MultipleObjectsReturned:
                logger.warning("Multiple versions of Body %s exist" % params['body'])
                measures = False

    return measures


def determine_original_name(fits_file):
    """Determines the ORIGNAME for the FITS file <fits_file>.
    This is pretty disgusting and a sign we are probably doing something wrong
    and should store the true filename but at least it's contained to one place
    now..."""
    fits_file_orig = fits_file
    if 'e90.fits' in os.path.basename(fits_file):
        fits_file_orig = os.path.basename(fits_file.replace('e90.fits', 'e00.fits'))
    elif 'e10.fits' in os.path.basename(fits_file):
        fits_file_orig = os.path.basename(fits_file.replace('e10.fits', 'e00.fits'))
    elif 'e91.fits' in os.path.basename(fits_file):
        fits_file_orig = os.path.basename(fits_file.replace('e91.fits', 'e00.fits'))
    elif 'e11.fits' in os.path.basename(fits_file):
        fits_file_orig = os.path.basename(fits_file.replace('e11.fits', 'e00.fits'))
    return fits_file_orig


def find_matching_image_file(catfile):
    """Find the matching image file for the passed <catfile>. Returns None if it
    can't be found or opened"""

    if os.path.exists(catfile) is False or os.path.isfile(catfile) is False:
        logger.error("Could not open matching image for catalog %s" % catfile)
        return None
    fits_file_for_sext = catfile + "[SCI]"

    return fits_file_for_sext


def run_sextractor_make_catalog(configs_dir, dest_dir, fits_file):
    """Run SExtractor, rename output to new filename which is returned"""

    logger.debug("Running SExtractor on BANZAI file: %s" % fits_file)
    sext_status = run_sextractor(configs_dir, dest_dir, fits_file, catalog_type='FITS_LDAC')
    if sext_status == 0:
        fits_ldac_catalog = 'test_ldac.fits'
        fits_ldac_catalog_path = os.path.join(dest_dir, fits_ldac_catalog)

        # Rename catalog to permanent name
        fits_file_output = os.path.basename(fits_file)
        fits_file_output = fits_file_output.replace('[SCI]', '').replace('.fits', '_ldac.fits')
        new_ldac_catalog = os.path.join(dest_dir, fits_file_output)
        logger.debug("Renaming %s to %s" % (fits_ldac_catalog_path, new_ldac_catalog))
        os.rename(fits_ldac_catalog_path, new_ldac_catalog)

    else:
        logger.error("Execution of SExtractor failed")
        return sext_status, -4

    return sext_status, new_ldac_catalog


def find_block_for_frame(catfile):
    """Try and find a Block for the original passed <catfile> filename (new style with
    filename directly stored in the DB. If that fails, try and determine the filename
    that would have been stored with the ORIGNAME.
    Returns the Block if found, None otherwise."""

    # try and find Frame does for the fits catfile with a non-null block
    try:
        frame = Frame.objects.get(filename=os.path.basename(catfile), block__isnull=False)
    except Frame.MultipleObjectsReturned:
        logger.error("Found multiple versions of fits frame %s pointing at multiple blocks" % os.path.basename(catfile))
        return None
    except Frame.DoesNotExist:
        # Try and find the Frame under the original name (old-style)
        fits_file_orig = determine_original_name(catfile)
        try:
            frame = Frame.objects.get(filename=fits_file_orig, block__isnull=False)
        except Frame.MultipleObjectsReturned:
            logger.error("Found multiple versions of fits frame %s pointing at multiple blocks" % fits_file_orig)
            return None
        except Frame.DoesNotExist:
            logger.error("Frame entry for fits file %s does not exist" % fits_file_orig)
            return None
    return frame.block


def make_new_catalog_entry(new_ldac_catalog, header, block):

    num_new_frames_created = 0

    # if a Frame does not exist for the catalog file with a non-null block
    # create one with the fits filename
    catfilename = os.path.basename(new_ldac_catalog)
    if len(Frame.objects.filter(filename=catfilename, block__isnull=False)) < 1:

        # Create a new Frame entry for new fits_file_output name
        frame_params = {    'sitecode': header['site_code'],
                          'instrument': header['instrument'],
                              'filter': header['filter'],
                            'filename': catfilename,
                             'exptime': header['exptime'],
                            'midpoint': header['obs_midpoint'],
                               'block': block,
                           'zeropoint': header['zeropoint'],
                       'zeropoint_err': header['zeropoint_err'],
                                'fwhm': header['fwhm'],
                           'frametype': Frame.BANZAI_LDAC_CATALOG,
                           'astrometric_catalog' : header.get('astrometric_catalog', None),
                          'rms_of_fit': header['astrometric_fit_rms'],
                       'nstars_in_fit': header['astrometric_fit_nstars'],
                                'wcs' : header.get('wcs', None),
                        }

        frame, created = Frame.objects.get_or_create(**frame_params)
        if created is True:
            logger.debug("Created new Frame id#%d", frame.id)
            num_new_frames_created += 1

    return num_new_frames_created


def check_catalog_and_refit(configs_dir, dest_dir, catfile, dbg=False):
    """New version of check_catalog_and_refit designed for BANZAI data. This
    version of the routine assumes that the astrometric fit status of <catfile>
    is likely to be good and exits if not the case. A new source extraction
    is performed unless we find an existing Frame record for the catalog.
    The name of the newly created FITS LDAC catalog from this process is returned
    or an integer status code if no fit was needed or could not be performed."""

    num_new_frames_created = 0

    # Open catalog, get header and check fit status
    fits_header, junk_table, cattype = open_fits_catalog(catfile, header_only=True)
    header = get_catalog_header(fits_header, cattype)

    if header.get('astrometric_fit_status', None) != 0:
        logger.error("Bad astrometric fit found")
        return -1, num_new_frames_created

    # Check catalog type
    if cattype != 'BANZAI':
        logger.error("Unable to process non-BANZAI data at this time")
        return -99, num_new_frames_created

    # Check for matching catalog
    catfilename = os.path.basename(catfile).replace('.fits', '_ldac.fits')
    catalog_frames = Frame.objects.filter(filename=catfilename, frametype__in=(Frame.BANZAI_LDAC_CATALOG, Frame.FITS_LDAC_CATALOG))
    if len(catalog_frames) != 0:
        return os.path.abspath(os.path.join(dest_dir, os.path.basename(catfile.replace('.fits', '_ldac.fits')))), 0

    # Find image file for this catalog
    fits_file = find_matching_image_file(catfile)
    if fits_file is None:
        logger.error("Could not open matching image %s for catalog %s" % ( fits_file, catfile))
        return -1, num_new_frames_created

    # Make a new FITS_LDAC catalog from the frame
    status, new_ldac_catalog = run_sextractor_make_catalog(configs_dir, dest_dir, fits_file)
    if status != 0:
        logger.error("Execution of SExtractor failed")
        return -4, 0

    # Find Block for original frame
    block = find_block_for_frame(catfile)
    if block is None:
        logger.error("Could not find block for fits frame %s" % catfile)
        return -3, num_new_frames_created

    # Check if we have a sitecode (none if this is a new instrument/telescope)
    if header.get('site_code', None) is None:
        logger.error("No sitecode found for fits frame %s" % catfile)
        return -5, num_new_frames_created

    # Create a new Frame entry for the new_ldac_catalog
    num_new_frames_created = make_new_catalog_entry(new_ldac_catalog, header, block)

    return new_ldac_catalog, num_new_frames_created


def store_detections(mtdsfile, dbg=False):

    num_candidates = 0
    moving_objects = read_mtds_file(mtdsfile)
    if moving_objects != {} and len(moving_objects.get('detections', [])) > 0:
        det_frame = moving_objects['frames'][0]
        try:
            frame = Frame.objects.get(filename=det_frame[0], block__isnull=False)
        except Frame.MultipleObjectsReturned:
            logger.error("Frame %s exists multiple times" % det_frame[0])
            return None
        except Frame.DoesNotExist:
            logger.error("Frame %s does not exist" % det_frame[0])
            return None
        jds = np.array([x[1] for x in moving_objects['frames']], dtype=np.float64)
        mean_jd = jds.mean(dtype=np.float64)
        mean_dt = jd_utc2datetime(mean_jd)
        for candidate in moving_objects['detections']:
            # These parameters are the same for all frames and do not need
            # averaging
            score = candidate[0]['score']
            speed = candidate[0]['velocity']
            sky_position_angle = candidate[0]['sky_pos_angle']
            # These need averaging across the frames. Accumulate means as doubles
            # (float64) to avoid loss of precision.
            mean_ra = candidate['ra'].mean(dtype=np.float64) * 15.0
            mean_dec = candidate['dec'].mean(dtype=np.float64)
            mean_x = candidate['x'].mean(dtype=np.float64)
            mean_y = candidate['y'].mean(dtype=np.float64)
            # Need to construct a masked array for the magnitude to avoid
            # problems with 0.00 values
            mag = np.ma.masked_array(candidate['mag'], mask=candidate['mag'] <= 0.0)
            mean_mag = mag.mean(dtype=np.float64)

            try:
                cand = Candidate.objects.get(block=frame.block, cand_id=candidate['det_number'][0], avg_midpoint=mean_dt, score=score,
                        avg_x=mean_x, avg_y=mean_y, avg_ra=mean_ra, avg_dec=mean_dec, avg_mag=mean_mag, speed=speed,
                        sky_motion_pa=sky_position_angle)
                if cand.detections != candidate.tostring():
                    cand.detections = candidate.tostring()
                    cand.save()
            except Candidate.MultipleObjectsReturned:
                pass
            except Candidate.DoesNotExist:
                # Store candidate moving object
                params = {  'block' : frame.block,
                            'cand_id' : candidate['det_number'][0],
                            'avg_midpoint' : mean_dt,
                            'score' : score,
                            'avg_x' : mean_x,
                            'avg_y' : mean_y,
                            'avg_ra' : mean_ra,
                            'avg_dec' : mean_dec,
                            'avg_mag' : mean_mag,
                            'speed' : speed,
                            'sky_motion_pa' : sky_position_angle,
                            'detections' : candidate.tostring()
                        }
                if dbg:
                    print(params)
                cand, created = Candidate.objects.get_or_create(**params)
                if dbg:
                    print(cand, created)
                if created:
                    num_candidates += 1

    return num_candidates


def make_plot(request):

    import matplotlib
    matplotlib.use('Agg')
    import aplpy
    import io

    fits_file = 'cpt1m010-kb70-20160428-0148-e91.fits'
    fits_filepath = os.path.join('/tmp', 'tmp_neox_9nahRl', fits_file)

    sources = CatalogSources.objects.filter(frame__filename__contains=fits_file[0:28]).values_list('obs_ra', 'obs_dec')

    fig = aplpy.FITSFigure(fits_filepath)
    fig.show_grayscale(pmin=0.25, pmax=98.0)
    ra = [X[0] for X in sources]
    dec = [X[1] for X in sources]

    fig.show_markers(ra, dec, edgecolor='green', facecolor='none', marker='o', s=15, alpha=0.5)

    buffer = io.BytesIO()
    fig.save(buffer, format='png')
    fig.save(fits_filepath.replace('.fits', '.png'), format='png')

    return HttpResponse(buffer.getvalue(), content_type="Image/png")


def plotframe(request):

    return render(request, 'core/frame_plot.html')


def update_taxonomy(taxobj, dbg=False):
    """Update the passed <taxobj> for a new taxonomy update.
    <taxobj> is expected to be a list of:
    designation/provisional designation, taxonomy, taxonomic scheme, reference, notes
    normally produced by the fetch_taxonomy_page() method.
    Will only add (never remove) taxonomy fields that are not already in Taxonomy database and match objects in DB."""

    if len(taxobj) != 5:
        return False

    obj_id = taxobj[0].rstrip()
    body_all = Body.objects.all()
    try:
        body = Body.objects.get(name=obj_id)
    except:
        try:
            body = Body.objects.get(provisional_name=obj_id)
        except:
            if dbg is True:
                print("No such Body as %s" % obj_id)
                print("number of bodies: %i" % body_all.count())
            return False
    # Must be a better way to do this next bit, but I don't know what it is off the top of my head.
    check_tax = SpectralInfo.objects.filter(body=body, taxonomic_class=taxobj[1], tax_scheme=taxobj[2],
                                            tax_reference=taxobj[3], tax_notes=taxobj[4])
    if check_tax.count() != 0:
        if dbg is True:
            print("Data already in DB")
        return False
    params = {  'body'          : body,
                'taxonomic_class' : taxobj[1],
                'tax_scheme'    : taxobj[2],
                'tax_reference' : taxobj[3],
                'tax_notes'     : taxobj[4],
                }
    tax, created = SpectralInfo.objects.get_or_create(**params)
    if not created:
        if dbg is True:
            print("Did not write for some reason.")
        return False
    return True<|MERGE_RESOLUTION|>--- conflicted
+++ resolved
@@ -524,18 +524,16 @@
     if exp_length is None or exp_count is None:
         ok_to_schedule = False
 
-<<<<<<< HEAD
     group_id = body.current_name() + '_' + data['site_code'].upper() + '-' + datetime.strftime(utc_date, '%Y%m%d')
     if data.get('too_mode', False) == True:
         group_id = group_id + '_ToO'
-=======
+
     # Determine pattern iterations
     if exp_count:
         pattern_iterations = float(exp_count) / float(len(filter_pattern.split(',')))
         pattern_iterations = round(pattern_iterations, 2)
     else:
         pattern_iterations = None
->>>>>>> 3a6508e4
 
     # Get period and jitter for cadence
     period = data.get('period', None)
