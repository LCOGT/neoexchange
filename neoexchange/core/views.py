"""
NEO exchange: NEO observing portal for Las Cumbres Observatory
Copyright (C) 2014-2018 LCO

This program is free software: you can redistribute it and/or modify
it under the terms of the GNU General Public License as published by
the Free Software Foundation, either version 3 of the License, or
(at your option) any later version.

This program is distributed in the hope that it will be useful,
but WITHOUT ANY WARRANTY; without even the implied warranty of
MERCHANTABILITY or FITNESS FOR A PARTICULAR PURPOSE.  See the
GNU General Public License for more details.
"""

import os
from datetime import datetime, timedelta
from math import floor, ceil
from django.db.models import Q
from django.forms.models import model_to_dict
from django.contrib import messages
from django.contrib.auth.decorators import login_required
from django.contrib.messages.views import SuccessMessageMixin
from django.core.exceptions import ObjectDoesNotExist, ValidationError
from django.core.urlresolvers import reverse, reverse_lazy
from django.shortcuts import render, redirect
from django.views.generic import DetailView, ListView, FormView, TemplateView, View
from django.views.generic.edit import FormView
from django.views.generic.detail import SingleObjectMixin
from django.http import Http404, HttpResponse, HttpResponseRedirect
from http.client import HTTPSConnection
from bs4 import BeautifulSoup
import urllib
from astrometrics.ephem_subs import call_compute_ephem, compute_ephem, \
    determine_darkness_times, determine_slot_length, determine_exp_time_count, \
    MagRangeError,  LCOGT_site_codes, LCOGT_domes_to_site_codes, \
    determine_spectro_slot_length
from .forms import EphemQuery, ScheduleForm, ScheduleCadenceForm, ScheduleBlockForm, \
    ScheduleSpectraForm, MPCReportForm, SpectroFeasibilityForm
from .models import *
from astrometrics.sources_subs import fetchpage_and_make_soup, packed_to_normal, \
    fetch_mpcdb_page, parse_mpcorbit, submit_block_to_scheduler, parse_mpcobs,\
    fetch_NEOCP_observations, PackedError, fetch_filter_list
from astrometrics.time_subs import extract_mpc_epoch, parse_neocp_date, \
    parse_neocp_decimal_date, get_semester_dates, jd_utc2datetime
from photometrics.external_codes import run_sextractor, run_scamp, updateFITSWCS,\
    read_mtds_file
from photometrics.catalog_subs import open_fits_catalog, get_catalog_header, \
    determine_filenames, increment_red_level, update_ldac_catalog_wcs
from photometrics.photometry_subs import calc_asteroid_snr, calc_sky_brightness
from astrometrics.ast_subs import determine_asteroid_type, determine_time_of_perih
from core.frames import create_frame, ingest_frames, measurements_from_block
from core.mpc_submit import email_report_to_mpc
import logging
import reversion
import json
import requests
import numpy as np
from django.conf import settings

logger = logging.getLogger(__name__)


class LoginRequiredMixin(object):

    # login_url = reverse('auth_login')

    @classmethod
    def as_view(cls, **initkwargs):
        view = super(LoginRequiredMixin, cls).as_view(**initkwargs)
        return login_required(view)


def user_proposals(user):
    """
    Returns active proposals the given user has permissions for
    """
    if type(user) != User:
        try:
            user = User.objects.get(username=user)
        except ObjectDoesNotExist:
            raise ValidationError

    proposals = Proposal.objects.filter(proposalpermission__user=user, active=True)

    return proposals


class MyProposalsMixin(object):

    def get_context_data(self, **kwargs):
        context = super(MyProposalsMixin, self).get_context_data(**kwargs)
        proposals = user_proposals(self.request.user)
        context['proposals'] = [(proposal.code, proposal.title) for proposal in proposals]

        return context


def home(request):
    params = build_unranked_list_params()

    return render(request, 'core/home.html', params)


class BlockTimeSummary(LoginRequiredMixin, View):

    def get(self, request, *args, **kwargs):
        block_summary = summarise_block_efficiency(block_filter=10)
        return render(request, 'core/block_time_summary.html', {'summary': json.dumps(block_summary)})


def summarise_block_efficiency(block_filter=0):
    summary = []
    proposals = Proposal.objects.all()
    for proposal in proposals:
        blocks = Block.objects.filter(proposal=proposal)
        observed = blocks.filter(num_observed__isnull=False)
        if len(blocks) > block_filter:
            proposal_summary = {
                                 'proposal': proposal.code,
                                 'Observed' : observed.count(),
                                 'Not Observed' : blocks.count() - observed.count()
                               }
            summary.append(proposal_summary)
    return summary


class BodyDetailView(DetailView):
    model = Body
    context_object_name = "body"

    def get_context_data(self, **kwargs):
        context = super(BodyDetailView, self).get_context_data(**kwargs)
        context['form'] = EphemQuery()
        context['blocks'] = Block.objects.filter(body=self.object).order_by('block_start')
        context['spectra'] = SpectralInfo.objects.filter(body=self.object)
        return context


class BodySearchView(ListView):
    template_name = 'core/body_list.html'
    model = Body

    def get_queryset(self):
        name = self.request.GET.get("q", "")
        if name != '':
            if name.isdigit():
                object_list = self.model.objects.filter(name=name)
            else:
                object_list = self.model.objects.filter(Q(provisional_name__icontains=name) | Q(provisional_packed__icontains=name) | Q(name__icontains=name))
        else:
            object_list = self.model.objects.all()
        return object_list


class BlockDetailView(DetailView):
    template_name = 'core/block_detail.html'
    model = Block


class SuperBlockDetailView(DetailView):
    template_name = 'core/block_detail.html'
    model = SuperBlock


class BlockListView(ListView):
    model = Block
    template_name = 'core/block_list.html'
    queryset = Block.objects.order_by('-block_start')
    context_object_name = "block_list"
    paginate_by = 20


class SuperBlockListView(ListView):
    model = SuperBlock
    template_name = 'core/block_list.html'
    queryset = SuperBlock.objects.order_by('-block_start')
    context_object_name = "block_list"
    paginate_by = 20


class BlockReport(LoginRequiredMixin, View):

    def get(self, request, *args, **kwargs):
        block = Block.objects.get(pk=kwargs['pk'])
        if block.when_observed:
            block.active = False
            block.reported = True
            block.when_reported = datetime.utcnow()
            block.save()
            return redirect(reverse('blocklist'))
        else:
            messages.error(request, 'Block does not have any observations')
            return HttpResponseRedirect(reverse('block-view', kwargs={'pk': block.superblock.id}))


class BlockReportMPC(LoginRequiredMixin, View):

    def get(self, request, *args, **kwargs):
        block = Block.objects.get(pk=kwargs['pk'])
        if block.reported is True:
            messages.error(request, 'Block has already been reported')
            return HttpResponseRedirect(reverse('block-report-mpc', kwargs={'pk': kwargs['pk']}))
        if request.user.is_authenticated:
            email = request.user.email
        else:
            email = None
        mpc_resp = email_report_to_mpc(blockid=kwargs['pk'], bodyid=kwargs.get('source', None), email_sender=email)
        if mpc_resp:
            block.active = False
            block.reported = True
            block.when_reported = datetime.utcnow()
            block.save()
            return redirect(reverse('blocklist'))
        else:
            messages.error(request, 'It was not possible to email report to MPC')
            return HttpResponseRedirect(reverse('block-report-mpc', kwargs={'pk': kwargs['pk']}))


class UploadReport(LoginRequiredMixin, FormView):
    template_name = 'core/uploadreport.html'
    success_url = reverse_lazy('blocklist')
    form_class = MPCReportForm

    def get(self, request, *args, **kwargs):
        block = Block.objects.get(pk=kwargs['pk'])
        form = MPCReportForm(initial={'block_id': block.id})
        return render(request, 'core/uploadreport.html', {'form': form, 'slot': block})

    def form_invalid(self, form, **kwargs):
        context = self.get_context_data(**kwargs)
        slot = Block.objects.get(pk=form['block_id'].value())
        return render(context['view'].request, 'core/uploadreport.html', {'form': form, 'slot': slot})

    def form_valid(self, form):
        obslines = form.cleaned_data['report'].splitlines()
        measure = create_source_measurement(obslines, form.cleaned_data['block'])
        if measure:
            messages.success(self.request, 'Added source measurements for %s' % form.cleaned_data['block'])
        else:
            messages.warning(self.request, 'Unable to add source measurements for %s' % form.cleaned_data['block'])
        return super(UploadReport, self).form_valid(form)


class MeasurementViewBlock(LoginRequiredMixin, View):
    template = 'core/measurements.html'

    def get(self, request, *args, **kwargs):
        data = measurements_from_block(blockid=kwargs['pk'])
        return render(request, self.template, data)


class MeasurementViewBody(View):
    template = 'core/measurements.html'

    def get(self, request, *args, **kwargs):
        body = Body.objects.get(pk=kwargs['pk'])
        measures = SourceMeasurement.objects.filter(body=body).order_by('frame__midpoint')
        return render(request, self.template, {'body': body, 'measures' : measures})


class CandidatesViewBlock(LoginRequiredMixin, View):
    template = 'core/candidates.html'

    def get(self, request, *args, **kwargs):
        block = Block.objects.get(pk=kwargs['pk'])
        candidates = Candidate.objects.filter(block=block).order_by('score')
        return render(request, self.template, {'body': block.body, 'candidates': candidates, 'slot': block})


def generate_new_candidate_id(prefix='LNX'):

    new_id = None
    qs = Body.objects.filter(origin='L', provisional_name__contains=prefix).order_by('provisional_name')

    if qs.count() == 0:
        # No discoveries so far, sad face
        num_zeros = 7 - len(prefix)
        new_id = "%s%0.*d" % (prefix, num_zeros, 1)
    else:
        last_body_id = qs.last().provisional_name
        try:
            last_body_num = int(last_body_id.replace(prefix, ''))
            new_id_num = last_body_num + 1
            num_zeros = 7 - len(prefix)
            new_id = "%s%0.*d" % (prefix, num_zeros, new_id_num)
        except ValueError:
            logger.warning("Unable to decode last discoveries' id (id=%s)" % last_body_id)
    return new_id


def generate_new_candidate(cand_frame_data, prefix='LNX'):

    new_body = None
    new_id = generate_new_candidate_id(prefix)
    first_frame = cand_frame_data.order_by('midpoint')[0]
    last_frame = cand_frame_data.latest('midpoint')
    if new_id:
        try:
            time_span = last_frame.midpoint - first_frame.midpoint
            arc_length = time_span.total_seconds() / 86400.0
        except:
            arc_length = None

        params = {  'provisional_name' : new_id,
                    'origin' : 'L',
                    'source_type' : 'U',
                    'discovery_date' : first_frame.midpoint,
                    'num_obs' : cand_frame_data.count(),
                    'arc_length' : arc_length
                 }
        new_body, created = Body.objects.get_or_create(**params)
        if created:
            not_seen = datetime.utcnow() - last_frame.midpoint
            not_seen_days = not_seen.total_seconds() / 86400.0
            new_body.not_seen = not_seen_days
            new_body.save()
    else:
        logger.warning("Could not determine a new id for the new object")

    return new_body


def ephemeris(request):

    form = EphemQuery(request.GET)
    ephem_lines = []
    if form.is_valid():
        data = form.cleaned_data
        body_elements = model_to_dict(data['target'])
        dark_start, dark_end = determine_darkness_times(
            data['site_code'], data['utc_date'])
        ephem_lines = call_compute_ephem(
            body_elements, dark_start, dark_end, data['site_code'], 900, data['alt_limit'])
    else:
        return render(request, 'core/home.html', {'form': form})
    return render(request, 'core/ephem.html',
                  {'target': data['target'],
                   'ephem_lines': ephem_lines,
                   'site_code': form['site_code'].value(),
                   }
                  )


class LookUpBodyMixin(object):
    """
    A Mixin for finding a Body from a pk and if it exists, return the Body instance.
    """
    def dispatch(self, request, *args, **kwargs):
        try:
            body = Body.objects.get(pk=kwargs['pk'])
            self.body = body
            return super(LookUpBodyMixin, self).dispatch(request, *args, **kwargs)
        except Body.DoesNotExist:
            raise Http404("Body does not exist")


class ScheduleParameters(LoginRequiredMixin, LookUpBodyMixin, FormView):
    """
    Creates a suggested observation request, including time window and molecules
    """
    template_name = 'core/schedule.html'
    form_class = ScheduleForm
    ok_to_schedule = False

    def get(self, request, *args, **kwargs):
        form = self.get_form()
        cadence_form = ScheduleCadenceForm()
        return self.render_to_response(self.get_context_data(form=form, cad_form=cadence_form, body=self.body))

    def form_valid(self, form, request):
        data = schedule_check(form.cleaned_data, self.body, self.ok_to_schedule)
        new_form = ScheduleBlockForm(data)
        return render(request, 'core/schedule_confirm.html', {'form': new_form, 'data': data, 'body': self.body})

    def post(self, request, *args, **kwargs):
        form = self.get_form()
        if form.is_valid():
            return self.form_valid(form, request)
        else:
            return self.render_to_response(self.get_context_data(form=form, body=self.body))

    def get_context_data(self, **kwargs):
        """
        Only show proposals the current user is a member of
        """
        proposals = user_proposals(self.request.user)
        proposal_choices = [(proposal.code, proposal.title) for proposal in proposals]
        kwargs['form'].fields['proposal_code'].choices = proposal_choices
        return kwargs


class ScheduleParametersCadence(LoginRequiredMixin, LookUpBodyMixin, FormView):
<<<<<<< HEAD
    '''
    Creates a suggested cadenced observation request, including time window and molecules
    '''
=======
    """
    Creates a suggested observation request, including time window and molecules
    """
>>>>>>> 3a6508e4
    template_name = 'core/schedule.html'
    form_class = ScheduleCadenceForm
    ok_to_schedule = False

    def post(self, request, *args, **kwargs):
        form = ScheduleCadenceForm(request.POST)
        if form.is_valid():
            return self.form_valid(form, request)
        else:
            return self.render_to_response(self.get_context_data(form=form, body=self.body))

    def form_valid(self, form, request):
        data = schedule_check(form.cleaned_data, self.body, self.ok_to_schedule)
        new_form = ScheduleBlockForm(data)
        return render(request, 'core/schedule_confirm.html', {'form': new_form, 'data': data, 'body': self.body})

<<<<<<< HEAD
class ScheduleParametersSpectra(LoginRequiredMixin, LookUpBodyMixin, FormView):
    '''
    Creates a suggested spectroscopic observation request, including time window,
    calibrations and molecules
    '''
    template_name = 'core/schedule_spectra.html'
    form_class = ScheduleSpectraForm
    ok_to_schedule = False

    def get(self, request, *args, **kwargs):
        form = self.get_form()
        return self.render_to_response(self.get_context_data(form=form, body=self.body))

    def post(self, request, *args, **kwargs):
        form = ScheduleSpectraForm(request.POST)
        if form.is_valid():
            return self.form_valid(form,request)
        else:
            return self.render_to_response(self.get_context_data(form=form, body=self.body))

    def form_valid(self, form, request):
        data = schedule_check(form.cleaned_data, self.body, self.ok_to_schedule)
        new_form = ScheduleBlockForm(data)
        return render(request, 'core/schedule_confirm.html', {'form': new_form, 'data': data, 'body': self.body})


=======
>>>>>>> 3a6508e4

class ScheduleSubmit(LoginRequiredMixin, SingleObjectMixin, FormView):
    """
    Takes the hidden form input from ScheduleParameters, validates them as a double check.
    Then submits to the scheduler. If a tracking number is returned, the object has been scheduled and we record a Block.
    """
    template_name = 'core/schedule_confirm.html'
    form_class = ScheduleBlockForm
    model = Body

    def post(self, request, *args, **kwargs):
        self.object = self.get_object()
        form = self.get_form()
        if form.is_valid():
            return self.form_valid(form, request)
        else:
            return self.form_invalid(form)

    def form_valid(self, form, request):
        if 'edit' in request.POST:
            # Recalculate the parameters by amending the block length
            data = schedule_check(form.cleaned_data, self.object)
            new_form = ScheduleBlockForm(data)
            return render(request, 'core/schedule_confirm.html', {'form': new_form, 'data': data, 'body': self.object})
        elif 'submit' in request.POST:
            target = self.get_object()
            username = ''
            if request.user.is_authenticated():
                username = request.user.get_username()
            tracking_num, sched_params = schedule_submit(form.cleaned_data, target, username)
            if tracking_num:
                messages.success(self.request, "Request %s successfully submitted to the scheduler" % tracking_num)
                block_resp = record_block(tracking_num, sched_params, form.cleaned_data, target)
                if block_resp:
                    messages.success(self.request, "Block recorded")
                else:
                    messages.warning(self.request, "Record not created")
            else:
                msg = "It was not possible to submit your request to the scheduler."
                if sched_params.get('error_msg', None):
                    msg += "\nAdditional information:" + sched_params['error_msg']
                messages.warning(self.request, msg)
            return super(ScheduleSubmit, self).form_valid(form)

    def get_success_url(self):
        return reverse('home')


def schedule_check(data, body, ok_to_schedule=True):

    spectroscopy = data.get('spectroscopy', False)
    body_elements = model_to_dict(body)

    if spectroscopy:
        data['site_code'] = data['instrument_code'][0:3]
    else:
        data['instrument_code'] = ''

    # Check if we have a high eccentricity object and it's not of comet type
    if body_elements['eccentricity'] >= 0.9 and body_elements['elements_type'] != 'MPC_COMET':
        logger.warning("Preventing attempt to schedule high eccentricity non-Comet")
        ok_to_schedule = False

    # Check for valid proposal
    # validate_proposal_time(data['proposal_code'])

    # Determine magnitude
    if data.get('start_time') and data.get('end_time'):
        dark_start = data.get('start_time')
        dark_end = data.get('end_time')
        utc_date = data.get('utc_date', dark_start.date())
    else:
        dark_start, dark_end = determine_darkness_times(data['site_code'], data['utc_date'])
        utc_date = data['utc_date']
        if dark_end <= datetime.utcnow():
            dark_start, dark_end = determine_darkness_times(data['site_code'], data['utc_date'] + timedelta(days=1))
            utc_date = data['utc_date'] + timedelta(days=1)
    # Determine the semester boundaries for the current time and truncate the dark time and
    # therefore the windows appropriately.
    semester_date = max(datetime.utcnow(), datetime.combine(utc_date, datetime.min.time()))
    semester_start, semester_end = get_semester_dates(semester_date)
    if dark_start.day != dark_end.day and semester_start < dark_start:
        semester_date = max(datetime.utcnow(), datetime.combine(utc_date, datetime.min.time()) - timedelta(days=1))
        semester_start, semester_end = get_semester_dates(semester_date)
    dark_start = max(dark_start, semester_start)
    dark_end = min(dark_end, semester_end)

    dark_midpoint = dark_start + (dark_end - dark_start) / 2
    emp = compute_ephem(dark_midpoint, body_elements, data['site_code'],
        dbg=False, perturb=False, display=False)
    if emp == []:
        emp = [-99 for x in range(5)]
    magnitude = emp[3]
    speed = emp[4]
    
    # Determine filter pattern
    if data.get('filter_pattern'):
        filter_pattern = data.get('filter_pattern')
    elif data['site_code'] == 'E10' or data['site_code'] == 'F65':
        filter_pattern = 'solar'
    else:
        filter_pattern = 'w'

    # Get string of available filters
    available_filters = ''
    filter_list = fetch_filter_list(data['site_code'])
    for filt in filter_list:
        available_filters = available_filters + filt + ', '
    available_filters = available_filters[:-2]

    # Determine slot length
    if data.get('slot_length'):
        slot_length = data.get('slot_length')
    else:
        if spectroscopy:
            slot_length = determine_spectro_slot_length(data['exp_length'], data['calibs'])
            slot_length /= 60.0
            slot_length = ceil(slot_length)
        else:
            try:
                slot_length = determine_slot_length(magnitude, data['site_code'])
            except MagRangeError:
                slot_length = 0.
                ok_to_schedule = False
    snr = None
    if spectroscopy:
        new_mag, new_passband, snr = calc_asteroid_snr(magnitude, 'V', data['exp_length'], instrument=data['instrument_code'])
        exp_count = data['exp_count']
        exp_length = data.get('exp_length', 1)
    else:
        # Determine exposure length and count
        exp_length, exp_count = determine_exp_time_count(speed, data['site_code'], slot_length, magnitude, filter_pattern)
        if exp_length == None or exp_count == None:
            ok_to_schedule = False
<<<<<<< HEAD
=======
    # Determine exposure length and count
    exp_length, exp_count = determine_exp_time_count(speed, data['site_code'], slot_length, magnitude, filter_pattern)
    if exp_length is None or exp_count is None:
        ok_to_schedule = False
>>>>>>> 3a6508e4

    # Determine pattern iterations
    if exp_count:
        pattern_iterations = float(exp_count) / float(len(filter_pattern.split(',')))
        pattern_iterations = round(pattern_iterations, 2)
    else:
        pattern_iterations = None

    # Get period and jitter for cadence
    period = data.get('period', None)
    jitter = data.get('jitter', None)

    if period and jitter:
        # Number of times the cadence request will run between start and end date
        cadence_start = data['start_time']
        cadence_end = data['end_time']
        total_run_time = cadence_end - cadence_start
        cadence_period = timedelta(seconds=data['period']*3600.0)
        total_requests = 1 + int(floor(total_run_time.total_seconds() / cadence_period.total_seconds()))
        # Remove the last start if the request would run past the cadence end
        if cadence_start + total_requests * cadence_period + timedelta(seconds=slot_length*60.0) > cadence_end:
            total_requests -= 1

        # Total hours of time used by all cadence requests
        total_time = timedelta(seconds=slot_length*60.0) * total_requests
        total_time = total_time.total_seconds()/3600.0

    suffix = datetime.strftime(utc_date, '%Y%m%d')
    if period and jitter:
        suffix = "cad-%s-%s" % (datetime.strftime(data['start_time'], '%Y%m%d'), datetime.strftime(data['end_time'], '%m%d'))
        if len(body.current_name()) > 7:
<<<<<<< HEAD
             # Name is too long to fit in the groupid field, trim off year part.
             suffix = "cad-%s-%s" % (datetime.strftime(data['start_time'], '%m%d'), datetime.strftime(data['end_time'], '%m%d'))
    elif spectroscopy:
        suffix += "_spectra"
=======
            # Name is too long to fit in the groupid field, trim off year part.
            suffix = "cad-%s-%s" % (datetime.strftime(data['start_time'], '%m%d'), datetime.strftime(data['end_time'], '%m%d'))

>>>>>>> 3a6508e4
    resp = {
        'target_name': body.current_name(),
        'magnitude': magnitude,
        'speed': speed,
        'slot_length': slot_length,
        'filter_pattern': filter_pattern,
        'pattern_iterations': pattern_iterations,
        'available_filters': available_filters,
        'exp_count': exp_count,
        'exp_length': exp_length,
        'schedule_ok': ok_to_schedule,
        'site_code': data['site_code'],
        'proposal_code': data['proposal_code'],
        'group_id': body.current_name() + '_' + data['site_code'].upper() + '-' + suffix,
        'utc_date': utc_date.isoformat(),
        'start_time': dark_start.isoformat(),
        'end_time': dark_end.isoformat(),
        'mid_time': dark_midpoint.isoformat(),
        'ra_midpoint': emp[1],
        'dec_midpoint': emp[2],
        'period' : period,
        'jitter' : jitter,
        'snr' : snr,
        'spectroscopy' : spectroscopy,
        'calibs' : data.get('calibs', ''),
        'instrument_code' : data['instrument_code']
    }

    if period and jitter:
        resp['num_times'] = total_requests
        resp['total_time'] = total_time

    return resp


def schedule_submit(data, body, username):

    # Assemble request
    # Send to scheduler
    body_elements = model_to_dict(body)
    body_elements['epochofel_mjd'] = body.epochofel_mjd()
    body_elements['epochofperih_mjd'] = body.epochofperih_mjd()
    body_elements['current_name'] = body.current_name()
    # Get proposal details
    proposal = Proposal.objects.get(code=data['proposal_code'])
    my_proposals = user_proposals(username)
    if proposal not in my_proposals:
        resp_params = {'msg' : 'You do not have permission to schedule using proposal %s' % data['proposal_code']}

        return None, resp_params
    params = {'proposal_id': proposal.code,
              'user_id': proposal.pi,
              'tag_id': proposal.tag,
              'priority': data.get('priority', 15),
              'submitter_id': username,

              'filter_pattern': data['filter_pattern'],
              'exp_count': data['exp_count'],
              'exp_time': data['exp_length'],
              'site_code': data['site_code'],
              'start_time': data['start_time'],
              'end_time': data['end_time'],
              'group_id': data['group_id'],

              'spectroscopy' : data.get('spectroscopy', False),
              'calibs' : data.get('calibs', ''),
              'instrument_code' : data['instrument_code']
              }
    if data['period'] or data['jitter']:
        params['period'] = data['period']
        params['jitter'] = data['jitter']
    # Check for pre-existing block
    tracking_number = None
    resp_params = None
    if check_for_block(data, params, body) == 1:
        # Append another suffix to allow 2 versions of the block. Must
        # do this to both `data` (so the next Block check works) and to
        # `params` so the correct group_id will go to the Valhalla/scheduler
        data['group_id'] = data['group_id'] + '_2'
        params['group_id'] = data['group_id']
    elif check_for_block(data, params, body) >= 2:
        # Multiple blocks found
        resp_params = {'error_msg' : 'Multiple Blocks for same day and site found'}
    if check_for_block(data, params, body) == 0:
        # Record block and submit to scheduler
        tracking_number, resp_params = submit_block_to_scheduler(body_elements, params)
    return tracking_number, resp_params

<<<<<<< HEAD
class SpectroFeasibility(LookUpBodyMixin, FormView):

    template_name = 'core/feasibility.html'
    form_class = SpectroFeasibilityForm

    def get(self, request, *args, **kwargs):
        form = SpectroFeasibilityForm(body=self.body)
        return self.render_to_response(self.get_context_data(form=form, body=self.body))

    def form_valid(self, form, request):
        data = feasibility_check(form.cleaned_data, self.body)
        new_form = SpectroFeasibilityForm(data, body=self.body)
        return render(request, 'core/feasibility.html', {'form': new_form, 'data': data, 'body': self.body})

    def post(self, request, *args, **kwargs):
        form = SpectroFeasibilityForm(request.POST,body=self.body)
        if form.is_valid():
            return self.form_valid(form,request)
        else:
            return self.render_to_response(self.get_context_data(form=form, body=self.body))


def feasibility_check(data, body):
    '''Calculate spectroscopic feasibility
    '''

    # We assume asteroid magnitudes will be in V and calculate sky
    # brightness in SDSS-ip as that is where most of the signal will be
    ast_mag_bandpass = data.get('bandpass', 'V')
    sky_mag_bandpass = data.get('sky_mag_bandpass', 'ip')
    data['sky_mag'] = calc_sky_brightness(sky_mag_bandpass, data['moon_phase'])
    snr_params = {
                    'moon_phase' : data['moon_phase'],
                    'airmass'    : data['airmass']
                 }
    data['new_mag'], data['new_passband'], data['snr'] = calc_asteroid_snr(data['magnitude'], ast_mag_bandpass, data['exp_length'], instrument=data['instrument_code'], params=snr_params)
    calibs = data.get('calibs', 'both')
    slot_length = determine_spectro_slot_length(data['exp_length'], calibs)
    slot_length /= 60.0
    data['slot_length'] = slot_length

    return data
=======
>>>>>>> 3a6508e4

def ranking(request):

    params = build_unranked_list_params()

    return render(request, 'core/ranking.html', params)


def build_unranked_list_params():
    params = {}
    try:
        # If we don't have any Body instances, return None instead of breaking
        latest = Body.objects.filter(active=True).latest('ingest')
        max_dt = latest.ingest
        min_dt = max_dt - timedelta(days=5)
        newest = Body.objects.filter(ingest__range=(min_dt, max_dt), active=True)
        unranked = []
        for body in newest:
            body_dict = model_to_dict(body)
            body_dict['FOM'] = body.compute_FOM()
            body_dict['current_name'] = body.current_name()
            emp_line = body.compute_position()
            if not emp_line:
                continue
            body_dict['ra'] = emp_line[0]
            body_dict['dec'] = emp_line[1]
            body_dict['v_mag'] = emp_line[2]
            body_dict['spd'] = emp_line[3]
            body_dict['observed'], body_dict['reported'] = body.get_block_info()
            body_dict['type'] = body.get_source_type_display()
            unranked.append(body_dict)
    except Exception as e:
        latest = None
        unranked = None
        logger.error('Ranking failed on %s' % e)
    params = {
        'targets': Body.objects.filter(active=True).count(),
        'blocks': Block.objects.filter(active=True).count(),
        'latest': latest,
        'newest': unranked
    }
    return params


def check_for_block(form_data, params, new_body):
    """Checks if a block with the given name exists in the Django DB.
    Return 0 if no block found, 1 if found, 2 if multiple blocks found"""

    # XXX Code smell, duplicated from sources_subs.configure_defaults()
    site_list = { 'V37' : 'ELP' ,
                  'K92' : 'CPT' ,
                  'K93' : 'CPT',
                  'Q63' : 'COJ',
                  'W85' : 'LSC',
                  'W86' : 'LSC',
                  'W89' : 'LSC',
                  'F65' : 'OGG',
                  'E10' : 'COJ',
                  'Z21' : 'TFN',
                  'Q58' : 'COJ',
                  'Q59' : 'COJ',
                  'T04' : 'OGG',
                  'V99' : 'ELP'
                  }

    try:
        block_id = SuperBlock.objects.get(body=new_body.id,
                                     groupid__contains=form_data['group_id'],
                                     proposal=Proposal.objects.get(code=form_data['proposal_code'])
                                     )
#                                         site=site_list[params['site_code']])
    except SuperBlock.MultipleObjectsReturned:
        logger.debug("Multiple superblocks found")
        return 2
    except SuperBlock.DoesNotExist:
        logger.debug("SuperBlock not found")
        return 0
    else:
        logger.debug("SuperBlock found")
        # XXX Do we want to check for matching site in the Blocks as well?
        return 1


def record_block(tracking_number, params, form_data, body):
    """Records a just-submitted observation as a SuperBlock and Block(s) in the database.
    """

    logger.debug("form data=%s" % form_data)
    logger.debug("   params=%s" % params)
    if tracking_number:
        cadence = False
        if len(params.get('request_numbers', [])) > 1:
            cadence = True
        sblock_kwargs = {
                         'body'     : body,
                         'proposal' : Proposal.objects.get(code=form_data['proposal_code']),
                         'groupid'  : form_data['group_id'],
                         'block_start' : form_data['start_time'],
                         'block_end'   : form_data['end_time'],
                         'tracking_number' : tracking_number,
                         'cadence'  : cadence,
                         'period'   : params.get('period', None),
                         'jitter'   : params.get('jitter', None),
                         'timeused' : params.get('block_duration', None),
                         'active'   : True,
                       }
        sblock_pk = SuperBlock.objects.create(**sblock_kwargs)
        i = 0
        for request in params.get('request_numbers', []):
            # cut off json UTC timezone remnant
            no_timezone_blk_start = params['request_windows'][i][0]['start'][:-1]
            no_timezone_blk_end = params['request_windows'][i][0]['end'][:-1]
            block_kwargs = { 'superblock' : sblock_pk,
                             'telclass' : params['pondtelescope'].lower(),
                             'site'     : params['site'].lower(),
                             'body'     : body,
                             'proposal' : Proposal.objects.get(code=form_data['proposal_code']),
                             'groupid'  : form_data['group_id'],
                             'block_start' : datetime.strptime(no_timezone_blk_start, '%Y-%m-%dT%H:%M:%S'),
                             'block_end'   : datetime.strptime(no_timezone_blk_end, '%Y-%m-%dT%H:%M:%S'),
                             'tracking_number' : request,
                             'num_exposures'   : form_data['exp_count'],
                             'exp_length'      : form_data['exp_length'],
                             'active'   : True
                           }
            pk = Block.objects.create(**block_kwargs)
            i += 1
        return True
    else:
        return False


def return_fields_for_saving():
    """Returns a list of fields that should be checked before saving a revision.
    Split out from save_and_make_revision() so it can be consistently used by the
    remove_bad_revisions management command."""

    fields = ['provisional_name', 'provisional_packed', 'name', 'origin', 'source_type',  'elements_type',
              'epochofel', 'abs_mag', 'slope', 'orbinc', 'longascnode', 'eccentricity', 'argofperih', 'meandist', 'meananom',
              'score', 'discovery_date', 'num_obs', 'arc_length']

    return fields


def save_and_make_revision(body, kwargs):
    """
    Make a revision if any of the parameters have changed, but only do it once
    per ingest not for each parameter.
    Converts current model instance into a dict and compares a subset of elements with
    incoming version. Incoming variables may be generically formatted as strings,
    so use the type of original to convert and then compare.
    """

    fields = return_fields_for_saving()

    update = False

    body_dict = model_to_dict(body)
    for k, v in kwargs.items():
        param = body_dict.get(k, '')
        if isinstance(param, float) and v is not None:
            v = float(v)
        if v != param:
            setattr(body, k, v)
            if k in fields:
                update = True
    if update:
        with reversion.create_revision():
            body.save()
    else:
        body.save()
    return update


def update_NEOCP_orbit(obj_id, extra_params={}):
    """Query the MPC's showobs service with the specified <obj_id> and
    it will write the orbit found into the neox database.
    a) If the object does not have a response it will be marked as active = False
    b) If the object's parameters have changed they will be updated and a revision logged
    c) New objects get marked as active = True automatically
    """
    NEOCP_orb_url = 'http://cgi.minorplanetcenter.net/cgi-bin/showobsorbs.cgi?Obj=%s&orb=y' % obj_id

    neocp_obs_page = fetchpage_and_make_soup(NEOCP_orb_url)

    if neocp_obs_page:
        obs_page_list = neocp_obs_page.text.split('\n')
    else:
        return False

    try:
        body, created = Body.objects.get_or_create(provisional_name__startswith=obj_id, defaults={'provisional_name' : obj_id})
    except:
        logger.debug("Multiple objects found called %s" % obj_id)
        return False
# If the object has left the NEOCP, the HTML will say 'None available at this time.'
# and the length of the list will be 1
    if len(obs_page_list) > 1:
        # Clean up the header and top line of input
        first_kwargs = clean_NEOCP_object(obs_page_list)
        kwargs = first_kwargs.copy()
        kwargs.update(extra_params)
        if not created:
            # Find out if the details have changed, if they have, save a
            # revision
            check_body = Body.objects.filter(provisional_name__startswith=obj_id, **kwargs)
            if check_body.count() == 0:
                if save_and_make_revision(body, kwargs):
                    msg = "Updated %s" % obj_id
                else:
                    msg = "No changes saved for %s" % obj_id
            else:
                msg = "No changes needed for %s" % obj_id
        else:
            save_and_make_revision(body, kwargs)
            msg = "Added %s" % obj_id
    else:
        save_and_make_revision(body, {'active': False})
        msg = "Object %s no longer exists on the NEOCP." % obj_id
    logger.info(msg)
    return msg


def update_NEOCP_observations(obj_id, extra_params={}):
    """Query the NEOCP for <obj_id> and download the observation lines.
    These are used to create Source Measurements for the body if the
    number of observations in the passed extra_params dictionary is greater than
    the number of Source Measurements for that Body"""

    try:
        body = Body.objects.get(provisional_name__startswith=obj_id)
        num_measures = SourceMeasurement.objects.filter(body=body).count()

# Check if the NEOCP has more measurements than we do
        if body.num_obs > num_measures:
            obs_lines = fetch_NEOCP_observations(obj_id)
            if obs_lines:
                measure = create_source_measurement(obs_lines)
                if measure is False:
                    msg = "Could not create source measurements for object %s (no or multiple Body's exist)" % obj_id
                else:
                    if len(measure) > 0:
                        msg = "Created source measurements for object %s" % obj_id
                    elif len(measure) == 0:
                        msg = "Source measurements already exist for object %s" % obj_id
            else:
                msg = "No observations exist for object %s" % obj_id
        else:
            msg = "Object %s has not been updated since %s" % (obj_id, body.update_time)
    except Body.DoesNotExist:
        msg = "Object %s does not exist" % obj_id
    return msg


def clean_NEOCP_object(page_list):
    """Parse response from the MPC NEOCP page making sure we only return
    parameters from the 'NEOCPNomin' (nominal orbit)"""
    current = False
    if page_list[0] == '':
        page_list.pop(0)
    if page_list[0][:6] == 'Object':
        page_list.pop(0)
    for line in page_list:
        if 'NEOCPNomin' in line:
            current = line.strip().split()
            break
    if current:
        if len(current) == 16:
            # Missing H parameter, probably...
            try:
                slope = float(current[2])
                # ...nope guess again... Could be missing RMS...
                try:
                    rms = float(current[15])
                except ValueError:
                    # Insert a high value for the missing rms
                    current.insert(15, 99.99)
                    logger.warning(
                        "Missing RMS for %s; assuming 99.99", current[0])
                except:
                    logger.error(
                        "Missing field in NEOCP orbit for %s which wasn't correctable", current[0])
            except ValueError:
                # Insert a high magnitude for the missing H
                current.insert(1, 99.99)
                logger.warning(
                    "Missing H magnitude for %s; assuming 99.99", current[0])
            except:
                logger.error(
                    "Missing field in NEOCP orbit for %s which wasn't correctable", current[0])

        if len(current) == 17:
            params = {
                'abs_mag': float(current[1]),
                'slope': float(current[2]),
                'epochofel': extract_mpc_epoch(current[3]),
                'meananom': float(current[4]),
                'argofperih': float(current[5]),
                'longascnode': float(current[6]),
                'orbinc': float(current[7]),
                'eccentricity': float(current[8]),
                'meandist': float(current[10]),
                'source_type': 'U',
                'elements_type': 'MPC_MINOR_PLANET',
                'active': True,
                'origin': 'M',
                'update_time' : datetime.utcnow(),
                'arc_length' : None,
                'not_seen' : None
            }
            arc_length = None
            arc_units = current[14]
            if arc_units == 'days':
                arc_length = float(current[13])
            elif arc_units == 'hrs':
                arc_length = float(current[13]) / 24.0
            elif arc_units == 'min':
                arc_length = float(current[13]) / 1440.0
            if arc_length:
                params['arc_length'] = arc_length

        elif len(current) == 22 or len(current) == 23 or len(current) == 24:
            params = {
                'abs_mag': float(current[1]),
                'slope': float(current[2]),
                'epochofel': extract_mpc_epoch(current[3]),
                'meananom': float(current[4]),
                'argofperih': float(current[5]),
                'longascnode': float(current[6]),
                'orbinc': float(current[7]),
                'eccentricity': float(current[8]),
                'meandist': float(current[10]),
                'source_type': 'U',
                'elements_type': 'MPC_MINOR_PLANET',
                'active': True,
                'origin': 'L',
                'provisional_name' : current[0],
                'num_obs' : int(current[13]),
                'update_time' : datetime.utcnow(),
                'arc_length' : None,
                'not_seen' : None
            }
            # If this is a find_orb produced orbit, try and fill in the
            # 'arc length' and 'not seen' values.
            arc_length = None
            arc_units = current[16]
            if arc_units == 'days':
                arc_length = float(current[15])
            elif arc_units == 'hrs':
                arc_length = float(current[15]) / 24.0
            elif arc_units == 'min':
                arc_length = float(current[15]) / 1440.0
            if arc_length:
                params['arc_length'] = arc_length
            try:
                not_seen = datetime.utcnow() - datetime.strptime(current[-1], '%Y%m%d')
                params['not_seen'] = not_seen.total_seconds() / 86400.0  # Leap seconds can go to hell...
            except:
                pass
        else:
            logger.warning(
                "Did not get right number of parameters for %s. Values %s", current[0], current)
            params = {}
        if params != {}:
            # Check for objects that should be treated as comets (e>0.9)
            if params['eccentricity'] > 0.9:

                if params['slope'] == 0.15:
                    params['slope'] = 4.0
                params['elements_type'] = 'MPC_COMET'
                params['perihdist'] = params['meandist'] * (1.0 - params['eccentricity'])
                params['epochofperih'] = determine_time_of_perih(params['meandist'], params['meananom'], params['epochofel'])
                params['meananom'] = None
    else:
        params = {}
    return params


def update_crossids(astobj, dbg=False):
    """Update the passed <astobj> for a new cross-identification.
    <astobj> is expected to be a list of:
    provisional id, final id/failure reason, reference, confirmation date
    normally produced by the fetch_previous_NEOCP_desigs() method."""

    if len(astobj) != 4:
        return False

    obj_id = astobj[0].rstrip()

    try:
        body, created = Body.objects.get_or_create(provisional_name=obj_id)
    except:
        logger.debug("Multiple objects found called %s" % obj_id)
        return False
    # Determine what type of new object it is and whether to keep it active
    kwargs = clean_crossid(astobj, dbg)
    if not created:
        if dbg:
            print("Did not create new Body")
        # Find out if the details have changed, if they have, save a revision
        # But first check if it is a comet or NEO and came from somewhere other
        # than the MPC. In this case, leave it active.
        if body.source_type in ['N', 'C', 'H'] and body.origin != 'M':
            kwargs['active'] = True
        if kwargs['source_type'] in ['C', 'H']:
            kwargs['elements_type'] = 'MPC_COMET'
        check_body = Body.objects.filter(provisional_name=obj_id, **kwargs)
        if check_body.count() == 0:
            save_and_make_revision(body, kwargs)
            logger.info("Updated cross identification for %s" % obj_id)
    elif kwargs != {}:
        # Didn't know about this object before so create but make inactive
        kwargs['active'] = False
        save_and_make_revision(body, kwargs)
        logger.info("Added cross identification for %s" % obj_id)
    else:
        logger.warning("Could not add cross identification for %s" % obj_id)
        return False
    return True


def clean_crossid(astobj, dbg=False):
    """Takes an <astobj> (a list of new designation, provisional designation,
    reference and confirm date produced from the MPC's Previous NEOCP Objects
    page) and determines the type and whether it should still be followed.

    Objects that were not confirmed, did not exist or "were not interesting
    (normally a satellite) are set inactive immediately. For NEOs and comets,
    we set it to inactive if more than 3 days have passed since the
    confirmation date"""

    interesting_cutoff = 3 * 86400  # 3 days in seconds

    obj_id = astobj[0].rstrip()
    desig = astobj[1]
    reference = astobj[2]
    confirm_date = parse_neocp_date(astobj[3])

    time_from_confirm = datetime.utcnow() - confirm_date
    if time_from_confirm < timedelta(0):
        # if this is negative a date in the future has erroneously be assumed
        time_from_confirm = datetime.utcnow() - confirm_date.replace(year=confirm_date.year-1)
    time_from_confirm = time_from_confirm.total_seconds()

    active = True
    objtype = ''
    if obj_id != '' and desig == 'wasnotconfirmed':
        # Unconfirmed, no longer interesting so set inactive
        objtype = 'U'
        desig = ''
        active = False
    elif obj_id != '' and desig == 'doesnotexist':
        # Did not exist, no longer interesting so set inactive
        objtype = 'X'
        desig = ''
        active = False
    elif obj_id != '' and desig == 'wasnotminorplanet':
        # "was not a minor planet"; set to satellite and no longer interesting
        objtype = 'J'
        desig = ''
        active = False
    elif obj_id != '' and desig == '' and reference == '':
        # "Was not interesting" (normally a satellite), no longer interesting
        # so set inactive
        objtype = 'W'
        desig = ''
        active = False
    elif obj_id != '' and desig != '':
        # Confirmed
        if ('CBET' in reference or 'IAUC' in reference or 'MPEC' in reference) and 'C/' in desig:
            # There is a reference to an CBET or IAUC so we assume it's "very
            # interesting" i.e. a comet
            objtype = 'C'
            if time_from_confirm > interesting_cutoff:
                active = False
        elif 'MPEC' in reference:
            # There is a reference to an MPEC so we assume it's
            # "interesting" i.e. an NEO
            objtype = 'N'
            if 'A/' in desig:
                # Check if it is an inactive hyperbolic asteroid
                objtype = 'H'
            if time_from_confirm > interesting_cutoff:
                active = False
        else:
            objtype = 'A'
            active = False

    if objtype != '':
        params = {'source_type': objtype,
                  'name': desig,
                  'active': active
                  }
        if dbg:
            print("%07s->%s (%s) %s" % (obj_id, params['name'], params['source_type'], params['active']))
    else:
        logger.warning("Unparseable cross-identification: %s" % astobj)
        params = {}

    return params


def clean_mpcorbit(elements, dbg=False, origin='M'):
    """Takes a list of (proto) element lines from fetch_mpcorbit() and plucks
    out the appropriate bits. origin defaults to 'M'(PC) if not specified"""

    params = {}
    if elements is not None:

        try:
            last_obs = datetime.strptime(elements['last observation date used'].replace('.0', ''), '%Y-%m-%d')
        except ValueError:
            last_obs = None

        try:
            first_obs = datetime.strptime(elements['first observation date used'].replace('.0', ''), '%Y-%m-%d')
        except ValueError:
            first_obs = None

        if 'arc length' in elements:
            arc_length = elements['arc length']
        else:
            arc_length = last_obs-first_obs
            arc_length = str(arc_length.days)

        # Common parameters
        params = {
            'epochofel': datetime.strptime(elements['epoch'].replace('.0', ''), '%Y-%m-%d'),
            'abs_mag': elements.get('absolute magnitude', None),
            'slope': elements.get('phase slope', 0.15),
            'meananom': elements['mean anomaly'],
            'argofperih': elements['argument of perihelion'],
            'longascnode': elements['ascending node'],
            'orbinc': elements['inclination'],
            'eccentricity': elements['eccentricity'],
            'meandist': elements['semimajor axis'],
            'source_type': determine_asteroid_type(float(elements['perihelion distance']), float(elements['eccentricity'])),
            'elements_type': 'MPC_MINOR_PLANET',
            'active': True,
            'origin': origin,
            'updated' : True,
            'num_obs' : elements['observations used'],
            'arc_length' : arc_length,
            'discovery_date' : first_obs,
            'update_time' : last_obs
        }

        if 'radial non-grav. param.' in elements:
            # Comet, update/overwrite a bunch of things
            params['elements_type'] = 'MPC_COMET'
            params['source_type'] = 'C'
            if 'A/2' in elements.get('obj_id', ''):
                params['source_type'] = 'H'
            # The MPC never seems to have H values for comets so we remove it
            # from the dictionary to avoid replacing what was there before.
            if params['abs_mag'] is None:
                del params['abs_mag']
            params['slope'] = elements.get('phase slope', '4.0')
            params['perihdist'] = elements['perihelion distance']
            perihelion_date = elements['perihelion date'].replace('-', ' ')
            params['epochofperih'] = parse_neocp_decimal_date(perihelion_date)

        not_seen = None
        if last_obs is not None:
            time_diff = datetime.utcnow() - last_obs
            not_seen = time_diff.total_seconds() / 86400.0
        params['not_seen'] = not_seen
    return params


def update_MPC_orbit(obj_id_or_page, dbg=False, origin='M'):
    """
    Performs remote look up of orbital elements for object with id obj_id_or_page,
    Gets or creates corresponding Body instance and updates entry.
    Alternatively obj_id_or_page can be a BeautifulSoup object, in which case
    the call to fetch_mpcdb_page() will be skipped and the passed BeautifulSoup
    object will parsed.
    """

    obj_id = None
    if type(obj_id_or_page) != BeautifulSoup:
        obj_id = obj_id_or_page
        page = fetch_mpcdb_page(obj_id, dbg)

        if page is None:
            logger.warning("Could not find elements for %s" % obj_id)
            return False
    else:
        page = obj_id_or_page

    elements = parse_mpcorbit(page, dbg)
    if elements == {}:
        logger.warning("Could not parse elements from page for %s" % obj_id)
        return False

    if type(obj_id_or_page) == BeautifulSoup:
        obj_id = elements['obj_id']
        del elements['obj_id']

    try:
        body, created = Body.objects.get_or_create(name=obj_id)
    except Body.MultipleObjectsReturned:
        # When the crossid happens we end up with multiple versions of the body.
        # Need to pick the one has been most recently updated
        bodies = Body.objects.filter(
            name=obj_id, provisional_name__isnull=False).order_by('-ingest')
        created = False
        if not bodies:
            bodies = Body.objects.filter(name=obj_id).order_by('-ingest')
        body = bodies[0]
    # If this object is a radar target and the requested origin is for the
    # "other" site (Goldstone ('G') when we have Arecibo ('A') or vice versa),
    # then set the origin to 'R' for joint Radar target.
    if (body.origin == 'G' and origin == 'A') or (body.origin == 'A' and origin == 'G'):
        origin = 'R'
    # Determine what type of new object it is and whether to keep it active
    kwargs = clean_mpcorbit(elements, dbg, origin)
    # Save, make revision, or do not update depending on the what has happened
    # to the object
    save_and_make_revision(body, kwargs)
    if not created:
        logger.info("Updated elements for %s" % obj_id)
    else:
        logger.info("Added new orbit for %s" % obj_id)
    return True


def create_source_measurement(obs_lines, block=None):
    measures = []
    if type(obs_lines) != list:
        obs_lines = [obs_lines, ]

    for obs_line in obs_lines:
        logger.debug(obs_line.rstrip())
        params = parse_mpcobs(obs_line)
        if params:
            try:
                # Try to unpack the name first
                try:
                    unpacked_name = packed_to_normal(params['body'])
                except PackedError:
                    unpacked_name = 'ZZZZZZ'
                obs_body = Body.objects.get(Q(provisional_name__startswith=params['body']) |
                                            Q(name=params['body']) |
                                            Q(name=unpacked_name)
                                           )
                # Identify block
                if not block:
                    blocks = Block.objects.filter(block_start__lte=params['obs_date'], block_end__gte=params['obs_date'], body=obs_body)
                    if blocks:
                        logger.info("Found %s blocks for %s" % (blocks.count(), obs_body))
                        block = blocks[0]
                    else:
                        logger.warning("No blocks for %s" % obs_body)
                if params['obs_type'] == 's':
                    # If we have an obs_type of 's', then we have the second line
                    # of a satellite measurement and we need to find the matching
                    # Frame we created on the previous line read and update its
                    # extrainfo field.
                    try:
                        prior_frame = Frame.objects.get(frametype=Frame.SATELLITE_FRAMETYPE,
                                                        midpoint=params['obs_date'],
                                                        sitecode=params['site_code'])
                        if prior_frame.extrainfo != params['extrainfo']:
                            prior_frame.extrainfo = params['extrainfo']
                            prior_frame.save()
                        if len(measures) > 0:
                            # Replace SourceMeasurement in list to be returned with
                            # updated version
                            measures[-1] = SourceMeasurement.objects.get(pk=measures[-1].pk)
                    except Frame.DoesNotExist:
                        logger.warning("Matching satellite frame for %s from %s on %s does not exist" % (params['body'], params['obs_date'], params['site_code']))
                    except Frame.MultipleObjectsReturned:
                        logger.warning("Multiple matching satellite frames for %s from %s on %s found" % (params['body'], params['obs_date'], params['site_code']))
                else:
                    # Otherwise, make a new Frame and SourceMeasurement
                    frame = create_frame(params, block)
                    measure_params = {  'body'    : obs_body,
                                        'frame'   : frame,
                                        'obs_ra'  : params['obs_ra'],
                                        'obs_dec' : params['obs_dec'],
                                        'obs_mag' : params['obs_mag'],
                                        'flags'   : params['flags']
                                     }
                    measure, measure_created = SourceMeasurement.objects.get_or_create(**measure_params)
                    if measure_created:
                        measures.append(measure)
            except Body.DoesNotExist:
                logger.debug("Body %s does not exist" % params['body'])
                measures = False
            except Body.MultipleObjectsReturned:
                logger.warning("Multiple versions of Body %s exist" % params['body'])
                measures = False

    return measures


def determine_original_name(fits_file):
    """Determines the ORIGNAME for the FITS file <fits_file>.
    This is pretty disgusting and a sign we are probably doing something wrong
    and should store the true filename but at least it's contained to one place
    now..."""
    fits_file_orig = fits_file
    if 'e90.fits' in os.path.basename(fits_file):
        fits_file_orig = os.path.basename(fits_file.replace('e90.fits', 'e00.fits'))
    elif 'e10.fits' in os.path.basename(fits_file):
        fits_file_orig = os.path.basename(fits_file.replace('e10.fits', 'e00.fits'))
    elif 'e91.fits' in os.path.basename(fits_file):
        fits_file_orig = os.path.basename(fits_file.replace('e91.fits', 'e00.fits'))
    elif 'e11.fits' in os.path.basename(fits_file):
        fits_file_orig = os.path.basename(fits_file.replace('e11.fits', 'e00.fits'))
    return fits_file_orig


def find_matching_image_file(catfile):
    """Find the matching image file for the passed <catfile>. Returns None if it
    can't be found or opened"""

    if os.path.exists(catfile) is False or os.path.isfile(catfile) is False:
        logger.error("Could not open matching image for catalog %s" % catfile)
        return None
    fits_file_for_sext = catfile + "[SCI]"

    return fits_file_for_sext


def run_sextractor_make_catalog(configs_dir, dest_dir, fits_file):
    """Run SExtractor, rename output to new filename which is returned"""

    logger.debug("Running SExtractor on BANZAI file: %s" % fits_file)
    sext_status = run_sextractor(configs_dir, dest_dir, fits_file, catalog_type='FITS_LDAC')
    if sext_status == 0:
        fits_ldac_catalog = 'test_ldac.fits'
        fits_ldac_catalog_path = os.path.join(dest_dir, fits_ldac_catalog)

        # Rename catalog to permanent name
        fits_file_output = os.path.basename(fits_file)
        fits_file_output = fits_file_output.replace('[SCI]', '').replace('.fits', '_ldac.fits')
        new_ldac_catalog = os.path.join(dest_dir, fits_file_output)
        logger.debug("Renaming %s to %s" % (fits_ldac_catalog_path, new_ldac_catalog))
        os.rename(fits_ldac_catalog_path, new_ldac_catalog)

    else:
        logger.error("Execution of SExtractor failed")
        return sext_status, -4

    return sext_status, new_ldac_catalog


def find_block_for_frame(catfile):
    """Try and find a Block for the original passed <catfile> filename (new style with
    filename directly stored in the DB. If that fails, try and determine the filename
    that would have been stored with the ORIGNAME.
    Returns the Block if found, None otherwise."""

    # try and find Frame does for the fits catfile with a non-null block
    try:
        frame = Frame.objects.get(filename=os.path.basename(catfile), block__isnull=False)
    except Frame.MultipleObjectsReturned:
        logger.error("Found multiple versions of fits frame %s pointing at multiple blocks" % os.path.basename(catfile))
        return None
    except Frame.DoesNotExist:
        # Try and find the Frame under the original name (old-style)
        fits_file_orig = determine_original_name(catfile)
        try:
            frame = Frame.objects.get(filename=fits_file_orig, block__isnull=False)
        except Frame.MultipleObjectsReturned:
            logger.error("Found multiple versions of fits frame %s pointing at multiple blocks" % fits_file_orig)
            return None
        except Frame.DoesNotExist:
            logger.error("Frame entry for fits file %s does not exist" % fits_file_orig)
            return None
    return frame.block


def make_new_catalog_entry(new_ldac_catalog, header, block):

    num_new_frames_created = 0

    # if a Frame does not exist for the catalog file with a non-null block
    # create one with the fits filename
    catfilename = os.path.basename(new_ldac_catalog)
    if len(Frame.objects.filter(filename=catfilename, block__isnull=False)) < 1:

        # Create a new Frame entry for new fits_file_output name
        frame_params = {    'sitecode': header['site_code'],
                          'instrument': header['instrument'],
                              'filter': header['filter'],
                            'filename': catfilename,
                             'exptime': header['exptime'],
                            'midpoint': header['obs_midpoint'],
                               'block': block,
                           'zeropoint': header['zeropoint'],
                       'zeropoint_err': header['zeropoint_err'],
                                'fwhm': header['fwhm'],
                           'frametype': Frame.BANZAI_LDAC_CATALOG,
                           'astrometric_catalog' : header.get('astrometric_catalog', None),
                          'rms_of_fit': header['astrometric_fit_rms'],
                       'nstars_in_fit': header['astrometric_fit_nstars'],
                                'wcs' : header.get('wcs', None),
                        }

        frame, created = Frame.objects.get_or_create(**frame_params)
        if created is True:
            logger.debug("Created new Frame id#%d", frame.id)
            num_new_frames_created += 1

    return num_new_frames_created


def check_catalog_and_refit(configs_dir, dest_dir, catfile, dbg=False):
    """New version of check_catalog_and_refit designed for BANZAI data. This
    version of the routine assumes that the astrometric fit status of <catfile>
    is likely to be good and exits if not the case. A new source extraction
    is performed unless we find an existing Frame record for the catalog.
    The name of the newly created FITS LDAC catalog from this process is returned
    or an integer status code if no fit was needed or could not be performed."""

    num_new_frames_created = 0

    # Open catalog, get header and check fit status
    fits_header, junk_table, cattype = open_fits_catalog(catfile, header_only=True)
    header = get_catalog_header(fits_header, cattype)

    if header.get('astrometric_fit_status', None) != 0:
        logger.error("Bad astrometric fit found")
        return -1, num_new_frames_created

    # Check catalog type
    if cattype != 'BANZAI':
        logger.error("Unable to process non-BANZAI data at this time")
        return -99, num_new_frames_created

    # Check for matching catalog
    catfilename = os.path.basename(catfile).replace('.fits', '_ldac.fits')
    catalog_frames = Frame.objects.filter(filename=catfilename, frametype__in=(Frame.BANZAI_LDAC_CATALOG, Frame.FITS_LDAC_CATALOG))
    if len(catalog_frames) != 0:
        return os.path.abspath(os.path.join(dest_dir, os.path.basename(catfile.replace('.fits', '_ldac.fits')))), 0

    # Find image file for this catalog
    fits_file = find_matching_image_file(catfile)
    if fits_file is None:
        logger.error("Could not open matching image %s for catalog %s" % ( fits_file, catfile))
        return -1, num_new_frames_created

    # Make a new FITS_LDAC catalog from the frame
    status, new_ldac_catalog = run_sextractor_make_catalog(configs_dir, dest_dir, fits_file)
    if status != 0:
        logger.error("Execution of SExtractor failed")
        return -4, 0

    # Find Block for original frame
    block = find_block_for_frame(catfile)
    if block is None:
        logger.error("Could not find block for fits frame %s" % catfile)
        return -3, num_new_frames_created

    # Check if we have a sitecode (none if this is a new instrument/telescope)
    if header.get('site_code', None) is None:
        logger.error("No sitecode found for fits frame %s" % catfile)
        return -5, num_new_frames_created

    # Create a new Frame entry for the new_ldac_catalog
    num_new_frames_created = make_new_catalog_entry(new_ldac_catalog, header, block)

    return new_ldac_catalog, num_new_frames_created


def store_detections(mtdsfile, dbg=False):

    num_candidates = 0
    moving_objects = read_mtds_file(mtdsfile)
    if moving_objects != {} and len(moving_objects.get('detections', [])) > 0:
        det_frame = moving_objects['frames'][0]
        try:
            frame = Frame.objects.get(filename=det_frame[0], block__isnull=False)
        except Frame.MultipleObjectsReturned:
            logger.error("Frame %s exists multiple times" % det_frame[0])
            return None
        except Frame.DoesNotExist:
            logger.error("Frame %s does not exist" % det_frame[0])
            return None
        jds = np.array([x[1] for x in moving_objects['frames']], dtype=np.float64)
        mean_jd = jds.mean(dtype=np.float64)
        mean_dt = jd_utc2datetime(mean_jd)
        for candidate in moving_objects['detections']:
            # These parameters are the same for all frames and do not need
            # averaging
            score = candidate[0]['score']
            speed = candidate[0]['velocity']
            sky_position_angle = candidate[0]['sky_pos_angle']
            # These need averaging across the frames. Accumulate means as doubles
            # (float64) to avoid loss of precision.
            mean_ra = candidate['ra'].mean(dtype=np.float64) * 15.0
            mean_dec = candidate['dec'].mean(dtype=np.float64)
            mean_x = candidate['x'].mean(dtype=np.float64)
            mean_y = candidate['y'].mean(dtype=np.float64)
            # Need to construct a masked array for the magnitude to avoid
            # problems with 0.00 values
            mag = np.ma.masked_array(candidate['mag'], mask=candidate['mag'] <= 0.0)
            mean_mag = mag.mean(dtype=np.float64)

            try:
                cand = Candidate.objects.get(block=frame.block, cand_id=candidate['det_number'][0], avg_midpoint=mean_dt, score=score,
                        avg_x=mean_x, avg_y=mean_y, avg_ra=mean_ra, avg_dec=mean_dec, avg_mag=mean_mag, speed=speed,
                        sky_motion_pa=sky_position_angle)
                if cand.detections != candidate.tostring():
                    cand.detections = candidate.tostring()
                    cand.save()
            except Candidate.MultipleObjectsReturned:
                pass
            except Candidate.DoesNotExist:
                # Store candidate moving object
                params = {  'block' : frame.block,
                            'cand_id' : candidate['det_number'][0],
                            'avg_midpoint' : mean_dt,
                            'score' : score,
                            'avg_x' : mean_x,
                            'avg_y' : mean_y,
                            'avg_ra' : mean_ra,
                            'avg_dec' : mean_dec,
                            'avg_mag' : mean_mag,
                            'speed' : speed,
                            'sky_motion_pa' : sky_position_angle,
                            'detections' : candidate.tostring()
                        }
                if dbg:
                    print(params)
                cand, created = Candidate.objects.get_or_create(**params)
                if dbg:
                    print(cand, created)
                if created:
                    num_candidates += 1

    return num_candidates


def make_plot(request):

    import matplotlib
    matplotlib.use('Agg')
    import aplpy
    import io

    fits_file = 'cpt1m010-kb70-20160428-0148-e91.fits'
    fits_filepath = os.path.join('/tmp', 'tmp_neox_9nahRl', fits_file)

    sources = CatalogSources.objects.filter(frame__filename__contains=fits_file[0:28]).values_list('obs_ra', 'obs_dec')

    fig = aplpy.FITSFigure(fits_filepath)
    fig.show_grayscale(pmin=0.25, pmax=98.0)
    ra = [X[0] for X in sources]
    dec = [X[1] for X in sources]

    fig.show_markers(ra, dec, edgecolor='green', facecolor='none', marker='o', s=15, alpha=0.5)

    buffer = io.BytesIO()
    fig.save(buffer, format='png')
    fig.save(fits_filepath.replace('.fits', '.png'), format='png')

    return HttpResponse(buffer.getvalue(), content_type="Image/png")


def plotframe(request):

    return render(request, 'core/frame_plot.html')


def update_taxonomy(taxobj, dbg=False):
    """Update the passed <taxobj> for a new taxonomy update.
    <taxobj> is expected to be a list of:
    designation/provisional designation, taxonomy, taxonomic scheme, reference, notes
    normally produced by the fetch_taxonomy_page() method.
    Will only add (never remove) taxonomy fields that are not already in Taxonomy database and match objects in DB."""

    if len(taxobj) != 5:
        return False

    obj_id = taxobj[0].rstrip()
    body_all = Body.objects.all()
    try:
        body = Body.objects.get(name=obj_id)
    except:
        try:
            body = Body.objects.get(provisional_name=obj_id)
        except:
            if dbg is True:
                print("No such Body as %s" % obj_id)
                print("number of bodies: %i" % body_all.count())
            return False
    # Must be a better way to do this next bit, but I don't know what it is off the top of my head.
    check_tax = SpectralInfo.objects.filter(body=body, taxonomic_class=taxobj[1], tax_scheme=taxobj[2],
                                            tax_reference=taxobj[3], tax_notes=taxobj[4])
    if check_tax.count() != 0:
        if dbg is True:
            print("Data already in DB")
        return False
    params = {  'body'          : body,
                'taxonomic_class' : taxobj[1],
                'tax_scheme'    : taxobj[2],
                'tax_reference' : taxobj[3],
                'tax_notes'     : taxobj[4],
                }
    tax, created = SpectralInfo.objects.get_or_create(**params)
    if not created:
        if dbg is True:
            print("Did not write for some reason.")
        return False
    return True<|MERGE_RESOLUTION|>--- conflicted
+++ resolved
@@ -391,15 +391,9 @@
 
 
 class ScheduleParametersCadence(LoginRequiredMixin, LookUpBodyMixin, FormView):
-<<<<<<< HEAD
-    '''
+    """
     Creates a suggested cadenced observation request, including time window and molecules
-    '''
-=======
-    """
-    Creates a suggested observation request, including time window and molecules
-    """
->>>>>>> 3a6508e4
+    """
     template_name = 'core/schedule.html'
     form_class = ScheduleCadenceForm
     ok_to_schedule = False
@@ -416,12 +410,12 @@
         new_form = ScheduleBlockForm(data)
         return render(request, 'core/schedule_confirm.html', {'form': new_form, 'data': data, 'body': self.body})
 
-<<<<<<< HEAD
+
 class ScheduleParametersSpectra(LoginRequiredMixin, LookUpBodyMixin, FormView):
-    '''
+    """
     Creates a suggested spectroscopic observation request, including time window,
     calibrations and molecules
-    '''
+    """
     template_name = 'core/schedule_spectra.html'
     form_class = ScheduleSpectraForm
     ok_to_schedule = False
@@ -442,9 +436,6 @@
         new_form = ScheduleBlockForm(data)
         return render(request, 'core/schedule_confirm.html', {'form': new_form, 'data': data, 'body': self.body})
 
-
-=======
->>>>>>> 3a6508e4
 
 class ScheduleSubmit(LoginRequiredMixin, SingleObjectMixin, FormView):
     """
@@ -579,13 +570,6 @@
         exp_length, exp_count = determine_exp_time_count(speed, data['site_code'], slot_length, magnitude, filter_pattern)
         if exp_length == None or exp_count == None:
             ok_to_schedule = False
-<<<<<<< HEAD
-=======
-    # Determine exposure length and count
-    exp_length, exp_count = determine_exp_time_count(speed, data['site_code'], slot_length, magnitude, filter_pattern)
-    if exp_length is None or exp_count is None:
-        ok_to_schedule = False
->>>>>>> 3a6508e4
 
     # Determine pattern iterations
     if exp_count:
@@ -617,16 +601,10 @@
     if period and jitter:
         suffix = "cad-%s-%s" % (datetime.strftime(data['start_time'], '%Y%m%d'), datetime.strftime(data['end_time'], '%m%d'))
         if len(body.current_name()) > 7:
-<<<<<<< HEAD
-             # Name is too long to fit in the groupid field, trim off year part.
-             suffix = "cad-%s-%s" % (datetime.strftime(data['start_time'], '%m%d'), datetime.strftime(data['end_time'], '%m%d'))
+            # Name is too long to fit in the groupid field, trim off year part.
+            suffix = "cad-%s-%s" % (datetime.strftime(data['start_time'], '%m%d'), datetime.strftime(data['end_time'], '%m%d'))
     elif spectroscopy:
         suffix += "_spectra"
-=======
-            # Name is too long to fit in the groupid field, trim off year part.
-            suffix = "cad-%s-%s" % (datetime.strftime(data['start_time'], '%m%d'), datetime.strftime(data['end_time'], '%m%d'))
-
->>>>>>> 3a6508e4
     resp = {
         'target_name': body.current_name(),
         'magnitude': magnitude,
@@ -715,7 +693,6 @@
         tracking_number, resp_params = submit_block_to_scheduler(body_elements, params)
     return tracking_number, resp_params
 
-<<<<<<< HEAD
 class SpectroFeasibility(LookUpBodyMixin, FormView):
 
     template_name = 'core/feasibility.html'
@@ -739,8 +716,8 @@
 
 
 def feasibility_check(data, body):
-    '''Calculate spectroscopic feasibility
-    '''
+    """Calculate spectroscopic feasibility
+    """
 
     # We assume asteroid magnitudes will be in V and calculate sky
     # brightness in SDSS-ip as that is where most of the signal will be
@@ -758,8 +735,6 @@
     data['slot_length'] = slot_length
 
     return data
-=======
->>>>>>> 3a6508e4
 
 def ranking(request):
 
