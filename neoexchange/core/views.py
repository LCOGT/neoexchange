'''
NEO exchange: NEO observing portal for Las Cumbres Observatory Global Telescope Network
Copyright (C) 2014-2015 LCOGT

This program is free software: you can redistribute it and/or modify
it under the terms of the GNU General Public License as published by
the Free Software Foundation, either version 3 of the License, or
(at your option) any later version.

This program is distributed in the hope that it will be useful,
but WITHOUT ANY WARRANTY; without even the implied warranty of
MERCHANTABILITY or FITNESS FOR A PARTICULAR PURPOSE.  See the
GNU General Public License for more details.
'''

from datetime import datetime, timedelta
from django.db.models import Q
from django.forms.models import model_to_dict
from django.contrib import messages
from django.contrib.auth.decorators import login_required
from django.contrib.messages.views import SuccessMessageMixin
from django.core.exceptions import ObjectDoesNotExist
from django.core.urlresolvers import reverse
from django.shortcuts import render, redirect
from django.views.generic import DetailView, ListView, FormView, TemplateView, View
from django.views.generic.edit import FormView
from django.views.generic.detail import SingleObjectMixin
from django.http import Http404
from httplib import REQUEST_TIMEOUT, HTTPSConnection
from bs4 import BeautifulSoup
import urllib
from astrometrics.ephem_subs import call_compute_ephem, compute_ephem, \
    determine_darkness_times, determine_slot_length, determine_exp_time_count, MagRangeError
from .forms import EphemQuery, ScheduleForm, ScheduleBlockForm
from .models import *
from astrometrics.sources_subs import fetchpage_and_make_soup, packed_to_normal, \
    fetch_mpcdb_page, parse_mpcorbit, submit_block_to_scheduler
from astrometrics.time_subs import extract_mpc_epoch, parse_neocp_date
from astrometrics.ast_subs import determine_asteroid_type
import logging
import reversion
import json
import requests
from urlparse import urljoin
from django.conf import settings

logger = logging.getLogger(__name__)


class LoginRequiredMixin(object):

    #login_url = reverse('auth_login')

    @classmethod
    def as_view(cls, **initkwargs):
        view = super(LoginRequiredMixin, cls).as_view(**initkwargs)
        return login_required(view)


def home(request):
<<<<<<< HEAD
    try:
        # If we don't have any Body instances, return None instead of breaking
        latest = Body.objects.filter(active=True).latest('ingest')
        max_dt = latest.ingest
        min_dt = max_dt - timedelta(days=5)
        newest = Body.objects.filter(ingest__range=(min_dt, max_dt), active=True)
    except:
        latest = None
        newest = None
    params = {
        'targets': Body.objects.filter(active=True).count(),
        'blocks': Block.objects.filter(active=True).count(),
        'latest': latest,
        'newest': newest,
    }
=======
    params = build_unranked_list_params()
    params['form'] = EphemQuery()
>>>>>>> f51fb907
    return render(request, 'core/home.html', params)


class BodyDetailView(DetailView):
    model = Body
    context_object_name = "body"

    def get_context_data(self, **kwargs):
        context = super(BodyDetailView, self).get_context_data(**kwargs)
        context['form'] = EphemQuery()
        context['blocks'] = Block.objects.filter(body=self.object).order_by('block_start')
        return context


class BodySearchView(ListView):
    template_name = 'core/body_list.html'
    model = Body

    def get_queryset(self):
        try:
            name = self.request.REQUEST.get("q")
        except:
            name = ''
        if (name != ''):
            object_list = self.model.objects.filter(Q(provisional_name__icontains=name) | Q(
                provisional_packed__icontains=name) | Q(name__icontains=name))
        else:
            object_list = self.model.objects.all()
        return object_list

class BlockDetailView(DetailView):
    model = Block

    def get_context_data(self, **kwargs):
        context = super(BlockDetailView, self).get_context_data(**kwargs)
        context['images'] = fetch_observations(context['block'].tracking_number, context['block'].proposal.code)
        return context

def fetch_observations(tracking_num, proposal_code):
    query = "/find?propid=%s&order_by=-date_obs&tracknum=%s" % (proposal_code,tracking_num)
    data = framedb_lookup(query)
    if data:
        imgs = [(d["date_obs"],d["origname"][:-5]) for d in data]
        return imgs
    else:
        return False

def framedb_lookup(query):
    try:
        conn = HTTPSConnection("data.lcogt.net", timeout=20)
        params = urllib.urlencode(
            {'username': 'egomez@lcogt.net', 'password': 'ncc1701'})
        #query = "/find?%s" % params
        conn.request("POST", query, params)
        response = conn.getresponse()
        r = response.read()
        data = json.loads(r)
    except:
        return False
    return data


class BlockReport(LoginRequiredMixin, View):

    def get(self, request, *args, **kwargs):
        block = Block.objects.get(pk=kwargs['pk'])
        block.active = False
        block.reported = True
        block.when_reported = datetime.utcnow()
        block.save()
        return redirect(reverse('blocklist'))

def ephemeris(request):

    form = EphemQuery(request.GET)
    ephem_lines = []
    if form.is_valid():
        data = form.cleaned_data
        body_elements = model_to_dict(data['target'])
        dark_start, dark_end = determine_darkness_times(
            data['site_code'], data['utc_date'])
        ephem_lines = call_compute_ephem(
            body_elements, dark_start, dark_end, data['site_code'], 300, data['alt_limit'])
    else:
        return render(request, 'core/home.html', {'form': form})
    return render(request, 'core/ephem.html',
                  {'target': data['target'],
                   'ephem_lines': ephem_lines,
                   'site_code': form['site_code'].value(),
                   }
                  )


class LookUpBodyMixin(object):
    '''
    A Mixin for finding a Body from a pk and if it exists, return the Body instance.
    '''
    def dispatch(self, request, *args, **kwargs):
        try:
            body = Body.objects.get(pk=kwargs['pk'])
            self.body = body
            return super(LookUpBodyMixin, self).dispatch(request, *args, **kwargs)
        except Body.DoesNotExist:
            raise Http404("Body does not exist")

class ScheduleParameters(LoginRequiredMixin, LookUpBodyMixin, FormView):
    '''
    Creates a suggested observation request, including time window and molecules
    '''
    template_name = 'core/schedule.html'
    form_class = ScheduleForm
    ok_to_schedule = False

    def get(self, request, *args, **kwargs):
        form = self.get_form()
        return self.render_to_response(self.get_context_data(form=form, body=self.body))

    def form_valid(self, form, request):
        data = schedule_check(
            form.cleaned_data, self.body, self.ok_to_schedule)
        new_form = ScheduleBlockForm(data)
        return render(request, 'core/schedule_confirm.html', {'form': new_form, 'data': data, 'body': self.body})

    def post(self, request, *args, **kwargs):
        form = self.get_form()
        if form.is_valid():
            return self.form_valid(form, request)
        else:
            return self.render_to_response(self.get_context_data(form=form, body=self.body))


class ScheduleSubmit(LoginRequiredMixin, SingleObjectMixin, FormView):
    '''
    Takes the hidden form input from ScheduleParameters, validates them as a double check.
    Then submits to the scheduler. If a tracking number is returned, the object has been scheduled and we record a Block.
    '''
    template_name = 'core/schedule_confirm.html'
    form_class = ScheduleBlockForm
    model = Body

    def post(self, request, *args, **kwargs):
        self.object = self.get_object()
        form = self.get_form()
        if form.is_valid():
            return self.form_valid(form, request)
        else:
            return self.form_invalid(form)

    def form_valid(self, form, request):
        if 'edit' in request.POST:
            # Recalculate the parameters with by amending the block length
            data = schedule_check(form.cleaned_data, self.object)
            new_form = ScheduleBlockForm(data)
            return render(request, 'core/schedule_confirm.html', {'form': new_form, 'data': data, 'body': self.object})
        elif 'submit' in request.POST:
            target = self.get_object()
            tracking_num, sched_params = schedule_submit(form.cleaned_data, target)
            if tracking_num:
                messages.success(self.request,"Request %s successfully submitted to the scheduler" % tracking_num)
                block_resp = record_block(tracking_num, sched_params, form.cleaned_data, target)
                if block_resp:
                    messages.success(self.request,"Block recorded")
                else:
                    messages.warning(self.request, "Record not created")
            else:
                messages.warning(self.request,"It was not possible to submit your request to the scheduler")
            return super(ScheduleSubmit, self).form_valid(form)

    def get_success_url(self):
        return reverse('home')

def schedule_check(data, body, ok_to_schedule=True):
    body_elements = model_to_dict(body)
    # Check for valid proposal
    # validate_proposal_time(data['proposal_code'])

    # Determine magnitude
    if data.get('start_time') and data.get('end_time'):
        dark_start = data.get('start_time')
        dark_end = data.get('end_time')
        utc_date = dark_start.date()
    else:
        dark_start, dark_end = determine_darkness_times(data['site_code'], data['utc_date'])
        utc_date = data['utc_date']
    dark_midpoint = dark_start + (dark_end - dark_start) / 2
    emp = compute_ephem(dark_midpoint, body_elements, data['site_code'], \
        dbg=False, perturb=True, display=False)
    magnitude = emp[3]
    speed = emp[4]

    # Determine slot length
    if data.get('slot_length'):
        slot_length = data.get('slot_length')
    else:
        try:
            slot_length = determine_slot_length(body_elements['provisional_name'], magnitude, data['site_code'])
        except MagRangeError:
            slot_length = 0.
            ok_to_schedule = False
    # Determine exposure length and count
    exp_length, exp_count = determine_exp_time_count(speed, data['site_code'], slot_length)
    if exp_length == None or exp_count == None:
        ok_to_schedule = False

    resp = {
        'target_name': body.current_name(),
        'magnitude': magnitude,
        'speed': speed,
        'slot_length': slot_length,
        'exp_count': exp_count,
        'exp_length': exp_length,
        'schedule_ok': ok_to_schedule,
        'site_code': data['site_code'],
        'proposal_code': data['proposal_code'],
        'group_id': body.current_name() + '_' + data['site_code'].upper() + '-' + datetime.strftime(utc_date, '%Y%m%d'),
        'utc_date': utc_date.isoformat(),
        'start_time': dark_start.isoformat(),
        'end_time': dark_end.isoformat(),
        'mid_time': dark_midpoint.isoformat(),
        'ra_midpoint': emp[1],
        'dec_midpoint': emp[2]
    }
    return resp


def schedule_submit(data, body):

    # Assemble request
    # Send to scheduler
    body_elements = model_to_dict(body)
    body_elements['epochofel_mjd'] = body.epochofel_mjd()
    body_elements['current_name'] = body.current_name()
    # Get proposal details
    proposal = Proposal.objects.get(code=data['proposal_code'])
    params = {'proposal_id': proposal.code,
              # XXX should be logged-in user, how to get this?
              'user_id': proposal.pi,
              'tag_id': proposal.tag,
              'priority': data.get('priority', 15),

              'exp_count': data['exp_count'],
              'exp_time': data['exp_length'],
              'site_code': data['site_code'],
              'start_time': data['start_time'],
              'end_time': data['end_time'],
              'group_id': data['group_id']
              }
    # Check for pre-existing block
    tracking_number = None
    resp_params = None
    if check_for_block(data, params, body) == 0:
        # Record block and submit to scheduler
        tracking_number, resp_params = submit_block_to_scheduler(body_elements, params)
    return tracking_number, resp_params

def ranking(request):

    params = build_unranked_list_params()

    return render(request, 'core/ranking.html', params)


def build_unranked_list_params():
    params = {}
    try:
        # If we don't have any Body instances, return None instead of breaking
        latest = Body.objects.filter(active=True).latest('ingest')
        max_dt = latest.ingest
        min_dt = max_dt - timedelta(days=5)
        newest = Body.objects.filter(ingest__range=(min_dt, max_dt), active=True)
        unranked = []
        for body in newest:
            body_dict = model_to_dict(body)
            body_dict['FOM'] = body.compute_FOM
            body_dict['current_name'] = body.current_name()
            emp_line = body.compute_position()
            body_dict['ra'] = emp_line[0]
            body_dict['dec'] = emp_line[1]
            body_dict['v_mag'] = emp_line[2]
            body_dict['spd'] = emp_line[3]
            body_dict['observed'], body_dict['reported'] = body.get_block_info()
            body_dict['type'] = body.get_source_type_display()
            unranked.append(body_dict)
    except:
        latest = None
        unranked = None
    params = {
        'targets': Body.objects.filter(active=True).count(),
        'blocks': Block.objects.filter(active=True).count(),
        'latest': latest,
        'newest': unranked
    }
    return params

def check_for_block(form_data, params, new_body):
        '''Checks if a block with the given name exists in the Django DB.
        Return 0 if no block found, 1 if found, 2 if multiple blocks found'''

        # XXX Code smell, duplicated from sources_subs.configure_defaults()
        site_list = { 'V37' : 'ELP' , 'K92' : 'CPT', 'Q63' : 'COJ', 'W85' : 'LSC', 'W86' : 'LSC', 'F65' : 'OGG', 'E10' : 'COJ' }

        try:
            body_id = Body.objects.get(provisional_name=new_body.provisional_name)
        except Body.MultipleObjectsReturned:
            body_id = Body.objects.get(name=new_body.name)
        except Body.DoesNotExist:
            logger.warn("Body does not exist")
            return 3

        try:
            block_id = Block.objects.get(body=body_id,
                                         groupid__contains=form_data['group_id'],
                                         proposal=Proposal.objects.get(code=form_data['proposal_code']),
                                         site=site_list[params['site_code']])
        except Block.MultipleObjectsReturned:
            logger.debug("Multiple blocks found")
            return 2
        except Block.DoesNotExist:
            logger.debug("Block not found")
            return 0
        else:
            logger.debug("Block found")
            return 1

def record_block(tracking_number, params, form_data, body):
    '''Records a just-submitted observation as a Block in the database.
    '''

    logger.debug("form data=%s" % form_data)
    logger.debug("   params=%s" % params)
    if tracking_number:
        block_kwargs = { 'telclass' : params['pondtelescope'].lower(),
                         'site'     : params['site'].lower(),
                         'body'     : body,
                         'proposal' : Proposal.objects.get(code=form_data['proposal_code']),
                         'groupid'  : form_data['group_id'],
                         'block_start' : form_data['start_time'],
                         'block_end'   : form_data['end_time'],
                         'tracking_number' : tracking_number,
                         'num_exposures'   : form_data['exp_count'],
                         'exp_length'      : form_data['exp_length'],
                         'active'   : True
                       }
        pk = Block.objects.create(**block_kwargs)
        return True
    else:
        return False

def save_and_make_revision(body, kwargs):
    '''
    Make a revision if any of the parameters have changed, but only do it once
    per ingest not for each parameter.
    Converts current model instance into a dict and compares each element with
    incoming version. Incoming variables may be generically formatted as strings,
    so use the type of original to convert and then compare.
    '''
    update = False
    body_dict = model_to_dict(body)
    for k, v in kwargs.items():
        param = body_dict[k]
        if type(body_dict[k]) == type(float()):
            v = float(v)
        if v != param:
            setattr(body, k, v)
            update = True
    if update:
        with reversion.create_revision():
            body.save()
    return update


def update_NEOCP_orbit(obj_id, extra_params={}):
    '''Query the MPC's showobs service with the specified <obj_id> and
    it will write the orbit found into the neox database.
    a) If the object does not have a response it will be marked as active = False
    b) If the object's parameters have changed they will be updated and a revision logged
    c) New objects get marked as active = True automatically
    '''
    NEOCP_orb_url = 'http://scully.cfa.harvard.edu/cgi-bin/showobsorbs.cgi?Obj=%s&orb=y' % obj_id

    neocp_obs_page = fetchpage_and_make_soup(NEOCP_orb_url)

    if neocp_obs_page:
        obs_page_list = neocp_obs_page.text.split('\n')
    else:
        return False

# If the object has left the NEOCP, the HTML will say 'None available at this time.'
# and the length of the list will be 1
    try:
        body, created = Body.objects.get_or_create(provisional_name=obj_id)
    except:
        logger.debug("Multiple objects found called %s" % obj_id)
        return False
    if len(obs_page_list) > 1:
        # Clean up the header and top line of input
        first_kwargs = clean_NEOCP_object(obs_page_list)
        kwargs = first_kwargs.copy()
        kwargs.update(extra_params)
        if not created:
            # Find out if the details have changed, if they have, save a
            # revision
            check_body = Body.objects.filter(provisional_name=obj_id, **kwargs)
            if check_body.count() == 0:
                if save_and_make_revision(body, kwargs):
                    msg = "Updated %s" % obj_id
                else:
                    msg = "No changes saved for %s" % obj_id
            else:
                msg = "No changes needed for %s" % obj_id
        else:
            save_and_make_revision(body, kwargs)
            msg = "Added %s" % obj_id
    else:
        save_and_make_revision(body, {'active': False})
        msg = "Object %s no longer exists on the NEOCP." % obj_id
    logger.info(msg)
    return msg


def clean_NEOCP_object(page_list):
    '''Parse response from the MPC NEOCP page making sure we only return
    parameters from the 'NEOCPNomin' (nominal orbit)'''
    current = False
    if page_list[0] == '':
        page_list.pop(0)
    if page_list[0][:6] == 'Object':
        page_list.pop(0)
    for line in page_list:
        if 'NEOCPNomin' in line:
            current = line.strip().split()
            break
    if current:
        if len(current) == 16:
            # Missing H parameter, probably...
            try:
                slope = float(current[2])
                # ...nope guess again... Could be missing RMS...
                try:
                    rms = float(current[15])
                except ValueError:
                     # Insert a high value for the missing rms
                    current.insert(15, 99.99)
                    logger.warn(
                        "Missing RMS for %s; assuming 99.99", current[0])
                except:
                    logger.error(
                        "Missing field in NEOCP orbit for %s which wasn't correctable", current[0])
            except ValueError:
                # Insert a high magnitude for the missing H
                current.insert(1, 99.99)
                logger.warn(
                    "Missing H magnitude for %s; assuming 99.99", current[0])
            except:
                logger.error(
                    "Missing field in NEOCP orbit for %s which wasn't correctable", current[0])

        if len(current) == 17:
            params = {
                'abs_mag': float(current[1]),
                'slope': float(current[2]),
                'epochofel': extract_mpc_epoch(current[3]),
                'meananom': float(current[4]),
                'argofperih': float(current[5]),
                'longascnode': float(current[6]),
                'orbinc': float(current[7]),
                'eccentricity': float(current[8]),
                'meandist': float(current[10]),
                'source_type': 'U',
                'elements_type': 'MPC_MINOR_PLANET',
                'active': True,
                'origin': 'M',
            }
        elif len(current) == 22 or len(current) == 24:
            params = {
                'abs_mag': float(current[1]),
                'slope': float(current[2]),
                'epochofel': extract_mpc_epoch(current[3]),
                'meananom': float(current[4]),
                'argofperih': float(current[5]),
                'longascnode': float(current[6]),
                'orbinc': float(current[7]),
                'eccentricity': float(current[8]),
                'meandist': float(current[10]),
                'source_type': 'U',
                'elements_type': 'MPC_MINOR_PLANET',
                'active': True,
                'origin': 'L',
                'provisional_name' : current[0]
            }
        else:
            logger.warn(
                "Did not get right number of parameters for %s. Values %s", current[0], current)
            params = {}
    else:
        params = {}
    return params

def update_crossids(astobj, dbg=False):
    '''Update the passed <astobj> for a new cross-identification.
    <astobj> is expected to be a list of:
    provisional id, final id/failure reason, reference, confirmation date
    normally produced by the fetch_previous_NEOCP_desigs() method.'''

    if len(astobj) != 4:
        return False

    obj_id = astobj[0].rstrip()

    try:
        body, created = Body.objects.get_or_create(provisional_name=obj_id)
    except:
        logger.debug("Multiple objects found called %s" % obj_id)
        return False
    # Determine what type of new object it is and whether to keep it active
    kwargs = clean_crossid(astobj, dbg)
    if not created:
        if dbg:
            print "Did not create new Body"
        # Find out if the details have changed, if they have, save a revision
        check_body = Body.objects.filter(provisional_name=obj_id, **kwargs)
        if check_body.count() == 0:
            save_and_make_revision(body, kwargs)
            logger.info("Updated cross identification for %s" % obj_id)
    elif kwargs != {}:
        # Didn't know about this object before so create but make inactive
        kwargs['active'] = False
        save_and_make_revision(body, kwargs)
        logger.info("Added cross identification for %s" % obj_id)
    else:
        logger.warn("Could not add cross identification for %s" % obj_id)
        return False
    return True


def clean_crossid(astobj, dbg=False):
    '''Takes an <astobj> (a list of new designation, provisional designation,
    reference and confirm date produced from the MPC's Previous NEOCP Objects
    page) and determines the type and whether it should still be followed.

    Objects that were not confirmed, did not exist or "were not interesting
    (normally a satellite) are set inactive immediately. For NEOs and comets,
    we set it to inactive if more than 3 days have passed since the
    confirmation date'''

    interesting_cutoff = 3 * 86400  # 3 days in seconds

    confirm_date = parse_neocp_date(astobj[3])
    obj_id = astobj[0].rstrip()
    desig = astobj[1]
    reference = astobj[2]

    time_from_confirm = datetime.utcnow() - confirm_date
    time_from_confirm = time_from_confirm.total_seconds()

    active = True
    objtype = ''
    if obj_id != '' and desig == 'wasnotconfirmed':
        # Unconfirmed, no longer interesting so set inactive
        objtype = 'U'
        desig = ''
        active = False
    elif obj_id != '' and desig == 'doesnotexist':
        # Did not exist, no longer interesting so set inactive
        objtype = 'X'
        desig = ''
        active = False
    elif obj_id != '' and desig == '' and reference == '':
        # "Was not interesting" (normally a satellite), no longer interesting
        # so set inactive
        objtype = 'W'
        desig = ''
        active = False
    elif obj_id != '' and desig != '':
        # Confirmed
        if 'CBET' in reference:
            # There is a reference to an CBET so we assume it's "very
            # interesting" i.e. a comet
            objtype = 'C'
            if time_from_confirm > interesting_cutoff:
                active = False
        elif 'MPEC' in reference:
            # There is a reference to an MPEC so we assume it's
            # "interesting" i.e. an NEO
            objtype = 'N'
            if time_from_confirm > interesting_cutoff:
                active = False
        else:
            objtype = 'A'
            active = False

    if objtype != '':
        params = {'source_type': objtype,
                  'name': desig,
                  'active': active
                  }
        if dbg:
            print "%07s->%s (%s) %s" % (obj_id, params['name'], params['source_type'], params['active'])
    else:
        logger.warn("Unparseable cross-identification: %s" % astobj)
        params = {}

    return params


def clean_mpcorbit(elements, dbg=False, origin='M'):
    '''Takes a list of (proto) element lines from fetch_mpcorbit() and plucks
    out the appropriate bits. origin defaults to 'M'(PC) if not specified'''

    params = {}
    if elements != None:

        try:
            last_obs = datetime.strptime(elements['last observation date used'].replace('.0', ''), '%Y-%m-%d')
        except ValueError:
            last_obs = None

        try:
            first_obs = datetime.strptime(elements['first observation date used'].replace('.0', ''), '%Y-%m-%d')
        except ValueError:
            first_obs = None

        params = {
            'epochofel': datetime.strptime(elements['epoch'].replace('.0', ''), '%Y-%m-%d'),
            'abs_mag': elements['absolute magnitude'],
            'slope': elements['phase slope'],
            'meananom': elements['mean anomaly'],
            'argofperih': elements['argument of perihelion'],
            'longascnode': elements['ascending node'],
            'orbinc': elements['inclination'],
            'eccentricity': elements['eccentricity'],
            'meandist': elements['semimajor axis'],
            'source_type': determine_asteroid_type(float(elements['perihelion distance']), float(elements['eccentricity'])),
            'elements_type': 'MPC_MINOR_PLANET',
            'active': True,
            'origin': origin,
            'updated' : True,
            'num_obs' : elements['observations used'],
            'arc_length' : elements['arc length'],
            'discovery_date' : first_obs,
            'update_time' : last_obs
        }

        not_seen = None
        if last_obs != None:
            time_diff = datetime.utcnow() - last_obs
            not_seen = time_diff.total_seconds() / 86400.0
        params['not_seen'] = not_seen
    return params


def update_MPC_orbit(obj_id_or_page, dbg=False, origin='M'):
    '''
    Performs remote look up of orbital elements for object with id obj_id_or_page,
    Gets or creates corresponding Body instance and updates entry.
    Alternatively obj_id_or_page can be a BeautifulSoup object, in which case
    the call to fetch_mpcdb_page() will be skipped and the passed BeautifulSoup
    object will parsed.
    '''

    if type(obj_id_or_page) != BeautifulSoup:
        obj_id = obj_id_or_page
        page = fetch_mpcdb_page(obj_id, dbg)

        if page == None:
            logger.warn("Could not find elements for %s" % obj_id)
            return False
    else:
        page = obj_id_or_page

    elements = parse_mpcorbit(page, dbg)
    if type(obj_id_or_page) == BeautifulSoup:
        obj_id = elements['obj_id']
        del elements['obj_id']

    try:
        body, created = Body.objects.get_or_create(name=obj_id)
    except Body.MultipleObjectsReturned:
        # When the crossid happens we end up with multiple versions of the body.
        # Need to pick the one has been most recently updated
        bodies = Body.objects.filter(
            name=obj_id, provisional_name__isnull=False).order_by('-ingest')
        created = False
        if not bodies:
            bodies = Body.objects.filter(name=obj_id).order_by('-ingest')
        body = bodies[0]
    # Determine what type of new object it is and whether to keep it active
    kwargs = clean_mpcorbit(elements, dbg, origin)
    # Save, make revision, or do not update depending on the what has happened
    # to the object
    save_and_make_revision(body, kwargs)
    if not created:
        logger.info("Updated elements for %s" % obj_id)
    else:
        logger.info("Added new orbit for %s" % obj_id)
    return True

def check_request_status(tracking_num=None):
    data = None
    client = requests.session()
    # First have to authenticate
    login_data = dict(username=settings.NEO_ODIN_USER, password=settings.NEO_ODIN_PASSWD)
    # Because we are sending log in details it has to go over SSL
    data_url = urljoin(settings.REQUEST_API_URL, tracking_num)
    try:
        resp = client.post(data_url, data=login_data, timeout=20)
        data = resp.json()
    except ValueError:
        logger.error("Request API did not return JSON")
    except requests.exceptions.Timeout:
        logger.error("Request API timed out")
    return data

def check_for_images(eventid=False):
    images = None
    client = requests.session()
    login_data = dict(username=settings.NEO_ODIN_USER, password=settings.NEO_ODIN_PASSWD)
    data_url = 'https://data.lcogt.net/find?blkuid=%s&order_by=-date_obs' % eventid
    try:
        resp = client.post(data_url, data=login_data, timeout=20)
        images = resp.json()
    except ValueError:
        logger.error("Request API did not return JSON %s" % resp.text)
    except requests.exceptions.Timeout:
        logger.error("Data view timed out")
    return images

def block_status(block_id):
    '''
    Check if a block has been observed. If it has, record when the longest run finished
    - RequestDB API is used for block status
    - FrameDB API is used for number and datestamp of images
    - We do not count scheduler blocks which include < 3 exposures
    '''
    status = False
    try:
        block = Block.objects.get(id=block_id)
        tracking_num = block.tracking_number
    except ObjectDoesNotExist:
        logger.error("Block with id %s does not exist" % block_id)
        return False
    data = check_request_status(tracking_num)
    # data is a full LCOGT request dict for this tracking number.
    if not data:
        return False
    # The request dict has a schedule property which indicates the number so times the schedule has/will attempt it.
    # For each of these times find out if any data was taken and if it was close to what we wanted
    num_scheduled = 0 # Number of times the scheduler tried to observe this
    for k,v in data['requests'].items():
        if not v['schedule']:
            logger.error('No schedule returned by API')
        for event in v['schedule']:
            images = check_for_images(eventid=event['id'])
            if images:
                num_scheduled += 1
                try:
                    last_image = datetime.strptime(images[0]['date_obs'][:19],'%Y-%m-%d %H:%M:%S')
                except ValueError:
                    logger.error('Image datetime stamp is badly formatted %s' % images[0]['date_obs'])
                    return False
                if len(images) >= 3:
                    block.num_observed = num_scheduled
                    if (not block.when_observed or last_image > block.when_observed):
                        block.when_observed = last_image
                    block.active = False
                    block.save()
                    status = True
                    logger.debug("Block %s updated" % block)
                else:
                    logger.debug("No update to block %s" % block)
    return status<|MERGE_RESOLUTION|>--- conflicted
+++ resolved
@@ -58,26 +58,7 @@
 
 
 def home(request):
-<<<<<<< HEAD
-    try:
-        # If we don't have any Body instances, return None instead of breaking
-        latest = Body.objects.filter(active=True).latest('ingest')
-        max_dt = latest.ingest
-        min_dt = max_dt - timedelta(days=5)
-        newest = Body.objects.filter(ingest__range=(min_dt, max_dt), active=True)
-    except:
-        latest = None
-        newest = None
-    params = {
-        'targets': Body.objects.filter(active=True).count(),
-        'blocks': Block.objects.filter(active=True).count(),
-        'latest': latest,
-        'newest': newest,
-    }
-=======
     params = build_unranked_list_params()
-    params['form'] = EphemQuery()
->>>>>>> f51fb907
     return render(request, 'core/home.html', params)
 
 
