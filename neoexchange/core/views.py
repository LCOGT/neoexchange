--- conflicted
+++ resolved
@@ -688,14 +688,10 @@
               'start_time': data['start_time'],
               'end_time': data['end_time'],
               'group_id': data['group_id'],
-<<<<<<< HEAD
               'too_mode' : data.get('too_mode', False)
-=======
-
               'spectroscopy' : data.get('spectroscopy', False),
               'calibs' : data.get('calibs', ''),
               'instrument_code' : data['instrument_code']
->>>>>>> 43aa403c
               }
     if data['period'] or data['jitter']:
         params['period'] = data['period']
