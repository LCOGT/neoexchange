--- conflicted
+++ resolved
@@ -11,75 +11,6 @@
 {% endblock%}
 
 {% block main-content %}
-<<<<<<< HEAD
-			<!-- Main body -->
-			<div class="container" id="main">
-					<div class="row">
-						<a class="button button-primary" href="{% url 'schedule-body' body.id %}" id="schedule-obs">Schedule Observations</a>
-					</div>
-					<div class="row">
-						<div class="eight columns">
-							{% if body.old_name %}
-							<h5  class="section-title"><span class="">Name</span><span class="msgpadded">{{body.old_name}} &rarr; {{body.name}}</span></h5>
-							{% endif %}
-							<h5  class="section-title"><span class="">Type</span><span class="msgpadded">{{body.get_source_type_display}}</span></h5>
-							<h5  class="section-title"><span class="">Status</span> <span class="">{% if body.active %}<span class="warning msgpadded">Actively Following</span>{% else %}Not Following{% endif %}</span>
-							    {% if body.characterization %}
-							        <br><span style="font-size:75%;padding-left:100px;font-style:italic;">Characterization Target</span>
-							    {% endif %}
-							</h5>
-							<h5  class="section-title"><span class="">Source</span> <span class="msgpadded">{{body.get_origin_display}}</span></h5>
-							<div class="section-title">
-							<form action="{% url 'ephemeris' %}" method="GET" style="display:inline-block;">
-						        <input type="hidden" name="{{ form.target.name }}" id="id_target" value="{{body.current_name}}" />
-						            <div class="inline-fields">
-						            	<div class="compact-field">
-							            {{ form.utc_date }}<label for="id_utc_date">UTC date</label>
-							            </div>
-							            <div class="compact-field">
-							            {{ form.site_code }}<label for="id_site_code">Site</label>
-							            </div>
-							            <div class="compact-field">
-							            {{ form.alt_limit }}<label for="id_alt_limit">Min Altitude</label>
-							            </div>
-							            <input type="submit" class="button button-primary" value="Calculate Ephemerides" id="id_submit">
-						            </div>
-						        {% for key, error in form.errors.items %}
-						            <div class="messages error">
-						                {{ error }}
-						            </div>
-						        {% endfor %}
-						        </form>
-					        </div>
-							<h5  class="section-title">Recent Blocks Scheduled</h5>
-							<ul class="block-status">
-								{% for b in blocks %}
-								<li class="{% cycle 'odd' 'even' %}">
-										<a href="{% url 'block-view' b.id %}">
-										<span class="block-status-line">
-											<span class="block-status-item">
-											{% if b.reported and b.when_observed %}
-											<i class="fa fa-check-circle-o fa-lg" style="color:#339933;"></i>
-									    {% elif b.when_observed and not b.reported %}
-											<i class="fa fa-clock-o fa-lg" style="color: #FF9933;"></i>
-											{% elif not b.reported and not b.when_observed and b.active %}
-											<i class="fa fa-circle-o fa-lg" style="color:#263c6f;"></i>
-											{% elif not b.reported and not b.when_observed and  not b.active %}
-											<i class="fa fa-minus-circle fa-lg" style="color:#df0000;"></i>
-											{% endif %}
-											</span>
-											<span class="block-status-item">{{b.block_start|date:"c"}}</span>
-											<span class="block-status-item"><i class="fa fa-long-arrow-right"></i></span>
-											<span class="block-status-item">{{b.block_end|date:"c"}}</span>
-											<span class="block-status-item">{{b.site|upper}}</span>
-										</span>
-										</a>
-								</li>
-								{% empty %}
-								<li>No blocks have been scheduled</li>
-								{% endfor %}
-							</ul>
-=======
             <!-- Main body -->
             <div class="container" id="main">
                     <div class="row">
@@ -145,7 +76,6 @@
                                 <li>No blocks have been scheduled</li>
                                 {% endfor %}
                             </ul>
->>>>>>> b477043c
                     <h5 class="section-title">Measurements</h5>
                         <a href="{% url 'measurement' body.id %}" class="button button-primary" id="show-measurements">Show Measurements</a>
                             </div>
@@ -253,7 +183,6 @@
                                         <td class="kv-value">{{body.not_seen|floatformat:2}}</td>
                                     </tr>
                                                                         {% endif %}
-<<<<<<< HEAD
 								</tbody>
 							</table>						
 							<h5 class="section-title">Spectroscopy Details</h5>
@@ -307,35 +236,4 @@
 						</div>
 					</div>
 				</div>
-=======
-                                </tbody>
-                            </table>                        
-                            <h5 class="section-title">Spectroscopy Details</h5>
-                            <table class="keyvalue-table" id="id_spectralinfo">
-                                <tbody>
-                                     {% for s in spectra %}
-                                    <tr>
-                                        <td class="kv-key"> {{s.get_tax_scheme_display}} Taxonomic Type</td>
-                                        <td class="kv-value">{{s.taxonomic_class}}</td>
-                                    </tr>   
-                                    {% if s.tax_notes and s.tax_notes != "*"%}
-                                        <tr>
-                                            <td style="font-size:xx-small;text-align:right;" colspan=2>{{s.make_readable_tax_notes}}</td>
-                                        </tr>
-                                    {% endif %}
-                                    <tr>
-                                        <td style="font-size:xx-small;text-align:right;" colspan=2>{{s.get_tax_reference_display}}</td>
-                                    </tr>   
-                                    {% empty %}
-                                        <tr>
-                                            <td class="kv-key"> Known Taxonomies</td>
-                                            <td class="kv-value">None</td>
-                                        </tr>
-                                    {% endfor %}
-                                </tbody>
-                            </table>
-                        </div>
-                    </div>
-                </div>
->>>>>>> b477043c
 {% endblock %}