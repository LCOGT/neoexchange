{% extends 'base.html' %}

{% block header %}{{body.current_name}} details{% endblock %}

{% block bodyclass %}page{% endblock %}

{% block extramenu %}
					<div class="headingleft">
						<h1>Object: {{body.current_name}}</h1>
					</div>
{% endblock%}

{% block main-content %}
			<!-- Main body -->
			<div class="container" id="main">
					<div class="row">
						<a class="button button-primary" href="{% url 'schedule-body' body.id %}" id="schedule-obs">Schedule Observations</a>
					</div>
					<div class="row">
						<div class="eight columns">
							{% if body.old_name %}
							<h5  class="section-title"><span class="">Name</span><span class="msgpadded">{{body.old_name}} &rarr; {{body.name}}</span></h5>
							{% endif %}
							<h5  class="section-title"><span class="">Type</span><span class="msgpadded">{{body.get_source_type_display}}</span></h5>
							<h5  class="section-title"><span class="">Status</span> <span class="">{% if body.active %}<span class="warning msgpadded">Actively Following</span>{% else %}Not Following{% endif %}</span></h5>
							<h5  class="section-title"><span class="">Source</span> <span class="msgpadded">{{body.get_origin_display}}</span></h5>
							<div class="section-title">
							<form action="{% url 'ephemeris' %}" method="GET" style="display:inline-block;">
						        <input type="hidden" name="{{ form.target.name }}" id="id_target" value="{{body.current_name}}" />
						            <div class="inline-fields">
						            	<div class="compact-field">
							            {{ form.utc_date }}<label for="id_utc_date">UTC date</label>
							            </div>
							            <div class="compact-field">
							            {{ form.site_code }}<label for="id_site_code">Site</label>
							            </div>
							            <div class="compact-field">
							            {{ form.alt_limit }}<label for="id_alt_limit">Min Altitude</label>
							            </div>
							            <input type="submit" class="button button-primary" value="Calculate Ephemerides" id="id_submit">
						            </div>
						        {% for key, error in form.errors.items %}
						            <div class="messages error">
						                {{ error }}
						            </div>
						        {% endfor %}
						        </form>
					        </div>
							<h5  class="section-title">Recent Blocks Scheduled</h5>
							<ul class="block-status">
								{% for b in blocks %}
								<li class="{% cycle 'odd' 'even' %}">
										<a href="{% url 'block-view' b.id %}">
										<span class="block-status-line">
											<span class="block-status-item">
											{% if b.reported and b.when_observed %}
											<i class="fa fa-check-circle-o fa-lg" style="color:#339933;"></i>
									    {% elif b.when_observed and not b.reported %}
											<i class="fa fa-clock-o fa-lg" style="color: #FF9933;"></i>
											{% elif not b.reported and not b.when_observed and b.active %}
											<i class="fa fa-circle-o fa-lg" style="color:#263c6f;"></i>
											{% elif not b.reported and not b.when_observed and  not b.active %}
											<i class="fa fa-minus-circle fa-lg" style="color:#df0000;"></i>
											{% endif %}
											</span>
											<span class="block-status-item">{{b.block_start|date:"c"}}</span>
											<span class="block-status-item"><i class="fa fa-long-arrow-right"></i></span>
											<span class="block-status-item">{{b.block_end|date:"c"}}</span>
											<span class="block-status-item">{{b.site|upper}}</span>
										</span>
										</a>
								</li>
								{% empty %}
								<li>No blocks have been scheduled</li>
								{% endfor %}
							</ul>
                    <h5 class="section-title">Measurements</h5>
	                    <a href="{% url 'measurement' body.id %}" class="button button-primary" id="show-measurements">Show Measurements</a>
    						</div>
						<div class="four columns rightsidebar">
							<div class="section-title">Last Update: {{body.ingest|date:"Y-M-d H:i"}}</div>
							<h5 class="section-title">Orbital Elements</h5>
							<table class="keyvalue-table" id="id_orbelements">
								<tbody>
									<tr>
										<td class="kv-key" colspan=2>{{body.get_elements_type_display}}</td>
									</tr>
									<tr>
										<td class="kv-key">Epoch of elements (MJD)</td>
										<td class="kv-value">{{body.epochofel_mjd}}</td>
									</tr>
									<tr>
										<td class="kv-key" class="kv-key">Orbital inclination in deg</td>
										<td class="kv-value">{{body.orbinc}}</td>
									</tr>
									<tr>
										<td class="kv-key">Longitude of Ascending Node (deg)</td>
										<td class="kv-value">{{body.longascnode}}</td>
									</tr>
									<tr>
										<td class="kv-key">Arg of perihelion (deg)</td>
										<td class="kv-value">{{body.argofperih}}</td>
									</tr>
									<tr>
										<td class="kv-key">Eccentricity</td>
										<td class="kv-value">{{body.eccentricity}}</td>
									</tr>
									{% if body.elements_type  == 'MPC_MINOR_PLANET' %}
									<tr>
										<td class="kv-key">Mean distance (AU)</td>
										<td class="kv-value">{{body.meandist}}</td>
									</tr>
									<tr>
										<td class="kv-key">Mean Anomaly (deg)</td>
										<td class="kv-value">{{body.meananom}}</td>
									</tr>
									{% else %}
									<tr>
										<td class="kv-key">Perihelion distance (AU)</td>
										<td class="kv-value">{{body.perihdist}}</td>
									</tr>
									<tr>
										<td class="kv-key">Epoch of perihelion</td>
										<td class="kv-value">{{body.epochofperih}}</td>
									</tr>
									<tr>
										<td class="kv-key">Epoch of perihelion (MJD)</td>
<<<<<<< HEAD
										<td class="kv-value">{{body.epochofperih_mjd}}</td>
									</tr>
=======
-										<td class="kv-value">{{body.epochofperih_mjd}}</td>
-									</tr>
>>>>>>> 5f6f5d6e
									{% endif %}
									<tr>
										<td class="kv-key">Absolute Magnitude (H)</td>
										<td class="kv-value">{{body.abs_mag}}</td>
									</tr>
									<tr>
										<td class="kv-key">Slope Parameter (G)</td>
										<td class="kv-value">{{body.slope}}</td>
									</tr>
								</tbody>
							</table>
							<h5 class="section-title">Follow-up Details</h5>
							<table class="keyvalue-table" id="id_followup">
								<tbody>
                                                                        {% if body.score %}
									<tr>
										<td class="kv-key">NEOCP <i>digest2</i> score</td>
										<td class="kv-value">{{body.score}}</td>
									</tr>
                                                                        {% endif %}
                                                                        {% if body.num_obs %}
									<tr>
										<td class="kv-key">Number of observations</td>
										<td class="kv-value">{{body.num_obs}}</td>
									</tr>
                                                                        {% endif %}
                                                                        {% if body.arc_length %}
									<tr>
										<td class="kv-key">Arc length (days)</td>
										<td class="kv-value">{{body.arc_length}}</td>
									</tr>
                                                                        {% endif %}
                                                                        {% if body.not_seen %}
									<tr>
										<td class="kv-key">Time since last observation (days)</td>
										<td class="kv-value">{{body.not_seen|floatformat:2}}</td>
									</tr>
                                                                        {% endif %}
								</tbody>
							</table>
						</div>
					</div>
				</div>
{% endblock %}<|MERGE_RESOLUTION|>--- conflicted
+++ resolved
@@ -125,13 +125,8 @@
 									</tr>
 									<tr>
 										<td class="kv-key">Epoch of perihelion (MJD)</td>
-<<<<<<< HEAD
 										<td class="kv-value">{{body.epochofperih_mjd}}</td>
 									</tr>
-=======
--										<td class="kv-value">{{body.epochofperih_mjd}}</td>
--									</tr>
->>>>>>> 5f6f5d6e
 									{% endif %}
 									<tr>
 										<td class="kv-key">Absolute Magnitude (H)</td>
