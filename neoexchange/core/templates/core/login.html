--- conflicted
+++ resolved
@@ -56,15 +56,11 @@
 						</div>
 						<input type="hidden" name="next" value="{{ next }}">
 						<div class="row">
-<<<<<<< HEAD
+
 							<button class="button" id="login-btn" onClick="return false;">
-                Sign in
-              </button>
-                            <div class="tos">By logging in, you agree to <a href="http://lcogt.net/observatory/termsofuse" target="_blank">the LCOGT terms of use</a>.</div>
-=======
-							<input type="submit" value="login" class="button" />
-                            <div class="tos">By logging in, you agree to <a href="https://lco.global/observatory/termsofuse" target="_blank">the LCO terms of use</a>.</div>
->>>>>>> 2cc7ff84
+								Sign In
+							</button>
+              <div class="tos">By logging in, you agree to <a href="https://lco.global/observatory/termsofuse" target="_blank">the LCO terms of use</a>.</div>
 						</div>
 						<div class="row">
 							{% if form.errors %}
