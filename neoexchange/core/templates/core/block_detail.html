--- conflicted
+++ resolved
@@ -78,21 +78,12 @@
                     <h5 class="section-title">Actions</h5>
                         {% if request.user.is_authenticated %}
                           {% if not object.reported and object.num_observed > 0 %}
-<<<<<<< HEAD
                           <a class="button button-primary" href="{% url 'block-ast' object.id %}">Astrometer</a><br/>
                         <a class="button button-primary" href="{% url 'report-block' object.id %}">Report</a><br/>
                           {% elif object.reported %}
                         <a class="button button-primary" href="{% url 'view-report' object.id %}">View report in MPC format</a><br/>
                         <a class="button button-primary" href="{% url 'upload-report' object.id %}">Upload MPC format</a>
-=======
-{% comment "Needs astrometry branch merging" %}
-                            <a class="button button-primary" href="{% url 'block-ast' object.id %}">Astrometer</a><br/>
-{% endcomment %}
-                            <a class="button button-primary" href="{% url 'report-block' object.id %}">Report</a><br/>
-                          {% elif object.reported %}
-                            <a class="button button-primary" href="{% url 'view-report' object.id %}">View report in MPC format</a><br/>
-                            <a class="button button-primary" href="{% url 'upload-report' object.id %}">Upload MPC format</a>
->>>>>>> 71621c26
+
                           {%else%}
                           No actions available
                           {% endif %}
