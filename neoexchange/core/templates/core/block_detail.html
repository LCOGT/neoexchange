{% extends 'base.html' %}
{% load staticfiles %}

{% block header %}
    {% if object.cadence %}
    Cadence details
    {% else %}
    Block details
    {% endif %}
{% endblock %}

{% block script-content %}
{% endblock %}

{% block bodyclass %}page{% endblock %}

{% block extramenu %}
    <div class="headingleft">
        <h1>Block: {{object.pk}}</h1>
    </div>
{% endblock%}

{% block main-content %}
    <!-- Main body -->
    <div class="container" id="main">
            <div class="row">
                <div class="eight columns">
                    {% if object.cadence %}
                        <h5 class="section-title">Details of the Cadence</h5>
                    {% else %}
                         <h5 class="section-title">Details of the Block</h5>
                    {% endif %}
                    <table class="keyvalue-table" id="id_blockdetail">
                        <tbody>
                            <tr>
                                <td class="kv-key">Telescope class</td>
                                <td class="kv-value">{{object.get_telclass}}</td>
                            </tr>
                            <tr>
                                <td class="kv-key">Site</td>
                                <td class="kv-value">{{object.get_sites|upper}}</td>
                            </tr>
                            <tr>
                                <td class="kv-key">Body</td>
                                <td class="kv-value"><a href="{% url 'target' object.body.pk %}">{{object.body.current_name}}</a></td>
                            </tr>
                            <tr>
                                <td class="kv-key">Proposal</td>
                                <td class="kv-value">{{object.proposal.title}} ({{object.proposal.code}})</td>
                            </tr>
                            <tr>
                                <td class="kv-key">Block start</td>
                                <td class="kv-value">{{object.block_start|date:"Y-m-d H:i"}}</td>
                            </tr>
                            <tr>
                                <td class="kv-key">Block end</td>
                                <td class="kv-value">{{object.block_end|date:"Y-m-d H:i"}}</td>
                            </tr>
                            <tr>
                                <td class="kv-key">Tracking number</td>
                                <td class="kv-value"><a href="{{object.make_obsblock_link}}">{{object.tracking_number}}</a></td>
                            </tr>
                            <tr>
                                <td class="kv-key">Number of exposures</td>
                                <td class="kv-value">{{object.get_obsdetails}}</td>
                            </tr>
                            <tr>
                                <td class="kv-key">Last observed</td>
                                <td class="kv-value">{% if object.get_num_observed.0 > 0 %}{{object.get_last_observed|date:"Y-m-d H:i"}}{% else %}Not Observed{% endif %}</td>
                            </tr>
                            <tr>
                                <td class="kv-key">Active?</td>
                                <td class="kv-value"><span class="">{% if object.active %}<span class="warning msgpadded">Active</span>{% else %}Not Active{% endif %}</span></td>
                            </tr>
                            <tr>
                                <td class="kv-key">Reported?</td>
                                <td class="kv-value"><span class="">{% if object.get_num_reported.0 > 0 %}<span class="warning msgpadded">Reported</span>{% else %}Not Reported{% endif %}</span></td>
                            </tr>
                            <tr>
                                <td class="kv-key">When Reported</td>
                                <td class="kv-value"><span class="">{% if object.get_num_reported.0 > 0 %}<span class="warning msgpadded">{{object.get_last_reported|date:"Y-m-d H:i"}}</span>{% else %}Not Reported{% endif %}</span></td>
                            </tr>
                      </tbody>
                    </table>
                </div>
                <div class="four columns">
                    <h5 class="section-title">{% if object.block_set.all%}Blocks{% else%}Controls{% endif %}</h5>
                        {% if request.user.is_authenticated %}
                        <ul class="block-status">
                        {% for blk in object.block_set.all %}
                        <li class="{% cycle 'odd' 'even' %}">
                            <span class="block-status-line">
                              <span class="block-status-item">
                              {% if blk.reported and blk.when_observed %}
                              <i class="fa fa-check-circle-o fa-lg" style="color:#339933;"></i>
                              {% elif blk.when_observed and not blk.reported %}
                              <i class="fa fa-clock-o fa-lg" style="color: #FF9933;"></i>
                              {% elif not blk.reported and not blk.when_observed and blk.active %}
                              <i class="fa fa-circle-o fa-lg" style="color:#263c6f;"></i>
                              {% elif not blk.reported and not blk.when_observed and  not blk.active %}
                              <i class="fa fa-minus-circle fa-lg" style="color:#df0000;"></i>
                              {% endif %}
                              </span>
                              <span class="block-status-item">{{blk.block_start|date:"Y-m-d"}}<br/>{{blk.block_start|date:"H:i"}}</span>
                              <span class="block-status-item"><i class="fa fa-long-arrow-right"></i></span>
                              <span class="block-status-item">{{blk.block_end|date:"Y-m-d"}}<br/>{{blk.block_end|date:"H:i"}}</span>
<<<<<<< HEAD
                              {% if blk.obstype == blk.OPT_SPECTRA %}
                                  <div class="block-control">{{blk.num_spectro_frames}}</div>
                                  <div class="block-control"><a href="{% url 'plotspec' %}">Spectrum Plot</a></div>
=======
                              {% if blk.obstype == blk.OPT_SPECTRA %} 
                                  <div class="block-control">{{blk.num_spectro_frames}}</div>
>>>>>>> e0ba1846
                              {% else %}
                                  {% if blk.num_observed > 0 and blk.num_unique_red_frames < 10 and blk.num_candidates > 0 %}
                                  <div class="block-control"><a href="{% url 'block-ast' blk.id %}" id="analyse-btn">Analyse Images</a></div>
                                  {% if not blk.reported %}
                                  <div class="block-control"><a href="{% url 'block-report' blk.id %}">Report</a></div>
                                  {% endif %}
                                  {% if blk.num_candidates > 0 %}
                                  <div class="block-control"><a href="{% url 'view-candidates' blk.id %}">Candidates ({{blk.num_candidates}})</a></div>
                                  {% endif %}
                                  {% elif blk.reported %}
                                  <div class="block-control"><a href="{% url 'block-report-mpc' blk.id %}">View report in MPC format</a></div>
                                  <div class="block-control"><a href="{% url 'upload-report' blk.id %}">Upload MPC format</a></div>
                                  {% elif not blk.reported and blk.when_observed %}
                                  <div class="block-control"><a href="{% url 'report-block' blk.id %}">Mark as Reported</a></div>
                                  {% endif %}
                              {% endif %}
                            </span>
                        </li>
                        {% endfor %}
                      </ul>
                        {% else %}
                        <a href="{% url 'auth_login' %}?next={{request.path}}">Log in to see actions</a>
                        {% endif %}
                </div>
            </div>
        </div>
{% endblock %}<|MERGE_RESOLUTION|>--- conflicted
+++ resolved
@@ -104,14 +104,9 @@
                               <span class="block-status-item">{{blk.block_start|date:"Y-m-d"}}<br/>{{blk.block_start|date:"H:i"}}</span>
                               <span class="block-status-item"><i class="fa fa-long-arrow-right"></i></span>
                               <span class="block-status-item">{{blk.block_end|date:"Y-m-d"}}<br/>{{blk.block_end|date:"H:i"}}</span>
-<<<<<<< HEAD
                               {% if blk.obstype == blk.OPT_SPECTRA %}
                                   <div class="block-control">{{blk.num_spectro_frames}}</div>
-                                  <div class="block-control"><a href="{% url 'plotspec' %}">Spectrum Plot</a></div>
-=======
-                              {% if blk.obstype == blk.OPT_SPECTRA %} 
-                                  <div class="block-control">{{blk.num_spectro_frames}}</div>
->>>>>>> e0ba1846
+                                  <div class="block-control"><a href="{% url 'plotspec' object.pk %}">Spectrum Plot</a></div>
                               {% else %}
                                   {% if blk.num_observed > 0 and blk.num_unique_red_frames < 10 and blk.num_candidates > 0 %}
                                   <div class="block-control"><a href="{% url 'block-ast' blk.id %}" id="analyse-btn">Analyse Images</a></div>
