--- conflicted
+++ resolved
@@ -116,18 +116,13 @@
                               <span class="block-status-item">{{blk.block_start|date:"Y-m-d"}}<br/>{{blk.block_start|date:"H:i"}}</span>
                               <span class="block-status-item"><i class="fa fa-long-arrow-right"></i></span>
                               <span class="block-status-item">{{blk.block_end|date:"Y-m-d"}}<br/>{{blk.block_end|date:"H:i"}}</span>
-<<<<<<< HEAD
-                              {% if blk.obstype == blk.OPT_SPECTRA %}
+                              {% if blk.obstype == blk.OPT_SPECTRA or blk.obstype == blk.OPT_SPECTRA_CALIB %}
                                 <div class="block-control">{{blk.num_spectro_frames}}</div>
+                                <div class="block-control">Target: {{blk.current_name}}</div>
                                 {% if "SPECTRUM" in blk.num_spectro_frames %}
                                   <div class="block-control"><a href="{% url 'plotspec' blk.pk %}">Spectrum Plot</a></div>
                                   <div class="block-control"><a href="{% url 'guidemovie' blk.pk %}">Guide Movie</a></div>
                                 {% endif %}
-=======
-                              {% if blk.obstype == blk.OPT_SPECTRA or blk.obstype == blk.OPT_SPECTRA_CALIB %}
-                                  <div class="block-control">{{blk.num_spectro_frames}}</div>
-                                  <div class="block-control">Target: {{blk.current_name}}</div>
->>>>>>> dc5edb5c
                               {% else %}
                                   {% if blk.num_observed > 0 and blk.num_unique_red_frames < 10 and blk.num_candidates > 0 %}
                                   <div class="block-control"><a href="{% url 'block-ast' blk.id %}" id="analyse-btn">Analyse Images</a></div>
