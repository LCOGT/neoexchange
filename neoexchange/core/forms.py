"""
NEO exchange: NEO observing portal for Las Cumbres Observatory
Copyright (C) 2014-2018 LCO

This program is free software: you can redistribute it and/or modify
it under the terms of the GNU General Public License as published by
the Free Software Foundation, either version 3 of the License, or
(at your option) any later version.

This program is distributed in the hope that it will be useful,
but WITHOUT ANY WARRANTY; without even the implied warranty of
MERCHANTABILITY or FITNESS FOR A PARTICULAR PURPOSE.  See the
GNU General Public License for more details.
"""

from datetime import datetime, date, timedelta
from django import forms
from django.db.models import Q
from .models import Body, Proposal, Block
from django.contrib.auth.models import User
from django.core.exceptions import ValidationError
from django.utils.translation import ugettext_lazy as _
from astrometrics.sources_subs import fetch_sfu, fetch_filter_list
import logging
logger = logging.getLogger(__name__)


SITES = (('V37', 'McDonald, Texas (ELP - V37; Sinistro)'),
         ('F65', 'Maui, Hawaii (FTN - F65)'),
         ('E10', 'Siding Spring, Aust. (FTS - E10)'),
         ('W86', 'CTIO, Chile (LSC - W85-87; Sinistro)'),
         ('K92', 'Sutherland, S. Africa (CPT - K91-93; Sinistro)'),
         ('Q63', 'Siding Spring, Aust. (COJ - Q63-64; Sinistro)'),
         ('Q58', 'Siding Spring, Aust. (COJ - Q58-59; 0.4m)'),
         ('Z21', 'Tenerife, Spain (TFN - Z17,Z21; 0.4m)'),
         ('T04', 'Maui, Hawaii (OGG - T03-04; 0.4m)'),
         ('W89', 'CTIO, Chile (LSC - W89,W79; 0.4m)'),
         ('V38', 'McDonald, Texas (ELP - V38; 0.4m)'),
         ('L09', 'Sutherland, S. Africa (CPT - L09; 0.4m)'))


SPECTRO_SITES = (('F65-FLOYDS','Maui, Hawaii (FTN - F65)'),
                 ('E10-FLOYDS','Siding Spring, Aust. (FTS - E10)'))

CALIBS = (('Both', 'Calibrations before and after spectrum'),
          ('Before', 'Calibrations before spectrum'),
          ('After', 'Calibrations after spectrum'),
          ('None', 'No Calibrations (not recommended)'))

MOON = (('G', 'Grey',),
        ('B', 'Bright'),
        ('D', 'Dark'))

class EphemQuery(forms.Form):

    target = forms.CharField(label="Enter target name...", max_length=14, required=True, widget=forms.TextInput(attrs={'size': '10'}),
                             error_messages={'required': _(u'Target name is required')})
    site_code = forms.ChoiceField(required=True, choices=SITES)
    utc_date = forms.DateField(input_formats=['%Y-%m-%d', ], initial=date.today, required=True, widget=forms.TextInput(attrs={'size': '10'}),
                               error_messages={'required': _(u'UTC date is required')})
    alt_limit = forms.FloatField(initial=30.0, required=True, widget=forms.TextInput(attrs={'size': '4'}))

    def clean_target(self):
        name = self.cleaned_data['target']
        body = Body.objects.filter(Q(provisional_name__startswith=name) | Q(provisional_packed__startswith=name) | Q(name__startswith=name))
        if body.count() == 1 :
            return body[0]
        elif body.count() == 0:
            raise forms.ValidationError("Object not found.")
        elif body.count() > 1:
            newbody = Body.objects.filter(Q(provisional_name__exact=name) | Q(provisional_packed__exact=name) | Q(name__exact=name))
            if newbody.count() == 1:
                return newbody[0]
            else:
                raise forms.ValidationError("Multiple objects found.")


class ScheduleForm(forms.Form):
    proposal_code = forms.ChoiceField(required=True)
    site_code = forms.ChoiceField(required=True, choices=SITES)
    utc_date = forms.DateField(input_formats=['%Y-%m-%d', ], initial=date.today, required=True, widget=forms.TextInput(attrs={'size': '10'}),
                               error_messages={'required': _(u'UTC date is required')})

    def clean_utc_date(self):
        start = self.cleaned_data['utc_date']
        if start < datetime.utcnow().date():
            raise forms.ValidationError("Window cannot start in the past")
        return start

    def __init__(self, *args, **kwargs):
        self.proposal_code = kwargs.pop('proposal_code', None)
        super(ScheduleForm, self).__init__(*args, **kwargs)
        proposals = Proposal.objects.filter(active=True)
        proposal_choices = [(proposal.code, proposal.title) for proposal in proposals]
        self.fields['proposal_code'].choices = proposal_choices


class ScheduleCadenceForm(forms.Form):
    proposal_code = forms.ChoiceField(required=True, widget=forms.Select(attrs={'id': 'id_proposal_code_cad', }))
    site_code = forms.ChoiceField(required=True, choices=SITES, widget=forms.Select(attrs={'id': 'id_site_code_cad', }))
    start_time = forms.DateTimeField(input_formats=['%Y-%m-%d %H:%M:%S', '%Y-%m-%dT%H:%M:%S', '%Y-%m-%d %H:%M', '%Y-%m-%dT%H:%M'],
                                     initial=datetime.today, required=True, error_messages={'required': _(u'UTC start date is required')})
    end_time = forms.DateTimeField(input_formats=['%Y-%m-%d %H:%M:%S', '%Y-%m-%dT%H:%M:%S', '%Y-%m-%d %H:%M', '%Y-%m-%dT%H:%M'],
                                   initial=datetime.today, required=True, error_messages={'required': _(u'UTC end date is required')})
    period = forms.FloatField(initial=2.0, required=True, widget=forms.TextInput(attrs={'size': '10'}), error_messages={'required': _(u'Period is required')})
    jitter = forms.FloatField(initial=0.25, required=True, widget=forms.TextInput(attrs={'size': '10'}), error_messages={'required': _(u'Jitter is required')})

    # def clean_start_time(self):
    #     start = self.cleaned_data['start_time']
    #     if start < datetime.utcnow():
    #         raise forms.ValidationError("Window cannot start in the past")
    #     return start
    #
    # def clean_end_time(self):
    #     end = self.cleaned_data['end_time']
    #     if end < datetime.utcnow():
    #         raise forms.ValidationError("Window cannot end in the past")
    #     return end

    def clean(self):
        cleaned_data = super(ScheduleCadenceForm, self).clean()
        start = cleaned_data['start_time']
        end = cleaned_data['end_time']
        if end < start:
            raise forms.ValidationError("End date must be after start date")

    def __init__(self, *args, **kwargs):
        self.proposal_code = kwargs.pop('proposal_code', None)
        super(ScheduleCadenceForm, self).__init__(*args, **kwargs)
        proposals = Proposal.objects.filter(active=True)
        proposal_choices = [(proposal.code, proposal.title) for proposal in proposals]
        self.fields['proposal_code'].choices = proposal_choices


class ScheduleBlockForm(forms.Form):
    start_time = forms.DateTimeField(widget=forms.HiddenInput(), input_formats=['%Y-%m-%d %H:%M:%S', '%Y-%m-%dT%H:%M:%S'])
    end_time = forms.DateTimeField(widget=forms.HiddenInput(), input_formats=['%Y-%m-%d %H:%M:%S', '%Y-%m-%dT%H:%M:%S'])
    exp_count = forms.IntegerField(widget=forms.HiddenInput(), required=False)
    exp_length = forms.FloatField(widget=forms.HiddenInput(), required=False)
    slot_length = forms.FloatField(widget=forms.NumberInput(attrs={'size': '5'}))
    filter_pattern = forms.CharField(widget=forms.TextInput(attrs={'size': '20'}))
    pattern_iterations = forms.FloatField(widget=forms.HiddenInput(), required=False)
    proposal_code = forms.CharField(max_length=20, widget=forms.HiddenInput())
    site_code = forms.CharField(max_length=5, widget=forms.HiddenInput())
    group_id = forms.CharField(max_length=30, widget=forms.HiddenInput())
    utc_date = forms.DateField(input_formats=['%Y-%m-%d', ], widget=forms.HiddenInput(), required=False)
    jitter = forms.FloatField(widget=forms.HiddenInput(), required=False)
    period = forms.FloatField(widget=forms.HiddenInput(), required=False)
    spectroscopy = forms.BooleanField(required=False,widget=forms.HiddenInput())
    calibs = forms.ChoiceField(required=False,widget=forms.HiddenInput(), choices=CALIBS)
    instrument_code = forms.CharField(max_length=10,widget=forms.HiddenInput(), required=False)

    def clean_start_time(self):
        start = self.cleaned_data['start_time']
        window_cutoff = datetime.utcnow() - timedelta(days=1)
        if start <= window_cutoff:
            raise forms.ValidationError("Window cannot start in the past")
        else:
            return self.cleaned_data['start_time']

    def clean_end_time(self):
        end = self.cleaned_data['end_time']
        if end <= datetime.utcnow():
            raise forms.ValidationError("Window cannot end in the past")
        else:
            return self.cleaned_data['end_time']

    def clean_filter_pattern(self):
        try:
            pattern = self.cleaned_data['filter_pattern']
            stripped_pattern = pattern.replace(" ", ",").replace(";", ",").replace("/", ",").replace(".", ",")
            chunks = stripped_pattern.split(',')
            chunks = list(filter(None, chunks))
            if chunks.count(chunks[0]) == len(chunks):
                chunks = [chunks[0]]
            cleaned_filter_pattern = ",".join(chunks)
        except KeyError:
            cleaned_filter_pattern = ','
        return cleaned_filter_pattern

    def clean(self):
        site = self.cleaned_data['site_code']
        if not fetch_filter_list(site):
            raise forms.ValidationError("This Site/Telescope combination is not currently available.")
        try:
            pattern = self.cleaned_data['filter_pattern']
            chunks = pattern.split(',')
            bad_filters = [x for x in chunks if x not in fetch_filter_list(site)]
            if len(bad_filters) > 0:
                if len(bad_filters) == 1:
                    raise ValidationError(_('%(bad)s is not an acceptable filter at this site.'), params={'bad': ",".join(bad_filters)}, )
                else:
                    raise ValidationError(_('%(bad)s are not acceptable filters at this site.'), params={'bad': ",".join(bad_filters)}, )
        except KeyError:
            raise ValidationError(_('Dude, you had to actively input a bunch of spaces and nothing else to see this error. Why?? Just pick a filter from the list! %(filters)s'), params={'filters': ",".join(fetch_filter_list(site))}, )
        if not self.cleaned_data['exp_length'] and not self.cleaned_data['exp_count']:
            raise forms.ValidationError("The slot length is too short")
        elif self.cleaned_data['exp_count'] == 0:
            raise forms.ValidationError("There must be more than 1 exposure")
        elif self.cleaned_data['exp_length'] < 0.1:
            raise forms.ValidationError("Exposure length is too short")
        elif self.cleaned_data['period'] is not None and self.cleaned_data['jitter'] is not None:
            if self.cleaned_data['period'] > 0.0 and self.cleaned_data['slot_length'] / 60.0 > self.cleaned_data['jitter']:
                raise forms.ValidationError("Jitter must be larger than slot length")


class ScheduleSpectraForm(forms.Form):
    proposal_code = forms.ChoiceField(required=True)
    instrument_code = forms.ChoiceField(required=True, choices=SPECTRO_SITES)
    utc_date = forms.DateField(input_formats=['%Y-%m-%d',], initial=date.today, required=True, widget=forms.TextInput(attrs={'size':'10'}), error_messages={'required': _(u'UTC date is required')})
    exp_count = forms.IntegerField(initial=1, widget=forms.NumberInput(attrs={'size': '5'}), required=True)
    exp_length = forms.FloatField(initial=1800.0, required=True)
    calibs = forms.ChoiceField(required=True, choices=CALIBS)
    spectroscopy = forms.BooleanField(initial=True, widget=forms.HiddenInput(), required=False)

    def clean_utc_date(self):
        start = self.cleaned_data['utc_date']
        if start < datetime.utcnow().date():
            raise forms.ValidationError("Window cannot start in the past")
        return start

    def __init__(self, *args, **kwargs):
        self.proposal_code = kwargs.pop('proposal_code', None)
        super(ScheduleSpectraForm, self).__init__(*args, **kwargs)
        proposals = Proposal.objects.filter(active=True)
        proposal_choices = [(proposal.code, proposal.title) for proposal in proposals]
        self.fields['proposal_code'].choices = proposal_choices

class MPCReportForm(forms.Form):
    block_id = forms.IntegerField(widget=forms.HiddenInput())
    report = forms.CharField(widget=forms.Textarea)

    def clean(self):
        try:
            block = Block.objects.get(id=self.cleaned_data['block_id'])
            self.cleaned_data['block'] = block
        except:
<<<<<<< HEAD
            raise forms.ValidationError('Block ID %s is not valid' % self.cleaned_data['block_id'])

class SpectroFeasibilityForm(forms.Form):
    instrument_code = forms.ChoiceField(required=True, choices=SPECTRO_SITES)
    magnitude = forms.FloatField()
    exp_length = forms.FloatField(initial=1800.0, required=True)
    moon_phase = forms.ChoiceField(choices=MOON, required=True)
    airmass = forms.FloatField(initial=1.2, required=True)
    sfu = forms.FloatField(disabled=True, required=True)

    def __init__(self, *args, **kwargs):
        sfu_values = fetch_sfu()
        body = kwargs.pop('body', None)
        mag = None
        if body:
            emp = body.compute_position()
            if emp != False:
                mag = round(emp[2],1)
        super(SpectroFeasibilityForm, self).__init__(*args, **kwargs)
        self.fields['magnitude'].initial = mag
        self.fields['sfu'].initial = sfu_values[1].value
=======
            raise forms.ValidationError('Block ID %s is not valid' % self.cleaned_data['block_id'])
>>>>>>> 3a6508e4
<|MERGE_RESOLUTION|>--- conflicted
+++ resolved
@@ -235,7 +235,6 @@
             block = Block.objects.get(id=self.cleaned_data['block_id'])
             self.cleaned_data['block'] = block
         except:
-<<<<<<< HEAD
             raise forms.ValidationError('Block ID %s is not valid' % self.cleaned_data['block_id'])
 
 class SpectroFeasibilityForm(forms.Form):
@@ -256,7 +255,4 @@
                 mag = round(emp[2],1)
         super(SpectroFeasibilityForm, self).__init__(*args, **kwargs)
         self.fields['magnitude'].initial = mag
-        self.fields['sfu'].initial = sfu_values[1].value
-=======
-            raise forms.ValidationError('Block ID %s is not valid' % self.cleaned_data['block_id'])
->>>>>>> 3a6508e4
+        self.fields['sfu'].initial = sfu_values[1].value