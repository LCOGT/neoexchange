--- conflicted
+++ resolved
@@ -127,7 +127,7 @@
                      'instrument': params.get('INSTRUME', None),
                      'filename'  : params.get('ORIGNAME', None),
                      'exptime'   : params.get('EXPTIME', None),
-<<<<<<< HEAD
+                     'fwhm'      : params.get('L1FWHM', None),
                      'frameid'   : frameid
                  }
     # Try and create a WCS object from the header. If successful, add to frame
@@ -139,9 +139,7 @@
     except ValueError:
         logger.warn("Error creating WCS entry from frameid=%s" % frameid)
 
-=======
-                     'fwhm'      : params.get('L1FWHM', None),
-                 }
+
     # Correct filename for missing trailing .fits extension
     if '.fits' not in frame_params['filename']:
         frame_params['filename'] = frame_params['filename'].rstrip() + '.fits'
@@ -154,7 +152,6 @@
 
         midpoint = midpoint + timedelta(seconds=float(frame_params['exptime']) / 2.0)
         frame_params['midpoint'] = midpoint
->>>>>>> 86161d01
     return frame_params
 
 def frame_params_from_block(params, block):
@@ -202,17 +199,12 @@
     archive_headers = archive_login(settings.NEO_ODIN_USER, settings.NEO_ODIN_PASSWD)
     sched_blocks = []
     for image in images:
-<<<<<<< HEAD
-        image_header = lcogt_api_call(archive_headers, image['headers'])
-        frame = create_frame(image_header['data'], block, frameid=image['id'])
-=======
         image_header = lcogt_api_call(archive_headers, image.get('headers', None))
         if image_header:
             frame = create_frame(image_header['data'], block)
             sched_blocks.append(image_header['data']['BLKUID'])
         else:
             logger.error("Could not obtain header for %s" % image)
->>>>>>> 86161d01
     logger.debug("Ingested %s frames" % len(images))
     block_ids = set(sched_blocks)
     return block_ids
@@ -249,15 +241,11 @@
                 exposure_count = sum([x['exposure_count'] for x in r['molecules']])
                 # Look in the archive at the header of the most recent frame for a timestamp of the observation
                 archive_headers = archive_login(settings.NEO_ODIN_USER, settings.NEO_ODIN_PASSWD)
-<<<<<<< HEAD
-                last_image_header = lcogt_api_call(archive_headers, images[0]['headers'])
-=======
                 last_image_dict = images[0]
                 last_image_header = lcogt_api_call(archive_headers, last_image_dict.get('headers', None))
                 if last_image_header == None:
                     logger.error('Image header was not returned for %s' % last_image_dict)
                     return False
->>>>>>> 86161d01
                 try:
                     last_image = datetime.strptime(last_image_header['data']['DATE_OBS'][:19],'%Y-%m-%dT%H:%M:%S')
                 except ValueError:
