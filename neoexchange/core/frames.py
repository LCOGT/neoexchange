from datetime import datetime, timedelta
from math import ceil
import sys

from django.conf import settings
from django.core.exceptions import ObjectDoesNotExist
from astropy.wcs import WCS

from core.models import Block, Frame, Candidate
from astrometrics.ephem_subs import LCOGT_domes_to_site_codes, LCOGT_site_codes
from core.urlsubs import get_lcogt_headers
from core.archive_subs import archive_login
import logging
import requests

ssl_verify = True
# Check if Python version is less than 2.7.9. If so, disable SSL warnings and SNI verification
if sys.version_info < (2,7,9):
    requests.packages.urllib3.disable_warnings()
    ssl_verify = False # Danger, danger !

logger = logging.getLogger('core')


def odin_login(username, password):
    '''
    Wrapper function to get ODIN headers
    '''
    auth_url = settings.REQUEST_AUTH_API_URL

    return get_lcogt_headers(auth_url,username, password)


def fetch_observations(tracking_num):
    image_list = []
    headers = odin_login(settings.NEO_ODIN_USER, settings.NEO_ODIN_PASSWD)
    data = check_request_status(headers, tracking_num)
    if type(data) != list and data.get('detail','') == 'Not found.':
        return image_list
    for r in data:
        images = check_for_images(headers,request_id=r['request_number'])
        image_list += [i['id'] for i in images]
    return image_list

def find_images_for_block(blockid):
    '''
    Look up Frames and Candidates in Block.
    Output all candidates coords for each frame for Light Monitor to display
    '''
    frames = Frame.objects.filter(block__id=blockid, filename__isnull=False).order_by('midpoint')
    targets = candidates_by_block(blockid,frames.count())
    img_list = []
    if not frames:
        return False
    for i, img in enumerate(frames):
        if not img.frameid:
            return False
        img_dict = {'img'     : str(img.frameid),
                    # 'sources' : [],
                    'candidates' : targets[i+1]
                    }
        img_list.append(img_dict)
    x_size = frames[0].wcs._naxis1
    y_size = frames[0].wcs._naxis2
    return img_list, x_size, y_size

def candidates_by_block(blockid, num_frames):
    targets = {i : [] for i in range(1,num_frames+1)}
    cands = Candidate.objects.filter(block__id=blockid)
    for cand in cands:
        dets = cand.unpack_dets()
        d_zip = zip(dets['frame_number'], dets['x'], dets['y'], dets['ra'], dets['dec'])
        for a in d_zip:
            targets[a[0]].append({'x':a[1], 'y':a[2], 'ra':a[3], 'dec': a[4]})
    return targets


def lcogt_api_call(auth_header, url):
    data = None
    try:
        resp = requests.get(url, headers=auth_header, timeout=20, verify=ssl_verify)
        data = resp.json()
    except requests.exceptions.InvalidSchema, err:
        data = None
        logger.error("Request call to %s failed with: %s" % (url, err))
    except ValueError, err:
        logger.error("Request %s API did not return JSON: %s" % (url, resp.status_code))
    except requests.exceptions.Timeout:
        logger.error("Request API timed out")
    return data

def check_request_status(auth_header, tracking_num=None):
    data_url = settings.REQUEST_API_URL % tracking_num
    return lcogt_api_call(auth_header, data_url)

def check_for_images(auth_header, request_id):
    '''
    Call ODIN request API to obtain all frames for request_id
    Filter out non-reduced frames
    '''
    reduced_data = []
    quicklook_data = []
    data_url = settings.FRAMES_API_URL % request_id
    data = lcogt_api_call(auth_header, data_url)
    for datum in data:
        if 'e91' in datum['filename']:
            reduced_data.append(datum)
        elif 'e11' in datum['filename']:
            quicklook_data.append(datum)
    if len(reduced_data) >= len(quicklook_data):
        return reduced_data
    else:
        return quicklook_data

def check_for_archive_images(auth_header, request_id=None, obstype='EXPOSE', limit=3000):
    '''
    Call Archive API to obtain all frames for request_id
    Follow links to get all frames and filter out non-reduced frames and returns
    fully-reduced data in preference to quicklook data
    '''
    reduced_data = []
    quicklook_data = []

    base_url = settings.ARCHIVE_FRAMES_URL
    archive_url = '%s?limit=%d&REQNUM=%s&OBSTYPE=%s' % (base_url, limit, request_id, obstype)

    frames = []
    data = fetch_archive_frames(auth_header, archive_url, frames)
    for datum in data:
        headers_url = u'%s%d/headers' % (settings.ARCHIVE_FRAMES_URL, datum['id'])
        datum[u'headers'] = headers_url
        if datum['RLEVEL'] == 91:
            reduced_data.append(datum)
        elif datum['RLEVEL'] == 11:
            quicklook_data.append(datum)
    if len(reduced_data) >= len(quicklook_data):
        return reduced_data
    else:
        return quicklook_data

def fetch_archive_frames(auth_header, archive_url, frames):

    data = lcogt_api_call(auth_header, archive_url)
    if data.get('count', 0) > 0:
        frames += data['results']
        if data['next']:
            fetch_archive_frames(auth_header, data['next'], frames)

    return frames

def create_frame(params, block=None, frameid=None):
    # Return None if params is just whitespace
    if not params:
        return None
    our_site_codes = LCOGT_site_codes()
    if params.get('GROUPID', None):
    # In these cases we are parsing the FITS header
        frame_params = frame_params_from_header(params, block)
    else:
        # We are parsing observation logs
        frame_params = frame_params_from_log(params, block)

<<<<<<< HEAD
    frame, frame_created = Frame.objects.get_or_create(**frame_params)
    frame.frameid = frameid
    frame.save()
=======
    try:
        frame, frame_created = Frame.objects.get_or_create(**frame_params)
    except Frame.MultipleObjectsReturned:
        print "Duplicate frames:"
        frames = Frame.objects.filter(**frame_params)
        for frame in frames:
            print frame.id
        raise(Frame.MultipleObjectsReturned)
>>>>>>> 2cc7ff84
    if frame_created:
        msg = "created"
    else:
        msg = "updated"
    logger.debug("Frame %s %s" % (frame, msg))
    return frame

def frame_params_from_header(params, block):
    # In these cases we are parsing the FITS header
    sitecode = LCOGT_domes_to_site_codes(params.get('SITEID', None), params.get('ENCID', None), params.get('TELID', None))

    frame_params = { 'midpoint' : params.get('DATE_OBS', None),
                     'sitecode' : sitecode,
                     'filter'   : params.get('FILTER', "B"),
                     'frametype': Frame.SINGLE_FRAMETYPE,
                     'block'    : block,
                     'instrument': params.get('INSTRUME', None),
                     'filename'  : params.get('ORIGNAME', None),
                     'exptime'   : params.get('EXPTIME', None),
                     'fwhm'      : params.get('L1FWHM', None),
                 }
    # Try and create a WCS object from the header. If successful, add to frame
    # params
    wcs = None
    try:
        wcs = WCS(params)
        frame_params['wcs'] = wcs
    except ValueError:
        logger.warn("Error creating WCS entry from frameid=%s" % frameid)


    # Correct filename for missing trailing .fits extension
    if '.fits' not in frame_params['filename']:
        frame_params['filename'] = frame_params['filename'].rstrip() + '.fits'
    # Correct midpoint for 1/2 the exposure time
    if frame_params['midpoint'] and frame_params['exptime']:
        try:
            midpoint = datetime.strptime(frame_params['midpoint'], "%Y-%m-%dT%H:%M:%S.%f")
        except ValueError:
            midpoint = datetime.strptime(frame_params['midpoint'], "%Y-%m-%dT%H:M:%S")

        midpoint = midpoint + timedelta(seconds=float(frame_params['exptime']) / 2.0)
        frame_params['midpoint'] = midpoint
    return frame_params

def frame_params_from_block(params, block):
    # In these cases we are parsing the FITS header
    sitecode = LCOGT_domes_to_site_codes(params.get('siteid', None), params.get('encid', None), params.get('telid', None))
    frame_params = { 'midpoint' : params.get('date_obs', None),
                     'sitecode' : sitecode,
                     'filter'   : params.get('filter_name', "B"),
                     'frametype': Frame.SINGLE_FRAMETYPE,
                     'block'    : block,
                     'instrument': params.get('instrume', None),
                     'filename'  : params.get('origname', None),
                     'exptime'   : params.get('exptime', None),
                 }
    return frame_params

def frame_params_from_log(params, block):
    # Called when parsing MPC NEOCP observations lines/logs
    our_site_codes = LCOGT_site_codes()
    # We are parsing observation logs
    sitecode = params.get('site_code', None)
    if sitecode in our_site_codes:
        if params.get('flags', None) != 'K':
            frame_type = Frame.SINGLE_FRAMETYPE
        else:
            frame_type = Frame.STACK_FRAMETYPE
    else:
        if params.get('obs_type', None) == 'S':
            frame_type = Frame.SATELLITE_FRAMETYPE
        else:
            frame_type = Frame.NONLCO_FRAMETYPE
    frame_params = { 'midpoint' : params.get('obs_date', None),
                     'sitecode' : sitecode,
                     'block'    : block,
                     'filter'   : params.get('filter', "B"),
                     'frametype' : frame_type
                   }
    return frame_params

def ingest_frames(images, block):
    '''

    - Also find out how many scheduler blocks were used
    '''
    archive_headers = archive_login(settings.NEO_ODIN_USER, settings.NEO_ODIN_PASSWD)
    sched_blocks = []
    for image in images:
        image_header = lcogt_api_call(archive_headers, image.get('headers', None))
        if image_header:
            frame = create_frame(image_header['data'], block, image['id'])
            sched_blocks.append(image_header['data']['BLKUID'])
        else:
            logger.error("Could not obtain header for %s" % image)
    logger.debug("Ingested %s frames" % len(images))
    block_ids = set(sched_blocks)
    return block_ids

def block_status(block_id):
    '''
    Check if a block has been observed. If it has, record when the longest run finished
    - RequestDB API is used for block status
    - FrameDB API is used for number and datestamp of images
    - We do not count scheduler blocks which include < 3 exposures
    '''
    status = False
    try:
        block = Block.objects.get(id=block_id)
        tracking_num = block.tracking_number
    except ObjectDoesNotExist:
        logger.error("Block with id %s does not exist" % block_id)
        return False

    # Get authentication token for ODIN
    headers = odin_login(settings.NEO_ODIN_USER, settings.NEO_ODIN_PASSWD)
    logger.debug("Checking request status for %s" % block_id)
    data = check_request_status(headers, tracking_num)
    # data is a full LCOGT request dict for this tracking number.
    if not data or type(data) == dict:
        return False
    # Although this is a loop, we should only have a single request so it is executed once
    exposure_count = 0

    # Get authentication token for Archive
    archive_headers = archive_login(settings.NEO_ODIN_USER, settings.NEO_ODIN_PASSWD)

    for r in data:
        images = check_for_archive_images(archive_headers, request_id=r['request_number'])
        logger.debug('Request no. %s x %s images' % (r['request_number'],len(images)))
        if images:
            if len(images) >= 3:
                exposure_count = sum([x['exposure_count'] for x in r['molecules']])
                # Look in the archive at the header of the most recent frame for a timestamp of the observation
                last_image_dict = images[0]
                last_image_header = lcogt_api_call(archive_headers, last_image_dict.get('headers', None))
                if last_image_header == None:
                    logger.error('Image header was not returned for %s' % last_image_dict)
                    return False
                try:
                    last_image = datetime.strptime(last_image_header['data']['DATE_OBS'][:19],'%Y-%m-%dT%H:%M:%S')
                except ValueError:
                    logger.error('Image datetime stamp is badly formatted %s' % last_image_header['data']['DATE_OBS'])
                    return False
                if (not block.when_observed or last_image > block.when_observed):
                    block.when_observed = last_image
                if block.block_end < datetime.utcnow():
                    block.active = False
                # Add frames and get list of scheduler block IDs used
                block_ids = ingest_frames(images, block)
                block.num_observed = len(block_ids)
                block.save()
                status = True
                logger.debug("Block %s updated" % block)
            else:
                logger.debug("No update to block %s" % block)
    return status<|MERGE_RESOLUTION|>--- conflicted
+++ resolved
@@ -160,20 +160,17 @@
         # We are parsing observation logs
         frame_params = frame_params_from_log(params, block)
 
-<<<<<<< HEAD
-    frame, frame_created = Frame.objects.get_or_create(**frame_params)
-    frame.frameid = frameid
-    frame.save()
-=======
     try:
         frame, frame_created = Frame.objects.get_or_create(**frame_params)
+        frame.frameid = frameid
+        frame.save()
     except Frame.MultipleObjectsReturned:
-        print "Duplicate frames:"
+        logger.error("Duplicate frames:")
         frames = Frame.objects.filter(**frame_params)
         for frame in frames:
-            print frame.id
+            logger.error(frame.id)
         raise(Frame.MultipleObjectsReturned)
->>>>>>> 2cc7ff84
+
     if frame_created:
         msg = "created"
     else:
