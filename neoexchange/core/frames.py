--- conflicted
+++ resolved
@@ -74,13 +74,9 @@
         d_zip = zip(dets['frame_number'], dets['x'], dets['y'], dets['ra'], dets['dec'], dets['mag'])
         for a in d_zip:
             coords.append({'x':a[1], 'y':a[2]})
-<<<<<<< HEAD
-        targets.append({'id': str(cand.id), 'coords':coords})
-=======
             sky_coords.append({'ra':a[3], 'dec':a[4], 'mag':a[5]})
         motion = {'speed' : cand.convert_speed(), 'speed_raw' : cand.speed, 'pos_angle' : cand.sky_motion_pa}
-        targets.append({'id': str(cand.cand_id), 'coords':coords, 'sky_coords':sky_coords, 'motion':motion})
->>>>>>> 28b54c8a
+        targets.append({'id': str(cand.id), 'coords':coords, 'sky_coords':sky_coords, 'motion':motion})
     return targets
 
 
