--- conflicted
+++ resolved
@@ -39,11 +39,7 @@
 from bokeh.resources import CDN, INLINE
 from bokeh.embed import components, file_html
 from bokeh.models import HoverTool, Label, CrosshairTool, Whisker, TeeHead, Range1d, CustomJS, Title, CustomJSHover,\
-<<<<<<< HEAD
     DataRange1d, Tool, ColumnDataSource
-=======
-    DataRange1d
->>>>>>> 961cf1d1
 from bokeh.models.widgets import CheckboxGroup, Slider, TableColumn, DataTable, HTMLTemplateFormatter, NumberEditor,\
     NumberFormatter, Spinner, Button, Panel, Tabs, Div, Toggle, Select, MultiSelect
 from bokeh.palettes import Category20, Category10
