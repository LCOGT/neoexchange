--- conflicted
+++ resolved
@@ -100,7 +100,6 @@
     return measure.format_mpc_line(include_catcode=True)
 
 
-<<<<<<< HEAD
 @register.inclusion_tag('partials/block_row.html')
 def build_block_row(superblock):
     return {
@@ -111,11 +110,11 @@
         'num_observed': superblock.get_num_observed(),
         'num_reported': superblock.get_num_reported()
     }
-=======
+
+
 @register.filter(is_safe=False)
 def mjd_utc2date(mjd):
     return mjd_utc2datetime(mjd).date()
->>>>>>> fe5ed6da
 
 
 register.filter('make_int_list', make_int_list)
