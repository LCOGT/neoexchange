--- conflicted
+++ resolved
@@ -68,11 +68,7 @@
 def determine_archive_start_end(dt=None):
 
     dt = dt or datetime.utcnow()
-<<<<<<< HEAD
-    start = datetime(dt.year, dt.month, dt.day, 15, 0, 0)
-=======
     start = datetime(dt.year, dt.month, dt.day, 16, 0, 0)
->>>>>>> adcf69d7
     end = datetime(dt.year, dt.month, dt.day, 16, 0, 0)
     if dt.hour >= 0 and dt.hour <= 16:
         start = start - timedelta(days=1)
