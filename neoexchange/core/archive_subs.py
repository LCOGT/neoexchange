--- conflicted
+++ resolved
@@ -48,24 +48,15 @@
     return get_lcogt_headers(archive_url, username, password)
 
 
-<<<<<<< HEAD
-def lco_api_call(url, headers=None):
+def lco_api_call(url, headers=None, method='get'):
     if headers is None:
         if 'archive' in url:
             token = settings.ARCHIVE_TOKEN
         else:
             token = settings.PORTAL_TOKEN
         headers = {'Authorization': 'Token ' + token}
-=======
-def lco_api_call(url, method='get'):
-    if 'archive' in url:
-        token = settings.ARCHIVE_TOKEN
-    else:
-        token = settings.PORTAL_TOKEN
-    headers = {'Authorization': 'Token ' + token}
->>>>>>> 426dec6c
     data = None
-    methods = {'get':requests.get, 'post':requests.post}
+    methods = {'get': requests.get, 'post': requests.post}
     try:
         resp = methods[method](url, headers=headers, timeout=60, verify=ssl_verify)
         data = resp.json()
