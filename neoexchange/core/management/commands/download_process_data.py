--- conflicted
+++ resolved
@@ -36,20 +36,15 @@
     def add_arguments(self, parser):
         out_path = settings.DATA_ROOT
         parser.add_argument('--date', action="store", default=datetime.utcnow(), help='Date of the data to download (YYYYMMDD)')
-<<<<<<< HEAD
-        parser.add_argument('--proposal', action="store", default="LCO2019B-023", help='Proposal code to query for data (e.g. LCO2019B-023)')
-        parser.add_argument('--datadir', action="store", default=default_path, help='Path for processed data (e.g. /data/eng/rocks)')
-=======
         parser.add_argument('--proposal', action="store", default=None, help="Proposal code to query for data (e.g. LCO2019B-006; default is for all active proposals)")
         parser.add_argument('--datadir', action="store", default=out_path, help='Path for processed data (e.g. %s)' % out_path)
->>>>>>> 9cfd0cce
         parser.add_argument('--mtdlink_file_limit', action="store", type=int, default=9, help='Maximum number of images for running mtdlink')
         parser.add_argument('--keep-temp-dir', action="store_true", help='Whether to remove the temporary directories')
         parser.add_argument('--object', action="store", help="Which object to analyze")
         parser.add_argument('--skip-download', action="store_true", help='Whether to skip downloading data')
 
     def handle(self, *args, **options):
-        usage = "Incorrect usage. Usage: %s --date [YYYYMMDD] --proposal [proposal code] --datadir [path]" % ( argv[1] )
+        usage = "Incorrect usage. Usage: %s --date [YYYYMMDD] --proposal [proposal code] --datadir [path]" % ( argv[1])
 
         self.stdout.write("==== Download and process astrometry %s ====" % (datetime.now().strftime('%Y-%m-%d %H:%M')))
 
@@ -90,9 +85,9 @@
         else:
             self.stdout.write("Downloading data for %s%s" % ( obs_date, proposal_text ))
             if len(proposals) == 1:
-                call_command('download_archive_data', '--date', obs_date, '--proposal', proposals[0], '--datadir', dataroot )
+                call_command('download_archive_data', '--date', obs_date, '--proposal', proposals[0], '--datadir', dataroot)
             else:
-                call_command('download_archive_data', '--date', obs_date, '--datadir', dataroot )
+                call_command('download_archive_data', '--date', obs_date, '--datadir', dataroot)
 
         # Append date to the data directory
         dataroot = os.path.join(dataroot, obs_date)
@@ -100,7 +95,7 @@
 # Step 2: Sort data into directories per-object
 
         fits_files = get_fits_files(dataroot)
-        self.stdout.write("Found %d FITS files in %s" % (len(fits_files), dataroot) )
+        self.stdout.write("Found %d FITS files in %s" % (len(fits_files), dataroot))
         objects = sort_rocks(fits_files)
         print(objects)
 
@@ -115,7 +110,7 @@
 
 # Step 3a: Check data is in DB
             fits_files = get_fits_files(datadir)
-            self.stdout.write("Found %d FITS files in %s" % (len(fits_files), datadir) )
+            self.stdout.write("Found %d FITS files in %s" % (len(fits_files), datadir))
             first_frame, last_frame = find_first_last_frames(fits_files)
             if first_frame is None or last_frame is None:
                 self.stderr.write("Couldn't determine first and last frames, skipping target")
@@ -134,7 +129,7 @@
                     keep_temp_dir = False
                     if len(fits_files) > options['mtdlink_file_limit']:
                         self.stdout.write("Too many frames to run mtd_link")
-                        skip_mtdlink= True
+                        skip_mtdlink = True
                     if options['keep_temp_dir']:
                         keep_temp_dir = True
 # Compulsory arguments need to go here as a list
@@ -151,7 +146,7 @@
                     status = call_command('pipeline_astrometry', *mtdlink_args , **mtdlink_kwargs)
                     self.stderr.write("\n")
                 else:
-                    self.stderr.write("Object %s does not have updated elements" % body.current_name() )
+                    self.stderr.write("Object %s does not have updated elements" % body.current_name())
             else:
                 self.stderr.write("No Block found for the object")
 
