--- conflicted
+++ resolved
@@ -27,12 +27,6 @@
 from astropy.stats import LombScargle
 from astropy.time import Time
 from django.conf import settings
-<<<<<<< HEAD
-from core.models import Block, Frame, SuperBlock, SourceMeasurement, CatalogSources
-from core.urlsubs import QueryTelemetry, convert_temps_to_table
-from core.archive_subs import lco_api_call, make_data_dir
-from astrometrics.ephem_subs import compute_ephem, radec2strings, moon_alt_az, get_sitepos, MPC_site_code_to_domes
-=======
 from django.core.files.storage import default_storage
 from django.core.management.base import BaseCommand, CommandError
 from django.forms.models import model_to_dict
@@ -42,12 +36,12 @@
 import matplotlib.pyplot as plt
 import numpy as np
 
-from astrometrics.ephem_subs import compute_ephem, radec2strings, moon_alt_az, get_sitepos
->>>>>>> 7031518b
+from core.models import Block, Frame, SuperBlock, SourceMeasurement, CatalogSources, DataProduct
+from core.urlsubs import QueryTelemetry, convert_temps_to_table
+from core.archive_subs import lco_api_call, make_data_dir
+from core.utils import save_dataproduct
+from astrometrics.ephem_subs import compute_ephem, radec2strings, moon_alt_az, get_sitepos, MPC_site_code_to_domes
 from astrometrics.time_subs import datetime2mjd_utc
-from core.archive_subs import make_data_dir
-from core.models import Block, Frame, SuperBlock, SourceMeasurement, CatalogSources, DataProduct
-from core.utils import save_dataproduct
 from photometrics.catalog_subs import search_box, sanitize_object_name
 from photometrics.gf_movie import make_gif
 from photometrics.photometry_subs import compute_fwhm, map_filter_to_wavelength
@@ -390,6 +384,7 @@
                 msg = "Error creating output path %s" % datadir
                 raise CommandError(msg)
         sb_day = start_super_block.block_start.strftime("%Y%m%d")
+        sb_site = start_super_block.get_sites().replace(',', '')
 
         # Turn telescope class into a diameter for theoretical FWHM curve
         tel_classes = start_super_block.get_telclass()
@@ -405,19 +400,6 @@
             self.stdout.write("Error determining telescope diameter, assuming 0.4m")
             tel_diameter = 0.4*u.m
 
-<<<<<<< HEAD
-        # Create, name, open ALCDEF file.
-        if obs_date:
-            alcdef_date = options['date']
-        else:
-            alcdef_date = sb_day
-        base_name = '{}_{}_{}_{}_'.format(obj_name, sb_site, alcdef_date, start_super_block.tracking_number)
-        alcdef_filename = os.path.join(datadir, base_name + 'ALCDEF.txt')
-        output_file_list.append('{},{}'.format(alcdef_filename, datadir.lstrip(out_path)))
-        alcdef_file = default_storage.open(alcdef_filename, 'w')
-        for super_block in super_blocks.order_by('block_start'):
-            block_list = Block.objects.filter(superblock=super_block.id, num_observed__gte=1).order_by('block_start')
-=======
         for super_block in super_blocks:
             # Create, name, open ALCDEF file.
             if obs_date:
@@ -429,7 +411,6 @@
             output_file_list.append('{},{}'.format(alcdef_filename, datadir.lstrip(out_path)))
             alcdef_txt = ''
             block_list = Block.objects.filter(superblock=super_block.id)
->>>>>>> 7031518b
             if obs_date:
                 block_list = block_list.filter(when_observed__lt=obs_date+timedelta(days=2)).filter(when_observed__gt=obs_date)
             self.stdout.write("Analyzing SuperblockBlock# %s for %s" % (super_block.tracking_number, super_block.body.current_name()))
@@ -613,7 +594,6 @@
                 except PermissionError:
                     pass
 
-<<<<<<< HEAD
                 # Create Default Plot Title
                 if options['title'] is None:
                     sites = ', '.join(mpc_site)
@@ -642,6 +622,7 @@
                 else:
                     plot_title = options['title']
                     subtitle = ''
+
                 # Make plots
                 if not settings.USE_S3:
                     seeing = self.fetch_dimm_seeing(frames_all_zp[0].sitecode, frames_all_zp[0].midpoint)
@@ -650,26 +631,12 @@
                     output_file_list.append('{},{}'.format(os.path.join(datadir, base_name + 'lightcurve.png'), datadir.lstrip(out_path)))
                     try:
                         os.chmod(os.path.join(datadir, base_name + 'lightcurve_focus.png'), rw_permissions)
-=======
-                    # Write out MPC1992 80 column file
-                    for mpc_line in mpc_lines:
-                        mpc_file.write(mpc_line + '\n')
-                    mpc_file.close()
-                    try:
-                        os.chmod(os.path.join(datadir, base_name + 'mpc_positions.txt'), rw_permissions)
->>>>>>> 7031518b
                     except PermissionError:
                         pass
-
-                    # Write out ADES Pipe Separated Value file
-                    for psv_line in psv_lines:
-                        psv_file.write(psv_line + '\n')
-                    psv_file.close()
                     try:
-                        os.chmod(os.path.join(datadir, base_name + 'ades_positions.psv'), rw_permissions)
+                        os.chmod(os.path.join(datadir, base_name + 'lightcurve.png'), rw_permissions)
                     except PermissionError:
                         pass
-<<<<<<< HEAD
                     self.stdout.write("Output files in: " + datadir)
             else:
                 self.stdout.write("No sources matched.")
@@ -684,63 +651,4 @@
                 try:
                     os.chmod(os.path.join(data_path, base_name + 'lc_file_list.txt'), rw_permissions)
                 except PermissionError:
-                    pass
-=======
-
-                    # Create Default Plot Title
-                    if options['title'] is None:
-                        sites = ', '.join(mpc_site)
-                        try:
-                            # for single dates and short site lists, put everything on single line.
-                            if options['timespan'] < 1 and len(sites) <= 13:
-                                plot_title = '%s from %s (%s) on %s' % (start_super_block.body.current_name(),
-                                                                        start_block.site.upper(), sites, start_super_block.block_end.strftime("%Y-%m-%d"))
-                                subtitle = ''
-                            # for lc covering multiple nights, reformat title
-                            elif options['timespan'] < 1:
-                                plot_title = '%s from %s to %s' % (start_block.body.current_name(),
-                                                                   (start_super_block.block_end - timedelta(
-                                                                       days=options['timespan'])).strftime("%Y-%m-%d"),
-                                                                   start_super_block.block_end.strftime("%Y-%m-%d"))
-                                subtitle = 'Sites: ' + sites
-                            # for single night LC using many sites, put sites on 2nd line.
-                            else:
-                                plot_title = '%s from %s on %s' % (start_super_block.body.current_name(),
-                                                                   start_block.site.upper(),
-                                                                   start_super_block.block_end.strftime("%Y-%m-%d"))
-                                subtitle = 'Sites: ' + sites
-                        except TypeError:
-                            plot_title = 'LC for %s' % (start_super_block.body.current_name())
-                            subtitle = ''
-                    else:
-                        plot_title = options['title']
-                        subtitle = ''
-
-                    # Make plots
-                    if not settings.USE_S3:
-                        self.plot_timeseries(times, alltimes, mags, mag_errs, zps, zp_errs, fwhm, air_mass, title=plot_title, sub_title=subtitle, datadir=datadir, filename=base_name, diameter=tel_diameter)
-                        output_file_list.append('{},{}'.format(os.path.join(datadir, base_name + 'lightcurve_cond.png'), datadir.lstrip(out_path)))
-                        output_file_list.append('{},{}'.format(os.path.join(datadir, base_name + 'lightcurve.png'), datadir.lstrip(out_path)))
-                        try:
-                            os.chmod(os.path.join(datadir, base_name + 'lightcurve_cond.png'), rw_permissions)
-                        except PermissionError:
-                            pass
-                        try:
-                            os.chmod(os.path.join(datadir, base_name + 'lightcurve.png'), rw_permissions)
-                        except PermissionError:
-                            pass
-                else:
-                    self.stdout.write("No sources matched.")
-
-                if data_path:
-                    with open(os.path.join(data_path, base_name + 'lc_file_list.txt'), 'w') as outfut_file_file:
-                        outfut_file_file.write('# == Files created by Lightcurve Extraction for {} on {} ==\n'.format(obj_name, sb_day))
-                        for output_file in output_file_list:
-                            outfut_file_file.write(output_file)
-                            outfut_file_file.write('\n')
-                    self.stdout.write(f"New lc file list created: {os.path.join(data_path, base_name + 'lc_file_list.txt')}")
-                    try:
-                        os.chmod(os.path.join(data_path, base_name + 'lc_file_list.txt'), rw_permissions)
-                    except PermissionError:
-                        pass
->>>>>>> 7031518b
+                    pass