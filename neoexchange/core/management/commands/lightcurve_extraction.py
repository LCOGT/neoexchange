"""
NEO exchange: NEO observing portal for Las Cumbres Observatory
Copyright (C) 2016-2019 LCO

This program is free software: you can redistribute it and/or modify
it under the terms of the GNU General Public License as published by
the Free Software Foundation, either version 3 of the License, or
(at your option) any later version.

This program is distributed in the hope that it will be useful,
but WITHOUT ANY WARRANTY; without even the implied warranty of
MERCHANTABILITY or FITNESS FOR A PARTICULAR PURPOSE.  See the
GNU General Public License for more details.
"""

import os
import stat
from sys import exit
from datetime import datetime, timedelta, time
from math import degrees, radians, floor
import numpy as np
from django.core.files.storage import default_storage
from django.core.management.base import BaseCommand, CommandError
from django.forms.models import model_to_dict
try:
    import pyslalib.slalib as S
except:
    pass
import matplotlib
import matplotlib.pyplot as plt
from matplotlib.dates import HourLocator, DateFormatter
from astropy.stats import LombScargle
import astropy.units as u
from astropy.time import Time
from django.conf import settings
from core.models import Block, Frame, SuperBlock, SourceMeasurement, CatalogSources
from core.urlsubs import QueryTelemetry, convert_temps_to_table
from core.archive_subs import lco_api_call
from astrometrics.ephem_subs import compute_ephem, radec2strings, moon_alt_az, get_sitepos, MPC_site_code_to_domes
from astrometrics.time_subs import datetime2mjd_utc
<<<<<<< HEAD
from photometrics.catalog_subs import search_box, open_fits_catalog, sanitize_object_name
=======
from photometrics.gf_movie import make_gif
from photometrics.catalog_subs import search_box, sanitize_object_name
>>>>>>> 949bb46b
from photometrics.photometry_subs import compute_fwhm, map_filter_to_wavelength
from core.archive_subs import make_data_dir


class Command(BaseCommand):

    help = 'Extract lightcurves of a target from a given SuperBlock. Can look back at earlier SuperBlocks for same object if requested.'

    def add_arguments(self, parser):
        parser.add_argument('supblock', type=int, help='SuperBlock (tracking number) to analyze')
        parser.add_argument('-ts', '--timespan', type=float, default=0.0, help='Days prior to referenced SuperBlock that should be included')
        parser.add_argument('-bw', '--boxwidth', type=float, default=5.0, help='Box half-width in arcsec to search')
        parser.add_argument('-dm', '--deltamag', type=float, default=0.5, help='delta magnitude tolerance for multiple matches')
        parser.add_argument('--title', type=str, default=None, help='plot title')
        parser.add_argument('--persist', action="store_true", default=False, help='Whether to store cross-matches as SourceMeasurements for the body')
        parser.add_argument('--single', action="store_true", default=False, help='Whether to only analyze a single SuperBlock')
        parser.add_argument('--nogif', action="store_true", default=False, help='Whether to create a gif movie of the extraction')
        parser.add_argument('--date', action="store", default=None, help='Date of the blocks to extract (YYYYMMDD)')
        base_dir = os.path.join(settings.DATA_ROOT, 'Reduction')
        parser.add_argument('--datadir', default=base_dir, help='Place to save data (e.g. %s)' % base_dir)
        parser.add_argument('--tempkey', type=str, default='FOCTEMP', help='FITS keyword to extract for temperature')

    def generate_expected_fwhm(self, times, airmasses, fwhm_0=2.0, obs_filter='w', tel_diameter=0.4*u.m):
        """Compute the expected FWHM and the variation with airmass and observing
        wavelength. Assumes the first value of FWHM (fwhm_0, in arcsec) is
        representative and converts it to seeing.
        Returns a list of expected FWHM values (in arcsec but not as Quantity's
        for easier plotting)"""

        expected_fwhm = []
        filter_cwave = map_filter_to_wavelength(obs_filter)
        # Convert first value of FWHM to seeing by correcting to airmass 1.0 and 500nm
        seeing = fwhm_0 / (airmasses[0]**0.6)
        seeing /= ((filter_cwave.to(u.nm) / (500.0*u.nm))**-0.2)
        seeing *= u.arcsec
        msg = "Initial FWHM, seeing= {:.3f} {:.3f} {}".format(fwhm_0, seeing.value, seeing.unit)
        self.stdout.write(msg)

        for time, airmass in zip(times, airmasses):
            tic_params = {  'seeing' : seeing,
                            'airmass' : airmass,
                            'wavelength' : filter_cwave,
                            'm1_diameter' : tel_diameter}
            fwhm = compute_fwhm(tic_params)
            expected_fwhm.append(fwhm.value)

        return expected_fwhm

<<<<<<< HEAD
    def fetch_dimm_seeing(self, sitecode, date):
        seeing = []
        site, encid, telid = MPC_site_code_to_domes(sitecode)
        if site == 'cpt':
            date = date.replace(hour=16, minute=0, second=0)
            date += timedelta(days=1)
        fwhm = QueryTelemetry(start_time=date)
        dimm_data = fwhm.get_seeing_for_site(site)
        if len(dimm_data) > 0:
            tables = convert_temps_to_table(dimm_data, time_field='measure_time', datum_name='seeing', data_field='seeing')
            seeing = tables[0]
        return seeing

    def plot_timeseries(self, times, alltimes, mags, mag_errs, zps, zp_errs, fwhm, air_mass, temps, seeing, colors='r', title='', sub_title='', datadir='./', filename='tmp_', diameter=0.4*u.m, temp_keyword='FOCTEMP'):
        fig, (ax0, ax1) = plt.subplots(nrows=2, sharex=True, figsize=(10,7.5), gridspec_kw={'height_ratios': [15, 4]})
=======
    def plot_timeseries(self, times, alltimes, mags, mag_errs, zps, zp_errs, fwhm, air_mass, colors='r', title='', sub_title='', datadir='./', filename='tmp_', diameter=0.4*u.m):
        """Uses matplotlib to create and save a quick LC plot png as well as a sky conditions plot png.

        Parameters
        ----------
        times : [DateTime]
            Times of frames with properly extracted source for target
        alltimes: [DateTime]
            Complete list of times for all frames
        mags : [Float]
            Extracted magnitudes for target (Same Length as `times`)
        mag_errs : [Float]
            Extracted magnitude errors for target (Same Length as `times`)
        zps : [Float]
            Total list of zero points for all frames (Same Length as `alltimes`)
        zps_errs : [Float]
            Total list of zero point errors for all frames (Same Length as `alltimes`)
        fwhm : [Float]
            Total list of mean fwhm for all frames (Same Length as `alltimes`)
        air_mass : [Float]
            Total list of airmass for all frames (Same Length as `alltimes`)
        colors : str
            text representing color recognizable to matplotlib --> changes default color of all plots.
        title : str
            text of plot titles
        sub_title : str
            text of plot subtitle
        datadir : str
            path in which to save the plots
        filename : str
            basename for plots
        diameter : Float * Units.length
            Telescope diameter
        """
        # Build Figure
        fig, (ax0, ax1) = plt.subplots(nrows=2, sharex=True, gridspec_kw={'height_ratios': [15, 4]})
        # Plot LC
>>>>>>> 949bb46b
        ax0.errorbar(times, mags, yerr=mag_errs, marker='.', color=colors, linestyle=' ')
        # Sort out/Plot good Zero Points
        zp_times = [alltimes[i] for i, zp in enumerate(zps) if zp and zp_errs[i]]
        zps_good = [zp for i, zp in enumerate(zps) if zp and zp_errs[i]]
        zp_errs_good = [zp_errs[i] for i, zp in enumerate(zps) if zp and zp_errs[i]]
        ax1.errorbar(zp_times, zps_good, yerr=zp_errs_good, marker='.', color=colors, linestyle=' ')
        # Set up Axes/Titles
        ax0.invert_yaxis()
#        ax1.invert_yaxis()
        ax1.set_xlabel('Time')
        ax0.set_ylabel('Magnitude')
        ax1.set_ylabel('Magnitude')
        fig.suptitle(title)
        ax0.set_title(sub_title)
        ax1.set_title('Zero Point', size='medium')
        ax0.minorticks_on()
        ax1.minorticks_on()

        date_string = self.format_date(times)
        ax0.xaxis.set_major_formatter(DateFormatter(date_string))
        ax0.fmt_xdata = DateFormatter(date_string)
        ax1.xaxis.set_major_formatter(DateFormatter(date_string))
        ax1.fmt_xdata = DateFormatter(date_string)
        fig.autofmt_xdate()

        fig.savefig(os.path.join(datadir, filename + 'lightcurve.png'))

<<<<<<< HEAD
        fig2, (ax2, ax3) = plt.subplots(nrows=2, figsize=(10,7.5), sharex=True)
        ax4 = ax3.twinx()
=======
        # Build Conditions plot
        fig2, (ax2, ax3) = plt.subplots(nrows=2, sharex=True)
>>>>>>> 949bb46b
        ax2.plot(alltimes, fwhm, marker='.', color=colors, linestyle=' ')
        expected_fwhm = self.generate_expected_fwhm(alltimes, air_mass, fwhm_0=fwhm[0], tel_diameter=diameter)
        if (times[-1] - times[0]) < timedelta(hours=12):
            ax2.plot(alltimes, expected_fwhm, color='black', linestyle='--', linewidth=0.75, label="Predicted")
        else:
            ax2.plot(alltimes, expected_fwhm, color='black', linestyle=' ', marker='+', markersize=2, label="Predicted")

<<<<<<< HEAD
        # Cut down DIMM results to span of Block
        if len(seeing) > 0:
            mask1 = seeing['UTC Datetime'] >= alltimes[0]
            mask2 = seeing['UTC Datetime'] <= alltimes[-1]
            mask = mask1 & mask2
            block_seeing = seeing[mask]
            ax2.plot(block_seeing['UTC Datetime'], block_seeing['seeing'], color='DodgerBlue', linestyle='-', label='DIMM')

        temp_lines = []
        for temp in temps:
            temp_line = ax4.plot(alltimes, temps[temp], linewidth=0.66, marker='.', linestyle='-', label=temp)
            temp_lines.append(temp_line[0])
=======
        # Set up Axes/Titles
>>>>>>> 949bb46b
        ax2.set_ylabel('FWHM (")')
        # ax2.set_title('FWHM')
        fig2.suptitle('Conditions for obs: '+title)
        airmass_line = ax3.plot(alltimes, air_mass, marker='.', color='black', linestyle=' ')
        temp_lines.append(airmass_line[0])
        temp_keyword.append('Airmass')
        ax4.legend(temp_lines, temp_keyword, loc='best', fontsize='xx-small')
        ax3.set_xlabel('Time')
        ax3.set_ylabel('Airmass')
        # ax3.set_title('Airmass')
        temp_label = "Temp"
        if temp_keyword is not None and temp_keyword != '' and type(temp_keyword) != list:
            temp_label = temp_label + "(" + temp_keyword.strip() + ")"
        ax4.set_ylabel(temp_label)
        ax2.minorticks_on()
        ax3.minorticks_on()
        ax4.minorticks_on()
        ax3.invert_yaxis()
        ax2.xaxis.set_major_formatter(DateFormatter(date_string))
        ax2.fmt_xdata = DateFormatter(date_string)
        ax3.xaxis.set_major_formatter(DateFormatter(date_string))
        ax3.fmt_xdata = DateFormatter(date_string)
        fig2.autofmt_xdate()
        ax2.legend()
<<<<<<< HEAD
        fig2.savefig(os.path.join(datadir, filename + 'lightcurve_focus.png'))
        # Switch backend for GUI windows
        matplotlib.use('TkAgg')
        plt.ion()
        plt.show()
=======
        fig2.savefig(os.path.join(datadir, filename + 'lightcurve_cond.png'))
>>>>>>> 949bb46b

        return

    def format_date(self, dates):
        """
        Adjust Date format based on length of timeseries

        :param dates: [DateTime]
        :return: str -- DateTime format
        """
        start = dates[0]
        end = dates[-1]
        time_diff = end - start
        if time_diff > timedelta(days=3):
            return "%Y/%m/%d"
        elif time_diff > timedelta(hours=6):
            return "%m/%d %H:%M"
        elif time_diff > timedelta(minutes=30):
            return "%H:%M"
        else:
            return "%H:%M:%S"

    def make_source_measurement(self, body, frame, cat_source, persist=False):
        """
        Save Source measurement to DB and create corresponding MPC and ADES outputs.

        :param body: Body object
        :param frame: Frame Object
        :param cat_source: CatalogSource Object -- Target (hopefully)
        :param persist: bool -- Whether to keep or destroy source once created.
        :return: mpc_line, ades_psv_line -- properly formatted text lines for the source measurement
        """
        source_params = { 'body' : body,
                          'frame' : frame,
                          'obs_ra' : cat_source.obs_ra,
                          'obs_dec' : cat_source.obs_dec,
                          'obs_mag' : cat_source.obs_mag,
                          'err_obs_ra' : cat_source.err_obs_ra,
                          'err_obs_dec' : cat_source.err_obs_dec,
                          'err_obs_mag' : cat_source.err_obs_mag,
                          'astrometric_catalog' : frame.astrometric_catalog,
                          'photometric_catalog' : frame.photometric_catalog,
                          'aperture_size' : cat_source.aperture_size,
                          'snr' : cat_source.make_snr(),
                          'flags' : cat_source.map_numeric_to_mpc_flags()
                        }
        source, created = SourceMeasurement.objects.get_or_create(**source_params)
        mpc_line = source.format_mpc_line()

        ades_psv_line = source.format_psv_line()
        if persist is not True:
            source.delete()
        return mpc_line, ades_psv_line

    def output_alcdef(self, lightcurve_file, block, site, dates, mags, mag_errors, filt, outmag):
        """
        Create a standardized ALCDEF formatted text file for LC data

        :param lightcurve_file: Open file object
        :param block: Block object
        :param site: str -- MPC Site code
        :param dates: [DateTime] -- times of obs
        :param mags: [Float] -- Magnitudes from obs
        :param mag_errors: [Float] -- Magnitude Errors
        :param filt: str -- Filter used during observation
        :param outmag: str -- Filter converted to during reduction
        :return: None
        """
        obj_name = block.body.current_name()

        mid_time = (dates[-1] - dates[0])/2 + dates[0]
        metadata_dict = {'ObjectNumber': 0,
                         'ObjectName'  : obj_name,
                         'MPCDesig'    : obj_name,
                         'ReviseData'  : 'FALSE',
                         'AllowSharing': 'TRUE',
                         'MPCCode'     : site,
                         'Delimiter'   : 'PIPE',
                         'ContactInfo' : '[{}]'.format(block.superblock.proposal.pi),
                         'ContactName' : 'T. Lister',
                         'DifferMags'  : 'FALSE',
                         'Facility'    : 'Las Cumbres Observatory',
                         'Filter'      : filt,
                         'LTCApp'      : 'NONE',
                         'LTCType'     : 'NONE',
                         'MagBand'     : outmag,
                         'Observers'   : 'T. Lister; J. Chatelain; E. Gomez',
                         'ReducedMags' : 'NONE',
                         'SessionDate' : mid_time.strftime('%Y-%m-%d'),
                         'SessionTime' : mid_time.strftime('%H:%M:%S')
                        }
        if obj_name.isdigit():
            metadata_dict['ObjectNumber'] = obj_name
            metadata_dict['MPCDesig'] = block.body.old_name()
            metadata_dict['ObjectName'] = block.body.old_name()
        lightcurve_file.write('STARTMETADATA\n')
        for key, value in metadata_dict.items():
            lightcurve_file.write('{}={}\n'.format(key.upper(), value))
        lightcurve_file.write('ENDMETADATA\n')
        i = 0
        for date in dates:
            jd = datetime2mjd_utc(date)+0.5
            lightcurve_file.write('DATA=24{:.6f}|{:+.3f}|{:+.3f}\n'.format(jd, mags[i], mag_errors[i]))
            i += 1
        lightcurve_file.write('ENDDATA\n')

    def handle(self, *args, **options):

        self.stdout.write("==== Light curve building %s ====" % (datetime.now().strftime('%Y-%m-%d %H:%M')))

        try:
            start_super_block = SuperBlock.objects.get(tracking_number=options['supblock'])
        except SuperBlock.DoesNotExist:
            self.stdout.write("Cannot find SuperBlock with Tracking Number %d" % options['supblock'])
            exit(-1)
        start_blocks = Block.objects.filter(superblock=start_super_block.id)
        start_block = start_blocks[0]
        if options['single'] is True:
            super_blocks = [start_super_block, ]
        else:
            super_blocks = SuperBlock.objects.filter(body=start_super_block.body, block_start__gte=start_super_block.block_start-timedelta(days=options['timespan']))
        obs_date = None
        if options['date']:
            if isinstance(options['date'], str):
                try:
                    obs_date = datetime.strptime(options['date'], '%Y%m%d')
                except ValueError:
                    raise CommandError(usage)
            else:
                obs_date = options['date']

<<<<<<< HEAD
        temp_keywords = ['WMSTEMP', 'TUBETEMP', 'FOCTEMP', 'REFTEMP']
=======
        # Initialize lists
>>>>>>> 949bb46b
        times = []
        alltimes = []
        mags = []
        mag_errs = []
        zps = []
        zp_errs = []
        mpc_lines = []
        psv_lines = []
        total_frame_count = 0
        mpc_site = []
        fwhm = []
        air_mass = []
<<<<<<< HEAD
        focus_temps = {}
=======
        output_file_list = []

        # build directory path / set permissions
>>>>>>> 949bb46b
        obj_name = sanitize_object_name(start_super_block.body.current_name())
        datadir = os.path.join(options['datadir'], obj_name)
        out_path = settings.DATA_ROOT
        data_path = ''
        rw_permissions = stat.S_IRUSR | stat.S_IWUSR | stat.S_IRGRP | stat.S_IWGRP | stat.S_IROTH | stat.S_IWOTH
        if not os.path.exists(datadir) and not settings.USE_S3:
            try:
                os.makedirs(datadir)
                # Set directory permissions correctly for shared directories
                # Sets to (r)ead,(w)rite,e(x)ecute for owner & group, r-x for others
                os.chmod(datadir, stat.S_IRWXU | stat.S_IRWXG | stat.S_IROTH | stat.S_IXOTH)
            except:
                msg = "Error creating output path %s" % datadir
                raise CommandError(msg)
        sb_day = start_super_block.block_start.strftime("%Y%m%d")
        sb_site = start_super_block.get_sites().replace(',', '')

        # Turn telescope class into a diameter for theoretical FWHM curve
        tel_classes = start_super_block.get_telclass()
        if len(tel_classes.split(",")) > 1:
            self.stdout.write("Multiple telescope sizes found; theoretical FWHM curve will be wrong")
            tel_class = tel_classes.split(",")[0]
        else:
            tel_class = tel_classes
        try:
            tel_diameter = float(tel_class.replace('m', '.'))
            tel_diameter *= u.m
        except ValueError:
            self.stdout.write("Error determining telescope diameter, assuming 0.4m")
            tel_diameter = 0.4*u.m

        # Create, name, open ALCDEF file.
        if obs_date:
            alcdef_date = options['date']
        else:
            alcdef_date = sb_day
        base_name = '{}_{}_{}_{}_'.format(obj_name, sb_site, alcdef_date, start_super_block.tracking_number)
        alcdef_filename = os.path.join(datadir, base_name + 'ALCDEF.txt')
        output_file_list.append('{},{}'.format(alcdef_filename, datadir.lstrip(out_path)))
        alcdef_file = default_storage.open(alcdef_filename, 'w')
        for super_block in super_blocks:
<<<<<<< HEAD
            block_list = Block.objects.filter(superblock=super_block.id, num_observed__gte=1)
=======
            block_list = Block.objects.filter(superblock=super_block.id)
            if obs_date:
                block_list = block_list.filter(when_observed__lt=obs_date+timedelta(days=2)).filter(when_observed__gt=obs_date)
>>>>>>> 949bb46b
            self.stdout.write("Analyzing SuperblockBlock# %s for %s" % (super_block.tracking_number, super_block.body.current_name()))
            for block in block_list:
                base_name = '{}_{}_{}_{}_{}_'.format(obj_name, sb_site, sb_day, start_super_block.tracking_number, block.request_number)

                block_mags = []
                block_mag_errs = []
                block_times = []
                outmag = "NONE"
                self.stdout.write("Analyzing Block# %d" % block.id)

                obs_site = block.site
                # Get all Useful frames from each block
                frames_red = Frame.objects.filter(block=block.id, frametype__in=[Frame.BANZAI_RED_FRAMETYPE]).order_by('midpoint')
                frames_ql = Frame.objects.filter(block=block.id, frametype__in=[Frame.BANZAI_QL_FRAMETYPE]).order_by('midpoint')
                if len(frames_red) >= len(frames_ql):
                    frames_all_zp = frames_red
                else:
                    frames_all_zp = frames_ql
                frames = frames_all_zp.filter(zeropoint__isnull=False)
                self.stdout.write("Found %d frames (of %d total) for Block# %d with good ZPs" % (frames.count(), frames_all_zp.count(), block.id))
                self.stdout.write("Searching within %.1f arcseconds and +/-%.2f delta magnitudes" % (options['boxwidth'], options['deltamag']))
                total_frame_count += frames.count()
                frame_data = []
                if frames_all_zp.count() != 0:
                    elements = model_to_dict(block.body)
                    filter_list = []
                    for frame in frames_all_zp:
                        # get predicted position and magnitude of target during time of each frame
                        emp_line = compute_ephem(frame.midpoint, elements, frame.sitecode)
                        ra = emp_line['ra']
                        dec = emp_line['dec']
                        mag_estimate = emp_line['mag']
                        (ra_string, dec_string) = radec2strings(ra, dec, ' ')
                        # Find list of frame sources within search region of predicted coordinates
                        sources = search_box(frame, ra, dec, options['boxwidth'])
                        midpoint_string = frame.midpoint.strftime('%Y-%m-%d %H:%M:%S')
                        self.stdout.write("%s %s %s V=%.1f %s (%d) %s" % (midpoint_string, ra_string, dec_string, mag_estimate, frame.sitecode, len(sources), frame.filename))
                        best_source = None
                        # Find source most likely to be target (Could Use Some Work)
                        if len(sources) != 0 and frame.zeropoint is not None:
                            if len(sources) == 1:
                                best_source = sources[0]
                            elif len(sources) > 1:  # If more than 1 source, pick closest within deltamag
                                min_sep = options['boxwidth'] * options['boxwidth']
                                for source in sources:
                                    sep = S.sla_dsep(ra, dec, radians(source.obs_ra), radians(source.obs_dec))
                                    sep = degrees(sep) * 3600.0
                                    src_ra_string, src_dec_string = radec2strings(radians(source.obs_ra), radians(source.obs_dec))
                                    if len(block_mags) > 0:
                                        delta_mag = abs(block_mags[-1] - source.obs_mag)
                                    else:
                                        delta_mag = abs(mag_estimate - source.obs_mag)
                                    self.stdout.write("%s %s %s %s %.1f %.1f-%.1f %.1f" % ( ra_string, dec_string, src_ra_string, src_dec_string, sep, mag_estimate, source.obs_mag, delta_mag))
                                    if sep < min_sep and delta_mag <= options['deltamag']:
                                        min_sep = sep
                                        best_source = source

                            # Save target source and add to output files.
                            if best_source and best_source.obs_mag > 0.0 and abs(mag_estimate - best_source.obs_mag) <= 3 * options['deltamag']:
                                block_times.append(frame.midpoint)
                                mpc_line, psv_line = self.make_source_measurement(block.body, frame, best_source, persist=options['persist'])
                                mpc_lines.append(mpc_line)
                                psv_lines.append(psv_line)
                                block_mags.append(best_source.obs_mag)
                                block_mag_errs.append(best_source.err_obs_mag)
                                filter_list.append(frame.ALCDEF_filter_format())

                        # We append these even if we don't have a matching source or zeropoint
                        # so we can plot conditions for all frames
                        zps.append(frame.zeropoint)
                        zp_errs.append(frame.zeropoint_err)
                        frame_data.append({'ra': ra,
                                           'dec': dec,
                                           'mag': mag_estimate,
                                           'bw': options['boxwidth'],
                                           'dm': options['deltamag'],
                                           'best_source': best_source})
                        alltimes.append(frame.midpoint)
                        fwhm.append(frame.fwhm)
                        # Get frame headers from archive API and get focus temperature (if able)
                        header_url = "{}frames/{}/headers".format(settings.ARCHIVE_API_URL, frame.frameid)
                        header = lco_api_call(header_url)
                        if 'detail' not in header or header['detail'] !=  'Not found.':
                            for tempkey in temp_keywords:
                                foc_temp = header['data'].get(tempkey, None)
                                if foc_temp:
                                    print("Value of {key:8s}={val:.2f}".format(key=tempkey, val=foc_temp))
                                    if tempkey not in focus_temps:
                                        focus_temps[tempkey] = [foc_temp,]
                                    else:
                                        focus_temps[tempkey].append(foc_temp)
                        else:
                            msg = "Headers not found for: {}".format(frame.filename)
                            self.stderr.write(msg)
                        azimuth, altitude = moon_alt_az(frame.midpoint, ra, dec, *get_sitepos(frame.sitecode)[1:])
                        zenith_distance = radians(90) - altitude
                        air_mass.append(S.sla_airmas(zenith_distance))
                        obs_site = header.get('telid', frame.sitecode) + '-' + header.get('instrume', frame.instrument)
                        catalog = frame.photometric_catalog
                        if catalog == 'GAIA-DR2':
                            outmag = 'GG'
                        elif catalog == 'UCAC4':
                            outmag = 'SR'
                        if obs_site not in mpc_site:
                            mpc_site.append(obs_site)
                    if len(block_times) > 1:
                        filter_set = list(set(filter_list))
                        for filt in filter_set:
                            mag_set = [m for m, f in zip(block_mags, filter_list) if f == filt]
                            time_set = [t for t, f in zip(block_times, filter_list) if f == filt]
                            error_set = [e for e, f in zip(block_mag_errs, filter_list) if f == filt]
                            self.output_alcdef(alcdef_file, block, obs_site, time_set, mag_set, error_set, filt, outmag)
                    mags += block_mags
                    mag_errs += block_mag_errs
                    times += block_times

                    # Create gif of fits files used for LC extraction
                    data_path = make_data_dir(out_path, model_to_dict(frames_all_zp[0]))
                    frames_list = [os.path.join(data_path, f.filename) for f in frames_all_zp]
                    if not options['nogif']:
                        movie_file = make_gif(frames_list, init_fr=100, center=3, out_path=out_path, plot_source=True,
                                              target_data=frame_data, show_reticle=True, progress=True)
                        if "WARNING" not in movie_file:
                            output_file_list.append('{},{}'.format(movie_file, data_path.lstrip(out_path)))
                        self.stdout.write("New gif created: {}".format(movie_file))
        alcdef_file.close()
        self.stdout.write("Found matches in %d of %d frames" % (len(times), total_frame_count))

        if not settings.USE_S3:
            try:
                os.chmod(alcdef_filename, rw_permissions)
            except PermissionError:
                pass

            # Write light curve data out in similar format to Make_lc.csh
            i = 0

            lightcurve_file = open(os.path.join(datadir, base_name + 'lightcurve_data.txt'), 'w')
            mpc_file = open(os.path.join(datadir, base_name + 'mpc_positions.txt'), 'w')
            psv_file = open(os.path.join(datadir, base_name + 'ades_positions.psv'), 'w')
            output_file_list.append('{},{}'.format(os.path.join(datadir, base_name + 'lightcurve_data.txt'), datadir.lstrip(out_path)))
            output_file_list.append('{},{}'.format(os.path.join(datadir, base_name + 'mpc_positions.txt'), datadir.lstrip(out_path)))
            output_file_list.append('{},{}'.format(os.path.join(datadir, base_name + 'ades_positions.psv'), datadir.lstrip(out_path)))

            # Calculate integer part of JD for first frame and use this as a
            # constant in case of wrapover to the next day
            if len(times) > 0 and len(mags) > 0:
                mjd_offset = int(datetime2mjd_utc(times[0]))
                for time in times:
                    time_jd = datetime2mjd_utc(time)
                    time_jd_truncated = time_jd - mjd_offset
                    if i == 0:
                        lightcurve_file.write('#Object: %s\n' % start_super_block.body.current_name())
                        lightcurve_file.write("#MJD-%.1f Mag. Mag. error\n" % mjd_offset)
                    lightcurve_file.write("%7.5lf %6.3lf %5.3lf\n" % (time_jd_truncated, mags[i], mag_errs[i]))
                    i += 1
                lightcurve_file.close()
                try:
                    os.chmod(os.path.join(datadir, base_name + 'lightcurve_data.txt'), rw_permissions)
                except PermissionError:
                    pass

                # Write out MPC1992 80 column file
                for mpc_line in mpc_lines:
                    mpc_file.write(mpc_line + '\n')
                mpc_file.close()
                try:
                    os.chmod(os.path.join(datadir, base_name + 'mpc_positions.txt'), rw_permissions)
                except PermissionError:
                    pass

                # Write out ADES Pipe Separated Value file
                for psv_line in psv_lines:
                    psv_file.write(psv_line + '\n')
                psv_file.close()
                try:
                    os.chmod(os.path.join(datadir, base_name + 'ades_positions.psv'), rw_permissions)
                except PermissionError:
                    pass

                # Create Default Plot Title
                if options['title'] is None:
                    sites = ', '.join(mpc_site)
                    try:
                        if options['timespan'] < 1:
                            plot_title = '%s from %s (%s) on %s' % (start_super_block.body.current_name(),
                                                                    start_block.site.upper(), sites, start_super_block.block_end.strftime("%Y-%m-%d"))
                            subtitle = ''
                        else:
                            plot_title = '%s from %s to %s' % (start_block.body.current_name(),
                                                               (start_super_block.block_end - timedelta(days=options['timespan'])).strftime("%Y-%m-%d"),
                                                               start_super_block.block_end.strftime("%Y-%m-%d"))
                            subtitle = 'Sites: ' + sites
                    except TypeError:
                        plot_title = 'LC for %s' % (start_super_block.body.current_name())
                        subtitle = ''
                else:
                    plot_title = options['title']
                    subtitle = ''
<<<<<<< HEAD
            else:
                plot_title = options['title']
                subtitle = ''
            seeing = self.fetch_dimm_seeing(frames_all_zp[0].sitecode, frames_all_zp[0].midpoint)
            self.plot_timeseries(times, alltimes, mags, mag_errs, zps, zp_errs, fwhm, air_mass, focus_temps, seeing, title=plot_title, sub_title=subtitle, datadir=datadir, filename=base_name, diameter=tel_diameter, temp_keyword=temp_keywords)
            os.chmod(os.path.join(datadir, base_name + 'lightcurve_focus.png'), rw_permissions)
            os.chmod(os.path.join(datadir, base_name + 'lightcurve.png'), rw_permissions)
        else:
            self.stdout.write("No sources matched.")
=======

                # Make plots
                if not settings.USE_S3:
                    self.plot_timeseries(times, alltimes, mags, mag_errs, zps, zp_errs, fwhm, air_mass, title=plot_title, sub_title=subtitle, datadir=datadir, filename=base_name, diameter=tel_diameter)
                    output_file_list.append('{},{}'.format(os.path.join(datadir, base_name + 'lightcurve_cond.png'), datadir.lstrip(out_path)))
                    output_file_list.append('{},{}'.format(os.path.join(datadir, base_name + 'lightcurve.png'), datadir.lstrip(out_path)))
                    try:
                        os.chmod(os.path.join(datadir, base_name + 'lightcurve_cond.png'), rw_permissions)
                    except PermissionError:
                        pass
                    try:
                        os.chmod(os.path.join(datadir, base_name + 'lightcurve.png'), rw_permissions)
                    except PermissionError:
                        pass
            else:
                self.stdout.write("No sources matched.")

            if data_path:
                with open(os.path.join(data_path, base_name + 'lc_file_list.txt'), 'w') as outfut_file_file:
                    outfut_file_file.write('# == Files created by Lightcurve Extraction for {} on {} ==\n'.format(obj_name, sb_day))
                    for output_file in output_file_list:
                        outfut_file_file.write(output_file)
                        outfut_file_file.write('\n')
                try:
                    os.chmod(os.path.join(data_path, base_name + 'lc_file_list.txt'), rw_permissions)
                except PermissionError:
                    pass
>>>>>>> 949bb46b
<|MERGE_RESOLUTION|>--- conflicted
+++ resolved
@@ -35,17 +35,12 @@
 from django.conf import settings
 from core.models import Block, Frame, SuperBlock, SourceMeasurement, CatalogSources
 from core.urlsubs import QueryTelemetry, convert_temps_to_table
-from core.archive_subs import lco_api_call
+from core.archive_subs import lco_api_call, make_data_dir
 from astrometrics.ephem_subs import compute_ephem, radec2strings, moon_alt_az, get_sitepos, MPC_site_code_to_domes
 from astrometrics.time_subs import datetime2mjd_utc
-<<<<<<< HEAD
-from photometrics.catalog_subs import search_box, open_fits_catalog, sanitize_object_name
-=======
 from photometrics.gf_movie import make_gif
 from photometrics.catalog_subs import search_box, sanitize_object_name
->>>>>>> 949bb46b
 from photometrics.photometry_subs import compute_fwhm, map_filter_to_wavelength
-from core.archive_subs import make_data_dir
 
 
 class Command(BaseCommand):
@@ -92,7 +87,6 @@
 
         return expected_fwhm
 
-<<<<<<< HEAD
     def fetch_dimm_seeing(self, sitecode, date):
         seeing = []
         site, encid, telid = MPC_site_code_to_domes(sitecode)
@@ -107,9 +101,6 @@
         return seeing
 
     def plot_timeseries(self, times, alltimes, mags, mag_errs, zps, zp_errs, fwhm, air_mass, temps, seeing, colors='r', title='', sub_title='', datadir='./', filename='tmp_', diameter=0.4*u.m, temp_keyword='FOCTEMP'):
-        fig, (ax0, ax1) = plt.subplots(nrows=2, sharex=True, figsize=(10,7.5), gridspec_kw={'height_ratios': [15, 4]})
-=======
-    def plot_timeseries(self, times, alltimes, mags, mag_errs, zps, zp_errs, fwhm, air_mass, colors='r', title='', sub_title='', datadir='./', filename='tmp_', diameter=0.4*u.m):
         """Uses matplotlib to create and save a quick LC plot png as well as a sky conditions plot png.
 
         Parameters
@@ -144,9 +135,8 @@
             Telescope diameter
         """
         # Build Figure
-        fig, (ax0, ax1) = plt.subplots(nrows=2, sharex=True, gridspec_kw={'height_ratios': [15, 4]})
+        fig, (ax0, ax1) = plt.subplots(nrows=2, sharex=True, figsize=(10,7.5), gridspec_kw={'height_ratios': [15, 4]})
         # Plot LC
->>>>>>> 949bb46b
         ax0.errorbar(times, mags, yerr=mag_errs, marker='.', color=colors, linestyle=' ')
         # Sort out/Plot good Zero Points
         zp_times = [alltimes[i] for i, zp in enumerate(zps) if zp and zp_errs[i]]
@@ -174,13 +164,9 @@
 
         fig.savefig(os.path.join(datadir, filename + 'lightcurve.png'))
 
-<<<<<<< HEAD
+        # Build Conditions plot
         fig2, (ax2, ax3) = plt.subplots(nrows=2, figsize=(10,7.5), sharex=True)
         ax4 = ax3.twinx()
-=======
-        # Build Conditions plot
-        fig2, (ax2, ax3) = plt.subplots(nrows=2, sharex=True)
->>>>>>> 949bb46b
         ax2.plot(alltimes, fwhm, marker='.', color=colors, linestyle=' ')
         expected_fwhm = self.generate_expected_fwhm(alltimes, air_mass, fwhm_0=fwhm[0], tel_diameter=diameter)
         if (times[-1] - times[0]) < timedelta(hours=12):
@@ -188,7 +174,6 @@
         else:
             ax2.plot(alltimes, expected_fwhm, color='black', linestyle=' ', marker='+', markersize=2, label="Predicted")
 
-<<<<<<< HEAD
         # Cut down DIMM results to span of Block
         if len(seeing) > 0:
             mask1 = seeing['UTC Datetime'] >= alltimes[0]
@@ -201,9 +186,7 @@
         for temp in temps:
             temp_line = ax4.plot(alltimes, temps[temp], linewidth=0.66, marker='.', linestyle='-', label=temp)
             temp_lines.append(temp_line[0])
-=======
         # Set up Axes/Titles
->>>>>>> 949bb46b
         ax2.set_ylabel('FWHM (")')
         # ax2.set_title('FWHM')
         fig2.suptitle('Conditions for obs: '+title)
@@ -228,15 +211,7 @@
         ax3.fmt_xdata = DateFormatter(date_string)
         fig2.autofmt_xdate()
         ax2.legend()
-<<<<<<< HEAD
         fig2.savefig(os.path.join(datadir, filename + 'lightcurve_focus.png'))
-        # Switch backend for GUI windows
-        matplotlib.use('TkAgg')
-        plt.ion()
-        plt.show()
-=======
-        fig2.savefig(os.path.join(datadir, filename + 'lightcurve_cond.png'))
->>>>>>> 949bb46b
 
         return
 
@@ -368,11 +343,8 @@
             else:
                 obs_date = options['date']
 
-<<<<<<< HEAD
         temp_keywords = ['WMSTEMP', 'TUBETEMP', 'FOCTEMP', 'REFTEMP']
-=======
         # Initialize lists
->>>>>>> 949bb46b
         times = []
         alltimes = []
         mags = []
@@ -385,13 +357,10 @@
         mpc_site = []
         fwhm = []
         air_mass = []
-<<<<<<< HEAD
         focus_temps = {}
-=======
         output_file_list = []
 
         # build directory path / set permissions
->>>>>>> 949bb46b
         obj_name = sanitize_object_name(start_super_block.body.current_name())
         datadir = os.path.join(options['datadir'], obj_name)
         out_path = settings.DATA_ROOT
@@ -433,13 +402,9 @@
         output_file_list.append('{},{}'.format(alcdef_filename, datadir.lstrip(out_path)))
         alcdef_file = default_storage.open(alcdef_filename, 'w')
         for super_block in super_blocks:
-<<<<<<< HEAD
             block_list = Block.objects.filter(superblock=super_block.id, num_observed__gte=1)
-=======
-            block_list = Block.objects.filter(superblock=super_block.id)
             if obs_date:
                 block_list = block_list.filter(when_observed__lt=obs_date+timedelta(days=2)).filter(when_observed__gt=obs_date)
->>>>>>> 949bb46b
             self.stdout.write("Analyzing SuperblockBlock# %s for %s" % (super_block.tracking_number, super_block.body.current_name()))
             for block in block_list:
                 base_name = '{}_{}_{}_{}_{}_'.format(obj_name, sb_site, sb_day, start_super_block.tracking_number, block.request_number)
@@ -639,25 +604,14 @@
                 else:
                     plot_title = options['title']
                     subtitle = ''
-<<<<<<< HEAD
-            else:
-                plot_title = options['title']
-                subtitle = ''
-            seeing = self.fetch_dimm_seeing(frames_all_zp[0].sitecode, frames_all_zp[0].midpoint)
-            self.plot_timeseries(times, alltimes, mags, mag_errs, zps, zp_errs, fwhm, air_mass, focus_temps, seeing, title=plot_title, sub_title=subtitle, datadir=datadir, filename=base_name, diameter=tel_diameter, temp_keyword=temp_keywords)
-            os.chmod(os.path.join(datadir, base_name + 'lightcurve_focus.png'), rw_permissions)
-            os.chmod(os.path.join(datadir, base_name + 'lightcurve.png'), rw_permissions)
-        else:
-            self.stdout.write("No sources matched.")
-=======
-
                 # Make plots
                 if not settings.USE_S3:
-                    self.plot_timeseries(times, alltimes, mags, mag_errs, zps, zp_errs, fwhm, air_mass, title=plot_title, sub_title=subtitle, datadir=datadir, filename=base_name, diameter=tel_diameter)
-                    output_file_list.append('{},{}'.format(os.path.join(datadir, base_name + 'lightcurve_cond.png'), datadir.lstrip(out_path)))
+                    seeing = self.fetch_dimm_seeing(frames_all_zp[0].sitecode, frames_all_zp[0].midpoint)
+                    self.plot_timeseries(times, alltimes, mags, mag_errs, zps, zp_errs, fwhm, air_mass, focus_temps, seeing, title=plot_title, sub_title=subtitle, datadir=datadir, filename=base_name, diameter=tel_diameter, temp_keyword=temp_keywords)
+                    output_file_list.append('{},{}'.format(os.path.join(datadir, base_name + 'lightcurve_focus.png'), datadir.lstrip(out_path)))
                     output_file_list.append('{},{}'.format(os.path.join(datadir, base_name + 'lightcurve.png'), datadir.lstrip(out_path)))
                     try:
-                        os.chmod(os.path.join(datadir, base_name + 'lightcurve_cond.png'), rw_permissions)
+                        os.chmod(os.path.join(datadir, base_name + 'lightcurve_focus.png'), rw_permissions)
                     except PermissionError:
                         pass
                     try:
@@ -676,5 +630,4 @@
                 try:
                     os.chmod(os.path.join(data_path, base_name + 'lc_file_list.txt'), rw_permissions)
                 except PermissionError:
-                    pass
->>>>>>> 949bb46b
+                    pass