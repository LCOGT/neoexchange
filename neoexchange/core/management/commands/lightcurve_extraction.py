"""
NEO exchange: NEO observing portal for Las Cumbres Observatory
Copyright (C) 2016-2019 LCO

This program is free software: you can redistribute it and/or modify
it under the terms of the GNU General Public License as published by
the Free Software Foundation, either version 3 of the License, or
(at your option) any later version.

This program is distributed in the hope that it will be useful,
but WITHOUT ANY WARRANTY; without even the implied warranty of
MERCHANTABILITY or FITNESS FOR A PARTICULAR PURPOSE.  See the
GNU General Public License for more details.
"""

import os
import stat
from sys import exit
from datetime import datetime, timedelta, time
from math import degrees, radians, floor
import numpy as np

from django.core.management.base import BaseCommand, CommandError
from django.forms.models import model_to_dict
try:
    import pyslalib.slalib as S
except:
    pass
import matplotlib
matplotlib.use('Agg')
import matplotlib.pyplot as plt
from matplotlib.dates import HourLocator, DateFormatter
from astropy.stats import LombScargle
import astropy.units as u
from astropy.time import Time
from django.conf import settings

<<<<<<< HEAD
from core.models import Block, Frame, SourceMeasurement
from astrometrics.ephem_subs import compute_ephem, radec2strings
=======
from core.models import Block, Frame, SuperBlock, SourceMeasurement, CatalogSources
from astrometrics.ephem_subs import compute_ephem, radec2strings, moon_alt_az, get_sitepos
>>>>>>> 9cfd0cce
from astrometrics.time_subs import datetime2mjd_utc
from photometrics.catalog_subs import search_box
from photometrics.photometry_subs import compute_fwhm, map_filter_to_wavelength


class Command(BaseCommand):

    help = 'Extract lightcurves of a target from a given SuperBlock. Can look back at earlier SuperBlocks for same object if requested.'

    def add_arguments(self, parser):
        parser.add_argument('supblock', type=int, help='SuperBlock (tracking number) to analyze')
        parser.add_argument('-ts', '--timespan', type=float, default=0.0, help='Days prior to referenced SuperBlock that should be included')
        parser.add_argument('-bw', '--boxwidth', type=float, default=5.0, help='Boxwidth in arcsec to search')
        parser.add_argument('-dm', '--deltamag', type=float, default=0.5, help='delta magnitude tolerance for multiple matches')
        parser.add_argument('--title', type=str, default=None, help='plot title')
        parser.add_argument('--persist', action="store_true", default=False, help='Whether to store cross-matches as SourceMeasurements for the body')
<<<<<<< HEAD
=======
        parser.add_argument('--single', action="store_true", default=False, help='Whether to only analyze a single SuperBlock')
        base_dir = os.path.join(settings.DATA_ROOT, 'Reduction')
        parser.add_argument('--datadir', default=base_dir, help='Place to save data (e.g. %s)' % base_dir)

    def generate_expected_fwhm(self, times, airmasses, fwhm_0=2.0, obs_filter='w', tel_diameter=0.4*u.m):
        """Compute the expected FWHM and the variation with airmass and observing
        wavelength. Assumes the first value of FWHM (fwhm_0, in arcsec) is
        representative and converts it to seeing.
        Returns a list of expected FWHM values (in arcsec but not as Quantity's
        for easier plotting)"""

        expected_fwhm = []
        filter_cwave = map_filter_to_wavelength(obs_filter)
        # Convert first value of FWHM to seeing by correcting to airmass 1.0 and 500nm
        seeing = fwhm_0 / (airmasses[0]**0.6)
        seeing /= ((filter_cwave.to(u.nm) / (500.0*u.nm))**-0.2)
        seeing *= u.arcsec
        msg = "Initial FWHM, seeing= {:.3f} {:.3f} {}".format(fwhm_0, seeing.value, seeing.unit)
        self.stdout.write(msg)

        for time, airmass in zip(times, airmasses):
            tic_params = {  'seeing' : seeing,
                            'airmass' : airmass,
                            'wavelength' : filter_cwave,
                            'm1_diameter' : tel_diameter}
            fwhm = compute_fwhm(tic_params)
            expected_fwhm.append(fwhm.value)

        return expected_fwhm

    def plot_timeseries(self, times, alltimes, mags, mag_errs, zps, zp_errs, fwhm, air_mass, colors='r', title='', sub_title='', datadir='./', filename='tmp_', diameter=0.4*u.m):
        fig, (ax0, ax1) = plt.subplots(nrows=2, sharex=True, gridspec_kw={'height_ratios': [15, 4]})
        ax0.errorbar(times, mags, yerr=mag_errs, marker='.', color=colors, linestyle=' ')
        ax1.errorbar(times, zps, yerr=zp_errs, marker='.', color=colors, linestyle=' ')
        ax0.invert_yaxis()
        ax1.invert_yaxis()
        ax1.set_xlabel('Time')
        ax0.set_ylabel('Magnitude')
        ax1.set_ylabel('Magnitude')
        fig.suptitle(title)
        ax0.set_title(sub_title)
        ax1.set_title('Zero Point', size='medium')
        ax0.minorticks_on()
        ax1.minorticks_on()
>>>>>>> 9cfd0cce

        date_string = self.format_date(times)
        ax0.xaxis.set_major_formatter(DateFormatter(date_string))
        ax0.fmt_xdata = DateFormatter(date_string)
        ax1.xaxis.set_major_formatter(DateFormatter(date_string))
        ax1.fmt_xdata = DateFormatter(date_string)
        fig.autofmt_xdate()

        fig.savefig(os.path.join(datadir, filename + 'lightcurve.png'))

        fig2, (ax2, ax3) = plt.subplots(nrows=2, sharex=True)
        ax2.plot(alltimes, fwhm, marker='.', color=colors, linestyle=' ')
        expected_fwhm = self.generate_expected_fwhm(alltimes, air_mass, fwhm_0=fwhm[0], tel_diameter=diameter)
        if (times[-1] - times[0]) < timedelta(hours=12):
            ax2.plot(alltimes, expected_fwhm, color='black', linestyle='--', linewidth=0.75, label="Predicted")
        else:
            ax2.plot(alltimes, expected_fwhm, color='black', linestyle=' ', marker='+', markersize=2, label="Predicted")

        ax2.set_ylabel('FWHM (")')
        # ax2.set_title('FWHM')
        fig2.suptitle('Conditions for obs: '+title)
        ax3.plot(alltimes, air_mass, marker='.', color=colors, linestyle=' ')
        ax3.set_xlabel('Time')
        ax3.set_ylabel('Airmass')
        # ax3.set_title('Airmass')
        ax2.minorticks_on()
        ax3.minorticks_on()
        ax3.invert_yaxis()
        ax2.xaxis.set_major_formatter(DateFormatter(date_string))
        ax2.fmt_xdata = DateFormatter(date_string)
        ax3.xaxis.set_major_formatter(DateFormatter(date_string))
        ax3.fmt_xdata = DateFormatter(date_string)
        fig2.autofmt_xdate()
        ax2.legend()
        fig2.savefig(os.path.join(datadir, filename + 'lightcurve_cond.png'))
        # Switch backend for GUI windows
        matplotlib.use('TkAgg')
        plt.ion()
        plt.show()

        return

<<<<<<< HEAD
=======
    def format_date(self, dates):
        start = dates[0]
        end = dates[-1]
        time_diff = end - start
        if time_diff > timedelta(days=3):
            return "%Y/%m/%d"
        elif time_diff > timedelta(hours=6):
            return "%m/%d %H:%M"
        elif time_diff > timedelta(minutes=30):
            return "%H:%M"
        else:
            return "%H:%M:%S"

>>>>>>> 9cfd0cce
    def make_source_measurement(self, body, frame, cat_source, persist=False):
        source_params = { 'body' : body,
                          'frame' : frame,
                          'obs_ra' : cat_source.obs_ra,
                          'obs_dec' : cat_source.obs_dec,
                          'obs_mag' : cat_source.obs_mag,
                          'err_obs_ra' : cat_source.err_obs_ra,
                          'err_obs_dec' : cat_source.err_obs_dec,
                          'err_obs_mag' : cat_source.err_obs_mag,
                          'astrometric_catalog' : frame.astrometric_catalog,
                          'photometric_catalog' : frame.photometric_catalog,
                          'aperture_size' : cat_source.aperture_size,
                          'snr' : cat_source.make_snr(),
                          'flags' : cat_source.map_numeric_to_mpc_flags()
                        }
        source, created = SourceMeasurement.objects.get_or_create(**source_params)
        mpc_line = source.format_mpc_line()
<<<<<<< HEAD
        if persist is not True:
            source.delete()
        return mpc_line
=======
        ades_psv_line = source.format_psv_line()
        if persist is not True:
            source.delete()
        return mpc_line, ades_psv_line

    def output_alcdef(self, lightcurve_file, block, site, dates, mags, mag_errors, filt, outmag):
        obj_name = block.body.current_name()

        mid_time = (dates[-1] - dates[0])/2 + dates[0]
        metadata_dict = {'ObjectNumber': 0,
                         'ObjectName'  : obj_name,
                         'MPCDesig'    : obj_name,
                         'ReviseData'  : 'FALSE',
                         'AllowSharing': 'TRUE',
                         'MPCCode'     : site,
                         'Delimiter'   : 'PIPE',
                         'ContactInfo' : '[{}]'.format(block.superblock.proposal.pi),
                         'ContactName' : 'T. Lister',
                         'DifferMags'  : 'FALSE',
                         'Facility'    : 'Las Cumbres Observatory',
                         'Filter'      : filt,
                         'LTCApp'      : 'NONE',
                         'LTCType'     : 'NONE',
                         'MagBand'     : outmag,
                         'Observers'   : 'T. Lister; J. Chatelain; E. Gomez',
                         'ReducedMags' : 'NONE',
                         'SessionDate' : mid_time.strftime('%Y-%m-%d'),
                         'SessionTime' : mid_time.strftime('%H:%M:%S')
                        }
        if obj_name.isdigit():
            metadata_dict['ObjectNumber'] = obj_name
            metadata_dict['MPCDesig'] = block.body.old_name()
            metadata_dict['ObjectName'] = block.body.old_name()
        lightcurve_file.write('STARTMETADATA\n')
        for key, value in metadata_dict.items():
            lightcurve_file.write('{}={}\n'.format(key.upper(), value))
        lightcurve_file.write('ENDMETADATA\n')
        i = 0
        for date in dates:
            jd = datetime2mjd_utc(date)+0.5
            lightcurve_file.write('DATA=24{:.6f}|{:+.3f}|{:+.3f}\n'.format(jd, mags[i], mag_errors[i]))
            i += 1
        lightcurve_file.write('ENDDATA\n')
>>>>>>> 9cfd0cce

    def handle(self, *args, **options):

        self.stdout.write("==== Light curve building %s ====" % (datetime.now().strftime('%Y-%m-%d %H:%M')))

        try:
            start_super_block = SuperBlock.objects.get(tracking_number=options['supblock'])
        except SuperBlock.DoesNotExist:
            self.stdout.write("Cannot find SuperBlock with Tracking Number %d" % options['supblock'])
            exit(-1)
        start_blocks = Block.objects.filter(superblock=start_super_block.id)
        start_block = start_blocks[0]
        if options['single'] is True:
            super_blocks = [start_super_block, ]
        else:
            super_blocks = SuperBlock.objects.filter(body=start_super_block.body, block_start__gte=start_super_block.block_start-timedelta(days=options['timespan']))

<<<<<<< HEAD
        self.stdout.write("Analyzing Block# %d for %s" % (block.id, block.body.current_name()))

        frames = Frame.objects.filter(block=block.id, zeropoint__isnull=False, frametype__in=[Frame.BANZAI_QL_FRAMETYPE, Frame.BANZAI_RED_FRAMETYPE]).order_by('midpoint')
        self.stdout.write("Found %d frames for Block# %d with good ZPs" % (len(frames), block.id))
        self.stdout.write("Searching within %.1f arcseconds and +/-%.1f delta magnitudes" % (options['boxwidth'], options['deltamag']))

        if len(frames) != 0:
            elements = model_to_dict(block.body)

            times = []
            mags = []
            mag_errs = []
            mpc_lines = []
            for frame in frames:
                emp_line = compute_ephem(frame.midpoint, elements, frame.sitecode)
                ra  = emp_line[1]
                dec = emp_line[2]
                mag_estimate = emp_line[3]
                (ra_string, dec_string) = radec2strings(ra, dec, ' ')
                sources = search_box(frame, ra, dec, options['boxwidth'])
                midpoint_string = frame.midpoint.strftime('%Y-%m-%d %H:%M:%S')
                self.stdout.write("%s %s %s V=%.1f %s (%d) %s" % (midpoint_string, ra_string, dec_string, mag_estimate, frame.sitecode, len(sources), frame.filename))
                if len(sources) != 0:
                    if len(sources) == 1:
                        best_source = sources[0]
    #                    print("%.3f+/-%.3f" % (source.obs_mag, source.err_obs_mag))
                    elif len(sources) > 1:
                        min_sep = options['boxwidth'] * options['boxwidth']
                        best_source = None
                        for source in sources:
                            sep = S.sla_dsep(ra, dec, radians(source.obs_ra), radians(source.obs_dec))
                            sep = degrees(sep) * 3600.0
                            src_ra_string, src_dec_string = radec2strings(radians(source.obs_ra), radians(source.obs_dec))
                            delta_mag = abs(mag_estimate - source.obs_mag)
                            self.stdout.write("%s %s %s %s %.1f %.1f-%.1f %.1f" % ( ra_string, dec_string, src_ra_string, src_dec_string, sep, mag_estimate, source.obs_mag, delta_mag))
                            if sep < min_sep and delta_mag <= options['deltamag']:
                                min_sep = sep
                                best_source = source

                    if best_source and best_source.obs_mag > 0.0:
                        mpc_line = self.make_source_measurement(block.body, frame, best_source, persist=options['persist'])
                        mpc_lines.append(mpc_line)
                        times.append(frame.midpoint)
                        mags.append(best_source.obs_mag)
                        mag_errs.append(best_source.err_obs_mag)

            self.stdout.write("Found matches in %d of %d frames" % ( len(times), len(frames)))

            # Write light curve data out in similar format to Make_lc.csh
            i = 0
            lightcurve_file = open('lightcurve_data.txt', 'w')
            mpc_file = open('mpc_positions.txt', 'w')

            # Calculate integer part of JD for first frame and use this as a
            # constant in case of wrapover to the next day
            if len(times) > 0 and len(mags) > 0:
                mjd_offset = int(datetime2mjd_utc(times[0]))
                for time in times:
                    time_jd = datetime2mjd_utc(time)
                    time_jd_truncated = time_jd - mjd_offset
                    if i == 0:
                        lightcurve_file.write("#MJD-%.1f Mag. Mag. error\n" % mjd_offset)
                    lightcurve_file.write("%7.5lf %6.3lf %5.3lf\n" % (time_jd_truncated, mags[i], mag_errs[i]))
                    i += 1
                lightcurve_file.close()

                for mpc_line in mpc_lines:
                    mpc_file.write(mpc_line + '\n')
                mpc_file.close()

                if options['title'] is None:
                    plot_title = '%s from %s (%s) on %s' % (block.body.current_name(), block.site.upper(), frame.sitecode, block.when_observed.strftime("%Y-%m-%d"))
=======
        times = []
        alltimes = []
        mags = []
        mag_errs = []
        zps = []
        zp_errs = []
        mpc_lines = []
        psv_lines = []
        total_frame_count = 0
        mpc_site = []
        fwhm = []
        air_mass = []
        obj_name = start_super_block.body.current_name().replace(' ', '_')
        datadir = os.path.join(options['datadir'], obj_name)
        rw_permissions = stat.S_IRUSR | stat.S_IWUSR | stat.S_IRGRP | stat.S_IWGRP | stat.S_IROTH
        if not os.path.exists(datadir):
            try:
                os.makedirs(datadir)
                # Set directory permissions correctly for shared directories
                # Sets to (r)ead,(w)rite,e(x)ecute for owner & group, r-x for others
                os.chmod(datadir, stat.S_IRWXU | stat.S_IRWXG | stat.S_IROTH | stat.S_IXOTH)
            except:
                msg = "Error creating output path %s" % datadir
                raise CommandError(msg)
        sb_day = start_super_block.block_start.strftime("%Y%m%d")
        sb_site = start_super_block.get_sites().replace(',', '')

        # Turn telescope class into a diameter for theoretical FWHM curve
        tel_classes = start_super_block.get_telclass()
        if len(tel_classes.split(",")) > 1:
            self.stdout.write("Multiple telescope sizes found; theoretical FWHM curve will be wrong")
            tel_class = tel_classes.split(",")[0]
        else:
            tel_class = tel_classes
        try:
            tel_diameter = float(tel_class.replace('m', '.'))
            tel_diameter *= u.m
        except ValueError:
            self.stdout.write("Error determining telescope diameter, assuming 0.4m")
            tel_diameter = 0.4*u.m

        base_name = '{}_{}_{}_{}_'.format(obj_name, sb_site, sb_day, start_super_block.tracking_number)
        filename = os.path.join(datadir, base_name + 'ALCDEF.txt')
        alcdef_file = open(filename, 'w')
        for super_block in super_blocks:
            block_list = Block.objects.filter(superblock=super_block.id)
            self.stdout.write("Analyzing SuperblockBlock# %s for %s" % (super_block.tracking_number, super_block.body.current_name()))

            for block in block_list:
                block_mags = []
                block_mag_errs = []
                block_times = []
                outmag = "NONE"
                self.stdout.write("Analyzing Block# %d" % block.id)

                obs_site = block.site
                frames_red = Frame.objects.filter(block=block.id, frametype__in=[Frame.BANZAI_RED_FRAMETYPE]).order_by('midpoint')
                frames_ql = Frame.objects.filter(block=block.id, frametype__in=[Frame.BANZAI_QL_FRAMETYPE]).order_by('midpoint')
                if len(frames_red) >= len(frames_ql):
                    frames_all_zp = frames_red
>>>>>>> 9cfd0cce
                else:
                    frames_all_zp = frames_ql
                frames = frames_all_zp.filter(zeropoint__isnull=False)
                self.stdout.write("Found %d frames (of %d total) for Block# %d with good ZPs" % (frames.count(), frames_all_zp.count(), block.id))
                self.stdout.write("Searching within %.1f arcseconds and +/-%.2f delta magnitudes" % (options['boxwidth'], options['deltamag']))
                total_frame_count += frames.count()
                if frames_all_zp.count() != 0:
                    elements = model_to_dict(block.body)
                    filter_list = []
                    for frame in frames_all_zp:
                        emp_line = compute_ephem(frame.midpoint, elements, frame.sitecode)
                        ra = emp_line['ra']
                        dec = emp_line['dec']
                        mag_estimate = emp_line['mag']
                        (ra_string, dec_string) = radec2strings(ra, dec, ' ')
                        sources = search_box(frame, ra, dec, options['boxwidth'])
                        midpoint_string = frame.midpoint.strftime('%Y-%m-%d %H:%M:%S')
                        self.stdout.write("%s %s %s V=%.1f %s (%d) %s" % (midpoint_string, ra_string, dec_string, mag_estimate, frame.sitecode, len(sources), frame.filename))
                        best_source = None
                        if len(sources) != 0 and frame.zeropoint is not None:
                            if len(sources) == 1:
                                best_source = sources[0]
                            elif len(sources) > 1:
                                min_sep = options['boxwidth'] * options['boxwidth']
                                for source in sources:
                                    sep = S.sla_dsep(ra, dec, radians(source.obs_ra), radians(source.obs_dec))
                                    sep = degrees(sep) * 3600.0
                                    src_ra_string, src_dec_string = radec2strings(radians(source.obs_ra), radians(source.obs_dec))
                                    if len(block_mags) > 0:
                                        delta_mag = abs(block_mags[-1] - source.obs_mag)
                                    else:
                                        delta_mag = abs(mag_estimate - source.obs_mag)
                                    self.stdout.write("%s %s %s %s %.1f %.1f-%.1f %.1f" % ( ra_string, dec_string, src_ra_string, src_dec_string, sep, mag_estimate, source.obs_mag, delta_mag))
                                    if sep < min_sep and delta_mag <= options['deltamag']:
                                        min_sep = sep
                                        best_source = source

                            if best_source and best_source.obs_mag > 0.0 and abs(mag_estimate - best_source.obs_mag) <= 3 * options['deltamag']:
                                block_times.append(frame.midpoint)
                                mpc_line, psv_line = self.make_source_measurement(block.body, frame, best_source, persist=options['persist'])
                                mpc_lines.append(mpc_line)
                                psv_lines.append(psv_line)
                                block_mags.append(best_source.obs_mag)
                                block_mag_errs.append(best_source.err_obs_mag)
                                filter_list.append(frame.ALCDEF_filter_format())
                                zps.append(frame.zeropoint)
                                zp_errs.append(frame.zeropoint_err)
                        # We append these even if we don't have a matching source or zeropoint
                        # so we can plot conditions for all frames
                        alltimes.append(frame.midpoint)
                        fwhm.append(frame.fwhm)
                        azimuth, altitude = moon_alt_az(frame.midpoint, ra, dec, *get_sitepos(frame.sitecode)[1:])
                        zenith_distance = radians(90) - altitude
                        air_mass.append(S.sla_airmas(zenith_distance))
                        obs_site = frame.sitecode
                        catalog = frame.photometric_catalog
                        if catalog == 'GAIA-DR2':
                            outmag = 'GG'
                        elif catalog == 'UCAC4':
                            outmag = 'SR'
                        if obs_site not in mpc_site:
                            mpc_site.append(obs_site)
                    if len(block_times) > 1:
                        filter_set = list(set(filter_list))
                        for filt in filter_set:
                            mag_set = [m for m, f in zip(block_mags, filter_list) if f == filt]
                            time_set = [t for t, f in zip(block_times, filter_list) if f == filt]
                            error_set = [e for e, f in zip(block_mag_errs, filter_list) if f == filt]
                            self.output_alcdef(alcdef_file, block, obs_site, time_set, mag_set, error_set, filt, outmag)
                    mags += block_mags
                    mag_errs += block_mag_errs
                    times += block_times
        alcdef_file.close()
        os.chmod(filename, rw_permissions)
        self.stdout.write("Found matches in %d of %d frames" % ( len(times), total_frame_count))

        # Write light curve data out in similar format to Make_lc.csh
        i = 0

        lightcurve_file = open(os.path.join(datadir, base_name + 'lightcurve_data.txt'), 'w')
        mpc_file = open(os.path.join(datadir, base_name + 'mpc_positions.txt'), 'w')
        psv_file = open(os.path.join(datadir, base_name + 'ades_positions.psv'), 'w')

        # Calculate integer part of JD for first frame and use this as a
        # constant in case of wrapover to the next day
        if len(times) > 0 and len(mags) > 0:
            mjd_offset = int(datetime2mjd_utc(times[0]))
            for time in times:
                time_jd = datetime2mjd_utc(time)
                time_jd_truncated = time_jd - mjd_offset
                if i == 0:
                    lightcurve_file.write('#Object: %s\n' % start_super_block.body.current_name())
                    lightcurve_file.write("#MJD-%.1f Mag. Mag. error\n" % mjd_offset)
                lightcurve_file.write("%7.5lf %6.3lf %5.3lf\n" % (time_jd_truncated, mags[i], mag_errs[i]))
                i += 1
            lightcurve_file.close()
            os.chmod(os.path.join(datadir, base_name + 'lightcurve_data.txt'), rw_permissions)

            # Write out MPC1992 80 column file
            for mpc_line in mpc_lines:
                mpc_file.write(mpc_line + '\n')
            mpc_file.close()
            os.chmod(os.path.join(datadir, base_name + 'mpc_positions.txt'), rw_permissions)

            # Write out ADES Pipe Separated Value file
            for psv_line in psv_lines:
                psv_file.write(psv_line + '\n')
            psv_file.close()
            os.chmod(os.path.join(datadir, base_name + 'ades_positions.psv'), rw_permissions)

            if options['title'] is None:
                sites = ', '.join(mpc_site)
                try:
                    if options['timespan'] < 1:
                        plot_title = '%s from %s (%s) on %s' % (start_super_block.body.current_name(),
                                                                start_block.site.upper(), sites, start_super_block.block_end.strftime("%Y-%m-%d"))
                        subtitle = ''
                    else:
                        plot_title = '%s from %s to %s' % (start_block.body.current_name(),
                                                           (start_super_block.block_end - timedelta(days=options['timespan'])).strftime("%Y-%m-%d"),
                                                           start_super_block.block_end.strftime("%Y-%m-%d"))
                        subtitle = 'Sites: ' + sites
                except TypeError:
                    plot_title = 'LC for %s' % (start_super_block.body.current_name())
                    subtitle = ''
            else:
                plot_title = options['title']
                subtitle = ''

            self.plot_timeseries(times, alltimes, mags, mag_errs, zps, zp_errs, fwhm, air_mass, title=plot_title, sub_title=subtitle, datadir=datadir, filename=base_name, diameter=tel_diameter)
            os.chmod(os.path.join(datadir, base_name + 'lightcurve_cond.png'), rw_permissions)
            os.chmod(os.path.join(datadir, base_name + 'lightcurve.png'), rw_permissions)
        else:
            self.stdout.write("No sources matched.")<|MERGE_RESOLUTION|>--- conflicted
+++ resolved
@@ -34,14 +34,8 @@
 import astropy.units as u
 from astropy.time import Time
 from django.conf import settings
-
-<<<<<<< HEAD
-from core.models import Block, Frame, SourceMeasurement
-from astrometrics.ephem_subs import compute_ephem, radec2strings
-=======
 from core.models import Block, Frame, SuperBlock, SourceMeasurement, CatalogSources
 from astrometrics.ephem_subs import compute_ephem, radec2strings, moon_alt_az, get_sitepos
->>>>>>> 9cfd0cce
 from astrometrics.time_subs import datetime2mjd_utc
 from photometrics.catalog_subs import search_box
 from photometrics.photometry_subs import compute_fwhm, map_filter_to_wavelength
@@ -58,8 +52,6 @@
         parser.add_argument('-dm', '--deltamag', type=float, default=0.5, help='delta magnitude tolerance for multiple matches')
         parser.add_argument('--title', type=str, default=None, help='plot title')
         parser.add_argument('--persist', action="store_true", default=False, help='Whether to store cross-matches as SourceMeasurements for the body')
-<<<<<<< HEAD
-=======
         parser.add_argument('--single', action="store_true", default=False, help='Whether to only analyze a single SuperBlock')
         base_dir = os.path.join(settings.DATA_ROOT, 'Reduction')
         parser.add_argument('--datadir', default=base_dir, help='Place to save data (e.g. %s)' % base_dir)
@@ -104,7 +96,6 @@
         ax1.set_title('Zero Point', size='medium')
         ax0.minorticks_on()
         ax1.minorticks_on()
->>>>>>> 9cfd0cce
 
         date_string = self.format_date(times)
         ax0.xaxis.set_major_formatter(DateFormatter(date_string))
@@ -147,8 +138,6 @@
 
         return
 
-<<<<<<< HEAD
-=======
     def format_date(self, dates):
         start = dates[0]
         end = dates[-1]
@@ -162,7 +151,6 @@
         else:
             return "%H:%M:%S"
 
->>>>>>> 9cfd0cce
     def make_source_measurement(self, body, frame, cat_source, persist=False):
         source_params = { 'body' : body,
                           'frame' : frame,
@@ -180,11 +168,7 @@
                         }
         source, created = SourceMeasurement.objects.get_or_create(**source_params)
         mpc_line = source.format_mpc_line()
-<<<<<<< HEAD
-        if persist is not True:
-            source.delete()
-        return mpc_line
-=======
+
         ades_psv_line = source.format_psv_line()
         if persist is not True:
             source.delete()
@@ -228,7 +212,6 @@
             lightcurve_file.write('DATA=24{:.6f}|{:+.3f}|{:+.3f}\n'.format(jd, mags[i], mag_errors[i]))
             i += 1
         lightcurve_file.write('ENDDATA\n')
->>>>>>> 9cfd0cce
 
     def handle(self, *args, **options):
 
@@ -246,80 +229,6 @@
         else:
             super_blocks = SuperBlock.objects.filter(body=start_super_block.body, block_start__gte=start_super_block.block_start-timedelta(days=options['timespan']))
 
-<<<<<<< HEAD
-        self.stdout.write("Analyzing Block# %d for %s" % (block.id, block.body.current_name()))
-
-        frames = Frame.objects.filter(block=block.id, zeropoint__isnull=False, frametype__in=[Frame.BANZAI_QL_FRAMETYPE, Frame.BANZAI_RED_FRAMETYPE]).order_by('midpoint')
-        self.stdout.write("Found %d frames for Block# %d with good ZPs" % (len(frames), block.id))
-        self.stdout.write("Searching within %.1f arcseconds and +/-%.1f delta magnitudes" % (options['boxwidth'], options['deltamag']))
-
-        if len(frames) != 0:
-            elements = model_to_dict(block.body)
-
-            times = []
-            mags = []
-            mag_errs = []
-            mpc_lines = []
-            for frame in frames:
-                emp_line = compute_ephem(frame.midpoint, elements, frame.sitecode)
-                ra  = emp_line[1]
-                dec = emp_line[2]
-                mag_estimate = emp_line[3]
-                (ra_string, dec_string) = radec2strings(ra, dec, ' ')
-                sources = search_box(frame, ra, dec, options['boxwidth'])
-                midpoint_string = frame.midpoint.strftime('%Y-%m-%d %H:%M:%S')
-                self.stdout.write("%s %s %s V=%.1f %s (%d) %s" % (midpoint_string, ra_string, dec_string, mag_estimate, frame.sitecode, len(sources), frame.filename))
-                if len(sources) != 0:
-                    if len(sources) == 1:
-                        best_source = sources[0]
-    #                    print("%.3f+/-%.3f" % (source.obs_mag, source.err_obs_mag))
-                    elif len(sources) > 1:
-                        min_sep = options['boxwidth'] * options['boxwidth']
-                        best_source = None
-                        for source in sources:
-                            sep = S.sla_dsep(ra, dec, radians(source.obs_ra), radians(source.obs_dec))
-                            sep = degrees(sep) * 3600.0
-                            src_ra_string, src_dec_string = radec2strings(radians(source.obs_ra), radians(source.obs_dec))
-                            delta_mag = abs(mag_estimate - source.obs_mag)
-                            self.stdout.write("%s %s %s %s %.1f %.1f-%.1f %.1f" % ( ra_string, dec_string, src_ra_string, src_dec_string, sep, mag_estimate, source.obs_mag, delta_mag))
-                            if sep < min_sep and delta_mag <= options['deltamag']:
-                                min_sep = sep
-                                best_source = source
-
-                    if best_source and best_source.obs_mag > 0.0:
-                        mpc_line = self.make_source_measurement(block.body, frame, best_source, persist=options['persist'])
-                        mpc_lines.append(mpc_line)
-                        times.append(frame.midpoint)
-                        mags.append(best_source.obs_mag)
-                        mag_errs.append(best_source.err_obs_mag)
-
-            self.stdout.write("Found matches in %d of %d frames" % ( len(times), len(frames)))
-
-            # Write light curve data out in similar format to Make_lc.csh
-            i = 0
-            lightcurve_file = open('lightcurve_data.txt', 'w')
-            mpc_file = open('mpc_positions.txt', 'w')
-
-            # Calculate integer part of JD for first frame and use this as a
-            # constant in case of wrapover to the next day
-            if len(times) > 0 and len(mags) > 0:
-                mjd_offset = int(datetime2mjd_utc(times[0]))
-                for time in times:
-                    time_jd = datetime2mjd_utc(time)
-                    time_jd_truncated = time_jd - mjd_offset
-                    if i == 0:
-                        lightcurve_file.write("#MJD-%.1f Mag. Mag. error\n" % mjd_offset)
-                    lightcurve_file.write("%7.5lf %6.3lf %5.3lf\n" % (time_jd_truncated, mags[i], mag_errs[i]))
-                    i += 1
-                lightcurve_file.close()
-
-                for mpc_line in mpc_lines:
-                    mpc_file.write(mpc_line + '\n')
-                mpc_file.close()
-
-                if options['title'] is None:
-                    plot_title = '%s from %s (%s) on %s' % (block.body.current_name(), block.site.upper(), frame.sitecode, block.when_observed.strftime("%Y-%m-%d"))
-=======
         times = []
         alltimes = []
         mags = []
@@ -380,7 +289,6 @@
                 frames_ql = Frame.objects.filter(block=block.id, frametype__in=[Frame.BANZAI_QL_FRAMETYPE]).order_by('midpoint')
                 if len(frames_red) >= len(frames_ql):
                     frames_all_zp = frames_red
->>>>>>> 9cfd0cce
                 else:
                     frames_all_zp = frames_ql
                 frames = frames_all_zp.filter(zeropoint__isnull=False)
