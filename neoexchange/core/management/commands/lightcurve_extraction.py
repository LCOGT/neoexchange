--- conflicted
+++ resolved
@@ -38,12 +38,8 @@
 from core.models import Block, Frame, SuperBlock, SourceMeasurement, CatalogSources
 from astrometrics.ephem_subs import compute_ephem, radec2strings, moon_alt_az, get_sitepos
 from astrometrics.time_subs import datetime2mjd_utc
-<<<<<<< HEAD
-from photometrics.catalog_subs import search_box
 from photometrics.gf_movie import make_gif
-=======
 from photometrics.catalog_subs import search_box, sanitize_object_name
->>>>>>> 2d4fe5af
 from photometrics.photometry_subs import compute_fwhm, map_filter_to_wavelength
 from core.archive_subs import make_data_dir
 
@@ -319,13 +315,9 @@
         mpc_site = []
         fwhm = []
         air_mass = []
-<<<<<<< HEAD
 
         # build directory path / set permissions
-        obj_name = start_super_block.body.current_name().replace(' ', '_')
-=======
         obj_name = sanitize_object_name(start_super_block.body.current_name())
->>>>>>> 2d4fe5af
         datadir = os.path.join(options['datadir'], obj_name)
         rw_permissions = stat.S_IRUSR | stat.S_IWUSR | stat.S_IRGRP | stat.S_IWGRP | stat.S_IROTH | stat.S_IWOTH
         if not os.path.exists(datadir):
