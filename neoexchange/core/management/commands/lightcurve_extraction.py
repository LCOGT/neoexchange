--- conflicted
+++ resolved
@@ -190,15 +190,10 @@
         ax2.set_ylabel('FWHM (")')
         # ax2.set_title('FWHM')
         fig2.suptitle('Conditions for obs: '+title)
-<<<<<<< HEAD
         airmass_line = ax3.plot(alltimes, air_mass, marker='.', color='black', linestyle=' ')
         temp_lines.append(airmass_line[0])
         temp_keyword.append('Airmass')
         ax4.legend(temp_lines, temp_keyword, loc='best', fontsize='xx-small')
-=======
-        ax2.set_title(sub_title)
-        ax3.plot(alltimes, air_mass, marker='.', color=colors, linestyle=' ')
->>>>>>> ceb9fbc0
         ax3.set_xlabel('Time')
         ax3.set_ylabel('Airmass')
         # ax3.set_title('Airmass')
