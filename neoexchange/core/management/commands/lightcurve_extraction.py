"""
NEO exchange: NEO observing portal for Las Cumbres Observatory
Copyright (C) 2016-2019 LCO

This program is free software: you can redistribute it and/or modify
it under the terms of the GNU General Public License as published by
the Free Software Foundation, either version 3 of the License, or
(at your option) any later version.

This program is distributed in the hope that it will be useful,
but WITHOUT ANY WARRANTY; without even the implied warranty of
MERCHANTABILITY or FITNESS FOR A PARTICULAR PURPOSE.  See the
GNU General Public License for more details.
"""

from datetime import datetime, timedelta, time
from math import degrees, radians, floor
from sys import exit
import os
import tempfile
import stat

try:
    import pyslalib.slalib as S
except:
    pass
from astropy.stats import LombScargle
from astropy.time import Time
from django.conf import settings
from django.core.files.storage import default_storage
from django.core.management.base import BaseCommand, CommandError
from django.forms.models import model_to_dict
from matplotlib.dates import HourLocator, DateFormatter
import astropy.units as u
import matplotlib
import matplotlib.pyplot as plt
import numpy as np

from astrometrics.ephem_subs import compute_ephem, radec2strings, moon_alt_az, get_sitepos
from astrometrics.time_subs import datetime2mjd_utc
from core.archive_subs import make_data_dir
from core.models import Block, Frame, SuperBlock, SourceMeasurement, CatalogSources, DataProduct
from core.utils import save_dataproduct
from photometrics.catalog_subs import search_box, sanitize_object_name
from photometrics.gf_movie import make_gif
from photometrics.photometry_subs import compute_fwhm, map_filter_to_wavelength


class Command(BaseCommand):

    help = 'Extract lightcurves of a target from a given SuperBlock. Can look back at earlier SuperBlocks for same object if requested.'

    def add_arguments(self, parser):
        parser.add_argument('supblock', type=int, help='SuperBlock (tracking number) to analyze')
        parser.add_argument('-ts', '--timespan', type=float, default=0.0, help='Days prior to referenced SuperBlock that should be included')
        parser.add_argument('-bw', '--boxwidth', type=float, default=5.0, help='Box half-width in arcsec to search')
        parser.add_argument('-ro', '--ra_offset', type=float, default=0.0, help='RA offset of box center in arcsec')
        parser.add_argument('-do', '--dec_offset', type=float, default=0.0, help='Dec offset of box center in arcsec')
        parser.add_argument('-dm', '--deltamag', type=float, default=0.5, help='delta magnitude tolerance for multiple matches')
        parser.add_argument('--title', type=str, default=None, help='plot title')
        parser.add_argument('--persist', action="store_true", default=False, help='Whether to store cross-matches as SourceMeasurements for the body')
        parser.add_argument('--single', action="store_true", default=False, help='Whether to only analyze a single SuperBlock')
        parser.add_argument('--nogif', action="store_true", default=False, help='Whether to create a gif movie of the extraction')
        parser.add_argument('--date', action="store", default=None, help='Date of the blocks to extract (YYYYMMDD)')
        parser.add_argument('--overwrite', action="store_true", default=False, help='Force overwrite and store robust data products')
        base_dir = os.path.join(settings.DATA_ROOT, 'Reduction')
        parser.add_argument('--datadir', default=base_dir, help='Place to save data (e.g. %s)' % base_dir)

    def generate_expected_fwhm(self, times, airmasses, fwhm_0=2.0, obs_filter='w', tel_diameter=0.4*u.m):
        """Compute the expected FWHM and the variation with airmass and observing
        wavelength. Assumes the first value of FWHM (fwhm_0, in arcsec) is
        representative and converts it to seeing.
        Returns a list of expected FWHM values (in arcsec but not as Quantity's
        for easier plotting)"""

        expected_fwhm = []
        filter_cwave = map_filter_to_wavelength(obs_filter)
        # Convert first value of FWHM to seeing by correcting to airmass 1.0 and 500nm
        seeing = fwhm_0 / (airmasses[0]**0.6)
        seeing /= ((filter_cwave.to(u.nm) / (500.0*u.nm))**-0.2)
        seeing *= u.arcsec
        msg = "Initial FWHM, seeing= {:.3f} {:.3f} {}".format(fwhm_0, seeing.value, seeing.unit)
        self.stdout.write(msg)

        for time, airmass in zip(times, airmasses):
            tic_params = {  'seeing' : seeing,
                            'airmass' : airmass,
                            'wavelength' : filter_cwave,
                            'm1_diameter' : tel_diameter}
            fwhm = compute_fwhm(tic_params)
            expected_fwhm.append(fwhm.value)

        return expected_fwhm

    def plot_timeseries(self, times, alltimes, mags, mag_errs, zps, zp_errs, fwhm, air_mass, colors='r', title='', sub_title='', datadir='./', filename='tmp_', diameter=0.4*u.m):
        """Uses matplotlib to create and save a quick LC plot png as well as a sky conditions plot png.

        Parameters
        ----------
        times : [DateTime]
            Times of frames with properly extracted source for target
        alltimes: [DateTime]
            Complete list of times for all frames
        mags : [Float]
            Extracted magnitudes for target (Same Length as `times`)
        mag_errs : [Float]
            Extracted magnitude errors for target (Same Length as `times`)
        zps : [Float]
            Total list of zero points for all frames (Same Length as `alltimes`)
        zps_errs : [Float]
            Total list of zero point errors for all frames (Same Length as `alltimes`)
        fwhm : [Float]
            Total list of mean fwhm for all frames (Same Length as `alltimes`)
        air_mass : [Float]
            Total list of airmass for all frames (Same Length as `alltimes`)
        colors : str
            text representing color recognizable to matplotlib --> changes default color of all plots.
        title : str
            text of plot titles
        sub_title : str
            text of plot subtitle
        datadir : str
            path in which to save the plots
        filename : str
            basename for plots
        diameter : Float * Units.length
            Telescope diameter
        """
        # Build Figure
        fig, (ax0, ax1) = plt.subplots(nrows=2, sharex=True, gridspec_kw={'height_ratios': [15, 4]})
        # Plot LC
        ax0.errorbar(times, mags, yerr=mag_errs, marker='.', color=colors, linestyle=' ')
        # Sort out/Plot good Zero Points
        zp_times = [alltimes[i] for i, zp in enumerate(zps) if zp and zp_errs[i]]
        zps_good = [zp for i, zp in enumerate(zps) if zp and zp_errs[i]]
        zp_errs_good = [zp_errs[i] for i, zp in enumerate(zps) if zp and zp_errs[i]]
        ax1.errorbar(zp_times, zps_good, yerr=zp_errs_good, marker='.', color=colors, linestyle=' ')
        # Set up Axes/Titles
        ax0.invert_yaxis()
        ax1.invert_yaxis()
        ax1.set_xlabel('Time')
        ax0.set_ylabel('Magnitude')
        ax1.set_ylabel('Magnitude')
        fig.suptitle(title)
        ax0.set_title(sub_title)
        ax1.set_title('Zero Point', size='medium')
        ax0.minorticks_on()
        ax1.minorticks_on()

        date_string = self.format_date(times)
        ax0.xaxis.set_major_formatter(DateFormatter(date_string))
        ax0.fmt_xdata = DateFormatter(date_string)
        ax1.xaxis.set_major_formatter(DateFormatter(date_string))
        ax1.fmt_xdata = DateFormatter(date_string)
        fig.autofmt_xdate()

        fig.savefig(os.path.join(datadir, filename + 'lightcurve.png'))

        # Build Conditions plot
        fig2, (ax2, ax3) = plt.subplots(nrows=2, sharex=True)
        ax2.plot(alltimes, fwhm, marker='.', color=colors, linestyle=' ')
        expected_fwhm = self.generate_expected_fwhm(alltimes, air_mass, fwhm_0=fwhm[0], tel_diameter=diameter)
        if (times[-1] - times[0]) < timedelta(hours=12):
            ax2.plot(alltimes, expected_fwhm, color='black', linestyle='--', linewidth=0.75, label="Predicted")
        else:
            ax2.plot(alltimes, expected_fwhm, color='black', linestyle=' ', marker='+', markersize=2, label="Predicted")

        # Set up Axes/Titles
        ax2.set_ylabel('FWHM (")')
        # ax2.set_title('FWHM')
        fig2.suptitle('Conditions for obs: '+title)
        ax2.set_title(sub_title)
        ax3.plot(alltimes, air_mass, marker='.', color=colors, linestyle=' ')
        ax3.set_xlabel('Time')
        ax3.set_ylabel('Airmass')
        # ax3.set_title('Airmass')
        ax2.minorticks_on()
        ax3.minorticks_on()
        ax3.invert_yaxis()
        ax2.xaxis.set_major_formatter(DateFormatter(date_string))
        ax2.fmt_xdata = DateFormatter(date_string)
        ax3.xaxis.set_major_formatter(DateFormatter(date_string))
        ax3.fmt_xdata = DateFormatter(date_string)
        fig2.autofmt_xdate()
        ax2.legend()
        fig2.savefig(os.path.join(datadir, filename + 'lightcurve_cond.png'))

        return

    def format_date(self, dates):
        """
        Adjust Date format based on length of timeseries

        :param dates: [DateTime]
        :return: str -- DateTime format
        """
        start = dates[0]
        end = dates[-1]
        time_diff = end - start
        if time_diff > timedelta(days=3):
            return "%Y/%m/%d"
        elif time_diff > timedelta(hours=6):
            return "%m/%d %H:%M"
        elif time_diff > timedelta(minutes=30):
            return "%H:%M"
        else:
            return "%H:%M:%S"

    def make_source_measurement(self, body, frame, cat_source, persist=False):
        """
        Save Source measurement to DB and create corresponding MPC and ADES outputs.

        :param body: Body object
        :param frame: Frame Object
        :param cat_source: CatalogSource Object -- Target (hopefully)
        :param persist: bool -- Whether to keep or destroy source once created.
        :return: mpc_line, ades_psv_line -- properly formatted text lines for the source measurement
        """
        source_params = { 'body' : body,
                          'frame' : frame,
                          'obs_ra' : cat_source.obs_ra,
                          'obs_dec' : cat_source.obs_dec,
                          'obs_mag' : cat_source.obs_mag,
                          'err_obs_ra' : cat_source.err_obs_ra,
                          'err_obs_dec' : cat_source.err_obs_dec,
                          'err_obs_mag' : cat_source.err_obs_mag,
                          'astrometric_catalog' : frame.astrometric_catalog,
                          'photometric_catalog' : frame.photometric_catalog,
                          'aperture_size' : cat_source.aperture_size,
                          'snr' : cat_source.make_snr(),
                          'flags' : cat_source.map_numeric_to_mpc_flags()
                        }
        source, created = SourceMeasurement.objects.get_or_create(**source_params)
        mpc_line = source.format_mpc_line()

        ades_psv_line = source.format_psv_line()
        if persist is not True:
            source.delete()
        return mpc_line, ades_psv_line

    def output_alcdef(self, block, site, dates, mags, mag_errors, filt, outmag):
        """
        Create a standardized ALCDEF formatted text file for LC data

        :param lightcurve_file: Open file object
        :param block: Block object
        :param site: str -- MPC Site code
        :param dates: [DateTime] -- times of obs
        :param mags: [Float] -- Magnitudes from obs
        :param mag_errors: [Float] -- Magnitude Errors
        :param filt: str -- Filter used during observation
        :param outmag: str -- Filter converted to during reduction
        :return: None
        """
        obj_name = block.body.current_name()
        alcdef_txt = ''

        mid_time = (dates[-1] - dates[0])/2 + dates[0]
        metadata_dict = {'ObjectNumber': 0,
                         'ObjectName'  : obj_name,
                         'MPCDesig'    : obj_name,
                         'ReviseData'  : 'FALSE',
                         'AllowSharing': 'TRUE',
                         'MPCCode'     : site,
                         'Delimiter'   : 'PIPE',
                         'ContactInfo' : '[{}]'.format(block.superblock.proposal.pi),
                         'ContactName' : 'T. Lister',
                         'DifferMags'  : 'FALSE',
                         'Facility'    : 'Las Cumbres Observatory',
                         'Filter'      : filt,
                         'LTCApp'      : 'NONE',
                         'LTCType'     : 'NONE',
                         'MagBand'     : outmag,
                         'Observers'   : 'T. Lister; J. Chatelain; E. Gomez',
                         'ReducedMags' : 'NONE',
                         'SessionDate' : mid_time.strftime('%Y-%m-%d'),
                         'SessionTime' : mid_time.strftime('%H:%M:%S')
                        }
        if obj_name.isdigit():
            metadata_dict['ObjectNumber'] = obj_name
            metadata_dict['MPCDesig'] = block.body.old_name()
            metadata_dict['ObjectName'] = block.body.old_name()
        alcdef_txt += 'STARTMETADATA\n'
        for key, value in metadata_dict.items():
            alcdef_txt += '{}={}\n'.format(key.upper(), value)
        alcdef_txt += 'ENDMETADATA\n'
        i = 0
        for date in dates:
            jd = datetime2mjd_utc(date)+0.5
            alcdef_txt += 'DATA=24{:.6f}|{:+.3f}|{:+.3f}\n'.format(jd, mags[i], mag_errors[i])
            i += 1
        alcdef_txt += 'ENDDATA\n'
        return alcdef_txt

    def handle(self, *args, **options):

        self.stdout.write("==== Light curve building %s ====" % (datetime.now().strftime('%Y-%m-%d %H:%M')))

        try:
            start_super_block = SuperBlock.objects.get(tracking_number=options['supblock'])
        except SuperBlock.DoesNotExist:
            self.stdout.write("Cannot find SuperBlock with Tracking Number %d" % options['supblock'])
            exit(-1)
        start_blocks = Block.objects.filter(superblock=start_super_block.id)
        start_block = start_blocks[0]
        if options['single'] is True:
            super_blocks = [start_super_block, ]
        else:
            super_blocks = SuperBlock.objects.filter(body=start_super_block.body, block_start__gte=start_super_block.block_start-timedelta(days=options['timespan']))
        obs_date = None
        if options['date']:
            if isinstance(options['date'], str):
                try:
                    obs_date = datetime.strptime(options['date'], '%Y%m%d')
                except ValueError:
                    raise CommandError(usage)
            else:
                obs_date = options['date']

        # Initialize lists
        times = []
        alltimes = []
        mags = []
        mag_errs = []
        zps = []
        zp_errs = []
        mpc_lines = []
        psv_lines = []
        total_frame_count = 0
        mpc_site = []
        fwhm = []
        air_mass = []
        output_file_list = []

        # build directory path / set permissions
        obj_name = sanitize_object_name(start_super_block.body.current_name())
        datadir = os.path.join(options['datadir'], obj_name)
        out_path = settings.DATA_ROOT
        data_path = ''
        rw_permissions = stat.S_IRUSR | stat.S_IWUSR | stat.S_IRGRP | stat.S_IWGRP | stat.S_IROTH | stat.S_IWOTH
        if not os.path.exists(datadir) and not settings.USE_S3:
            try:
                os.makedirs(datadir)
                # Set directory permissions correctly for shared directories
                # Sets to (r)ead,(w)rite,e(x)ecute for owner & group, r-x for others
                os.chmod(datadir, stat.S_IRWXU | stat.S_IRWXG | stat.S_IROTH | stat.S_IXOTH)
            except:
                msg = "Error creating output path %s" % datadir
                raise CommandError(msg)
        sb_day = start_super_block.block_start.strftime("%Y%m%d")

        # Turn telescope class into a diameter for theoretical FWHM curve
        tel_classes = start_super_block.get_telclass()
        if len(tel_classes.split(",")) > 1:
            self.stdout.write("Multiple telescope sizes found; theoretical FWHM curve will be wrong")
            tel_class = tel_classes.split(",")[0]
        else:
            tel_class = tel_classes
        try:
            tel_diameter = float(tel_class.replace('m', '.'))
            tel_diameter *= u.m
        except ValueError:
            self.stdout.write("Error determining telescope diameter, assuming 0.4m")
            tel_diameter = 0.4*u.m

<<<<<<< HEAD
        # Create, name, open ALCDEF file.
        if obs_date:
            alcdef_date = options['date']
        else:
            alcdef_date = sb_day
        base_name = '{}_{}_{}_{}_'.format(obj_name, sb_site, alcdef_date, start_super_block.tracking_number)
        alcdef_filename = os.path.join(datadir, base_name + 'ALCDEF.txt')
        output_file_list.append('{},{}'.format(alcdef_filename, datadir.lstrip(out_path)))
        alcdef_file = default_storage.open(alcdef_filename, 'w')
        # Set offsets, convert from Arcsec to Radians
        ra_offset = radians(options['ra_offset'] / 3600)
        dec_offset = radians(options['dec_offset'] / 3600)
=======
>>>>>>> 7031518b
        for super_block in super_blocks:
            # Create, name, open ALCDEF file.
            if obs_date:
                alcdef_date = options['date']
            else:
                alcdef_date = super_block.block_start.strftime("%Y%m%d")
            base_name = '{}_{}_{}_{}_'.format(obj_name, super_block.get_sites().replace(',', ''), alcdef_date, super_block.tracking_number)
            alcdef_filename = base_name + 'ALCDEF.txt'
            output_file_list.append('{},{}'.format(alcdef_filename, datadir.lstrip(out_path)))
            alcdef_txt = ''
            block_list = Block.objects.filter(superblock=super_block.id)
            if obs_date:
                block_list = block_list.filter(when_observed__lt=obs_date+timedelta(days=2)).filter(when_observed__gt=obs_date)
            self.stdout.write("Analyzing SuperblockBlock# %s for %s" % (super_block.tracking_number, super_block.body.current_name()))
            for block in block_list:
                block_mags = []
                block_mag_errs = []
                block_times = []
                outmag = "NONE"
                self.stdout.write("Analyzing Block# %d" % block.id)

                obs_site = block.site
                # Get all Useful frames from each block
                frames_red = Frame.objects.filter(block=block.id, frametype__in=[Frame.BANZAI_RED_FRAMETYPE]).order_by('filter', 'midpoint')
                frames_ql = Frame.objects.filter(block=block.id, frametype__in=[Frame.BANZAI_QL_FRAMETYPE]).order_by('filter', 'midpoint')
                if len(frames_red) >= len(frames_ql):
                    frames_all_zp = frames_red
                else:
                    frames_all_zp = frames_ql
                frames = frames_all_zp.filter(zeropoint__isnull=False)
                self.stdout.write("Found %d frames (of %d total) for Block# %d with good ZPs" % (frames.count(), frames_all_zp.count(), block.id))
                self.stdout.write("Searching within %.1f arcseconds and +/-%.2f delta magnitudes" % (options['boxwidth'], options['deltamag']))
                total_frame_count += frames.count()
                frame_data = []
                if frames_all_zp.count() != 0:
                    elements = model_to_dict(block.body)
                    filter_list = []

                    for frame in frames_all_zp:
                        # get predicted position and magnitude of target during time of each frame
                        emp_line = compute_ephem(frame.midpoint, elements, frame.sitecode)
                        ra = emp_line['ra'] + ra_offset
                        dec = emp_line['dec'] + dec_offset
                        mag_estimate = emp_line['mag']
                        (ra_string, dec_string) = radec2strings(ra, dec, ' ')
                        # Find list of frame sources within search region of predicted coordinates
                        sources = search_box(frame, ra, dec, options['boxwidth'])
                        midpoint_string = frame.midpoint.strftime('%Y-%m-%d %H:%M:%S')
                        self.stdout.write("%s %s %s V=%.1f %s (%d) %s" % (midpoint_string, ra_string, dec_string, mag_estimate, frame.sitecode, len(sources), frame.filename))
                        best_source = None
                        # Find source most likely to be target (Could Use Some Work)
                        if len(sources) != 0 and frame.zeropoint is not None:
                            if len(sources) == 1:
                                best_source = sources[0]
                            elif len(sources) > 1:  # If more than 1 source, pick closest within deltamag
                                min_sep = options['boxwidth'] * options['boxwidth']
                                for source in sources:
                                    sep = S.sla_dsep(ra, dec, radians(source.obs_ra), radians(source.obs_dec))
                                    sep = degrees(sep) * 3600.0
                                    src_ra_string, src_dec_string = radec2strings(radians(source.obs_ra), radians(source.obs_dec))
                                    if len(block_mags) > 0:
                                        delta_mag = abs(block_mags[-1] - source.obs_mag)
                                    else:
                                        delta_mag = abs(mag_estimate - source.obs_mag)
                                    self.stdout.write("%s %s %s %s %.1f %.1f-%.1f %.1f" % ( ra_string, dec_string, src_ra_string, src_dec_string, sep, mag_estimate, source.obs_mag, delta_mag))
                                    if sep < min_sep and delta_mag <= options['deltamag']:
                                        min_sep = sep
                                        best_source = source

                            # Save target source and add to output files.
                            if best_source and best_source.obs_mag > 0.0 and abs(mag_estimate - best_source.obs_mag) <= 3 * options['deltamag']:
                                block_times.append(frame.midpoint)
                                mpc_line, psv_line = self.make_source_measurement(block.body, frame, best_source, persist=options['persist'])
                                mpc_lines.append(mpc_line)
                                psv_lines.append(psv_line)
                                block_mags.append(best_source.obs_mag)
                                block_mag_errs.append(best_source.err_obs_mag)
                                filter_list.append(frame.ALCDEF_filter_format())

                        # We append these even if we don't have a matching source or zeropoint
                        # so we can plot conditions for all frames
                        zps.append(frame.zeropoint)
                        zp_errs.append(frame.zeropoint_err)
                        frame_data.append({'ra': ra,
                                           'dec': dec,
                                           'mag': mag_estimate,
                                           'bw': options['boxwidth'],
                                           'dm': options['deltamag'],
                                           'best_source': best_source})
                        alltimes.append(frame.midpoint)
                        fwhm.append(frame.fwhm)
                        azimuth, altitude = moon_alt_az(frame.midpoint, ra, dec, *get_sitepos(frame.sitecode)[1:])
                        zenith_distance = radians(90) - altitude
                        air_mass.append(S.sla_airmas(zenith_distance))
                        obs_site = frame.sitecode
                        catalog = frame.photometric_catalog
                        if catalog == 'GAIA-DR2':
                            outmag = 'GG'
                        elif catalog == 'UCAC4':
                            outmag = 'SR'
                        if obs_site not in mpc_site:
                            mpc_site.append(obs_site)
                    if len(block_times) > 1:
                        filter_set = list(set(filter_list))
                        for filt in filter_set:
                            mag_set = [m for m, f in zip(block_mags, filter_list) if f == filt]
                            time_set = [t for t, f in zip(block_times, filter_list) if f == filt]
                            error_set = [e for e, f in zip(block_mag_errs, filter_list) if f == filt]
                            alcdef_txt += self.output_alcdef(block, obs_site, time_set, mag_set, error_set, filt, outmag)
                    mags += block_mags
                    mag_errs += block_mag_errs
                    times += block_times

                    # Create gif of fits files used for LC extraction
                    data_path = make_data_dir(out_path, model_to_dict(frames_all_zp[0]))
                    frames_list = [os.path.join(data_path, f.filename) for f in frames_all_zp]
                    if not options['nogif']:
                        movie_file = make_gif(frames_list, sort=False, init_fr=100, center=3, out_path=data_path, plot_source=True,
                                              target_data=frame_data, show_reticle=True, progress=True)
                        if "WARNING" not in movie_file:
                            # Create DataProduct
                            save_dataproduct(obj=block, filepath=movie_file, filetype=DataProduct.FRAME_GIF, force=options['overwrite'])
                            output_file_list.append('{},{}'.format(movie_file, data_path.lstrip(out_path)))
                            self.stdout.write("New gif created: {}".format(movie_file))
                        else:
                            self.stdout.write(movie_file)
            save_dataproduct(obj=super_block, filepath=None, filetype=DataProduct.ALCDEF_TXT, filename=alcdef_filename, content=alcdef_txt, force=options['overwrite'])
            self.stdout.write("Found matches in %d of %d frames" % (len(times), total_frame_count))

        if not settings.USE_S3:

            # Write light curve data out in similar format to Make_lc.csh
            i = 0

            lightcurve_file = open(os.path.join(datadir, base_name + 'lightcurve_data.txt'), 'w')
            mpc_file = open(os.path.join(datadir, base_name + 'mpc_positions.txt'), 'w')
            psv_file = open(os.path.join(datadir, base_name + 'ades_positions.psv'), 'w')
            output_file_list.append('{},{}'.format(os.path.join(datadir, base_name + 'lightcurve_data.txt'), datadir.lstrip(out_path)))
            output_file_list.append('{},{}'.format(os.path.join(datadir, base_name + 'mpc_positions.txt'), datadir.lstrip(out_path)))
            output_file_list.append('{},{}'.format(os.path.join(datadir, base_name + 'ades_positions.psv'), datadir.lstrip(out_path)))

            # Calculate integer part of JD for first frame and use this as a
            # constant in case of wrapover to the next day
            if len(times) > 0 and len(mags) > 0:
                mjd_offset = int(datetime2mjd_utc(times[0]))
                for time in times:
                    time_jd = datetime2mjd_utc(time)
                    time_jd_truncated = time_jd - mjd_offset
                    if i == 0:
                        lightcurve_file.write('#Object: %s\n' % start_super_block.body.current_name())
                        lightcurve_file.write("#MJD-%.1f Mag. Mag. error\n" % mjd_offset)
                    lightcurve_file.write("%7.5lf %6.3lf %5.3lf\n" % (time_jd_truncated, mags[i], mag_errs[i]))
                    i += 1
                lightcurve_file.close()
                try:
                    os.chmod(os.path.join(datadir, base_name + 'lightcurve_data.txt'), rw_permissions)
                except PermissionError:
                    pass

                # Write out MPC1992 80 column file
                for mpc_line in mpc_lines:
                    mpc_file.write(mpc_line + '\n')
                mpc_file.close()
                try:
                    os.chmod(os.path.join(datadir, base_name + 'mpc_positions.txt'), rw_permissions)
                except PermissionError:
                    pass

                # Write out ADES Pipe Separated Value file
                for psv_line in psv_lines:
                    psv_file.write(psv_line + '\n')
                psv_file.close()
                try:
                    os.chmod(os.path.join(datadir, base_name + 'ades_positions.psv'), rw_permissions)
                except PermissionError:
                    pass

                    # Write out MPC1992 80 column file
                    for mpc_line in mpc_lines:
                        mpc_file.write(mpc_line + '\n')
                    mpc_file.close()
                    try:
                        os.chmod(os.path.join(datadir, base_name + 'mpc_positions.txt'), rw_permissions)
                    except PermissionError:
                        pass

                    # Write out ADES Pipe Separated Value file
                    for psv_line in psv_lines:
                        psv_file.write(psv_line + '\n')
                    psv_file.close()
                    try:
                        os.chmod(os.path.join(datadir, base_name + 'ades_positions.psv'), rw_permissions)
                    except PermissionError:
                        pass

                    # Create Default Plot Title
                    if options['title'] is None:
                        sites = ', '.join(mpc_site)
                        try:
                            # for single dates and short site lists, put everything on single line.
                            if options['timespan'] < 1 and len(sites) <= 13:
                                plot_title = '%s from %s (%s) on %s' % (start_super_block.body.current_name(),
                                                                        start_block.site.upper(), sites, start_super_block.block_end.strftime("%Y-%m-%d"))
                                subtitle = ''
                            # for lc covering multiple nights, reformat title
                            elif options['timespan'] < 1:
                                plot_title = '%s from %s to %s' % (start_block.body.current_name(),
                                                                   (start_super_block.block_end - timedelta(
                                                                       days=options['timespan'])).strftime("%Y-%m-%d"),
                                                                   start_super_block.block_end.strftime("%Y-%m-%d"))
                                subtitle = 'Sites: ' + sites
                            # for single night LC using many sites, put sites on 2nd line.
                            else:
                                plot_title = '%s from %s on %s' % (start_super_block.body.current_name(),
                                                                   start_block.site.upper(),
                                                                   start_super_block.block_end.strftime("%Y-%m-%d"))
                                subtitle = 'Sites: ' + sites
                        except TypeError:
                            plot_title = 'LC for %s' % (start_super_block.body.current_name())
                            subtitle = ''
                    else:
                        plot_title = options['title']
                        subtitle = ''

                    # Make plots
                    if not settings.USE_S3:
                        self.plot_timeseries(times, alltimes, mags, mag_errs, zps, zp_errs, fwhm, air_mass, title=plot_title, sub_title=subtitle, datadir=datadir, filename=base_name, diameter=tel_diameter)
                        output_file_list.append('{},{}'.format(os.path.join(datadir, base_name + 'lightcurve_cond.png'), datadir.lstrip(out_path)))
                        output_file_list.append('{},{}'.format(os.path.join(datadir, base_name + 'lightcurve.png'), datadir.lstrip(out_path)))
                        try:
                            os.chmod(os.path.join(datadir, base_name + 'lightcurve_cond.png'), rw_permissions)
                        except PermissionError:
                            pass
                        try:
                            os.chmod(os.path.join(datadir, base_name + 'lightcurve.png'), rw_permissions)
                        except PermissionError:
                            pass
                else:
                    self.stdout.write("No sources matched.")

                if data_path:
                    with open(os.path.join(data_path, base_name + 'lc_file_list.txt'), 'w') as outfut_file_file:
                        outfut_file_file.write('# == Files created by Lightcurve Extraction for {} on {} ==\n'.format(obj_name, sb_day))
                        for output_file in output_file_list:
                            outfut_file_file.write(output_file)
                            outfut_file_file.write('\n')
                    self.stdout.write(f"New lc file list created: {os.path.join(data_path, base_name + 'lc_file_list.txt')}")
                    try:
                        os.chmod(os.path.join(data_path, base_name + 'lc_file_list.txt'), rw_permissions)
                    except PermissionError:
                        pass<|MERGE_RESOLUTION|>--- conflicted
+++ resolved
@@ -363,21 +363,9 @@
             self.stdout.write("Error determining telescope diameter, assuming 0.4m")
             tel_diameter = 0.4*u.m
 
-<<<<<<< HEAD
-        # Create, name, open ALCDEF file.
-        if obs_date:
-            alcdef_date = options['date']
-        else:
-            alcdef_date = sb_day
-        base_name = '{}_{}_{}_{}_'.format(obj_name, sb_site, alcdef_date, start_super_block.tracking_number)
-        alcdef_filename = os.path.join(datadir, base_name + 'ALCDEF.txt')
-        output_file_list.append('{},{}'.format(alcdef_filename, datadir.lstrip(out_path)))
-        alcdef_file = default_storage.open(alcdef_filename, 'w')
         # Set offsets, convert from Arcsec to Radians
         ra_offset = radians(options['ra_offset'] / 3600)
         dec_offset = radians(options['dec_offset'] / 3600)
-=======
->>>>>>> 7031518b
         for super_block in super_blocks:
             # Create, name, open ALCDEF file.
             if obs_date:
