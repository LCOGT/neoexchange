<<<<<<< HEAD
import logging
=======
"""
NEO exchange: NEO observing portal for Las Cumbres Observatory
Copyright (C) 2017-2019 LCO

This program is free software: you can redistribute it and/or modify
it under the terms of the GNU General Public License as published by
the Free Software Foundation, either version 3 of the License, or
(at your option) any later version.

This program is distributed in the hope that it will be useful,
but WITHOUT ANY WARRANTY; without even the implied warranty of
MERCHANTABILITY or FITNESS FOR A PARTICULAR PURPOSE.  See the
GNU General Public License for more details.
"""
>>>>>>> 51287615

from datetime import datetime, timedelta

from django.core.management.base import BaseCommand, CommandError
from django.db.models import Q

from astrometrics.sources_subs import random_delay
from core.views import update_MPC_orbit, update_neos
from core.models import Body

logger = logging.getLogger(__name__)

class Command(BaseCommand):
    help = 'This command updates objects that have been ingested in the last three months, that ' \
    'have not been updated within 2 days and that are not from the Minor Planet Center or LCO ' \
    'using default settings. There are three optional arguments that have choices that specify ' \
    'what you would like to update; sources, ingest_time, update_age, and date.'

    def __init__(self):
        super(Command, self).__init__()
        
    def add_arguments(self, parser):
        parser.add_argument(
            '--sources',
            type=str,
            choices=['allneos', 'nasa', 'radar', 'objects'],
            default='objects',
            help='Updates NEOs by origin source. "allneos" updates all NEOs, "nasa" updates ' \
            'origins assosiated with NASA, "radar" updates NEOs being followed by radar origins,' \
            ' "objects" updates all but MPC and LCO objects, "M" is the Minor Planet Center,'\
            ' "N" is NASA, "S" is Spacewatch, "D" is NEODSYS, "G" is Goldstone,"A" is Arecibo,' \
            ' "R" is both Goldstone and Aricebo, "L" is LCO, "Y" is Yarkovsky.'
        )
        
        parser.add_argument(
            '--ingest_time',
            type=int,
            default=90,
            help='"ingest_time" is the number of days from the "date" given in the command line.' \
            ' The command takes in a integer value of days. The default vaule is 90 days.'
        )

        parser.add_argument(
            '--update_age',
            type=int,
            default=2,           
            help='"update_age" is the time in days from the "date" given in the command line.' \
            ' The command takes in a interger value of hours. The default value is 2 days. '
        )
        
    	parser.add_argument(
         	'--date',
         	type=str,
        	default=datetime.utcnow(),
        	help='"date" is the starting date that the updates will be centered around. ' \
        	'The default is datetime.datetime.utcnow(). If a date is given in the command ' \
        	'it must be a string in the format of "%y-%m-%d %H:%M:%S"; any other format ' \
        	'will trigger a ValueError.'
	    )

    def handle(self, *args, **options):
        time = options['update_age'] 
        date = options['date']
        old = options['ingest_time'] 

        if options['sources']=='allneos':
            origins = ['M', 'N', 'S', 'D', 'G', 'A', 'R', 'L', 'Y']
        elif options['sources']=='nasa':
            origins = ['G', 'N']
        elif options['sources']=='radar':
            origins = ['G','A','R']
        elif options['sources']=='objects':
            origins = ['N', 'S', 'D', 'G', 'A', 'R', 'Y']
        else:
            origins = ['N', 'S', 'D', 'G', 'A', 'R', 'Y']         
	   
        update_neos(origins=origins, updated_time=time, ingest_limit=old, start_time=date)<|MERGE_RESOLUTION|>--- conflicted
+++ resolved
@@ -1,6 +1,3 @@
-<<<<<<< HEAD
-import logging
-=======
 """
 NEO exchange: NEO observing portal for Las Cumbres Observatory
 Copyright (C) 2017-2019 LCO
@@ -15,7 +12,6 @@
 MERCHANTABILITY or FITNESS FOR A PARTICULAR PURPOSE.  See the
 GNU General Public License for more details.
 """
->>>>>>> 51287615
 
 from datetime import datetime, timedelta
 
@@ -27,6 +23,7 @@
 from core.models import Body
 
 logger = logging.getLogger(__name__)
+
 
 class Command(BaseCommand):
     help = 'This command updates objects that have been ingested in the last three months, that ' \
