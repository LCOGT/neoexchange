"""
NEO exchange: NEO observing portal for Las Cumbres Observatory
Copyright (C) 2016-2019 LCO

This program is free software: you can redistribute it and/or modify
it under the terms of the GNU General Public License as published by
the Free Software Foundation, either version 3 of the License, or
(at your option) any later version.

This program is distributed in the hope that it will be useful,
but WITHOUT ANY WARRANTY; without even the implied warranty of
MERCHANTABILITY or FITNESS FOR A PARTICULAR PURPOSE.  See the
GNU General Public License for more details.
"""

import os
from sys import argv
from datetime import datetime, timedelta
from tempfile import mkdtemp, gettempdir
import shutil
from glob import glob

from django.core.management.base import BaseCommand, CommandError
from django.conf import settings
from django.core.files import File
from django.core.files.storage import default_storage

from core.archive_subs import archive_login, get_frame_data, get_catalog_data, \
    determine_archive_start_end, download_files, make_data_dir
from core.views import determine_active_proposals
<<<<<<< HEAD
from photometrics.gf_movie import make_movie, make_gif
from core.utils import save_to_default, search
=======
from photometrics.gf_movie import make_movie
from photometrics.catalog_subs import sanitize_object_name
from core.utils import save_to_default
>>>>>>> 2d4fe5af


class Command(BaseCommand):

    help = 'Download data from the LCO Archive'

    def add_arguments(self, parser):
        if not settings.USE_S3:
            out_path = settings.DATA_ROOT
        else:
            out_path = mkdtemp()
        parser.add_argument('--date', action="store", default=None, help='Date of the data to download (YYYYMMDD)')
        parser.add_argument('--proposal', action="store", default=None, help="Proposal code to query for data (e.g. LCO2019B-023; default is for all active proposals)")
        parser.add_argument('--datadir', default=out_path, help='Place to save data (e.g. %s)' % out_path)
        parser.add_argument('--spectraonly', default=False, action='store_true', help='Whether to only download spectra')
        parser.add_argument('--dlengimaging', default=False, action='store_true', help='Whether to download imaging for LCOEngineering')

    def handle(self, *args, **options):
        usage = "Incorrect usage. Usage: %s [YYYYMMDD] [proposal code]" % ( argv[1] )

        if isinstance(options['date'], str):
            try:
                obs_date = datetime.strptime(options['date'], '%Y%m%d')
                obs_date += timedelta(seconds=17*3600)
            except ValueError:
                raise CommandError(usage)
        else:
            obs_date = options['date']

        proposals = determine_active_proposals(options['proposal'])
        if len(proposals) == 0:
            raise CommandError("No valid proposals found")

        verbose = True
        if options['verbosity'] < 1:
            verbose = False

        archive_token = settings.ARCHIVE_TOKEN
        if archive_token is not None:
            auth_headers = archive_login()
            start_date, end_date = determine_archive_start_end(obs_date)
            for proposal in proposals:
                self.stdout.write("Looking for frames between %s->%s from %s" % ( start_date, end_date, proposal ))
                obstypes = ['EXPOSE', 'ARC', 'LAMPFLAT', 'SPECTRUM']
                if (proposal == 'LCOEngineering' and options['dlengimaging'] is False) or options['spectraonly'] is True:
                    # Not interested in imaging frames
                    obstypes = ['ARC', 'LAMPFLAT', 'SPECTRUM']
                all_frames = {}
                for obstype in obstypes:
                    if obstype == 'EXPOSE':
                        redlevel = ['91', ]
                    else:
                        # '' seems to be needed to get the tarball of FLOYDS products
                        redlevel = ['0', '']
                    frames = get_frame_data(start_date, end_date, auth_headers, obstype, proposal, red_lvls=redlevel)
                    for red_lvl in frames.keys():
                        if red_lvl in all_frames:
                            all_frames[red_lvl] = all_frames[red_lvl] + frames[red_lvl]
                        else:
                            all_frames[red_lvl] = frames[red_lvl]
                    if 'CATALOG' in obstype or obstype == '':
                        catalogs = get_catalog_data(frames, auth_headers)
                        for red_lvl in frames.keys():
                            if red_lvl in all_frames:
                                all_frames[red_lvl] = all_frames[red_lvl] + catalogs[red_lvl]
                            else:
                                all_frames[red_lvl] = catalogs[red_lvl]
                for red_lvl in all_frames.keys():
                    self.stdout.write("Found %d frames for reduction level: %s" % (len(all_frames[red_lvl]), red_lvl))
                out_path = options['datadir']
                dl_frames = download_files(all_frames, out_path, verbose)
                self.stdout.write("Downloaded %d frames" % (len(dl_frames)))
<<<<<<< HEAD
                # Create postage stamp movie for non_spectra images
                block_lists = {}
                save_paths = {}
                for frame in all_frames.get('91', []):
                    if frame['REQNUM'] in block_lists.keys():
                        if os.path.exists(os.path.join(save_paths[frame['REQNUM']], frame['filename'])):
                            block_lists[frame['REQNUM']].append(os.path.join(save_paths[frame['REQNUM']], frame['filename']))
                    else:
                        save_paths[frame['REQNUM']] = make_data_dir(out_path, frame)
                        block_lists[frame['REQNUM']] = [os.path.join(save_paths[frame['REQNUM']], frame['filename'])]
                for rn in block_lists.keys():
                    movie_file = search(save_paths[rn].replace(out_path, "").lstrip("/"), '.*{}_framemovie.gif'.format(rn), latest=True)
                    if not movie_file:
                        self.stdout.write("No frame movie found for request number: {}".format(rn))
                        movie_file = make_gif(block_lists[rn], init_fr=100, center=3, out_path=out_path)
                        self.stdout.write("New gif created: {}".format(movie_file))

=======
>>>>>>> 2d4fe5af
                # unpack tarballs and make movie.
                for frame in all_frames.get('', []):
                    if "tar.gz" in frame['filename']:
                        tar_path = make_data_dir(out_path, frame)
                        obj = sanitize_object_name(frame['OBJECT'])
                        req_num = str(frame['REQNUM'])
                        movie_file = make_movie(frame['DATE_OBS'], obj, req_num, tar_path, out_path, frame['PROPID'])
                        if settings.USE_S3:
                            filenames = glob(os.path.join(tar_path, obj + '_' + req_num, '*_2df_ex.fits'))
                            if filenames:
                                for filename in filenames:
                                    save_to_default(filename, out_path)
        else:
            self.stdout.write("No token defined (set ARCHIVE_TOKEN environment variable)")

        # Check if we're using a temp dir and then delete it
        if gettempdir() in out_path:
            shutil.rmtree(out_path)<|MERGE_RESOLUTION|>--- conflicted
+++ resolved
@@ -28,14 +28,9 @@
 from core.archive_subs import archive_login, get_frame_data, get_catalog_data, \
     determine_archive_start_end, download_files, make_data_dir
 from core.views import determine_active_proposals
-<<<<<<< HEAD
 from photometrics.gf_movie import make_movie, make_gif
+from photometrics.catalog_subs import sanitize_object_name
 from core.utils import save_to_default, search
-=======
-from photometrics.gf_movie import make_movie
-from photometrics.catalog_subs import sanitize_object_name
-from core.utils import save_to_default
->>>>>>> 2d4fe5af
 
 
 class Command(BaseCommand):
@@ -108,7 +103,6 @@
                 out_path = options['datadir']
                 dl_frames = download_files(all_frames, out_path, verbose)
                 self.stdout.write("Downloaded %d frames" % (len(dl_frames)))
-<<<<<<< HEAD
                 # Create postage stamp movie for non_spectra images
                 block_lists = {}
                 save_paths = {}
@@ -126,8 +120,6 @@
                         movie_file = make_gif(block_lists[rn], init_fr=100, center=3, out_path=out_path)
                         self.stdout.write("New gif created: {}".format(movie_file))
 
-=======
->>>>>>> 2d4fe5af
                 # unpack tarballs and make movie.
                 for frame in all_frames.get('', []):
                     if "tar.gz" in frame['filename']:
