"""
NEO exchange: NEO observing portal for Las Cumbres Observatory
Copyright (C) 2016-2018 LCO

This program is free software: you can redistribute it and/or modify
it under the terms of the GNU General Public License as published by
the Free Software Foundation, either version 3 of the License, or
(at your option) any later version.

This program is distributed in the hope that it will be useful,
but WITHOUT ANY WARRANTY; without even the implied warranty of
MERCHANTABILITY or FITNESS FOR A PARTICULAR PURPOSE.  See the
GNU General Public License for more details.
"""

from datetime import datetime, timedelta
from unittest import skipIf
from hashlib import md5
import tempfile

from mock import patch
from django.test import TestCase
from django.conf import settings

<<<<<<< HEAD
from neox.tests.mocks import MockDateTime, mock_fetch_archive_frames
#Import module to test
=======
from neox.tests.mocks import MockDateTime
# Import module to test
>>>>>>> 3a6508e4
from core.archive_subs import *


class Test_Determine_Archive_Start_End(TestCase):

    def test_date_before_utc_midnight(self):
        dt = datetime(2016, 4, 12,  23, 00, 5)

        expected_start = datetime(2016, 4, 12, 17, 0, 0)
        expected_end = datetime(2016, 4, 13, 16, 0, 0)

        start, end = determine_archive_start_end(dt)

        self.assertEqual(expected_start, start)
        self.assertEqual(expected_end, end)

    def test_date_closeto_utc_midnight(self):
        dt = datetime(2016, 4, 12,  23, 59, 59)

        expected_start = datetime(2016, 4, 12, 17, 0, 0)
        expected_end = datetime(2016, 4, 13, 16, 0, 0)

        start, end = determine_archive_start_end(dt)

        self.assertEqual(expected_start, start)
        self.assertEqual(expected_end, end)

    def test_date_after_utc_midnight(self):
        dt = datetime(2016, 4, 13,  3, 00, 5)

        expected_start = datetime(2016, 4, 12, 17, 0, 0)
        expected_end = datetime(2016, 4, 13, 16, 0, 0)

        start, end = determine_archive_start_end(dt)

        self.assertEqual(expected_start, start)
        self.assertEqual(expected_end, end)

    def test_date_closeto_day_rollover(self):
        dt = datetime(2016, 4, 13, 15, 59, 59)

        expected_start = datetime(2016, 4, 12, 17, 0, 0)
        expected_end = datetime(2016, 4, 13, 16, 0, 0)

        start, end = determine_archive_start_end(dt)

        self.assertEqual(expected_start, start)
        self.assertEqual(expected_end, end)

    def test_date_just_past_day_rollover(self):
        dt = datetime(2016, 4, 13, 17, 00, 1)

        expected_start = datetime(2016, 4, 13, 17, 0, 0)
        expected_end = datetime(2016, 4, 14, 16, 0, 0)

        start, end = determine_archive_start_end(dt)

        self.assertEqual(expected_start, start)
        self.assertEqual(expected_end, end)

    def test_supplied_date_midnight(self):
        dt = datetime(2016, 4, 18, 00, 00, 00)

        expected_start = datetime(2016, 4, 17, 17, 0, 0)
        expected_end = datetime(2016, 4, 18, 16, 0, 0)

        start, end = determine_archive_start_end(dt)

        self.assertEqual(expected_start, start)
        self.assertEqual(expected_end, end)


class TestCheckForExistingFile(TestCase):

    def create_temp(self, filename):

        md5sum = None
        with open(filename, "wb") as f:
            f.write(b"Delete me!")
            f.close()
            md5sum = md5(open(filename, 'rb').read()).hexdigest()
            return md5sum

    def setUp(self):
        self.test_ql_file_comp = os.path.join(tempfile.gettempdir(), 'cpt1m010-fl16-20170111-0211-e11.fits.fz')
        self.test_ql_file_uncomp = os.path.join(tempfile.gettempdir(), 'cpt1m010-fl16-20170111-0211-e11.fits')
        self.test_red_file_comp = os.path.join(tempfile.gettempdir(), 'cpt1m010-fl16-20170111-0211-e91.fits.fz')
        self.test_red_file_uncomp = os.path.join(tempfile.gettempdir(), 'cpt1m010-fl16-20170111-0211-e91.fits')

    def tearDown(self):
        if os.path.exists(self.test_ql_file_comp):
            os.remove(self.test_ql_file_comp)
        if os.path.exists(self.test_red_file_comp):
            os.remove(self.test_red_file_comp)
        if os.path.exists(self.test_ql_file_uncomp):
            os.remove(self.test_ql_file_uncomp)
        if os.path.exists(self.test_red_file_uncomp):
            os.remove(self.test_red_file_uncomp)

    def test_ql_exists_noMD5(self):
        md5sum = self.create_temp(self.test_ql_file_comp)
        self.assertFalse(check_for_existing_file(self.test_ql_file_comp), "Wrong result")

    def test_ql_and_red_exists(self):
        ql_md5sum = self.create_temp(self.test_ql_file_comp)
        red_md5sum = self.create_temp(self.test_red_file_comp)
        self.assertTrue(check_for_existing_file(self.test_ql_file_comp, ql_md5sum), "Wrong result")

    def test_ql_exists_goodMD5(self):
        md5sum = self.create_temp(self.test_ql_file_comp)
        self.assertTrue(check_for_existing_file(self.test_ql_file_comp, md5sum), "Wrong result")

    def test_ql_exists_badMD5(self):
        md5sum = self.create_temp(self.test_ql_file_comp)
        self.assertFalse(check_for_existing_file(self.test_ql_file_comp, 'foo'), "Wrong result")

    def test_red_exists_noMD5(self):
        md5sum = self.create_temp(self.test_red_file_comp)
        self.assertFalse(check_for_existing_file(self.test_red_file_comp), "Wrong result")

    def test_red_exists_goodMD5(self):
        md5sum = self.create_temp(self.test_red_file_comp)
        self.assertTrue(check_for_existing_file(self.test_red_file_comp, md5sum), "Wrong result")

    def test_red_exists_badMD5(self):
        md5sum = self.create_temp(self.test_red_file_comp)
        self.assertFalse(check_for_existing_file(self.test_red_file_comp, 'foo'), "Wrong result")

    def test_ql_uncomp(self):
        md5sum = self.create_temp(self.test_ql_file_uncomp)
        self.assertTrue(check_for_existing_file(self.test_ql_file_comp), "Wrong result")

    def test_ql_both(self):
        md5sum = self.create_temp(self.test_ql_file_uncomp)
        md5sum = self.create_temp(self.test_ql_file_comp)
        self.assertTrue(check_for_existing_file(self.test_ql_file_comp, md5sum), "Wrong result")

    def test_red_uncomp(self):
        md5sum = self.create_temp(self.test_red_file_uncomp)
        self.assertTrue(check_for_existing_file(self.test_red_file_comp), "Wrong result")

    def test_red_both(self):
        md5sum = self.create_temp(self.test_red_file_uncomp)
        md5sum = self.create_temp(self.test_red_file_comp)
        self.assertTrue(check_for_existing_file(self.test_red_file_comp, md5sum), "Wrong result")

    def test_ql_red_comp(self):
        md5sum = self.create_temp(self.test_ql_file_comp)
        md5sum = self.create_temp(self.test_red_file_comp)
        self.assertTrue(check_for_existing_file(self.test_red_file_comp, md5sum), "Wrong result")

    def test_badfile(self):
        self.assertFalse(check_for_existing_file('wibble'), "Wrong result")

@patch('core.archive_subs.fetch_archive_frames', mock_fetch_archive_frames)
class TestFetchArchiveFrames(TestCase):

    def test_fetch_spectra(self):
        auth_header = {'Authorization': 'Token LetMeInPrettyPlease'}
        request_id = 1391169
        archive_url = '%s?limit=%d&REQNUM=%s&OBSTYPE=%s' % (settings.ARCHIVE_FRAMES_URL, 3000, request_id, 'SPECTRUM')

        expected_data = { 'obstypes' : ['SPECTRUM', 'SPECTRUM'],
                          'redlevels' : [90, 0]}

        data = fetch_archive_frames(auth_header, archive_url, [])

        self.assertEqual(2, len(data))
        self.assertEqual(expected_data['obstypes'], [x['OBSTYPE'] for x in data])
        self.assertEqual([request_id, request_id], [x['REQNUM'] for x in data])
        self.assertEqual(expected_data['redlevels'], [x['RLEVEL'] for x in data])

@patch('core.archive_subs.fetch_archive_frames', mock_fetch_archive_frames)
class TestCheckArchiveImages(TestCase):

    def test_fetch_imaging(self):
        request_id = 42

        expected_data = { 'obstypes' : ['EXPOSE',],
                          'redlevels' : [91, ],
                          'files' : ['ogg0m406-kb27-20160531-0063-e91.fits.fz',]
                        }
        frames, num_frames = check_for_archive_images(request_id)

        self.assertEqual(2, num_frames)
        self.assertEqual(expected_data['obstypes'], [x['OBSTYPE'] for x in frames])
        self.assertEqual(expected_data['redlevels'], [x['RLEVEL'] for x in frames])
        self.assertEqual(expected_data['files'], [x['filename'] for x in frames])

    def test_fetch_spectra(self):
        request_id = 1391169
        obstype = 'SPECTRUM'

        expected_data = { 'obstypes' : ['SPECTRUM', 'SPECTRUM'],
                          'redlevels' : [90, 0],
                          'files' : ['LCOEngineering_0001391169_ftn_20180111_58130.tar.gz', 'ogg2m001-en06-20180110-0005-e00.fits.fz',]
                          }

        frames, num_frames = check_for_archive_images(request_id, obstype)

        self.assertEqual(2, num_frames)
        self.assertEqual(expected_data['obstypes'], [x['OBSTYPE'] for x in frames])
        self.assertEqual(expected_data['redlevels'], [x['RLEVEL'] for x in frames])
        self.assertEqual(expected_data['files'], [x['filename'] for x in frames])<|MERGE_RESOLUTION|>--- conflicted
+++ resolved
@@ -22,13 +22,8 @@
 from django.test import TestCase
 from django.conf import settings
 
-<<<<<<< HEAD
 from neox.tests.mocks import MockDateTime, mock_fetch_archive_frames
-#Import module to test
-=======
-from neox.tests.mocks import MockDateTime
 # Import module to test
->>>>>>> 3a6508e4
 from core.archive_subs import *
 
 
