"""
NEO exchange: NEO observing portal for Las Cumbres Observatory
Copyright (C) 2014-2019 LCO

This program is free software: you can redistribute it and/or modify
it under the terms of the GNU General Public License as published by
the Free Software Foundation, either version 3 of the License, or
(at your option) any later version.

This program is distributed in the hope that it will be useful,
but WITHOUT ANY WARRANTY; without even the implied warranty of
MERCHANTABILITY or FITNESS FOR A PARTICULAR PURPOSE.  See the
GNU General Public License for more details.
"""

import os
import shutil
from datetime import datetime, timedelta, date
from unittest import skipIf
import tempfile
from glob import glob
from math import degrees

from django.test import TestCase
from django.forms.models import model_to_dict
from django.conf import settings
from bs4 import BeautifulSoup
from mock import patch
from astropy.io import fits

from neox.tests.mocks import MockDateTime, mock_check_request_status, mock_check_for_images, \
    mock_check_request_status_null, mock_check_request_status_notfound, \
    mock_check_for_images_no_millisecs, \
    mock_check_for_images_bad_date, mock_ingest_frames, mock_archive_frame_header, \
    mock_archive_spectra_header, \
    mock_odin_login, mock_run_sextractor_make_catalog, mock_fetch_filter_list, \
    mock_update_elements_with_findorb, mock_update_elements_with_findorb_badrms, \
    mock_update_elements_with_findorb_badepoch

from neox.tests.base import assertDeepAlmostEqual

from astrometrics.ephem_subs import compute_ephem, determine_darkness_times
from astrometrics.sources_subs import parse_mpcorbit, parse_mpcobs, \
    fetch_flux_standards, read_solar_standards
from photometrics.catalog_subs import open_fits_catalog, get_catalog_header
from core.frames import block_status, create_frame
from core.models import Body, Proposal, Block, SourceMeasurement, Frame, Candidate,\
    SuperBlock, SpectralInfo, PreviousSpectra, StaticSource
from core.forms import EphemQuery
# Import modules to test
from core.views import *
from core.plots import *

# Disable logging during testing
import logging
logger = logging.getLogger(__name__)
# Disable anything below CRITICAL level
logging.disable(logging.CRITICAL)


class TestCleanNEOCPObject(TestCase):

    def test_X33656(self):
        obs_page = [u'X33656  23.9  0.15  K1548 330.99052  282.94050   31.81272   13.02458  0.7021329  0.45261672   1.6800247                  3   1    0 days 0.21         NEOCPNomin',
                    u'X33656  23.9  0.15  K1548 250.56430  257.29551   60.34849    2.58054  0.0797769  0.87078998   1.0860765                  3   1    0 days 0.20         NEOCPV0001',
                    u'X33656  23.9  0.15  K1548 256.86580  263.73491   53.18662    3.17001  0.1297341  0.88070404   1.0779106                  3   1    0 days 0.20         NEOCPV0002',
                   ]
        expected_elements = { 'abs_mag'     : 23.9,
                              'slope'       : 0.15,
                              'epochofel'   : datetime(2015, 4, 8, 0, 0, 0),
                              'meananom'    : 330.99052,
                              'argofperih'  : 282.94050,
                              'longascnode' :  31.81272,
                              'orbinc'      :  13.02458,
                              'eccentricity':  0.7021329,
                             # 'MDM':   0.45261672,
                              'meandist'    :  1.6800247,
                              'elements_type': 'MPC_MINOR_PLANET',
                              'origin'      : 'M',
                              'source_type' : 'U',
                              'active'      : True,
                              'orbit_rms'   : 0.21
                            }
        elements = clean_NEOCP_object(obs_page)
        for element in expected_elements:
            self.assertEqual(expected_elements[element], elements[element])

    def test_missing_absmag(self):
        obs_page = ['Object   H     G    Epoch    M         Peri.      Node       Incl.        e           n         a                     NObs NOpp   Arc    r.m.s.       Orbit ID',
                    'N007riz       0.15  K153J 340.52798   59.01148  160.84695   10.51732  0.3080134  0.56802014   1.4439768                  6   1    0 days 0.34         NEOCPNomin',
                    'N007riz       0.15  K153J 293.77087  123.25671  129.78437    3.76739  0.0556350  0.93124537   1.0385481                  6   1    0 days 0.57         NEOCPV0001'
                   ]

        expected_elements = { 'abs_mag'     : 99.99,
                              'slope'       : 0.15,
                              'epochofel'   : datetime(2015, 3, 19, 0, 0, 0),
                              'meananom'    : 340.52798,
                              'argofperih'  :  59.01148,
                              'longascnode' : 160.84695,
                              'orbinc'      :  10.51732,
                              'eccentricity':  0.3080134,
                             # 'MDM':   0.56802014,
                              'meandist'    :  1.4439768,
                              'elements_type': 'MPC_MINOR_PLANET',
                              'origin'      : 'M',
                              'source_type' : 'U',
                              'active'      : True,
                              'orbit_rms'   : 0.34
                            }
        elements = clean_NEOCP_object(obs_page)
        for element in expected_elements:
            self.assertEqual(expected_elements[element], elements[element])

    def test_findorb_without_replace(self):
        obs_page = [u'LSCTLFr 18.04  0.15 K158Q 359.91024    8.53879  335.41846    3.06258  0.1506159  0.29656016   2.2270374    FO 150826     3   1 10.4 min  0.08         Find_Orb   0000 LSCTLFr                     20150826',
                   ]
        expected_elements = {}
        elements = clean_NEOCP_object(obs_page)
        self.assertEqual(expected_elements, elements)

    @patch('core.views.datetime', MockDateTime)
    def test_findorb(self):

        MockDateTime.change_datetime(2015, 8, 27, 12, 0, 0)

        obs_page = [u'LSCTLFr 18.04  0.15 K158Q 359.91024    8.53879  335.41846    3.06258  0.1506159  0.29656016   2.2270374    FO 150826     3   1 10.4 min  0.08         Find_Orb   0000 LSCTLFr                     20150826',
                   ]
        obs_page[0] = obs_page[0].replace('Find_Orb  ', 'NEOCPNomin')

        expected_elements = { 'abs_mag'     : 18.04,
                              'slope'       : 0.15,
                              'epochofel'   : datetime(2015, 8, 26, 0, 0, 0),
                              'meananom'    : 359.91024,
                              'argofperih'  : 8.53879,
                              'longascnode' : 335.41846,
                              'orbinc'      :   3.06258,
                              'eccentricity':  0.1506159,
                              'meandist'    :  2.2270374,
                              'elements_type': 'MPC_MINOR_PLANET',
                              'origin'      : 'L',
                              'source_type' : 'U',
                              'active'      : True,
                              'arc_length'  : 10.4/1440.0,
                              'not_seen'    : 1.5,
                              'orbit_rms'   : 0.08
                            }
        elements = clean_NEOCP_object(obs_page)
        for element in expected_elements:
            self.assertEqual(expected_elements[element], elements[element])

    @patch('core.views.datetime', MockDateTime)
    def test_findorb_with_perturbers(self):

        MockDateTime.change_datetime(2015, 9, 27, 6, 00, 00)

        obs_page = [u'CPTTL89 19.03  0.15 K159F 343.17326  209.67924  172.85027   25.18528  0.0920324  0.36954350   1.9232054    FO 150916    30   1    3 days 0.14 M-P 06  Find_Orb   0000 CPTTL89                     20150915',
                   ]
        obs_page[0] = obs_page[0].replace('Find_Orb  ', 'NEOCPNomin')

        expected_elements = { 'abs_mag'     : 19.03,
                              'slope'       : 0.15,
                              'epochofel'   : datetime(2015, 9, 15, 0, 0, 0),
                              'meananom'    : 343.17326,
                              'argofperih'  : 209.67924,
                              'longascnode' : 172.85027,
                              'orbinc'      :  25.18528,
                              'eccentricity':  0.0920324,
                              'meandist'    :  1.9232054,
                              'elements_type': 'MPC_MINOR_PLANET',
                              'origin'      : 'L',
                              'source_type' : 'U',
                              'active'      : True,
                              'arc_length'  : 3.0,
                              'not_seen'    : 12.25,
                              'orbit_rms'   : 0.14
                            }
        elements = clean_NEOCP_object(obs_page)
        for element in expected_elements:
            self.assertEqual(expected_elements[element], elements[element])

    @patch('core.views.datetime', MockDateTime)
    def test_findorb_with_min_units(self):

        MockDateTime.change_datetime(2018, 3, 10, 6, 00, 00)

        obs_page = [u'ZTF00HU 32.92  0.15 K1837 199.07689  171.91365  166.14977    2.83538  0.4561885  1.73092232   0.6869909    FO 180921     8   1 87.0 min  1.21         Find_Orb   0000 ZTF00HU                     20180307',
                   ]
        obs_page[0] = obs_page[0].replace('Find_Orb  ', 'NEOCPNomin')

        expected_elements = { 'abs_mag'     : 32.92,
                              'slope'       : 0.15,
                              'epochofel'   : datetime(2018, 3,  7, 0, 0, 0),
                              'meananom'    : 199.07689,
                              'argofperih'  : 171.91365,
                              'longascnode' : 166.14977,
                              'orbinc'      :   2.83538,
                              'eccentricity':  0.4561885,
                              'meandist'    :  0.6869909,
                              'elements_type': 'MPC_MINOR_PLANET',
                              'origin'      : 'M',
                              'source_type' : 'U',
                              'active'      : True,
                              'arc_length'  : 87/1440.0,
                              'not_seen'    :  3.25,
                              'orbit_rms'   : 1.21
                            }
        elements = clean_NEOCP_object(obs_page)
        for element in expected_elements:
            self.assertEqual(expected_elements[element], elements[element])

    @patch('core.views.datetime', MockDateTime)
    def test_findorb_with_hrs_units(self):

        MockDateTime.change_datetime(2018, 3, 10, 6, 00, 00)

        obs_page = [u'ZTF00HU 32.92  0.15 K1837 199.07689  171.91365  166.14977    2.83538  0.4561885  1.73092232   0.6869909    FO 180921     8   1 87.0 hrs  1.21         Find_Orb   0000 ZTF00HU                     20180307',
                   ]
        obs_page[0] = obs_page[0].replace('Find_Orb  ', 'NEOCPNomin')

        expected_elements = { 'abs_mag'     : 32.92,
                              'slope'       : 0.15,
                              'epochofel'   : datetime(2018, 3,  7, 0, 0, 0),
                              'meananom'    : 199.07689,
                              'argofperih'  : 171.91365,
                              'longascnode' : 166.14977,
                              'orbinc'      :   2.83538,
                              'eccentricity':  0.4561885,
                              'meandist'    :  0.6869909,
                              'elements_type': 'MPC_MINOR_PLANET',
                              'origin'      : 'M',
                              'source_type' : 'U',
                              'active'      : True,
                              'arc_length'  : 87/24.0,
                              'not_seen'    :  3.25,
                              'orbit_rms'   : 1.21
                            }
        elements = clean_NEOCP_object(obs_page)
        for element in expected_elements:
            self.assertEqual(expected_elements[element], elements[element])

    @patch('core.views.datetime', MockDateTime)
    def test_findorb_with_permnumber(self):

        MockDateTime.change_datetime(2015, 9, 27, 6, 00, 00)

        obs_page = [u'h6724   19.6   0.16 K156R 349.64418    8.64714  286.27302    4.64985  0.3751307  0.47926447   1.6171584  0 MPO342195   185   3 2011-2015 0.37 M-h 3Eh Find_Orb   0000         (436724) 2011 UW158 20150629',
                   ]
        obs_page[0] = obs_page[0].replace('Find_Orb  ', 'NEOCPNomin')

        expected_elements = { 'abs_mag'     : 19.6,
                              'slope'       : 0.16,
                              'epochofel'   : datetime(2015, 6, 27, 0, 0, 0),
                              'meananom'    : 349.64418,
                              'argofperih'  :   8.64714,
                              'longascnode' : 286.27302,
                              'orbinc'      :   4.64985,
                              'eccentricity':  0.3751307,
                              'meandist'    :  1.6171584,
                              'elements_type': 'MPC_MINOR_PLANET',
                              'origin'      : 'M',
                              'source_type' : 'U',
                              'active'      : True,
                              'num_obs'     : 185,
                              'arc_length'  : 1826.0,
                              'not_seen'    : 90.25,
                              'orbit_rms'   : 0.37
                            }
        elements = clean_NEOCP_object(obs_page)
        for element in expected_elements:
            self.assertEqual(expected_elements[element], elements[element])

    @patch('core.views.datetime', MockDateTime)
    def test_findorb_with_permplusprov(self):

        MockDateTime.change_datetime(2015, 9, 27, 6, 00, 00)

        obs_page = [u'h6724K11UF8W19.55  0K157A 355.88753    8.63457  286.27078    4.65085  0.3756709  0.47863758   1.6185701    FO 180921   339   1 2011-2015 0.33         Find_Orb   0000 (436724) = 2011 UW158       20150710',
                   ]
        obs_page[0] = obs_page[0].replace('Find_Orb  ', 'NEOCPNomin')

        expected_elements = { 'abs_mag'     : 19.55,
                              'slope'       : 0.15,
                              'epochofel'   : datetime(2015, 7, 10, 0, 0, 0),
                              'meananom'    : 355.88753,
                              'argofperih'  :   8.63457,
                              'longascnode' : 286.27078,
                              'orbinc'      :   4.65085,
                              'eccentricity':  0.3756709,
                              'meandist'    :  1.6185701,
                              'elements_type': 'MPC_MINOR_PLANET',
                              'origin'      : 'M',
                              'source_type' : 'U',
                              'active'      : True,
                              'num_obs'     : 339,
                              'arc_length'  : 1826.0,
                              'not_seen'    : 79.25,
                              'orbit_rms'   : 0.33
                            }
        elements = clean_NEOCP_object(obs_page)
        for element in expected_elements:
            self.assertEqual(expected_elements[element], elements[element])

    @patch('core.views.datetime', MockDateTime)
    def test_findorb_local_discovery(self):

        MockDateTime.change_datetime(2016, 11, 19, 18, 00, 00)

        obs_page_list = [u'LSCTLGj 16.54  0.15 K16B8 258.25752   52.27105  101.57581   16.82829  0.0258753  0.17697056   3.1419699    FO 161108    11   1    3 days 0.09         NEOCPNomin 0000 LSCTLGj                     20161108',
                         u'',
                         u'']

        expected_elements = { 'provisional_name' : 'LSCTLGj',
                              'abs_mag'     : 16.54,
                              'slope'       : 0.15,
                              'epochofel'   : datetime(2016, 11,  8, 0, 0, 0),
                              'meananom'    : 258.25752,
                              'argofperih'  :  52.27105,
                              'longascnode' : 101.57581,
                              'orbinc'      :  16.82829,
                              'eccentricity':  0.0258753,
                              'meandist'    :  3.1419699,
                              'elements_type': 'MPC_MINOR_PLANET',
                              'origin'      : 'L',
                              'source_type' : 'U',
                              'active'      : True,
                              'arc_length'  : 3.0,
                              'not_seen'    : 11.75,
                              'orbit_rms'   : 0.09
                            }
        elements = clean_NEOCP_object(obs_page_list)
        for element in expected_elements:
            self.assertEqual(expected_elements[element], elements[element])

    def save_N007riz(self):
        obj_id = 'N007riz'
        elements = { 'abs_mag'     : 23.9,
                      'slope'       : 0.15,
                      'epochofel'   : datetime(2015, 3, 19, 0, 0, 0),
                      'meananom'    : 340.52798,
                      'argofperih'  :  59.01148,
                      'longascnode' : 160.84695,
                      'orbinc'      :  10.51732,
                      'eccentricity':  0.3080134,
                      'meandist'    :  1.4439768,
                      'elements_type': 'MPC_MINOR_PLANET',
                      'origin'      : 'M',
                      'source_type' : 'U',
                      'active'      : True
                    }
        body, created = Body.objects.get_or_create(provisional_name=obj_id)
        # We are creating this object
        self.assertEqual(True, created)
        resp = save_and_make_revision(body, elements)
        # We are saving all the detailing elements
        self.assertEqual(True, resp)

    def test_revise_N007riz(self):
        self.save_N007riz()
        obj_id = 'N007riz'
        elements = { 'abs_mag'     : 23.9,
                      'slope'       : 0.15,
                      'epochofel'   : datetime(2015, 4, 19, 0, 0, 0),
                      'meananom'    : 340.52798,
                      'argofperih'  :  59.01148,
                      'longascnode' : 160.84695,
                      'orbinc'      :  10.51732,
                      'eccentricity':  0.4080134,
                      'meandist'    :  1.4439768,
                      'elements_type': 'MPC_MINOR_PLANET',
                      'origin'      : 'M',
                      'source_type' : 'U',
                      'active'      : False
                    }
        body, created = Body.objects.get_or_create(provisional_name=obj_id)
        # Created should now be false
        self.assertEqual(False, created)
        resp = save_and_make_revision(body, elements)
        # Saving the new elements
        self.assertEqual(True, resp)

    def test_update_MPC_duplicate(self):
        self.save_N007riz()
        obj_id = 'N007riz'
        update_MPC_orbit(obj_id)

    def test_create_discovered_object(self):
        obj_id = 'LSCTLF8'
        elements = { 'abs_mag'     : 16.2,
                      'slope'       : 0.15,
                      'epochofel'   : datetime(2015, 6, 23, 0, 0, 0),
                      'meananom'    : 333.70614,
                      'argofperih'  :  40.75306,
                      'longascnode' : 287.97838,
                      'orbinc'      :  23.61657,
                      'eccentricity':  0.1186953,
                      'meandist'    :  2.7874893,
                      'elements_type': 'MPC_MINOR_PLANET',
                      'origin'      : 'L',
                      'source_type' : 'D',
                      'active'      : True
                    }
        body, created = Body.objects.get_or_create(provisional_name=obj_id)
        # We are creating this object
        self.assertEqual(True, created)
        resp = save_and_make_revision(body, elements)
        # Need to call full_clean() to validate the fields as this is not
        # done on save() (called by get_or_create() or save_and_make_revision())
        body.full_clean()
        # We are saving all the detailing elements
        self.assertEqual(True, resp)

        # Test it came from LCOGT as a discovery
        self.assertEqual('L', body.origin)
        self.assertEqual('D', body.source_type)

    @patch('core.views.datetime', MockDateTime)
    def test_should_be_comets(self):

        MockDateTime.change_datetime(2016, 8, 1, 23, 00, 00)

        obs_page = [u'P10vY9r 11.8  0.15  K167B 359.98102  162.77868  299.00048  105.84058  0.9976479  0.00002573 1136.349844                 66   1   35 days 0.42         NEOCPNomin',
                   ]

        expected_elements = { 'abs_mag'     : 11.8,
                              'slope'       : 4.0,
                              'epochofel'   : datetime(2016, 7, 11, 0, 0, 0),
                              'argofperih'  : 162.77868,
                              'longascnode' : 299.00048,
                              'orbinc'      : 105.84058,
                              'eccentricity':  0.9976479,
                              'epochofperih': datetime(2018, 7, 18, 16, 0, 8, 802657),
                              'perihdist'   : 1136.349844 * (1.0 - 0.9976479),
                              'meananom'    : None,
                              'elements_type': 'MPC_COMET',
                              'origin'      : 'M',
                              'source_type' : 'U',
                              'active'      : True,
                              'arc_length'  : 35.0,
                            }
        elements = clean_NEOCP_object(obs_page)
        for element in expected_elements:
            self.assertEqual(expected_elements[element], elements[element])

    @patch('core.views.datetime', MockDateTime)
    def test_should_be_comet_lowE(self):

        MockDateTime.change_datetime(2018, 9, 21, 3, 00, 00)

        obs_page = [u'0046PJ54R02013.38  0K034B  41.15662  356.39037   82.16911   11.73795  0.6578477  0.18109548   3.0940760    FO 180921   621   1 1991-2003 53.4 M-N 06  NEOCPNomin 0000 P/46                        20030411',
                   ]

        expected_elements = { 'abs_mag'     : 13.38,
                              'slope'       : 4.0,
                              'epochofel'   : datetime(2003, 4, 11, 0, 0, 0),
                              'argofperih'  : 356.39037,
                              'longascnode' :  82.16911,
                              'orbinc'      :  11.73795,
                              'eccentricity':  0.6578477,
                              'epochofperih': datetime(2002, 8, 26, 17, 38, 45, 1858),
                              'perihdist'   : 3.0940760 * (1.0 - 0.6578477),
                              'meananom'    : None,
                              'elements_type': 'MPC_COMET',
                              'origin'      : 'M',
                              'source_type' : 'C',
                              'active'      : True,
                              'num_obs'     : 621,
                              'arc_length'  : 4748,
                            }
        elements = clean_NEOCP_object(obs_page)
        for element in expected_elements:
            self.assertEqual(expected_elements[element], elements[element])

    @patch('core.views.datetime', MockDateTime)
    def test_should_be_comet_bad_start_year(self):

        MockDateTime.change_datetime(2018, 9, 21, 3, 00, 00)

        obs_page = [u'0046PJ54R02013.38  0K034B  41.15662  356.39037   82.16911   11.73795  0.6578477  0.18109548   3.0940760    FO 180921   621   1 cRap-2003 53.4 M-N 06  NEOCPNomin 0000 P/46                        20030411',
                   ]

        expected_elements = { 'abs_mag'     : 13.38,
                              'slope'       : 4.0,
                              'epochofel'   : datetime(2003, 4, 11, 0, 0, 0),
                              'argofperih'  : 356.39037,
                              'longascnode' :  82.16911,
                              'orbinc'      :  11.73795,
                              'eccentricity':  0.6578477,
                              'epochofperih': datetime(2002, 8, 26, 17, 38, 45, 1858),
                              'perihdist'   : 3.0940760 * (1.0 - 0.6578477),
                              'meananom'    : None,
                              'elements_type': 'MPC_COMET',
                              'origin'      : 'M',
                              'source_type' : 'C',
                              'active'      : True,
                              'num_obs'     : 621,
                              'arc_length'  : None
                            }
        elements = clean_NEOCP_object(obs_page)
        for element in expected_elements:
            self.assertEqual(expected_elements[element], elements[element])

    @patch('core.views.datetime', MockDateTime)
    def test_should_be_comet_bad_last_year(self):

        MockDateTime.change_datetime(2018, 9, 21, 3, 00, 00)

        obs_page = [u'0046PJ54R02013.38  0K034B  41.15662  356.39037   82.16911   11.73795  0.6578477  0.18109548   3.0940760    FO 180921   621   1 1991-CRAP 53.4 M-N 06  NEOCPNomin 0000 P/46                        20030411',
                   ]

        expected_elements = { 'abs_mag'     : 13.38,
                              'slope'       : 4.0,
                              'epochofel'   : datetime(2003, 4, 11, 0, 0, 0),
                              'argofperih'  : 356.39037,
                              'longascnode' :  82.16911,
                              'orbinc'      :  11.73795,
                              'eccentricity':  0.6578477,
                              'epochofperih': datetime(2002, 8, 26, 17, 38, 45, 1858),
                              'perihdist'   : 3.0940760 * (1.0 - 0.6578477),
                              'meananom'    : None,
                              'elements_type': 'MPC_COMET',
                              'origin'      : 'M',
                              'source_type' : 'C',
                              'active'      : True,
                              'num_obs'     : 621,
                              'arc_length'  : None
                            }
        elements = clean_NEOCP_object(obs_page)
        for element in expected_elements:
            self.assertEqual(expected_elements[element], elements[element])


class TestCheckForBlock(TestCase):

    def setUp(self):
        # Initialise with three test bodies a test proposal and several blocks.
        # The first body has a provisional name (e.g. a NEO candidate), the
        # other 2 do not (e.g. Goldstone targets)
        params = {  'provisional_name' : 'N999r0q',
                    'abs_mag'       : 21.0,
                    'slope'         : 0.15,
                    'epochofel'     : '2015-03-19 00:00:00',
                    'meananom'      : 325.2636,
                    'argofperih'    : 85.19251,
                    'longascnode'   : 147.81325,
                    'orbinc'        : 8.34739,
                    'eccentricity'  : 0.1896865,
                    'meandist'      : 1.2176312,
                    'source_type'   : 'U',
                    'elements_type' : 'MPC_MINOR_PLANET',
                    'active'        : True,
                    'origin'        : 'M',
                    }
        self.body_with_provname, created = Body.objects.get_or_create(**params)

        params['provisional_name'] = 'N999R0Q'
        self.body_with_uppername = Body.objects.create(**params)

        params['provisional_name'] = 'N999R0q'
        self.body_with_uppername2 = Body.objects.create(**params)

        params['provisional_name'] = ''
        params['name'] = '2014 UR'
        params['origin'] = 'G'
        self.body_no_provname1, created = Body.objects.get_or_create(**params)

        params['name'] = '436724'
        self.body_no_provname2, created = Body.objects.get_or_create(**params)

        neo_proposal_params = { 'code'  : 'LCO2015A-009',
                                'title' : 'LCOGT NEO Follow-up Network'
                              }
        self.neo_proposal, created = Proposal.objects.get_or_create(**neo_proposal_params)

        # Create test blocks
        sblock_params = {
                         'body'     : self.body_with_provname,
                         'proposal' : self.neo_proposal,
                         'groupid'  : self.body_with_provname.current_name() + '_CPT-20150420',
                         'block_start' : '2015-04-20 13:00:00',
                         'block_end'   : '2015-04-21 03:00:00',
                         'tracking_number' : '00042',
                         'active'   : True
                       }
        self.test_sblock = SuperBlock.objects.create(**sblock_params)
        block_params = { 'telclass' : '1m0',
                         'site'     : 'CPT',
                         'body'     : self.body_with_provname,
                         'superblock' : self.test_sblock,
                         'block_start' : '2015-04-20 13:00:00',
                         'block_end'   : '2015-04-21 03:00:00',
                         'request_number' : '10042',
                         'num_exposures' : 5,
                         'exp_length' : 42.0,
                         'active'   : True
                       }
        self.test_block = Block.objects.create(**block_params)

        sblock_params2 = {
                         'body'     : self.body_with_provname,
                         'proposal' : self.neo_proposal,
                         'groupid'  : self.body_with_provname.current_name() + '_CPT-20150420',
                         'block_start' : '2015-04-20 03:00:00',
                         'block_end'   : '2015-04-20 13:00:00',
                         'tracking_number' : '00043',
                         'active'   : False,
                       }
        self.test_sblock2 = SuperBlock.objects.create(**sblock_params2)
        block_params2 = { 'telclass' : '1m0',
                         'site'     : 'CPT',
                         'body'     : self.body_with_provname,
                         'superblock' : self.test_sblock2,
                         'block_start' : '2015-04-20 03:00:00',
                         'block_end'   : '2015-04-20 13:00:00',
                         'request_number' : '10043',
                         'num_exposures' : 7,
                         'exp_length' : 30.0,
                         'active'   : False,
                         'num_observed' : 1,
                         'reported' : True
                       }
        self.test_block2 = Block.objects.create(**block_params2)

        sblock_params3 = {
                         'body'     : self.body_with_provname,
                         'proposal' : self.neo_proposal,
                         'groupid'  : self.body_with_provname.current_name() + '_LSC-20150421',
                         'block_start' : '2015-04-21 23:00:00',
                         'block_end'   : '2015-04-22 03:00:00',
                         'tracking_number' : '00044',
                         'active'   : True,
                       }
        self.test_sblock3 = SuperBlock.objects.create(**sblock_params3)
        block_params3 = { 'telclass' : '1m0',
                         'site'     : 'LSC',
                         'body'     : self.body_with_provname,
                         'superblock' : self.test_sblock3,
                         'block_start' : '2015-04-21 23:00:00',
                         'block_end'   : '2015-04-22 03:00:00',
                         'request_number' : '10044',
                         'num_exposures' : 7,
                         'exp_length' : 30.0,
                         'active'   : True,
                         'num_observed' : 0,
                         'reported' : False
                       }
        self.test_block3 = Block.objects.create(**block_params3)

        sblock_params4 = {
                         'body'     : self.body_no_provname1,
                         'proposal' : self.neo_proposal,
                         'groupid'  : self.body_no_provname1.current_name() + '_LSC-20150421',
                         'block_start' : '2015-04-21 23:00:00',
                         'block_end'   : '2015-04-22 03:00:00',
                         'tracking_number' : '00045',
                         'active'   : True,
                       }
        self.test_sblock4 = SuperBlock.objects.create(**sblock_params4)
        block_params4 = { 'telclass' : '1m0',
                         'site'     : 'LSC',
                         'body'     : self.body_no_provname1,
                         'superblock' : self.test_sblock4,
                         'block_start' : '2015-04-21 23:00:00',
                         'block_end'   : '2015-04-22 03:00:00',
                         'request_number' : '10045',
                         'num_exposures' : 7,
                         'exp_length' : 30.0,
                         'active'   : True,
                         'num_observed' : 0,
                         'reported' : False
                       }
        self.test_block4 = Block.objects.create(**block_params4)

        sblock_params5 = {
                         'body'     : self.body_no_provname2,
                         'proposal' : self.neo_proposal,
                         'groupid'  : self.body_no_provname2.current_name() + '_ELP-20141121_lc',
                         'block_start' : '2014-11-21 03:00:00',
                         'block_end'   : '2014-11-21 13:00:00',
                         'tracking_number' : '00006',
                         'active'   : True,
                       }
        self.test_sblock5 = SuperBlock.objects.create(**sblock_params5)
        block_params5 = { 'telclass' : '1m0',
                         'site'     : 'ELP',
                         'body'     : self.body_no_provname2,
                         'superblock' : self.test_sblock5,
                         'block_start' : '2014-11-21 03:00:00',
                         'block_end'   : '2014-11-21 13:00:00',
                         'request_number' : '10006',
                         'num_exposures' : 77,
                         'exp_length' : 30.0,
                         'active'   : True,
                         'num_observed' : 0,
                         'reported' : False
                       }
        self.test_block5 = Block.objects.create(**block_params5)

        sblock_params6 = {
                         'body'     : self.body_no_provname2,
                         'proposal' : self.neo_proposal,
                         'groupid'  : self.body_no_provname2.current_name() + '_ELP-20141121',
                         'block_start' : '2014-11-21 03:00:00',
                         'block_end'   : '2014-11-21 13:00:00',
                         'tracking_number' : '00007',
                         'active'   : True,
                       }
        self.test_sblock6 = SuperBlock.objects.create(**sblock_params6)
        block_params6 = { 'telclass' : '1m0',
                         'site'     : 'ELP',
                         'body'     : self.body_no_provname2,
                         'superblock' : self.test_sblock6,
                         'block_start' : '2014-11-21 03:00:00',
                         'block_end'   : '2014-11-21 13:00:00',
                         'request_number' : '10007',
                         'num_exposures' : 7,
                         'exp_length' : 30.0,
                         'active'   : True,
                         'num_observed' : 0,
                         'reported' : False
                       }
        self.test_block6 = Block.objects.create(**block_params6)

        sblock_params7 = {
                         'body'     : self.body_with_uppername,
                         'proposal' : self.neo_proposal,
                         'groupid'  : self.body_with_uppername.current_name() + '_CPT-20150420',
                         'block_start' : '2015-04-20 03:00:00',
                         'block_end'   : '2015-04-20 13:00:00',
                         'tracking_number' : '00069',
                         'active'   : False,
                       }
        self.test_sblock7 = SuperBlock.objects.create(**sblock_params7)
        block_params7 = { 'telclass' : '1m0',
                         'site'     : 'CPT',
                         'body'     : self.body_with_uppername,
                         'superblock' : self.test_sblock7,
                         'block_start' : '2015-04-20 03:00:00',
                         'block_end'   : '2015-04-20 13:00:00',
                         'request_number' : '10069',
                         'num_exposures' : 5,
                         'exp_length' : 130.0,
                         'active'   : False,
                         'num_observed' : 1,
                         'reported' : True
                       }
        self.test_block7 = Block.objects.create(**block_params7)

    def test_db_storage(self):
        expected_body_count = 5  # Pew, pew, bang, bang...
        expected_block_count = 7
        expected_sblock_count = 7

        body_count = Body.objects.count()
        block_count = Block.objects.count()
        sblock_count = SuperBlock.objects.count()

        self.assertEqual(expected_body_count, body_count)
        self.assertEqual(expected_block_count, block_count)
        self.assertEqual(expected_sblock_count, sblock_count)

    def test_body_with_provname_no_blocks(self):

        new_body = self.body_with_provname
        params = { 'site_code' : 'K92'
                 }
        form_data = { 'proposal_code' : self.neo_proposal.code,
                      'group_name' : self.body_with_provname.current_name() + '_CPT-20150422'
                    }
        expected_state = 0

        block_state = check_for_block(form_data, params, new_body)

        self.assertEqual(expected_state, block_state)

    def test_body_with_provname_one_block(self):

        new_body = self.body_with_provname
        params = { 'site_code' : 'W86'
                 }
        form_data = { 'proposal_code' : self.neo_proposal.code,
                      'group_name' : self.body_with_provname.current_name() + '_LSC-20150421'
                    }
        expected_state = 1

        block_state = check_for_block(form_data, params, new_body)

        self.assertEqual(expected_state, block_state)

    def test_body_with_provname_two_blocks(self):

        new_body = self.body_with_provname
        params = { 'site_code' : 'K92'
                 }
        form_data = { 'proposal_code' : self.neo_proposal.code,
                      'group_name' : self.body_with_provname.current_name() + '_CPT-20150420'
                    }
        expected_state = 2

        block_state = check_for_block(form_data, params, new_body)

        self.assertEqual(expected_state, block_state)

    def test_body_with_no_provname1_no_blocks(self):

        new_body = self.body_no_provname1
        params = { 'site_code' : 'K92'
                 }
        form_data = { 'proposal_code' : self.neo_proposal.code,
                      'group_name' : self.body_no_provname1.current_name() + '_CPT-20150422'
                    }
        expected_state = 0

        block_state = check_for_block(form_data, params, new_body)

        self.assertEqual(expected_state, block_state)

    def test_body_with_no_provname1_no_blocks_sinistro(self):

        new_body = self.body_no_provname1
        params = { 'site_code' : 'K93'
                 }
        form_data = { 'proposal_code' : self.neo_proposal.code,
                      'group_name' : self.body_no_provname1.current_name() + '_CPT-20150422'
                    }
        expected_state = 0

        block_state = check_for_block(form_data, params, new_body)

        self.assertEqual(expected_state, block_state)

    def test_body_with_no_provname1_one_block(self):

        new_body = self.body_no_provname1
        params = { 'site_code' : 'W86'
                 }
        form_data = { 'proposal_code' : self.neo_proposal.code,
                      'group_name' : self.body_no_provname1.current_name() + '_LSC-20150421'
                    }
        expected_state = 1

        block_state = check_for_block(form_data, params, new_body)

        self.assertEqual(expected_state, block_state)

    def test_body_with_no_provname2_two_blocks(self):

        new_body = self.body_no_provname2
        params = { 'site_code' : 'V37'
                 }
        form_data = { 'proposal_code' : self.neo_proposal.code,
                      'group_name' : self.body_no_provname2.current_name() + '_ELP-20141121'
                    }
        expected_state = 2

        block_state = check_for_block(form_data, params, new_body)

        self.assertEqual(expected_state, block_state)

    def test_body_with_uppercase_name(self):
        # This passes but shouldn't as SQlite goes string checks case-insensitively whatever you do
        new_body = self.body_with_uppername2
        params = { 'site_code' : 'K92'
                 }
        form_data = { 'proposal_code' : self.neo_proposal.code,
                      'group_name' : self.body_with_uppername2.current_name() + '_CPT-20150420'
                    }
        expected_state = 0

        block_state = check_for_block(form_data, params, new_body)

        self.assertEqual(expected_state, block_state)

    # These mocks via the patch decorator for check_for_archive_images() and
    # lco_api_call() need to patch core.frames even though they are in
    # core.archive_subs otherwise they will be overridden by the
    # 'from core.archive_subs import lco_api_call' in core.frames.

    @patch('core.frames.check_request_status', mock_check_request_status)
    @patch('core.frames.check_for_archive_images', mock_check_for_images)
    @patch('core.frames.lco_api_call', mock_archive_frame_header)
    def test_block_update_active(self):
        resp = block_status(1)
        self.assertTrue(resp)

    @skipIf(True, "Edward needs to fix...")
    @patch('core.frames.check_request_status', mock_check_request_status)
    @patch('core.frames.check_for_archive_images', mock_check_for_images)
    @patch('core.frames.lco_api_call', mock_archive_frame_header)
    def test_block_update_not_active(self):
        resp = block_status(2)
        self.assertFalse(resp)

    @patch('core.frames.check_request_status', mock_check_request_status)
    @patch('core.frames.check_for_archive_images', mock_check_for_images)
    @patch('core.views.ingest_frames', mock_ingest_frames)
    @patch('core.frames.lco_api_call', mock_archive_frame_header)
    def test_block_update_check_status_change_not_enough_frames(self):
        blockid = self.test_block6.id
        resp = block_status(blockid)
        myblock = Block.objects.get(id=blockid)
        self.assertTrue(myblock.active)

    @patch('core.frames.check_request_status', mock_check_request_status)
    @patch('core.frames.check_for_archive_images', mock_check_for_images)
    @patch('core.views.ingest_frames', mock_ingest_frames)
    @patch('core.frames.lco_api_call', mock_archive_frame_header)
    def test_block_update_check_status_change_enough_frames(self):
        self.test_block6.num_exposures = 3
        self.test_block6.save()
        blockid = self.test_block6.id
        resp = block_status(blockid)
        myblock = Block.objects.get(id=blockid)
        self.assertTrue(myblock.active)

    @patch('core.frames.check_request_status', mock_check_request_status_null)
    @patch('core.frames.check_for_archive_images', mock_check_for_images)
    @patch('core.frames.lco_api_call', mock_archive_frame_header)
    def test_block_update_check_no_obs(self):
        blockid = self.test_block6.id
        resp = block_status(blockid)
        self.assertFalse(resp)

    @patch('core.frames.check_request_status', mock_check_request_status)
    @patch('core.frames.check_for_archive_images', mock_check_for_images)
    @patch('core.frames.ingest_frames', mock_ingest_frames)
    @patch('core.frames.lco_api_call', mock_check_for_images_no_millisecs)
    def test_block_update_no_millisecs(self):
        blockid = self.test_block5.id
        resp = block_status(blockid)
        self.assertTrue(resp)

    @patch('core.frames.check_request_status', mock_check_request_status)
    @patch('core.frames.check_for_archive_images', mock_check_for_images)
    @patch('core.frames.lco_api_call', mock_check_for_images_bad_date)
    def test_block_update_bad_datestamp(self):
        blockid = self.test_block5.id
        resp = block_status(blockid)
        self.assertFalse(resp)

    @patch('core.frames.check_request_status', mock_check_request_status)
    @patch('core.frames.check_for_archive_images', mock_check_for_images)
    @patch('core.frames.ingest_frames', mock_ingest_frames)
    @patch('core.frames.lco_api_call', mock_check_for_images_no_millisecs)
    def test_block_update_check_num_observed(self):
        bid = 1
        resp = block_status(block_id=bid)
        blk = Block.objects.get(id=bid)
        self.assertEqual(blk.num_observed, 1)

    @patch('core.frames.check_request_status', mock_check_request_status_notfound)
    def test_block_not_found(self):
        bid = 1
        resp = block_status(block_id=bid)
        self.assertEqual(False, resp)


class TestRecordBlock(TestCase):

    def setUp(self):

        self.spectro_tracknum = '606083'
        self.spectro_params = {
                              'binning': 1,
                              'block_duration': 988.0,
                              'calibs': 'both',
                              'end_time': datetime(2018, 3, 16, 18, 50),
                              'exp_count': 1,
                              'exp_time': 180.0,
                              'exp_type': 'SPECTRUM',
                              'group_name': '4_E10-20180316_spectra',
                              'instrument': '2M0-FLOYDS-SCICAM',
                              'instrument_code': 'E10-FLOYDS',
                              'observatory': '',
                              'pondtelescope': '2m0',
                              'proposal_id': 'LCO2019A-001',
                              'request_numbers': {1450339: 'NON_SIDEREAL'},
                              'request_windows': [[{'end': '2018-03-16T18:30:00',
                                 'start': '2018-03-16T11:20:00'}]],
                              'site': 'COJ',
                              'site_code': 'E10',
                              'spectra_slit': 'slit_6.0as',
                              'spectroscopy': True,
                              'start_time': datetime(2018, 3, 16, 9, 20),
                              'user_id': 'tlister@lcogt.net'}

        self.spectro_form = { 'start_time' : self.spectro_params['start_time'],
                              'end_time' : self.spectro_params['end_time'],
                              'proposal_code' : self.spectro_params['proposal_id'],
                              'group_name' : self.spectro_params['group_name'],
                              'exp_count' : self.spectro_params['exp_count'],
                              'exp_length' : self.spectro_params['exp_time'],
                            }
        body_params = {'name' : '4'}
        self.spectro_body = Body.objects.create(**body_params)

        proposal_params = { 'code' : self.spectro_params['proposal_id'], }
        self.proposal = Proposal.objects.create(**proposal_params)
        # Create Time-Critical version of proposal
        proposal_params = { 'code' : self.spectro_params['proposal_id'] + 'b',
                            'time_critical' : True}
        self.proposal_tc = Proposal.objects.create(**proposal_params)

        self.imaging_tracknum = '576013'
        self.imaging_params = {
                              'binning': 1,
                              'block_duration': 1068.0,
                              'end_time': datetime(2018, 3, 16, 3, 50),
                              'exp_count': 12,
                              'exp_time': 42.0,
                              'exp_type': 'EXPOSE',
                              'group_name': 'N999r0q_K91-20180316',
                              'instrument': '1M0-SCICAM-SINISTRO',
                              'observatory': '',
                              'pondtelescope': '1m0',
                              'proposal_id': 'LCO2019A-001',
                              'request_numbers': {1440123: 'NON_SIDEREAL'},
                              'request_windows': [[{'end': '2018-03-16T03:30:00.600000Z',
                                 'start': '2018-03-15T20:20:00.400000Z'}]],
                              'site': 'CPT',
                              'site_code': 'K91',
                              'start_time': datetime(2018, 3, 15, 18, 20),
                              'user_id': 'tlister@lcogt.net'}

        self.imaging_form = { 'start_time' : self.imaging_params['start_time'],
                              'end_time' : self.imaging_params['end_time'],
                              'proposal_code' : self.imaging_params['proposal_id'],
                              'group_name' : self.imaging_params['group_name'],
                              'exp_count' : self.imaging_params['exp_count'],
                              'exp_length' : self.imaging_params['exp_time'],
                            }
        body_params = {'provisional_name' : 'N999r0q'}
        self.imaging_body = Body.objects.create(**body_params)

        ssource_params = { 'name'   : 'Landolt SA107-684',
                           'ra'     : 234.325,
                           'dec'    : -0.164,
                           'vmag'   : 8.2,
                           'source_type' : StaticSource.SOLAR_STANDARD,
                           'spectral_type' : "G2V"
                         }
        self.solar_analog = StaticSource.objects.create(**ssource_params)

    def test_spectro_block(self):
        block_resp = record_block(self.spectro_tracknum, self.spectro_params, self.spectro_form, self.spectro_body)

        self.assertTrue(block_resp)
        sblocks = SuperBlock.objects.all()
        blocks = Block.objects.all()
        self.assertEqual(1, sblocks.count())
        self.assertEqual(1, blocks.count())
        self.assertEqual(Block.OPT_SPECTRA, blocks[0].obstype)
        # Check the SuperBlock has the broader time window but the Block(s) have
        # the (potentially) narrower per-Request windows
        self.assertEqual(self.spectro_form['start_time'], sblocks[0].block_start)
        self.assertEqual(self.spectro_form['end_time'], sblocks[0].block_end)
        self.assertEqual(datetime(2018, 3, 16, 11, 20, 0), blocks[0].block_start)
        self.assertEqual(datetime(2018, 3, 16, 18, 30, 0), blocks[0].block_end)
        self.assertEqual(self.spectro_tracknum, sblocks[0].tracking_number)
        self.assertTrue(self.spectro_tracknum != blocks[0].request_number)
        self.assertEqual(self.spectro_params['block_duration'], sblocks[0].timeused)

    def test_imaging_block(self):
        block_resp = record_block(self.imaging_tracknum, self.imaging_params, self.imaging_form, self.imaging_body)

        self.assertTrue(block_resp)
        sblocks = SuperBlock.objects.all()
        blocks = Block.objects.all()
        self.assertEqual(1, sblocks.count())
        self.assertEqual(1, blocks.count())
        self.assertEqual(Block.OPT_IMAGING, blocks[0].obstype)
        # Check the SuperBlock has the broader time window but the Block(s) have
        # the (potentially) narrower per-Request windows
        self.assertEqual(self.imaging_form['start_time'], sblocks[0].block_start)
        self.assertEqual(self.imaging_form['end_time'], sblocks[0].block_end)
        self.assertEqual(datetime(2018, 3, 15, 20, 20, 0, 400000), blocks[0].block_start)
        self.assertEqual(datetime(2018, 3, 16, 3, 30, 0, 600000), blocks[0].block_end)
        self.assertEqual(self.imaging_tracknum, sblocks[0].tracking_number)
        self.assertTrue(self.imaging_tracknum != blocks[0].request_number)
        self.assertEqual(self.imaging_params['block_duration'], sblocks[0].timeused)
        self.assertEqual(False, sblocks[0].rapid_response)

    def test_imaging_block_rr_proposal(self):
        imaging_params = self.imaging_params
        imaging_params['proposal_id'] += 'b'
        imaging_form = self.imaging_form
        imaging_form['proposal_code'] += 'b'

        block_resp = record_block(self.imaging_tracknum, imaging_params, imaging_form, self.imaging_body)

        self.assertTrue(block_resp)
        sblocks = SuperBlock.objects.all()
        blocks = Block.objects.all()
        self.assertEqual(1, sblocks.count())
        self.assertEqual(1, blocks.count())
        self.assertEqual(Block.OPT_IMAGING, blocks[0].obstype)
        # Check the SuperBlock has the broader time window but the Block(s) have
        # the (potentially) narrower per-Request windows
        self.assertEqual(self.imaging_form['start_time'], sblocks[0].block_start)
        self.assertEqual(self.imaging_form['end_time'], sblocks[0].block_end)
        self.assertEqual(datetime(2018, 3, 15, 20, 20, 0, 400000), blocks[0].block_start)
        self.assertEqual(datetime(2018, 3, 16, 3, 30, 0, 600000), blocks[0].block_end)
        self.assertEqual(self.imaging_tracknum, sblocks[0].tracking_number)
        self.assertTrue(self.imaging_tracknum != blocks[0].request_number)
        self.assertEqual(self.imaging_params['block_duration'], sblocks[0].timeused)
        self.assertEqual(self.proposal_tc, sblocks[0].proposal)
        self.assertEqual(True, sblocks[0].rapid_response)

    def test_spectro_and_solar_block(self):
        new_params = { 'calibsource' : {'id': 1,
                                        'name': 'Landolt SA107-684',
                                        'ra_deg': 234.325,
                                        'dec_deg': -0.164,
                                        'pm_ra': 0.0,
                                        'pm_dec': 0.0,
                                        'parallax': 0.0
                                        },
                        'calibsrc_exptime' : 60.0,
                        'dec_deg' : -0.164,
                        'ra_deg'  : 234.325,
                        'solar_analog' : True
                        }
        spectro_params = {**new_params, **self.spectro_params}
        spectro_params['group_name'] = self.spectro_params['group_name'] + '+solstd'
        spectro_params['request_numbers'] = {1450339: 'NON_SIDEREAL', 1450340: 'SIDEREAL'}
        spectro_params['request_windows'] = [[{'end': '2018-03-16T18:30:00', 'start': '2018-03-16T11:20:00'}],
                                            [{'end': '2018-03-16T18:30:00', 'start': '2018-03-16T11:20:00'}]
                                           ]

        block_resp = record_block(self.spectro_tracknum, spectro_params, self.spectro_form, self.spectro_body)

        self.assertTrue(block_resp)
        sblocks = SuperBlock.objects.all()
        blocks = Block.objects.all()
        solar_analogs = StaticSource.objects.filter(source_type=StaticSource.SOLAR_STANDARD)
        self.assertEqual(1, sblocks.count())
        self.assertEqual(2, blocks.count())
        self.assertEqual(Block.OPT_SPECTRA, blocks[0].obstype)
        self.assertEqual(Block.OPT_SPECTRA_CALIB, blocks[1].obstype)
        # Check the SuperBlock has the broader time window but the Block(s) have
        # the (potentially) narrower per-Request windows
        self.assertEqual(self.spectro_form['start_time'], sblocks[0].block_start)
        self.assertEqual(self.spectro_form['end_time'], sblocks[0].block_end)
        self.assertFalse(sblocks[0].cadence)
        self.assertEqual(self.spectro_tracknum, sblocks[0].tracking_number)
        self.assertTrue(self.spectro_tracknum != blocks[0].request_number)
        self.assertEqual(self.spectro_params['block_duration'], sblocks[0].timeused)

        self.assertEqual(datetime(2018, 3, 16, 11, 20, 0), blocks[0].block_start)
        self.assertEqual(datetime(2018, 3, 16, 18, 30, 0), blocks[0].block_end)
        self.assertEqual(self.spectro_body, blocks[0].body)

        self.assertEqual(solar_analogs[0], blocks[1].calibsource)
        self.assertEqual(None, blocks[1].body)
        self.assertEqual(spectro_params['calibsrc_exptime'], blocks[1].exp_length)

    def test_solo_solar_spectro_block(self):
        # adjust parameters for sidereal target
        self.spectro_params['request_numbers'] = {1450339: 'SIDEREAL'}
        self.spectro_params['group_name'] = 'Landolt SA107-684_E10-20180316_spectra'
        self.spectro_form['group_name'] = self.spectro_params['group_name']
        block_resp = record_block(self.spectro_tracknum, self.spectro_params, self.spectro_form, self.solar_analog)

        self.assertTrue(block_resp)
        sblocks = SuperBlock.objects.all()
        blocks = Block.objects.all()
        self.assertEqual(1, sblocks.count())
        self.assertEqual(1, blocks.count())
        self.assertEqual(Block.OPT_SPECTRA_CALIB, blocks[0].obstype)
        # Check the SuperBlock has the broader time window but the Block(s) have
        # the (potentially) narrower per-Request windows
        self.assertEqual(self.spectro_form['start_time'], sblocks[0].block_start)
        self.assertEqual(self.spectro_form['end_time'], sblocks[0].block_end)
        self.assertEqual(datetime(2018, 3, 16, 11, 20, 0), blocks[0].block_start)
        self.assertEqual(datetime(2018, 3, 16, 18, 30, 0), blocks[0].block_end)
        self.assertEqual(self.spectro_tracknum, sblocks[0].tracking_number)
        self.assertTrue(self.spectro_tracknum != blocks[0].request_number)
        self.assertEqual(self.spectro_params['block_duration'], sblocks[0].timeused)


class TestScheduleCheck(TestCase):

    def setUp(self):
        # Initialise with three test bodies a test proposal and several blocks.
        # The first body has a provisional name (e.g. a NEO candidate), the
        # other 2 are a comet (specified with MPC_COMET elements type) and 1 that
        # should be a comet (high eccentricity but MPC_MINOR_PLANET)
        params = {  'provisional_name' : 'LM059Y5',
                    'name'          : '2009 HA21',
                    'abs_mag'       : 20.7,
                    'slope'         : 0.15,
                    'epochofel'     : '2016-01-13 00:00:00',
                    'meananom'      : 352.95033,
                    'argofperih'    : 219.7865,
                    'longascnode'   : 205.50221,
                    'orbinc'        : 6.41173,
                    'eccentricity'  : 0.728899,
                    'meandist'      : 1.4607441,
                    'source_type'   : 'U',
                    'elements_type' : 'MPC_MINOR_PLANET',
                    'active'        : True,
                    'origin'        : 'M',
                    }
        self.body_mp, created = Body.objects.get_or_create(**params)

        params['elements_type'] = 'MPC_MINOR_PLANET'
        params['name'] = '2015 ER61'
        params['eccentricity'] = 0.9996344
        self.body_bad_elemtype, created = Body.objects.get_or_create(**params)

        params['elements_type'] = 'MPC_COMET'
        params['perihdist'] = 1.0540487
        params['epochofperih'] = datetime(2017, 5, 17)
        self.body_good_elemtype, created = Body.objects.get_or_create(**params)

        neo_proposal_params = { 'code'  : 'LCO2015A-009',
                                'title' : 'LCOGT NEO Follow-up Network'
                              }
        self.neo_proposal, created = Proposal.objects.get_or_create(**neo_proposal_params)

        src_params = {  'name' : 'SA42-999',
                        'ra'   : 200.0,
                        'dec'  : -15.0,
                        'vmag' : 9.0,
                        'spectral_type' : "G2V",
                        'source_type' : StaticSource.SOLAR_STANDARD
                     }
        self.solar_analog, created = StaticSource.objects.get_or_create(pk=1, **src_params)
        self.maxDiff = None

        self.expected_resp = {
                            'target_name': self.body_mp.current_name(),
<<<<<<< HEAD
                            'magnitude': 19.09694937750832,
                            'speed': 2.904310588055287,
=======
                            'magnitude': 19.099441743160916,
                            'speed': 2.9012947050834836,
>>>>>>> fe5ed6da
                            'slot_length': 20.0,
                            'filter_pattern': 'w',
                            'pattern_iterations': 14.0,
                            'available_filters': 'air, ND, U, B, V, R, I, up, gp, rp, ip, zs, Y, w',
                            'exp_count': 14,
                            'exp_length': 50.0,
                            'schedule_ok': True,
<<<<<<< HEAD
                            'start_time': '2016-04-06T10:10:00',
                            'end_time': '2016-04-06T17:12:00',
                            'mid_time': '2016-04-06T13:41:00',
                            'ra_midpoint': 3.3125083790342504,
                            'dec_midpoint': -0.16076987814455768,
=======
                            'start_time': '2016-04-06T09:00:00',
                            'end_time': '2016-04-06T19:10:00',
                            'mid_time': '2016-04-06T14:05:00',
                            'ra_midpoint': 3.312248725288052,
                            'dec_midpoint': -0.1605498546995108,
                            'bin_mode': None,
>>>>>>> fe5ed6da
                            'period' : None,
                            'jitter' : None,
                            'instrument_code' : '',
                            'saturated': None,
                            'snr' : None,
                            'too_mode': False,
                            'calibs' : '',
                            'spectroscopy' : False,
                            'calibsource' : {},
                            'calibsource_id' : -1,
                            'calibsource_exptime' : 60,
                            'solar_analog' : False,
<<<<<<< HEAD
                            'vis_time': 7.033333333333333,
                            'lco_enc': 'DOMA',
                            'lco_site': 'COJ',
                            'lco_tel': '1M0',
                            'max_alt': 67,
                            'moon_alt': -59.5216514230195,
                            'moon_phase': 1.2020664612667709,
                            'moon_sep': 170.4033428302428,
                            'trail_len': 2.4202588233794056,
=======
                            'vis_time': 7.2,
                            'lco_enc': 'DOMA',
                            'lco_site': 'COJ',
                            'lco_tel': '1M0',
                            'max_alt': 67.92580631422568,
                            'moon_alt': -58.300710434796706,
                            'moon_phase': 1.1439155504957221,
                            'moon_sep': 170.66180769265674,
                            'trail_len': 2.41774558756957,
>>>>>>> fe5ed6da
                            'typical_seeing': 2.0,
                            'ipp_value': 1.0,
                            'ag_exp_time': None,
                            'max_airmass': 1.74,
<<<<<<< HEAD
                            'max_alt_airmass': 1.0861815238132588,
=======
                            'max_alt_airmass': 1.0789381246330223,
>>>>>>> fe5ed6da
                            'min_lunar_dist': 30,
                            'acceptability_threshold': 90
                        }

<<<<<<< HEAD
    def make_visible_obj(self, test_date):
        """
        Create Test Body named "over_there" that will always be visible on the given date.
        Assumes Ecliptic is always visible. Will not work from poles during winter.
        :param test_date: datetime upon which the object must be visible
        :return: body object
        """
        sun_ra, sun_dec = accurate_astro_darkness('500', test_date, solar_pos=True)
        params = {  'provisional_name' : 'vis',
                    'name'          : 'over_there',
                    'abs_mag'       : 20.7,
                    'slope'         : 0.15,
                    'epochofel'     : test_date,
                    'meananom'      : 0,
                    'argofperih'    : 0,
                    'longascnode'   : degrees(sun_ra - pi),
                    'orbinc'        : 0,
                    'eccentricity'  : 0,
                    'meandist'      : 1.4607441,
                    'source_type'   : 'U',
                    'elements_type' : 'MPC_MINOR_PLANET',
                    'active'        : True,
                    'origin'        : 'M',
                    }
        vis_body, created = Body.objects.get_or_create(**params)
        return vis_body

=======
>>>>>>> fe5ed6da
    @patch('core.views.fetch_filter_list', mock_fetch_filter_list)
    @patch('core.views.datetime', MockDateTime)
    def test_mp_good(self):
        MockDateTime.change_datetime(2016, 4, 6, 2, 0, 0)

        data = { 'site_code' : 'Q63',
<<<<<<< HEAD
                 'utc_date' : date(2016, 4, 6),
                 'proposal_code' : self.neo_proposal.code
=======
                 'utc_date' : datetime(2016, 4, 6),
                 'proposal_code' : self.neo_proposal.code,
>>>>>>> fe5ed6da
               }

        expected_resp1 = self.expected_resp
        expected_resp1['site_code'] = data['site_code']
        expected_resp1['proposal_code'] = data['proposal_code']
        expected_resp1['group_name'] = self.body_mp.current_name() + '_' + data['site_code'].upper() + '-' + datetime.strftime(data['utc_date'], '%Y%m%d')
        expected_resp1['utc_date'] = data['utc_date'].isoformat()

        resp = schedule_check(data, self.body_mp)

        assertDeepAlmostEqual(self, expected_resp1, resp)
<<<<<<< HEAD
        self.assertLessEqual(len(resp['group_name']), 50)

    @patch('core.views.fetch_filter_list', mock_fetch_filter_list)
    @patch('core.views.datetime', MockDateTime)
    def test_no_changes_if_good(self):
        MockDateTime.change_datetime(2016, 4, 6, 2, 0, 0)

        data = { 'site_code' : 'Q63',
                 'utc_date' : date(2016, 4, 6),
                 'proposal_code' : self.neo_proposal.code
               }

        expected_resp = schedule_check(data, self.body_mp)
        data2 = expected_resp.copy()
        data2['start_time'] = datetime.strptime(data2['start_time'], '%Y-%m-%dT%H:%M:%S')
        data2['mid_time'] = datetime.strptime(data2['mid_time'], '%Y-%m-%dT%H:%M:%S')
        data2['utc_date'] = datetime.strptime(data2['utc_date'], '%Y-%m-%d').date()
        data2['end_time'] = datetime.strptime(data2['end_time'], '%Y-%m-%dT%H:%M:%S')

        resp = schedule_check(data2, self.body_mp)

        assertDeepAlmostEqual(self, expected_resp, resp)
=======
>>>>>>> fe5ed6da
        self.assertLessEqual(len(resp['group_name']), 50)

    @patch('core.views.fetch_filter_list', mock_fetch_filter_list)
    @patch('core.views.datetime', MockDateTime)
    def test_change_start_time(self):
        MockDateTime.change_datetime(2016, 4, 6, 2, 0, 0)

        data = {'site_code': 'Q63',
                'utc_date': date(2016, 4, 6),
                'proposal_code': self.neo_proposal.code,
                'start_time' : datetime(2016, 4, 6, 15, 10, 0),
                'end_time': datetime(2016, 4, 6, 17, 12, 0)
                }

        expected_resp1 = self.expected_resp
        expected_resp1['site_code'] = data['site_code']
        expected_resp1['proposal_code'] = data['proposal_code']
        expected_resp1['group_name'] = self.body_mp.current_name() + '_' + data[
            'site_code'].upper() + '-' + datetime.strftime(data['utc_date'], '%Y%m%d')
        expected_resp1['utc_date'] = data['utc_date'].isoformat()
        expected_resp1['start_time'] = data['start_time'].isoformat()
        expected_resp1['mid_time'] = '2016-04-06T16:11:00'

        check_list = ['utc_date', 'start_time', 'mid_time', 'end_time']

        resp = schedule_check(data, self.body_mp)

        for check in check_list:
            self.assertEqual(expected_resp1[check], resp[check], msg=check)
        self.assertLessEqual(len(resp['group_name']), 50)

    @patch('core.views.fetch_filter_list', mock_fetch_filter_list)
    @patch('core.views.datetime', MockDateTime)
    def test_change_start_time_early(self):
        MockDateTime.change_datetime(2016, 4, 6, 2, 0, 0)

        data = {'site_code': 'Q63',
                'utc_date': date(2016, 4, 6),
                'proposal_code': self.neo_proposal.code,
                'start_time' : datetime(2016, 4, 6, 5, 10, 0),
                'end_time': datetime(2016, 4, 6, 17, 12, 0)
                }

        expected_resp1 = self.expected_resp
        expected_resp1['site_code'] = data['site_code']
        expected_resp1['proposal_code'] = data['proposal_code']
        expected_resp1['group_name'] = self.body_mp.current_name() + '_' + data[
            'site_code'].upper() + '-' + datetime.strftime(data['utc_date'], '%Y%m%d')
        expected_resp1['utc_date'] = data['utc_date'].isoformat()

        check_list = ['utc_date', 'start_time', 'mid_time', 'end_time']

        resp = schedule_check(data, self.body_mp)

        for check in check_list:
            self.assertEqual(expected_resp1[check], resp[check], msg=check)
        self.assertLessEqual(len(resp['group_name']), 50)

    @patch('core.views.fetch_filter_list', mock_fetch_filter_list)
    @patch('core.views.datetime', MockDateTime)
    def test_change_start_time_late(self):
        MockDateTime.change_datetime(2016, 4, 6, 2, 0, 0)

        data = {'site_code': 'Q63',
                'utc_date': date(2016, 4, 6),
                'proposal_code': self.neo_proposal.code,
                'start_time' : datetime(2016, 4, 7, 5, 10, 0),
                'end_time': datetime(2016, 4, 6, 17, 12, 0)
                }

        expected_resp1 = self.expected_resp
        expected_resp1['site_code'] = data['site_code']
        expected_resp1['proposal_code'] = data['proposal_code']
        expected_resp1['group_name'] = self.body_mp.current_name() + '_' + data[
            'site_code'].upper() + '-' + datetime.strftime(data['utc_date'], '%Y%m%d')
        expected_resp1['utc_date'] = date(2016, 4, 7).isoformat()
        expected_resp1['start_time'] = datetime(2016, 4, 7, 10, 6, 0).isoformat()
        expected_resp1['mid_time'] = '2016-04-07T13:35:00'
        expected_resp1['end_time'] = datetime(2016, 4, 7, 17, 4, 0).isoformat()

        check_list = ['utc_date', 'start_time', 'mid_time', 'end_time']

        resp = schedule_check(data, self.body_mp)

        for check in check_list:
            self.assertEqual(expected_resp1[check], resp[check], msg=check)
        self.assertLessEqual(len(resp['group_name']), 50)

    @patch('core.views.fetch_filter_list', mock_fetch_filter_list)
    @patch('core.views.datetime', MockDateTime)
    def test_change_end_time_late(self):
        MockDateTime.change_datetime(2016, 4, 6, 2, 0, 0)

        data = {'site_code': 'Q63',
                'utc_date': date(2016, 4, 6),
                'proposal_code': self.neo_proposal.code,
                'start_time' : datetime(2016, 4, 6, 10, 10, 0),
                'end_time': datetime(2016, 4, 8, 17, 12, 0)
                }

        expected_resp1 = self.expected_resp
        expected_resp1['site_code'] = data['site_code']
        expected_resp1['proposal_code'] = data['proposal_code']
        expected_resp1['group_name'] = self.body_mp.current_name() + '_' + data[
            'site_code'].upper() + '-' + datetime.strftime(data['utc_date'], '%Y%m%d')
        expected_resp1['utc_date'] = date(2016, 4, 6).isoformat()

        check_list = ['utc_date', 'start_time', 'mid_time', 'end_time', 'group_name']

        resp = schedule_check(data, self.body_mp)

        for check in check_list:
            self.assertEqual(expected_resp1[check], resp[check], msg=check)
        self.assertLessEqual(len(resp['group_name']), 50)

    @patch('core.views.fetch_filter_list', mock_fetch_filter_list)
    @patch('core.views.datetime', MockDateTime)
    def test_change_end_time_less(self):
        MockDateTime.change_datetime(2016, 4, 6, 2, 0, 0)

        data = {'site_code': 'Q63',
                'utc_date': date(2016, 4, 6),
                'proposal_code': self.neo_proposal.code,
                'start_time' : datetime(2016, 4, 6, 10, 10, 0),
                'end_time': datetime(2016, 4, 6, 12, 10, 0)
                }

        expected_resp1 = self.expected_resp
        expected_resp1['site_code'] = data['site_code']
        expected_resp1['proposal_code'] = data['proposal_code']
        expected_resp1['group_name'] = self.body_mp.current_name() + '_' + data[
            'site_code'].upper() + '-' + datetime.strftime(data['utc_date'], '%Y%m%d')
        expected_resp1['utc_date'] = date(2016, 4, 6).isoformat()
        expected_resp1['end_time'] = data['end_time'].isoformat()
        expected_resp1['mid_time'] = '2016-04-06T11:10:00'

        check_list = ['utc_date', 'start_time', 'mid_time', 'end_time']

        resp = schedule_check(data, self.body_mp)

        for check in check_list:
            self.assertEqual(expected_resp1[check], resp[check], msg=check)
        self.assertLessEqual(len(resp['group_name']), 50)

    @patch('core.views.fetch_filter_list', mock_fetch_filter_list)
    @patch('core.views.datetime', MockDateTime)
    def test_change_end_time_early(self):
        MockDateTime.change_datetime(2016, 4, 6, 2, 0, 0)

        data = {'site_code': 'Q63',
                'utc_date': date(2016, 4, 6),
                'proposal_code': self.neo_proposal.code,
                'start_time' : datetime(2016, 4, 6, 10, 10, 0),
                'end_time': datetime(2016, 4, 2, 12, 10, 0)
                }

        expected_resp1 = self.expected_resp
        expected_resp1['site_code'] = data['site_code']
        expected_resp1['proposal_code'] = data['proposal_code']
        expected_resp1['group_name'] = self.body_mp.current_name() + '_' + data[
            'site_code'].upper() + '-' + datetime.strftime(data['utc_date'], '%Y%m%d')
        expected_resp1['utc_date'] = date(2016, 4, 6).isoformat()

        check_list = ['utc_date', 'start_time', 'mid_time', 'end_time']

        resp = schedule_check(data, self.body_mp)

        for check in check_list:
            self.assertEqual(expected_resp1[check], resp[check], msg=check)
        self.assertLessEqual(len(resp['group_name']), 50)

    @patch('core.views.fetch_filter_list', mock_fetch_filter_list)
    @patch('core.views.datetime', MockDateTime)
    def test_time_generic(self):
        MockDateTime.change_datetime(2016, 4, 6, 2, 0, 0)

        data = {'site_code': '1M0',
                'utc_date': date(2016, 4, 6),
                'proposal_code': self.neo_proposal.code,
                }

        expected_resp1 = self.expected_resp
        expected_resp1['site_code'] = data['site_code']
        expected_resp1['proposal_code'] = data['proposal_code']
        expected_resp1['group_name'] = self.body_mp.current_name() + '_' + data[
            'site_code'].upper() + '-' + datetime.strftime(data['utc_date'], '%Y%m%d')
        expected_resp1['utc_date'] = date(2016, 4, 6).isoformat()
        expected_resp1['start_time'] = datetime(2016, 4, 6, 2, 0, 0).isoformat()
        expected_resp1['mid_time'] = '2016-04-06T13:00:00'
        expected_resp1['end_time'] = datetime(2016, 4, 7, 0, 0, 0).isoformat()

        check_list = ['utc_date', 'start_time', 'mid_time', 'end_time']

        resp = schedule_check(data, self.body_mp)

        for check in check_list:
            self.assertEqual(expected_resp1[check], resp[check], msg=check)
        self.assertLessEqual(len(resp['group_name']), 50)

    @patch('core.views.fetch_filter_list', mock_fetch_filter_list)
    @patch('core.views.datetime', MockDateTime)
    def test_time_generic_change_start(self):
        MockDateTime.change_datetime(2016, 4, 6, 2, 0, 0)

        data = {'site_code': '1M0',
                'utc_date': date(2016, 4, 6),
                'proposal_code': self.neo_proposal.code,
                'start_time' : datetime(2016, 4, 6, 10, 0, 0),
                'end_time': datetime(2016, 4, 7, 0, 0, 0)
                }

        expected_resp1 = self.expected_resp
        expected_resp1['site_code'] = data['site_code']
        expected_resp1['proposal_code'] = data['proposal_code']
        expected_resp1['group_name'] = self.body_mp.current_name() + '_' + data[
            'site_code'].upper() + '-' + datetime.strftime(data['utc_date'], '%Y%m%d')
        expected_resp1['utc_date'] = date(2016, 4, 6).isoformat()
        expected_resp1['start_time'] = datetime(2016, 4, 6, 10, 0, 0).isoformat()
        expected_resp1['mid_time'] = '2016-04-06T17:00:00'
        expected_resp1['end_time'] = datetime(2016, 4, 7, 0, 0, 0).isoformat()

        check_list = ['utc_date', 'start_time', 'mid_time', 'end_time']

        resp = schedule_check(data, self.body_mp)

        for check in check_list:
            self.assertEqual(expected_resp1[check], resp[check], msg=check)
        self.assertLessEqual(len(resp['group_name']), 50)

    @patch('core.views.fetch_filter_list', mock_fetch_filter_list)
    @patch('core.views.datetime', MockDateTime)
    def test_time_generic_change_start_late(self):
        MockDateTime.change_datetime(2016, 4, 6, 2, 0, 0)

        data = {'site_code': '1M0',
                'utc_date': date(2016, 4, 6),
                'proposal_code': self.neo_proposal.code,
                'start_time' : datetime(2016, 4, 18, 0, 0, 0),
                'end_time': datetime(2016, 4, 7, 0, 0, 0)
                }

        expected_resp1 = self.expected_resp
        expected_resp1['site_code'] = data['site_code']
        expected_resp1['proposal_code'] = data['proposal_code']
        expected_resp1['group_name'] = self.body_mp.current_name() + '_' + data[
            'site_code'].upper() + '-' + datetime.strftime(data['utc_date'], '%Y%m%d')
        expected_resp1['utc_date'] = date(2016, 4, 18).isoformat()
        expected_resp1['start_time'] = datetime(2016, 4, 18, 0, 0, 0).isoformat()
        expected_resp1['mid_time'] = '2016-04-18T00:00:00'
        expected_resp1['end_time'] = datetime(2016, 4, 18, 0, 0, 0).isoformat()

        check_list = ['utc_date', 'start_time', 'mid_time', 'end_time']

        resp = schedule_check(data, self.body_mp)

        for check in check_list:
            self.assertEqual(expected_resp1[check], resp[check], msg=check)
        self.assertLessEqual(len(resp['group_name']), 50)

    @patch('core.views.fetch_filter_list', mock_fetch_filter_list)
    @patch('core.views.datetime', MockDateTime)
    def test_time_generic_change_end_late(self):
        MockDateTime.change_datetime(2016, 4, 6, 2, 0, 0)

        data = {'site_code': '1M0',
                'utc_date': date(2016, 4, 6),
                'proposal_code': self.neo_proposal.code,
                'start_time' : datetime(2016, 4, 6, 0, 0, 0),
                'end_time': datetime(2016, 4, 17, 0, 0, 0)
                }

        expected_resp1 = self.expected_resp
        expected_resp1['site_code'] = data['site_code']
        expected_resp1['proposal_code'] = data['proposal_code']
        expected_resp1['group_name'] = self.body_mp.current_name() + '_' + data[
            'site_code'].upper() + '-' + datetime.strftime(data['utc_date'], '%Y%m%d')
        expected_resp1['utc_date'] = date(2016, 4, 11).isoformat()
        expected_resp1['start_time'] = datetime(2016, 4, 6, 2, 0, 0).isoformat()
        expected_resp1['mid_time'] = '2016-04-11T13:00:00'
        expected_resp1['end_time'] = datetime(2016, 4, 17, 0, 0, 0).isoformat()

        check_list = ['utc_date', 'start_time', 'mid_time', 'end_time']

        resp = schedule_check(data, self.body_mp)

        for check in check_list:
            self.assertEqual(expected_resp1[check], resp[check], msg=check)
        self.assertLessEqual(len(resp['group_name']), 50)

    @patch('core.views.fetch_filter_list', mock_fetch_filter_list)
    @patch('core.views.datetime', MockDateTime)
    def test_time_generic_change_end_early(self):
        MockDateTime.change_datetime(2016, 4, 6, 2, 0, 0)

        data = {'site_code': '1M0',
                'utc_date': date(2016, 4, 6),
                'proposal_code': self.neo_proposal.code,
                'start_time' : datetime(2016, 4, 6, 0, 0, 0),
                'end_time': datetime(2016, 4, 2, 0, 0, 0)
                }

        expected_resp1 = self.expected_resp
        expected_resp1['site_code'] = data['site_code']
        expected_resp1['proposal_code'] = data['proposal_code']
        expected_resp1['group_name'] = self.body_mp.current_name() + '_' + data[
            'site_code'].upper() + '-' + datetime.strftime(data['utc_date'], '%Y%m%d')
        expected_resp1['utc_date'] = date(2016, 4, 6).isoformat()
        expected_resp1['start_time'] = datetime(2016, 4, 6, 2, 0, 0).isoformat()
        expected_resp1['mid_time'] = '2016-04-06T02:00:00'
        expected_resp1['end_time'] = datetime(2016, 4, 6, 2, 0, 0).isoformat()

        check_list = ['utc_date', 'start_time', 'mid_time', 'end_time']

        resp = schedule_check(data, self.body_mp)

        for check in check_list:
            self.assertEqual(expected_resp1[check], resp[check], msg=check)
        self.assertLessEqual(len(resp['group_name']), 50)

    @patch('core.views.fetch_filter_list', mock_fetch_filter_list)
    @patch('core.views.datetime', MockDateTime)
    def test_time_cadence(self):
        MockDateTime.change_datetime(2016, 4, 6, 2, 0, 0)

        data = {'site_code': 'Q63',
                'utc_date': date(2016, 4, 6),
                'period': 2,
                'jitter': 2,
                'proposal_code': self.neo_proposal.code,
                }

        expected_resp1 = self.expected_resp
        expected_resp1['site_code'] = data['site_code']
        expected_resp1['proposal_code'] = data['proposal_code']
        expected_resp1['group_name'] = self.body_mp.current_name() + '_' + data['site_code'].upper() + '-' +\
                                       'cad-{}-{}'.format(datetime.strftime(data['utc_date'], '%Y%m%d'), datetime.strftime(data['utc_date'], '%m%d'))
        expected_resp1['utc_date'] = date(2016, 4, 6).isoformat()

        check_list = ['utc_date', 'start_time', 'mid_time', 'end_time', 'group_name']

        resp = schedule_check(data, self.body_mp)

        for check in check_list:
            self.assertEqual(expected_resp1[check], resp[check], msg=check)
        self.assertLessEqual(len(resp['group_name']), 50)

    @patch('core.views.fetch_filter_list', mock_fetch_filter_list)
    @patch('core.views.datetime', MockDateTime)
    def test_time_cadence_change_much(self):
        MockDateTime.change_datetime(2016, 4, 6, 2, 0, 0)

        data = {'site_code': 'Q63',
                'utc_date': date(2016, 4, 7),
                'proposal_code': self.neo_proposal.code,
                'period': 2,
                'jitter': 2,
                'start_time' : datetime(2016, 4, 6, 12, 0, 0),
                'end_time': datetime(2016, 4, 8, 12, 0, 0)
                }

        expected_resp1 = self.expected_resp
        expected_resp1['site_code'] = data['site_code']
        expected_resp1['proposal_code'] = data['proposal_code']
        expected_resp1['group_name'] = self.body_mp.current_name() + '_' + data[
            'site_code'].upper() + '-' + 'cad-{}-{}'.format(datetime.strftime(data['start_time'], '%Y%m%d'), datetime.strftime(data['end_time'], '%m%d'))
        expected_resp1['utc_date'] = date(2016, 4, 7).isoformat()
        expected_resp1['start_time'] = datetime(2016, 4, 6, 12, 0, 0).isoformat()
        expected_resp1['mid_time'] = '2016-04-07T12:00:00'
        expected_resp1['end_time'] = datetime(2016, 4, 8, 12, 0, 0).isoformat()

        check_list = ['utc_date', 'start_time', 'mid_time', 'end_time', 'group_name']

        resp = schedule_check(data, self.body_mp)

        for check in check_list:
            self.assertEqual(expected_resp1[check], resp[check], msg=check)
        self.assertLessEqual(len(resp['group_name']), 50)

    @patch('core.views.fetch_filter_list', mock_fetch_filter_list)
    @patch('core.views.datetime', MockDateTime)
    def test_time_cadence_change_little(self):
        MockDateTime.change_datetime(2016, 4, 6, 2, 0, 0)

        data = {'site_code': 'Q63',
                'utc_date': date(2016, 4, 6),
                'proposal_code': self.neo_proposal.code,
                'period': 2,
                'jitter': 2,
                'start_time' : datetime(2016, 4, 6, 12, 0, 0),
                'end_time': datetime(2016, 4, 6, 19, 0, 0)
                }

        expected_resp1 = self.expected_resp
        expected_resp1['site_code'] = data['site_code']
        expected_resp1['proposal_code'] = data['proposal_code']
        expected_resp1['group_name'] = self.body_mp.current_name() + '_' + data[
            'site_code'].upper() + '-' + 'cad-{}-{}'.format(datetime.strftime(data['start_time'], '%Y%m%d'), datetime.strftime(data['end_time'], '%m%d'))
        expected_resp1['utc_date'] = date(2016, 4, 6).isoformat()
        expected_resp1['start_time'] = datetime(2016, 4, 6, 12, 0, 0).isoformat()
        expected_resp1['mid_time'] = '2016-04-06T14:36:00'
        expected_resp1['end_time'] = datetime(2016, 4, 6, 17, 12, 0).isoformat()

        check_list = ['utc_date', 'start_time', 'mid_time', 'end_time', 'group_name']

        resp = schedule_check(data, self.body_mp)

        for check in check_list:
            self.assertEqual(expected_resp1[check], resp[check], msg=check)
        self.assertLessEqual(len(resp['group_name']), 50)

    @patch('core.views.fetch_filter_list', mock_fetch_filter_list)
    @patch('core.views.datetime', MockDateTime)
    def test_mp_good_too(self):
        MockDateTime.change_datetime(2016, 4, 6, 2, 0, 0)
        # Turn on ToO mode on proposal
        self.neo_proposal.time_critical = True
        self.neo_proposal.save()

        data = { 'site_code' : 'Q63',
                 'utc_date' : date(2016, 4, 6),
                 'proposal_code' : self.neo_proposal.code,
                 'too_mode' : True
               }

        expected_resp1 = self.expected_resp
        expected_resp1['site_code'] = data['site_code']
        expected_resp1['proposal_code'] = data['proposal_code']
        expected_resp1['group_name'] = self.body_mp.current_name() + '_' + data['site_code'].upper() + '-' + datetime.strftime(data['utc_date'], '%Y%m%d') + '_ToO'
        expected_resp1['utc_date'] = data['utc_date'].isoformat()
        expected_resp1['too_mode'] = True

        resp = schedule_check(data, self.body_mp)

        assertDeepAlmostEqual(self, expected_resp1, resp)
        self.assertLessEqual(len(resp['group_name']), 50)

    @patch('core.views.fetch_filter_list', mock_fetch_filter_list)
    @patch('core.views.datetime', MockDateTime)
    def test_mp_bad_too(self):
        MockDateTime.change_datetime(2016, 4, 6, 2, 0, 0)

        data = { 'site_code' : 'Q63',
                 'utc_date' : datetime(2016, 4, 6).date(),
                 'proposal_code' : self.neo_proposal.code,
                 'too_mode' : True
               }

        expected_resp1 = self.expected_resp
        expected_resp1['site_code'] = data['site_code']
        expected_resp1['proposal_code'] = data['proposal_code']
        expected_resp1['group_name'] = self.body_mp.current_name() + '_' + data['site_code'].upper() + '-' + datetime.strftime(data['utc_date'], '%Y%m%d')
        expected_resp1['utc_date'] = data['utc_date'].isoformat()

        resp = schedule_check(data, self.body_mp)

        assertDeepAlmostEqual(self, expected_resp1, resp)
        self.assertLessEqual(len(resp['group_name']), 50)

    @patch('core.views.fetch_filter_list', mock_fetch_filter_list)
    @patch('core.views.datetime', MockDateTime)
    def test_mp_good_spectro(self):
        MockDateTime.change_datetime(2016, 4, 6, 2, 0, 0)

        data = { 'instrument_code' : 'E10-FLOYDS',
                 'utc_date' : date(2016, 4, 6),
                 'proposal_code' : self.neo_proposal.code,
                 'spectroscopy' : True,
                 'calibs' : 'both',
                 'exp_length' : 300.0,
                 'exp_count' : 1,
                 'max_airmass': 2.0
               }

        expected_resp = {
                        'target_name': self.body_mp.current_name(),
                        'magnitude': 19.096949378287967,
                        'speed': 2.904309581894179,
                        'slot_length': 23,
                        'filter_pattern': 'slit_6.0as',
                        'pattern_iterations': 1.0,
                        'available_filters': 'slit_1.2as, slit_1.6as, slit_2.0as, slit_6.0as',
                        'exp_count': 1,
                        'exp_length': 300.0,
                        'schedule_ok': True,
                        'site_code': data['instrument_code'][0:3],
                        'proposal_code': data['proposal_code'],
                        'group_name': self.body_mp.current_name() + '_' + data['instrument_code'][0:3].upper() + '-' + datetime.strftime(data['utc_date'], '%Y%m%d') + '_spectra',
                        'utc_date': data['utc_date'].isoformat(),
                        'start_time': '2016-04-06T09:42:00',
                        'end_time': '2016-04-06T17:40:00',
                        'mid_time': '2016-04-06T13:41:00',
                        'ra_midpoint': 3.3125083797952244,
                        'dec_midpoint': -0.16076987807708198,
                        'period' : None,
                        'jitter' : None,
                        'bin_mode': None,
                        'instrument_code' : 'E10-FLOYDS',
                        'saturated': False,
                        'snr' : 4.961338560320349,
                        'calibs' : 'both',
                        'spectroscopy' : True,
                        'too_mode': False,
                        'calibsource' : {},
                        'calibsource_id' : -1,
                        'calibsource_exptime' : 60,
                        'solar_analog' : False,
                        'vis_time': 7.966666666666667,
                        'lco_enc': 'CLMA',
                        'lco_site': 'COJ',
                        'lco_tel': '2M0',
                        'max_alt': 67,
                        'moon_alt': -59.52147932253441,
                        'moon_phase': 1.2020671312553743,
                        'moon_sep': 170.40334265453788,
                        'trail_len': 0.4840515969823632,
                        'typical_seeing': 2.0,
                        'ipp_value': 1.0,
                        'ag_exp_time': 10,
                        'max_airmass': 2.0,
                        'max_alt_airmass': 1.0861815238132588,
                        'min_lunar_dist': 30,
                        'acceptability_threshold': 90
                        }

        resp = schedule_check(data, self.body_mp)

        self.assertEqual(expected_resp, resp)
        self.assertLessEqual(len(resp['group_name']), 50)

    @patch('core.views.fetch_filter_list', mock_fetch_filter_list)
    @patch('core.views.datetime', MockDateTime)
    def test_mp_good_spectro_solar_analog(self):
        MockDateTime.change_datetime(2016, 4, 6, 2, 0, 0)

        data = { 'instrument_code' : 'E10-FLOYDS',
                 'utc_date' : date(2016, 4, 6),
                 'proposal_code' : self.neo_proposal.code,
                 'spectroscopy' : True,
                 'calibs' : 'both',
                 'exp_length' : 300.0,
                 'exp_count' : 1,
                 'solar_analog' : True,
                 'max_airmass': 2.0
               }

        expected_resp = {
                        'target_name': self.body_mp.current_name(),
                        'magnitude': 19.096949378287967,
                        'speed': 2.904309581894179,
                        'slot_length': 23,
                        'filter_pattern': 'slit_6.0as',
                        'pattern_iterations': 1.0,
                        'available_filters': 'slit_1.2as, slit_1.6as, slit_2.0as, slit_6.0as',
                        'exp_count': 1,
                        'exp_length': 300.0,
                        'schedule_ok': True,
                        'site_code': data['instrument_code'][0:3],
                        'proposal_code': data['proposal_code'],
                        'group_name': self.body_mp.current_name() + '_' + data['instrument_code'][0:3].upper() + '-' + datetime.strftime(data['utc_date'], '%Y%m%d') + '_spectra',
                        'utc_date': data['utc_date'].isoformat(),
<<<<<<< HEAD
                        'start_time': '2016-04-06T09:42:00',
                        'end_time': '2016-04-06T17:40:00',
                        'mid_time': '2016-04-06T13:41:00',
                        'ra_midpoint': 3.3125083797952244,
                        'dec_midpoint': -0.16076987807708198,
=======
                        'start_time': '2016-04-06T09:00:00',
                        'end_time': '2016-04-06T19:10:00',
                        'mid_time': '2016-04-06T14:05:00',
                        'ra_midpoint': 3.31224872619019,
                        'dec_midpoint': -0.16054985464643165,
                        'bin_mode': None,
>>>>>>> fe5ed6da
                        'period' : None,
                        'jitter' : None,
                        'instrument_code' : 'E10-FLOYDS',
                        'saturated': False,
                        'snr' : 4.961338560320349,
                        'calibs' : 'both',
                        'spectroscopy' : True,
                        'too_mode': False,
                        'calibsource' : {'separation_deg' : 11.532781052438736, **model_to_dict(self.solar_analog)},
                        'calibsource_id' : 1,
                        'calibsource_exptime' : 180,
                        'solar_analog' : True,
                        'vis_time': 7.966666666666667,
                        'lco_enc': 'CLMA',
                        'lco_site': 'COJ',
                        'lco_tel': '2M0',
                        'max_alt': 67,
                        'moon_alt': -59.52147932253441,
                        'moon_phase': 1.2020671312553743,
                        'moon_sep': 170.40334265453788,
                        'trail_len': 0.4840515969823632,
                        'typical_seeing': 2.0,
                        'ipp_value': 1.0,
                        'ag_exp_time': 10,
                        'max_airmass': 2.0,
                        'max_alt_airmass': 1.0861815238132588,
                        'min_lunar_dist': 30,
                        'acceptability_threshold': 90
                        }

        resp = schedule_check(data, self.body_mp)

        self.assertEqual(expected_resp, resp)
        self.assertLessEqual(len(resp['group_name']), 50)

    @patch('core.views.fetch_filter_list', mock_fetch_filter_list)
    @patch('core.views.datetime', MockDateTime)
    def test_mp_cadence_short_name(self):
        MockDateTime.change_datetime(2016, 4, 4, 2, 0, 0)
        self.body_mp.name = '2009 HA'
        self.body_mp.save()

        data = { 'site_code' : 'Q63',
                 'utc_date' : date(2016, 4, 6),
                 'proposal_code' : self.neo_proposal.code,
                 'period' : 4.0,
                 'jitter' : 1.0,
                 'start_time' : datetime(2016, 4, 5, 4, 22, 0),
                 'end_time' : datetime(2016, 4, 7, 23, 0, 0),
               }

<<<<<<< HEAD
        expected_resp1 = self.expected_resp
        expected_resp1['site_code'] = data['site_code']
        expected_resp1['proposal_code'] = data['proposal_code']
        expected_resp1['group_name'] = self.body_mp.current_name() + '_' + data['site_code'].upper() + '-cad-' + datetime.strftime(data['start_time'], '%Y%m%d') + '-' + datetime.strftime(data['end_time'], '%m%d')
        expected_resp1['utc_date'] = data['utc_date'].isoformat()
        expected_resp1['jitter'] = data['jitter']
        expected_resp1['period'] = data['period']
        expected_resp1['start_time'] = datetime(2016, 4, 5, 4, 22, 0).isoformat()
        expected_resp1['end_time'] = datetime(2016, 4, 7, 23, 0, 0).isoformat()
        expected_resp1['num_times'] = 16
        expected_resp1['total_time'] = 5.333333333333333
        expected_resp1['target_name'] = self.body_mp.name
=======
        expected_resp = {
                        'target_name': self.body_mp.current_name(),
                        'magnitude': 19.111452844407932,
                        'speed': 2.8743096178906367,
                        'slot_length': 20.0,
                        'filter_pattern': 'w',
                        'pattern_iterations': 14.0,
                        'available_filters': 'air, ND, U, B, V, R, I, up, gp, rp, ip, zs, Y, w',
                        'exp_count': 14,
                        'exp_length': 50.0,
                        'schedule_ok': True,
                        'site_code': data['site_code'],
                        'proposal_code': data['proposal_code'],
                        'group_name': '2009 HA_Q63-cad-20160406-0406',
                        'utc_date': data['utc_date'].isoformat(),
                        'start_time': '2016-04-06T09:00:00',
                        'end_time': '2016-04-06T23:00:00',
                        'mid_time': '2016-04-06T16:00:00',
                        'ra_midpoint': 3.3110137022045336,
                        'dec_midpoint': -0.15949643713664577,
                        'bin_mode': None,
                        'period' : 4.0,
                        'jitter' : 1.0,
                        'num_times' : 3,
                        'total_time' : 1.0,
                        'instrument_code' : '',
                        'saturated': None,
                        'snr' : None,
                        'too_mode': False,
                        'calibs' : '',
                        'spectroscopy' : False,
                        'calibsource' : {},
                        'calibsource_id' : -1,
                        'calibsource_exptime' : 60,
                        'solar_analog' : False,
                        'vis_time': 7.2,
                        'lco_enc': 'DOMA',
                        'lco_site': 'COJ',
                        'lco_tel': '1M0',
                        'max_alt': 67.86516541407252,
                        'moon_alt': -43.42555786736966,
                        'moon_phase': 0.8909971657737881,
                        'moon_sep': 171.79313958425425,
                        'trail_len': 2.395258014908864,
                        'typical_seeing': 2.0,
                        'ipp_value': 1.0,
                        'ag_exp_time': None,
                        'max_airmass': 1.74,
                        'max_alt_airmass': 1.0794010270302936,
                        'min_lunar_dist': 30,
                        'acceptability_threshold': 90
                        }
>>>>>>> fe5ed6da

        resp = schedule_check(data, self.body_mp)

        self.assertEqual(expected_resp1, resp)
        self.assertLessEqual(len(resp['group_name']), 50)

    @patch('core.views.fetch_filter_list', mock_fetch_filter_list)
    @patch('core.views.datetime', MockDateTime)
    def test_mp_cadence_bad_jitter(self):
        MockDateTime.change_datetime(2016, 4, 4, 2, 0, 0)
        self.body_mp.name = '2009 HA'
        self.body_mp.save()

        data = { 'site_code' : 'Q63',
                 'utc_date' : date(2016, 4, 6),
                 'proposal_code' : self.neo_proposal.code,
                 'period' : 4.0,
                 'jitter' : 0.1,
                 'start_time' : datetime(2016, 4, 5, 4, 22, 0),
                 'end_time' : datetime(2016, 4, 7, 23, 0, 0),
               }

<<<<<<< HEAD
        expected_resp1 = self.expected_resp
        expected_resp1['site_code'] = data['site_code']
        expected_resp1['proposal_code'] = data['proposal_code']
        expected_resp1['group_name'] = self.body_mp.current_name() + '_' + data['site_code'].upper() + '-cad-' + datetime.strftime(data['start_time'], '%Y%m%d') + '-' + datetime.strftime(data['end_time'], '%m%d')
        expected_resp1['utc_date'] = data['utc_date'].isoformat()
        expected_resp1['jitter'] = .34
        expected_resp1['period'] = data['period']
        expected_resp1['start_time'] = datetime(2016, 4, 5, 4, 22, 0).isoformat()
        expected_resp1['end_time'] = datetime(2016, 4, 7, 23, 0, 0).isoformat()
        expected_resp1['num_times'] = 16
        expected_resp1['total_time'] = 5.333333333333333
        expected_resp1['target_name'] = self.body_mp.name
=======
        expected_resp = {
                        'target_name': self.body_mp.current_name(),
                        'magnitude': 19.111452844407932,
                        'speed': 2.8743096178906367,
                        'slot_length': 20.0,
                        'filter_pattern': 'w',
                        'pattern_iterations': 14.0,
                        'available_filters': 'air, ND, U, B, V, R, I, up, gp, rp, ip, zs, Y, w',
                        'exp_count': 14,
                        'exp_length': 50.0,
                        'schedule_ok': True,
                        'site_code': data['site_code'],
                        'proposal_code': data['proposal_code'],
                        'group_name': '2009 HA_Q63-cad-20160406-0406',
                        'utc_date': data['utc_date'].isoformat(),
                        'start_time': '2016-04-06T09:00:00',
                        'end_time': '2016-04-06T23:00:00',
                        'mid_time': '2016-04-06T16:00:00',
                        'bin_mode': None,
                        'ra_midpoint': 3.3110137022045336,
                        'dec_midpoint': -0.15949643713664577,
                        'period' : 4.0,
                        'jitter' : .34,
                        'num_times' : 3,
                        'total_time' : 1.0,
                        'instrument_code' : '',
                        'saturated': None,
                        'snr' : None,
                        'too_mode': False,
                        'calibs' : '',
                        'spectroscopy' : False,
                        'calibsource' : {},
                        'calibsource_id' : -1,
                        'calibsource_exptime' : 60,
                        'solar_analog' : False,
                        'vis_time': 7.2,
                        'lco_enc': 'DOMA',
                        'lco_site': 'COJ',
                        'lco_tel': '1M0',
                        'max_alt': 67.86516541407252,
                        'moon_alt': -43.42555786736966,
                        'moon_phase': 0.8909971657737881,
                        'moon_sep': 171.79313958425425,
                        'trail_len': 2.395258014908864,
                        'typical_seeing': 2.0,
                        'ipp_value': 1.0,
                        'ag_exp_time': None,
                        'max_airmass': 1.74,
                        'max_alt_airmass': 1.0794010270302936,
                        'min_lunar_dist': 30,
                        'acceptability_threshold': 90
                        }
>>>>>>> fe5ed6da

        resp = schedule_check(data, self.body_mp)

        self.assertEqual(expected_resp1, resp)
        self.assertLessEqual(len(resp['group_name']), 50)

    @patch('core.views.fetch_filter_list', mock_fetch_filter_list)
    @patch('core.views.datetime', MockDateTime)
    def test_mp_cadence_long_name(self):
        MockDateTime.change_datetime(2016, 4, 4, 2, 0, 0)

        data = { 'site_code' : 'Q63',
                 'utc_date' : date(2016, 4, 6),
                 'proposal_code' : self.neo_proposal.code,
                 'period' : 4.0,
                 'jitter' : 1.0,
                 'start_time' : datetime(2016, 4, 5, 4, 22, 0),
                 'end_time' : datetime(2016, 4, 7, 23, 0, 0),
               }

<<<<<<< HEAD
        expected_resp1 = self.expected_resp
        expected_resp1['site_code'] = data['site_code']
        expected_resp1['proposal_code'] = data['proposal_code']
        expected_resp1['group_name'] = self.body_mp.current_name() + '_' + data['site_code'].upper() + '-cad-' + datetime.strftime(data['start_time'], '%Y%m%d') + '-' + datetime.strftime(data['end_time'], '%m%d')
        expected_resp1['utc_date'] = data['utc_date'].isoformat()
        expected_resp1['start_time'] = datetime(2016, 4, 5, 4, 22, 0).isoformat()
        expected_resp1['end_time'] = datetime(2016, 4, 7, 23, 0, 0).isoformat()
        expected_resp1['jitter'] = data['jitter']
        expected_resp1['period'] = data['period']
        expected_resp1['num_times'] = 16
        expected_resp1['total_time'] = 5.333333333333333
=======
        expected_resp = {
                        'target_name': self.body_mp.current_name(),
                        'magnitude': 19.111452844407932,
                        'speed': 2.8743096178906367,
                        'slot_length': 20.0,
                        'filter_pattern': 'w',
                        'pattern_iterations': 14.0,
                        'available_filters': 'air, ND, U, B, V, R, I, up, gp, rp, ip, zs, Y, w',
                        'exp_count': 14,
                        'exp_length': 50.0,
                        'schedule_ok': True,
                        'site_code': data['site_code'],
                        'proposal_code': data['proposal_code'],
                        'group_name': '2009 HA21_Q63-cad-20160406-0406',
                        'utc_date': data['utc_date'].isoformat(),
                        'start_time': '2016-04-06T09:00:00',
                        'end_time': '2016-04-06T23:00:00',
                        'mid_time': '2016-04-06T16:00:00',
                        'ra_midpoint': 3.3110137022045336,
                        'dec_midpoint': -0.15949643713664577,
                        'bin_mode': None,
                        'period' : 4.0,
                        'jitter' : 1.0,
                        'num_times' : 3,
                        'total_time' : 1.0,
                        'instrument_code' : '',
                        'too_mode': False,
                        'saturated': None,
                        'snr' : None,
                        'calibs' : '',
                        'spectroscopy' : False,
                        'calibsource' : {},
                        'calibsource_id' : -1,
                        'calibsource_exptime' : 60,
                        'solar_analog' : False,
                        'vis_time': 7.2,
                        'lco_enc': 'DOMA',
                        'lco_site': 'COJ',
                        'lco_tel': '1M0',
                        'max_alt': 67.86516541407252,
                        'moon_alt': -43.42555786736966,
                        'moon_phase': 0.8909971657737881,
                        'moon_sep': 171.79313958425425,
                        'trail_len': 2.395258014908864,
                        'typical_seeing': 2.0,
                        'ipp_value': 1.0,
                        'ag_exp_time': None,
                        'max_airmass': 1.74,
                        'max_alt_airmass': 1.0794010270302936,
                        'min_lunar_dist': 30,
                        'acceptability_threshold': 90
                        }
>>>>>>> fe5ed6da

        resp = schedule_check(data, self.body_mp)

        self.assertEqual(expected_resp1, resp)
        self.assertLessEqual(len(resp['group_name']), 50)

    @patch('core.views.fetch_filter_list', mock_fetch_filter_list)
    @patch('core.views.datetime', MockDateTime)
    def test_mp_semester_end_B_semester(self):
        MockDateTime.change_datetime(2016, 3, 30, 22, 0, 0)

        data = { 'site_code' : 'K92',
                 'utc_date' : date(2016, 4, 1),
                 'proposal_code' : self.neo_proposal.code
               }

        expected_resp = {
                        'target_name': self.body_mp.current_name(),
                        'start_time' : '2016-03-31T19:18:00',
                        'end_time'   : '2016-03-31T23:59:59',
                        'exp_count'  : 18,
                        'exp_length' : 30.0,
                        'mid_time': '2016-03-31T21:38:59.500000',

                        }
        resp = schedule_check(data, self.body_mp)

        self.assertEqual(expected_resp['start_time'], resp['start_time'])
        self.assertEqual(expected_resp['end_time'], resp['end_time'])
        self.assertEqual(expected_resp['mid_time'], resp['mid_time'])
        self.assertEqual(expected_resp['exp_count'], resp['exp_count'])
        self.assertEqual(expected_resp['exp_length'], resp['exp_length'])

    @patch('core.views.fetch_filter_list', mock_fetch_filter_list)
    @patch('core.views.datetime', MockDateTime)
    def test_mp_semester_start_A_semester(self):
        MockDateTime.change_datetime(2016, 4, 1, 0, 0, 2)

        data = { 'site_code' : 'K92',
                 'utc_date' : datetime(2016, 4, 1).date(),
                 'proposal_code' : self.neo_proposal.code
               }

        expected_resp = {
                        'target_name': self.body_mp.current_name(),
                        'start_time' : '2016-04-01T00:00:02',
                        'end_time'   : '2016-04-01T02:44:00',
                        'exp_count'  : 18,
                        'exp_length' : 30.0,
                        'mid_time': '2016-04-01T01:22:01',

                        }
        resp = schedule_check(data, self.body_mp)
#        self.assertEqual(expected_resp, resp)

        self.assertEqual(expected_resp['start_time'], resp['start_time'])
        self.assertEqual(expected_resp['end_time'], resp['end_time'])
        self.assertEqual(expected_resp['mid_time'], resp['mid_time'])
        self.assertEqual(expected_resp['exp_count'], resp['exp_count'])
        self.assertEqual(expected_resp['exp_length'], resp['exp_length'])

    @patch('core.views.fetch_filter_list', mock_fetch_filter_list)
    @patch('core.views.datetime', MockDateTime)
    def test_mp_semester_mid_A_semester(self):
        MockDateTime.change_datetime(2016, 4, 20, 23, 0, 0)

        data = { 'site_code' : 'V37',
                 'utc_date' : datetime(2016, 4, 21).date(),
                 'proposal_code' : self.neo_proposal.code
               }

        expected_resp = {
                        'target_name': self.body_mp.current_name(),
                        'start_time' : '2016-04-21T02:30:00',
                        'end_time'   : '2016-04-21T08:06:00',
                        'exp_count'  : 7,
                        'exp_length' : 165,
                        'mid_time': '2016-04-21T05:18:00',
                        'magnitude' : 20.97
                        }
        resp = schedule_check(data, self.body_mp)
#        self.assertEqual(expected_resp, resp)

        self.assertEqual(expected_resp['start_time'], resp['start_time'])
        self.assertEqual(expected_resp['end_time'], resp['end_time'])
        self.assertEqual(expected_resp['mid_time'], resp['mid_time'])
        self.assertEqual(expected_resp['exp_count'], resp['exp_count'])
        self.assertEqual(expected_resp['exp_length'], resp['exp_length'])
        self.assertAlmostEqual(expected_resp['magnitude'], resp['magnitude'], 2)

    @patch('core.views.fetch_filter_list', mock_fetch_filter_list)
    @patch('core.views.datetime', MockDateTime)
    def test_mp_semester_mid_past_A_semester(self):
        MockDateTime.change_datetime(2015, 4, 20, 23, 1, 0)

        data = { 'site_code' : 'V37',
                 'utc_date' : datetime(2015, 4, 21).date(),
                 'proposal_code' : self.neo_proposal.code
               }

        expected_resp = {
                        'target_name': self.body_mp.current_name(),
                        'start_time' : '2015-04-21T09:22:00',
                        'end_time'   : '2015-04-21T11:08:00',
                        'exp_count'  : 6,
                        'exp_length' : 165,
                        'mid_time': '2015-04-21T10:15:00',
                        'magnitude' : 20.97
                        }
        resp = schedule_check(data, self.body_mp)
#        self.assertEqual(expected_resp, resp)

        self.assertEqual(expected_resp['start_time'], resp['start_time'])
        self.assertEqual(expected_resp['end_time'], resp['end_time'])
        self.assertEqual(expected_resp['mid_time'], resp['mid_time'])

    @patch('core.views.fetch_filter_list', mock_fetch_filter_list)
    @patch('core.views.datetime', MockDateTime)
    def test_mp_semester_end_A_semester(self):
        MockDateTime.change_datetime(2016, 9, 29, 23, 0, 0)

        data = { 'site_code' : 'K92',
                 'utc_date' : datetime(2016, 10, 1).date(),
                 'proposal_code' : self.neo_proposal.code
               }

        body = self.make_visible_obj(datetime(2016, 9, 30, 23, 0, 0))

        expected_resp = {
                        'target_name': body.current_name(),
                        'start_time' : '2016-09-30T19:28:00',
                        'end_time'   : '2016-09-30T23:59:59',
                        'mid_time': '2016-09-30T21:43:59.500000',

                        }
        resp = schedule_check(data, body)
#        self.assertEqual(expected_resp, resp)

        self.assertEqual(expected_resp['start_time'], resp['start_time'])
        self.assertEqual(expected_resp['end_time'], resp['end_time'])
        self.assertEqual(expected_resp['mid_time'], resp['mid_time'])

    @patch('core.views.fetch_filter_list', mock_fetch_filter_list)
    @patch('core.views.datetime', MockDateTime)
    def test_mp_semester_schedule_for_B_at_A_semester_end(self):
        MockDateTime.change_datetime(2017, 3, 31, 23, 0, 0)

        data = { 'site_code' : 'K92',
                 'utc_date' : datetime(2017, 4, 2).date(),
                 'proposal_code' : self.neo_proposal.code
               }

        expected_resp = {
                        'target_name': self.body_mp.current_name(),
                        'start_time' : '2017-04-02T01:10:00',
                        'end_time'   : '2017-04-02T03:38:00',
                        'mid_time': '2017-04-02T02:24:00',

                        }
        resp = schedule_check(data, self.body_mp)
#        self.assertEqual(expected_resp, resp)

        self.assertEqual(expected_resp['start_time'], resp['start_time'])
        self.assertEqual(expected_resp['end_time'], resp['end_time'])
        self.assertEqual(expected_resp['mid_time'], resp['mid_time'])

    @patch('core.views.fetch_filter_list', mock_fetch_filter_list)
    @patch('core.views.datetime', MockDateTime)
    def test_mp_semester_schedule_for_B_at_A_semester_end2(self):

        data = { 'site_code' : 'K92',
                 'utc_date' : datetime(2017, 4, 1).date(),
                 'proposal_code' : self.neo_proposal.code
               }

        MockDateTime.change_datetime(2017, 3, 31, 23, 0, 0)

        body = self.make_visible_obj(datetime(2017, 3, 31, 23, 0, 0))

        expected_resp = {
                        'target_name': body.current_name(),
                        'start_time' : '2017-04-01T00:00:00',
                        'end_time'   : '2017-04-01T01:46:00',
                        'mid_time': '2017-04-01T00:53:00',

                        }
        resp = schedule_check(data, body)
#        self.assertEqual(expected_resp, resp)

        self.assertEqual(expected_resp['start_time'], resp['start_time'])
        self.assertEqual(expected_resp['end_time'], resp['end_time'])
        self.assertEqual(expected_resp['mid_time'], resp['mid_time'])

    @patch('core.views.fetch_filter_list', mock_fetch_filter_list)
    @patch('core.views.datetime', MockDateTime)
    def test_mp_semester_2017AB_semester(self):
        MockDateTime.change_datetime(2017, 9, 28, 19, 0, 0)

        data = { 'site_code' : 'Z17',
                 'utc_date' : datetime(2017, 10, 1).date(),
                 'proposal_code' : self.neo_proposal.code
               }

        body = self.make_visible_obj(datetime(2017, 9, 28, 19, 0, 0))

        expected_resp = {
                        'target_name': body.current_name(),
                        'start_time' : '2017-09-30T21:26:00',
                        'end_time'   : '2017-10-01T03:56:00',
                        'mid_time': '2017-10-01T00:41:00',

                        }
        resp = schedule_check(data, body)

        self.assertEqual(expected_resp['start_time'], resp['start_time'])
        self.assertEqual(expected_resp['end_time'], resp['end_time'])
        self.assertEqual(expected_resp['mid_time'], resp['mid_time'])

    @patch('core.views.fetch_filter_list', mock_fetch_filter_list)
    @patch('core.views.datetime', MockDateTime)
    def test_mp_semester_end_2017AB_semester(self):
        MockDateTime.change_datetime(2017, 11, 30, 19, 0, 0)

        data = { 'site_code' : 'Z17',
                 'utc_date' : datetime(2017, 12, 1).date(),
                 'proposal_code' : self.neo_proposal.code
               }

        body = self.make_visible_obj(datetime(2017, 11, 30, 19, 0, 0))

        expected_resp = {
                        'target_name': body.current_name(),
                        'start_time' : '2017-11-30T20:38:00',
                        'end_time'   : '2017-11-30T23:59:59',
                        'mid_time': '2017-11-30T22:18:59.500000',

                        }
        resp = schedule_check(data, body)

        self.assertEqual(expected_resp['start_time'], resp['start_time'])
        self.assertEqual(expected_resp['end_time'], resp['end_time'])
        self.assertEqual(expected_resp['mid_time'], resp['mid_time'])

    @patch('core.views.fetch_filter_list', mock_fetch_filter_list)
    @patch('core.views.datetime', MockDateTime)
    def test_mp_semester_start_2018A_semester_window_too_small(self):
        MockDateTime.change_datetime(2017, 12,  1,  1, 0, 0)

        data = { 'site_code' : 'K91',
                 'utc_date' : datetime(2017, 12, 1).date(),
                 'proposal_code' : self.neo_proposal.code,
               }

        body = self.make_visible_obj(datetime(2017, 12,  1,  1, 0, 0))

        expected_resp = {
                        'target_name': body.current_name(),
                        'start_time' : '2017-12-01T01:00:00',
                        'end_time'   : '2017-12-01T01:00:00',
                        'mid_time': '2017-12-01T01:00:00',
                        }
        resp = schedule_check(data, body)

        self.assertEqual(expected_resp['start_time'], resp['start_time'])
        self.assertEqual(expected_resp['end_time'], resp['end_time'])
        self.assertEqual(expected_resp['mid_time'], resp['mid_time'])

    @patch('core.views.fetch_filter_list', mock_fetch_filter_list)
    @patch('core.views.datetime', MockDateTime)
    def test_mp_semester_end_2018A_semester(self):
        MockDateTime.change_datetime(2018, 5, 30, 23, 0, 0)

        data = { 'site_code' : 'K91',
                 'utc_date' : datetime(2018,  6, 1).date(),
                 'proposal_code' : self.neo_proposal.code
               }

        body = self.make_visible_obj(datetime(2018,  5, 31, 23, 0, 0))

        expected_resp = {
                        'target_name': body.current_name(),
                        'start_time' : '2018-05-31T18:16:00',
                        'end_time'   : '2018-05-31T23:59:59',
                        'mid_time': '2018-05-31T21:07:59.500000',

                        }
        resp = schedule_check(data, body)

        self.assertEqual(expected_resp['start_time'], resp['start_time'])
        self.assertEqual(expected_resp['end_time'], resp['end_time'])
        self.assertEqual(expected_resp['mid_time'], resp['mid_time'])

    @patch('core.views.fetch_filter_list', mock_fetch_filter_list)
    @patch('core.views.datetime', MockDateTime)
    def test_mp_semester_end_2018B_semester(self):
        MockDateTime.change_datetime(2018, 11, 29, 23, 0, 0)

        data = { 'site_code' : 'Z17',
                 'utc_date' : datetime(2018, 12, 1).date(),
                 'proposal_code' : self.neo_proposal.code
               }

        body = self.make_visible_obj(datetime(2018, 11, 30, 23, 0, 0))

        expected_resp = {
                        'target_name': body.current_name(),
                        'start_time' : '2018-11-30T20:38:00',
                        'end_time'   : '2018-11-30T23:59:59',
                        'mid_time': '2018-11-30T22:18:59.500000',

                        }
        resp = schedule_check(data, body)

        self.assertEqual(expected_resp['start_time'], resp['start_time'])
        self.assertEqual(expected_resp['end_time'], resp['end_time'])
        self.assertEqual(expected_resp['mid_time'], resp['mid_time'])


class TestUpdateMPCOrbit(TestCase):

    def setUp(self):

        # Read and make soup from a static version of the HTML table/page for
        # an object
        test_fh = open(os.path.join('astrometrics', 'tests', 'test_mpcdb_2014UR.html'), 'r')
        self.test_mpcdb_page = BeautifulSoup(test_fh, "html.parser")
        test_fh.close()

        self.nocheck_keys = ['ingest']   # Involves datetime.utcnow(), hard to check

        self.expected_elements = {u'id' : 1,
                             'name' : u'2014 UR',
                             'provisional_name': None,
                             'provisional_packed': None,
                             'elements_type': u'MPC_MINOR_PLANET',
                             'abs_mag' : 26.6,
                             'argofperih': 222.91160,
                             'longascnode': 24.87559,
                             'eccentricity': 0.0120915,
                             'epochofel': datetime(2016, 1, 13, 0),
                             'orbit_rms': 99,
                             'meandist': 0.9967710,
                             'orbinc': 8.25708,
                             'meananom': 221.74204,
                             'epochofperih': None,
                             'perihdist': None,
                             'slope': 0.15,
                             'origin' : u'M',
                             'active' : True,
                             'arc_length': 357.0,
                             'discovery_date': datetime(2014, 10, 17, 0),
                             'num_obs' : 147,
                             'not_seen' : 5.5,
                             'fast_moving' : False,
                             'score' : None,
                             'source_type' : 'N',
                             'source_subtype_1' : None,
                             'source_subtype_2': None,
                             'update_time' : datetime(2015, 10, 9, 0),
                             'updated' : True,
                             'urgency' : None
                             }

        self.maxDiff = None

    def test_badresponse(self):

        num_bodies_before = Body.objects.count()
        status = update_MPC_orbit(BeautifulSoup('<html></html>', 'html.parser'), origin='M')
        self.assertEqual(False, status)
        num_bodies_after = Body.objects.count()
        self.assertEqual(num_bodies_before, num_bodies_after)

    @patch('core.views.datetime', MockDateTime)
    def test_2014UR_MPC(self):

        MockDateTime.change_datetime(2015, 10, 14, 12, 0, 0)
        status = update_MPC_orbit(self.test_mpcdb_page, origin='M')
        self.assertEqual(True, status)

        new_body = Body.objects.last()
        new_body_elements = model_to_dict(new_body)

        self.assertEqual(len(self.expected_elements)+len(self.nocheck_keys), len(new_body_elements))
        for key in self.expected_elements:
            if key not in self.nocheck_keys and key != 'id':
                self.assertEqual(self.expected_elements[key], new_body_elements[key])

    @patch('core.views.datetime', MockDateTime)
    def test_2014UR_MPC_physparams(self):

        expected_types = ['H', 'D', 'G']
        expected_values = [26.6, 17.0, 0.15]
        expected_params = list(zip(expected_types, expected_values))

        MockDateTime.change_datetime(2015, 10, 14, 12, 0, 0)
        status = update_MPC_orbit(self.test_mpcdb_page, origin='M')
        self.assertEqual(True, status)

        body = Body.objects.last()
        phys_params = body.get_physical_parameters

        for param in phys_params():
            test_list = (param['parameter_type'], param['value'])
            self.assertIn(test_list, expected_params)
            expected_params.remove(test_list)
        self.assertEqual(expected_params, [])

    @patch('core.views.update_jpl_phys_params')
    @patch('core.views.datetime', MockDateTime)
    def test_2014UR_Goldstone(self, mock_class):

        expected_elements = self.expected_elements
        expected_elements['origin'] = 'G'

        MockDateTime.change_datetime(2015, 10, 14, 12, 0, 0)
        status = update_MPC_orbit(self.test_mpcdb_page, origin='G')
        self.assertEqual(True, status)

        new_body = Body.objects.last()
        new_body_elements = model_to_dict(new_body)

        self.assertEqual(len(expected_elements)+len(self.nocheck_keys), len(new_body_elements))
        for key in expected_elements:
            if key not in self.nocheck_keys and key != 'id':
                self.assertEqual(expected_elements[key], new_body_elements[key])

    @patch('core.views.update_jpl_phys_params')
    @patch('core.views.datetime', MockDateTime)
    def test_2014UR_Arecibo(self, mock_class):

        expected_elements = self.expected_elements
        expected_elements['origin'] = 'A'

        MockDateTime.change_datetime(2015, 10, 14, 12, 0, 0)
        status = update_MPC_orbit(self.test_mpcdb_page, origin='A')
        self.assertEqual(True, status)

        new_body = Body.objects.last()
        new_body_elements = model_to_dict(new_body)

        self.assertEqual(len(expected_elements)+len(self.nocheck_keys), len(new_body_elements))
        for key in expected_elements:
            if key not in self.nocheck_keys and key != 'id':
                self.assertEqual(expected_elements[key], new_body_elements[key])

    @patch('core.views.datetime', MockDateTime)
    def test_2014UR_Arecibo_better_exists(self):
        params = {'name': '2014 UR',
                  'abs_mag': 21.0,
                  'slope': 0.1,
                  'epochofel': '2017-03-19 00:00:00',
                  'elements_type': u'MPC_MINOR_PLANET',
                  'meananom': 325.2636,
                  'argofperih': 85.19251,
                  'longascnode': 147.81325,
                  'orbinc': 8.34739,
                  'eccentricity': 0.1896865,
                  'meandist': 1.2176312,
                  'source_type': 'U',
                  'num_obs': 1596,
                  'origin': 'M',
                  }

        self.body, created = Body.objects.get_or_create(**params)
        expected_elements = self.expected_elements
        expected_elements['origin'] = 'A'

        MockDateTime.change_datetime(2015, 10, 14, 12, 0, 0)
        status = update_MPC_orbit(self.test_mpcdb_page, origin='A')
        self.assertEqual(True, status)

        new_body = Body.objects.last()
        new_body_elements = model_to_dict(new_body)

        self.assertEqual(len(expected_elements)+len(self.nocheck_keys), len(new_body_elements))

        test_elements = ['epochofel', 'meananom', 'argofperih', 'longascnode', 'orbinc', 'eccentricity']
        for key in test_elements:
            self.assertNotEqual(expected_elements[key], new_body_elements[key])

    @patch('core.views.update_jpl_phys_params')
    @patch('core.views.datetime', MockDateTime)
    def test_physparams_given_albedo(self, mock_class):
        params = {'name': '2014 UR',
                  'abs_mag': 21.0,
                  'slope': 0.1,
                  'epochofel': '2012-03-19 00:00:00',
                  'elements_type': u'MPC_MINOR_PLANET',
                  'meananom': 325.2636,
                  'argofperih': 85.19251,
                  'longascnode': 147.81325,
                  'orbinc': 8.34739,
                  'eccentricity': 0.1896865,
                  'meandist': 1.2176312,
                  'source_type': 'U',
                  'num_obs': 1596,
                  'origin': 'M',
                  }

        self.body, created = Body.objects.get_or_create(**params)

        expected_types = ['H', 'D', 'G', 'ab']
        expected_values = [26.6, 28.45, 0.15, 0.05]
        expected_params = list(zip(expected_types, expected_values))

        body = Body.objects.last()
        phys_params = body.get_physical_parameters
        albedo_dict = {'value': 0.2,
                       'parameter_type': 'ab',
                       'preferred': True
                       }

        # Save first albedo
        body.save_physical_parameters(albedo_dict)

        # update albedo
        albedo_dict['value'] = 0.05
        body.save_physical_parameters(albedo_dict)

        MockDateTime.change_datetime(2015, 10, 14, 12, 0, 0)
        status = update_MPC_orbit(self.test_mpcdb_page, origin='A')
        self.assertEqual(True, status)

        # test diameter uses only updated albedo and not default or old albedo
        for param in phys_params(return_all=False):
            test_list = (param['parameter_type'], param['value'])
            self.assertIn(test_list, expected_params)
            expected_params.remove(test_list)
        self.assertEqual(expected_params, [])

    @patch('core.views.update_jpl_phys_params')
    @patch('core.views.datetime', MockDateTime)
    def test_2014UR_Arecibo_older_exists(self, mock_class):
        params = {'name': '2014 UR',
                  'abs_mag': 26.6,
                  'slope': 0.1,
                  'epochofel': '2013-03-19 00:00:00',
                  'elements_type': u'MPC_MINOR_PLANET',
                  'meananom': 325.2636,
                  'argofperih': 85.19251,
                  'longascnode': 147.81325,
                  'orbinc': 8.34739,
                  'eccentricity': 0.1896865,
                  'meandist': 1.2176312,
                  'source_type': 'U',
                  'num_obs': 15,
                  'origin': 'M',
                  }

        self.body, created = Body.objects.get_or_create(**params)
        expected_elements = self.expected_elements
        expected_elements['origin'] = 'A'

        MockDateTime.change_datetime(2015, 10, 14, 12, 0, 0)
        status = update_MPC_orbit(self.test_mpcdb_page, origin='A')
        self.assertEqual(True, status)

        new_body = Body.objects.last()
        new_body_elements = model_to_dict(new_body)

        self.assertEqual(len(expected_elements)+len(self.nocheck_keys), len(new_body_elements))

        for key in expected_elements:
            if key not in self.nocheck_keys and key != 'id':
                self.assertEqual(expected_elements[key], new_body_elements[key])

    @patch('core.views.update_jpl_phys_params')
    @patch('core.views.datetime', MockDateTime)
    def test_2014UR_goldstone_then_arecibo(self, mock_class):

        expected_elements = self.expected_elements
        expected_elements['origin'] = 'R'

        MockDateTime.change_datetime(2015, 10, 14, 12, 0, 0)
        status = update_MPC_orbit(self.test_mpcdb_page, origin='G')
        self.assertEqual(True, status)

        MockDateTime.change_datetime(2015, 10, 14, 12, 0, 0)
        status = update_MPC_orbit(self.test_mpcdb_page, origin='A')
        self.assertEqual(True, status)

        new_body = Body.objects.last()
        new_body_elements = model_to_dict(new_body)

        self.assertEqual(len(expected_elements)+len(self.nocheck_keys), len(new_body_elements))
        for key in expected_elements:
            if key not in self.nocheck_keys and key != 'id':
                self.assertEqual(expected_elements[key], new_body_elements[key])

    @patch('core.views.update_jpl_phys_params')
    @patch('core.views.datetime', MockDateTime)
    def test_2014UR_arecibo_then_goldstone(self, mock_class):

        expected_elements = self.expected_elements
        expected_elements['origin'] = 'R'

        MockDateTime.change_datetime(2015, 10, 14, 12, 0, 0)
        status = update_MPC_orbit(self.test_mpcdb_page, origin='A')
        self.assertEqual(True, status)

        MockDateTime.change_datetime(2015, 10, 14, 12, 0, 0)
        status = update_MPC_orbit(self.test_mpcdb_page, origin='G')
        self.assertEqual(True, status)

        new_body = Body.objects.last()
        new_body_elements = model_to_dict(new_body)

        self.assertEqual(len(expected_elements)+len(self.nocheck_keys), len(new_body_elements))
        for key in expected_elements:
            if key not in self.nocheck_keys and key != 'id':
                self.assertEqual(expected_elements[key], new_body_elements[key])

    @patch('core.views.update_jpl_phys_params')
    @patch('core.views.datetime', MockDateTime)
    def test_2014UR_arecibo_then_NASA(self, mock_class):

        expected_elements = self.expected_elements
        expected_elements['origin'] = 'N'

        MockDateTime.change_datetime(2015, 10, 14, 12, 0, 0)
        status = update_MPC_orbit(self.test_mpcdb_page, origin='A')
        self.assertEqual(True, status)

        MockDateTime.change_datetime(2015, 10, 14, 12, 0, 0)
        status = update_MPC_orbit(self.test_mpcdb_page, origin='N')
        self.assertEqual(True, status)

        new_body = Body.objects.last()
        new_body_elements = model_to_dict(new_body)

        self.assertEqual(len(expected_elements)+len(self.nocheck_keys), len(new_body_elements))
        for key in expected_elements:
            if key not in self.nocheck_keys and key != 'id':
                self.assertEqual(expected_elements[key], new_body_elements[key])


class TestIngestNewObject(TestCase):

    def setUp(self):

        self.test_dir = tempfile.mkdtemp(prefix='tmp_neox_')

        self.orig_orbit_file = os.path.abspath(os.path.join('astrometrics', 'tests', 'test_mpcorbit_2019EN.neocp'))
        self.orig_obs_file = os.path.abspath(os.path.join('astrometrics', 'tests', 'test_mpcorbit_2019EN.dat'))
        self.orbit_file = os.path.join(self.test_dir, '2019EN.neocp')
        self.obs_file = os.path.join(self.test_dir, '2019EN.dat')
        os.symlink(self.orig_orbit_file, self.orbit_file)
        os.symlink(self.orig_obs_file, self.obs_file)

        self.orig_disc_orbit_file = os.path.abspath(os.path.join('astrometrics', 'tests', 'test_mpcorbit_LSCTLZZ.neocp'))
        self.orig_disc_obs_file = os.path.abspath(os.path.join('astrometrics', 'tests', 'test_mpcorbit_LSCTLZZ.dat'))
        self.disc_orbit_file = os.path.join(self.test_dir, 'LSCTLZZ.neocp')
        self.disc_obs_file = os.path.join(self.test_dir, 'LSCTLZZ.dat')
        os.symlink(self.orig_disc_orbit_file, self.disc_orbit_file)
        os.symlink(self.orig_disc_obs_file, self.disc_obs_file)

        self.orig_eros_orbit_file = os.path.abspath(os.path.join('astrometrics', 'tests', 'test_mpcorbit_433.neocp'))
        self.orig_eros_obs_file = os.path.abspath(os.path.join('astrometrics', 'tests', 'test_mpcorbit_433.dat'))
        self.eros_orbit_file = os.path.join(self.test_dir, '433.neocp')
        self.eros_obs_file = os.path.join(self.test_dir, '433.dat')
        os.symlink(self.orig_eros_orbit_file, self.eros_orbit_file)
        os.symlink(self.orig_eros_obs_file, self.eros_obs_file)

        self.orig_K11H00P_orbit_file = os.path.abspath(os.path.join('astrometrics', 'tests', 'test_mpcorbit_2011HP.neocp'))
        self.orig_K11H00P_obs_file = os.path.abspath(os.path.join('astrometrics', 'tests', 'test_mpcorbit_2011HP.dat'))
        self.K11H00P_orbit_file = os.path.join(self.test_dir, '2011HP.neocp')
        self.K11H00P_obs_file = os.path.join(self.test_dir, '2011HP.dat')
        os.symlink(self.orig_K11H00P_orbit_file, self.K11H00P_orbit_file)
        os.symlink(self.orig_K11H00P_obs_file, self.K11H00P_obs_file)

        self.params = { 'id' : 1,
                        'provisional_name' : None,
                        'provisional_packed' : 'K19E00N',
                        'name' : '2019 EN',
                        'source_type' : 'N',
                        'abs_mag': 21.17,
                        'slope'  : 0.15,
                        'epochofel' : datetime(2019, 3, 9, 0, 0),
                        'meananom'  : 343.19351,
                        'argofperih' : 46.63108,
                        'longascnode' : 192.93185,
                        'orbinc' : 9.77594,
                        'eccentricity' : 0.618787,
                        'meandist' : 2.1786196,
                        'elements_type' : 'MPC_MINOR_PLANET',
                        'active' : True,
                        'origin' : 'M',
                        'num_obs' : 190,
                        'orbit_rms' : 0.21,
                        'discovery_date' : datetime(2019, 3,  2,  6, 51,  5, 472000),
                        'update_time' : datetime(2019, 3, 12, 16, 55, 35, 113989),
                        'arc_length' : 59.0,
                        'not_seen' : 3.7052675231018517
                      }
        self.body_2019EN = Body(**self.params)

        self.params_LSCTLZZ = self.params.copy()
        self.params_LSCTLZZ['provisional_name'] = 'LSCTLZZ'
        self.params_LSCTLZZ['provisional_packed'] = None
        self.params_LSCTLZZ['name'] = None
        self.params_LSCTLZZ['origin'] = 'L'
        self.params_LSCTLZZ['source_type'] = 'U'
        self.body_LSCTLZZ = Body(**self.params_LSCTLZZ)

        self.eros_params = { 'id' : 1,
                        'provisional_name' : None,
                        'provisional_packed' : '00433',
                        'name' : '433',
                        'source_type' : 'N',
                        'abs_mag': 10.59,
                        'slope'  : 0.15,
                        'epochofel' : datetime(2019, 2, 10, 0, 0),
                        'meananom'  :   4.70349,
                        'argofperih' : 178.80773,
                        'longascnode' : 304.30790,
                        'orbinc' : 10.82903,
                        'eccentricity' : 0.222729,
                        'meandist' : 1.4580661,
                        'elements_type' : 'MPC_MINOR_PLANET',
                        'active' : True,
                        'origin' : 'M',
                        'num_obs' : 7707,
                        'orbit_rms' : 0.51,
                        'update_time' : datetime(2019, 3, 12, 16, 55, 35, 113989),
                        'arc_length' : 46385,
                        'not_seen' : 3.7052675231018517
                      }
        self.body_433 = Body(**self.eros_params)

        self.K11H00P_params = { 'id' : 1,
                        'provisional_name' : None,
                        'provisional_packed' : 'K11H00P',
                        'name' : '2011 HP',
                        'source_type' : 'N',
                        'abs_mag': 22.23,
                        'slope'  : 0.15,
                        'epochofel' : datetime(2011, 10, 1, 0, 0),
                        'meananom'  :  37.31731,
                        'argofperih' :  45.96308,
                        'longascnode' : 229.74785,
                        'orbinc' :  3.74433,
                        'eccentricity' : 0.4800081,
                        'meandist' : 1.9235922,
                        'elements_type' : 'MPC_MINOR_PLANET',
                        'active' : True,
                        'origin' : 'M',
                        'num_obs' : 213,
                        'orbit_rms' : 0.35,
                        'update_time' : datetime(2019, 3, 12, 16, 55, 35, 113989),
                        'arc_length' : 160.0,
                        'not_seen' : 3.7052675231018517
                      }
        self.body_K11H00P = Body(**self.K11H00P_params)

        self.remove = True
        self.debug_print = False

        self.maxDiff = None

    def tearDown(self):
        if self.remove:
            try:
                files_to_remove = glob(os.path.join(self.test_dir, '*'))
                for file_to_rm in files_to_remove:
                    os.remove(file_to_rm)
            except OSError:
                print("Error removing files in temporary test directory", self.test_dir)
            try:
                os.rmdir(self.test_dir)
                if self.debug_print:
                    print("Removed", self.test_dir)
            except OSError:
                print("Error removing temporary test directory", self.test_dir)
        else:
            print("Not removing. Temporary test directory=", self.test_dir)

    def _compare_bodies(self, body1, body2, excluded_keys={'_state', 'not_seen', 'ingest', 'update_time'}):
        d1, d2 = body1.__dict__, body2.__dict__
        for key, value in d1.items():
            if key in excluded_keys:
                continue
            self.assertEqual(value, d2[key], "Compare failure on " + key)

    def test_no_orbit_file(self):
        expected_body = None
        expected_msg = "Could not read orbit file: wibble"

        body, created, msg = ingest_new_object('wibble')

        self.assertEqual(expected_body, body)
        self.assertFalse(created)
        self.assertEqual(expected_msg, msg)

    def test_discovery_not_existing(self):

        expected_body = self.body_LSCTLZZ
        expected_msg = "Added new local target LSCTLZZ"

        body, created, msg = ingest_new_object(self.disc_orbit_file)

        self._compare_bodies(expected_body, body)
        self.assertTrue(created)
        self.assertEqual(expected_msg, msg)

    def test_phys_params_new_body(self):
        body = self.body_LSCTLZZ
        self.assertEqual(body.get_physical_parameters(), [])

        expected_types = ['H', 'D', 'G']
        expected_values = [21.17, 207.23, 0.15]
        expected_params = list(zip(expected_types, expected_values))
        expected_diam_range = [568, 98]

        expected_names = [['C', 'LSCTLZZ']]

        ingest_new_object(self.disc_orbit_file)

        phys_params = body.get_physical_parameters()
        names = Designations.objects.filter(body=body)

        for param in phys_params:
            test_list = (param['parameter_type'], param['value'])
            self.assertIn(test_list, expected_params)
            expected_params.remove(test_list)
            if param['parameter_type'] == 'D':
                self.assertEqual(param['error'], expected_diam_range[0])
                self.assertEqual(param['error2'], expected_diam_range[1])
        self.assertEqual(expected_params, [])

        for name in names:
            test_list = [name.desig_type, name.value]
            self.assertIn(test_list, expected_names)
            expected_names.remove(test_list)
        self.assertEqual(expected_names, [])

    def test_discovery_existing_no_changes(self):

        expected_body = self.body_LSCTLZZ
        expected_msg = "No changes saved for LSCTLZZ"

        self.body_LSCTLZZ.save()
        num_bodies_before = Body.objects.count()
        self.assertEqual(1, num_bodies_before)
        body, created, msg = ingest_new_object(self.disc_orbit_file)

        num_bodies_after = Body.objects.count()
        self.assertEqual(1, num_bodies_after)
        # Update expected values
        expected_body.updated = True
        self._compare_bodies(expected_body, body)
        self.assertFalse(created)
        self.assertEqual(expected_msg, msg)

    def test_phys_params_no_changes(self):
        body = self.body_LSCTLZZ
        expected_params = 3
        expected_names = 1

        ingest_new_object(self.disc_orbit_file)

        phys_params = body.get_physical_parameters
        names = Designations.objects.filter(body=body)

        self.assertEqual(len(phys_params()), expected_params)
        self.assertEqual(len(names), expected_names)

        ingest_new_object(self.disc_orbit_file)

        self.assertEqual(len(phys_params()), expected_params)
        self.assertEqual(len(names), expected_names)

    def test_discovery_existing_new_provname(self):

        expected_body = self.body_LSCTLZZ
        expected_msg = "Updated LSCTLZZ"

        self.body_LSCTLZZ.save()
        self.body_LSCTLZZ.refresh_from_db()
        bodies_before = Body.objects.all()
        num_bodies_before = bodies_before.count()
        self.assertEqual(1, num_bodies_before)
        self.assertEqual('L', self.body_LSCTLZZ.origin)
        # Remove symlink to LSCTLZZ.neocp orbit file and re-symlink to the 2019EN.neocp one
        # so desigination inside the file changes but it stays as LSCTLZZ.neocp
        os.unlink(self.disc_orbit_file)
        os.symlink(self.orig_orbit_file, self.disc_orbit_file)
        body, created, msg = ingest_new_object(self.disc_orbit_file)

        bodies = Body.objects.all()
        num_bodies_after = bodies.count()
        self.assertEqual(1, num_bodies_after)
        # Update expected values
        expected_body.updated = True
        expected_body.provisional_packed = 'K19E00N'
        expected_body.name = '2019 EN'
        expected_body.origin = 'L'
        expected_body.source_type = 'D'

        self._compare_bodies(expected_body, body)
        self.assertFalse(created)
        self.assertEqual(expected_msg, msg)

    def test_designation_new_provname(self):
        body = self.body_LSCTLZZ
        expected_types = ['C', 'P']
        expected_desigs = ['LSCTLZZ', '2019 EN']
        expected_names = list(zip(expected_types, expected_desigs))

        ingest_new_object(self.disc_orbit_file)

        names = Designations.objects.filter(body=body)

        # Remove symlink to LSCTLZZ.neocp orbit file and re-symlink to the 2019EN.neocp one
        # so desigination inside the file changes but it stays as LSCTLZZ.neocp
        os.unlink(self.disc_orbit_file)
        os.symlink(self.orig_orbit_file, self.disc_orbit_file)

        ingest_new_object(self.disc_orbit_file)

        for name in names:
            test_list = (name.desig_type, name.value)
            self.assertIn(test_list, expected_names)
            expected_names.remove(test_list)
        self.assertEqual(expected_names, [])

    def test_knownNEO_not_existing(self):

        expected_body = self.body_2019EN
        expected_msg = "Added new local target 2019EN"

        bodies_before = Body.objects.all()
        num_bodies_before = bodies_before.count()
        self.assertEqual(0, num_bodies_before)
        body, created, msg = ingest_new_object(self.orbit_file)

        bodies = Body.objects.all()
        num_bodies_after = bodies.count()
        self.assertEqual(1, num_bodies_after)

        self._compare_bodies(expected_body, body)
        self.assertTrue(created)
        self.assertEqual(expected_msg, msg)

    def test_designation_knownNEO(self):
        body = self.body_2019EN
        expected_types = ['P']
        expected_desigs = ['2019 EN']
        expected_names = list(zip(expected_types, expected_desigs))

        ingest_new_object(self.orbit_file)

        names = Designations.objects.filter(body=body)

        for name in names:
            test_list = (name.desig_type, name.value)
            self.assertIn(test_list, expected_names)
            expected_names.remove(test_list)
        self.assertEqual(expected_names, [])

    def test_knownNEO_not_existing_no_obsfile(self):

        expected_body = self.body_2019EN
        expected_msg = "Added new local target 2019EN"

        os.unlink(self.obs_file)
        bodies_before = Body.objects.all()
        num_bodies_before = bodies_before.count()
        self.assertEqual(0, num_bodies_before)
        body, created, msg = ingest_new_object(self.orbit_file)

        bodies = Body.objects.all()
        num_bodies_after = bodies.count()
        self.assertEqual(1, num_bodies_after)
        # Update expected values, deleting discovery date (since no obs file)
        expected_body.discovery_date = None

        self._compare_bodies(expected_body, body)
        self.assertTrue(created)
        self.assertEqual(expected_msg, msg)

    def test_knownNEO_existing(self):

        expected_body = self.body_2019EN
        expected_msg = "No changes saved for 2019EN"

        self.body_2019EN.save()
        self.body_2019EN.refresh_from_db()

        bodies_before = Body.objects.all()
        num_bodies_before = bodies_before.count()
        self.assertEqual(1, num_bodies_before)
        body, created, msg = ingest_new_object(self.orbit_file)

        bodies = Body.objects.all()
        num_bodies_after = bodies.count()
        self.assertEqual(1, num_bodies_after)
        expected_body.updated = True

        self._compare_bodies(expected_body, body)
        self.assertFalse(created)
        self.assertEqual(expected_msg, msg)

    def test_knownnumNEO_not_existing(self):

        expected_body = self.body_433
        expected_msg = "Added new local target 433"

        bodies_before = Body.objects.all()
        num_bodies_before = bodies_before.count()
        self.assertEqual(0, num_bodies_before)
        body, created, msg = ingest_new_object(self.eros_orbit_file)

        bodies = Body.objects.all()
        num_bodies_after = bodies.count()
        self.assertEqual(1, num_bodies_after)

        self._compare_bodies(expected_body, body)
        self.assertTrue(created)
        self.assertEqual(expected_msg, msg)

    def test_knownnumNEO_existing(self):

        expected_body = self.body_433
        expected_msg = "No changes saved for 433"

        self.body_433.save()
        self.body_433.refresh_from_db()

        bodies_before = Body.objects.all()
        num_bodies_before = bodies_before.count()
        self.assertEqual(1, num_bodies_before)
        body, created, msg = ingest_new_object(self.eros_orbit_file)

        bodies = Body.objects.all()
        num_bodies_after = bodies.count()
        self.assertEqual(1, num_bodies_after)
        expected_body.updated = True

        self._compare_bodies(expected_body, body)
        self.assertFalse(created)
        self.assertEqual(expected_msg, msg)

    def test_designation_known_num_NEO(self):
        body = self.body_433
        expected_types = ['#']
        expected_desigs = ['433']
        expected_names = list(zip(expected_types, expected_desigs))

        ingest_new_object(self.eros_orbit_file)

        names = Designations.objects.filter(body=body)

        for name in names:
            test_list = (name.desig_type, name.value)
            self.assertIn(test_list, expected_names)
            expected_names.remove(test_list)
        self.assertEqual(expected_names, [])

    def test_known_provNEO_not_existing(self):

        expected_body = self.body_K11H00P
        expected_msg = "Added new local target 2011HP"

        bodies_before = Body.objects.all()
        num_bodies_before = bodies_before.count()
        self.assertEqual(0, num_bodies_before)
        body, created, msg = ingest_new_object(self.K11H00P_orbit_file)

        bodies = Body.objects.all()
        num_bodies_after = bodies.count()
        self.assertEqual(1, num_bodies_after)

        self._compare_bodies(expected_body, body)
        self.assertTrue(created)
        self.assertEqual(expected_msg, msg)

    def test_known_provNEO_existing(self):

        expected_body = self.body_K11H00P
        expected_msg = "No changes saved for 2011HP"

        self.body_K11H00P.save()
        self.body_K11H00P.refresh_from_db()

        bodies_before = Body.objects.all()
        num_bodies_before = bodies_before.count()
        self.assertEqual(1, num_bodies_before)
        body, created, msg = ingest_new_object(self.K11H00P_orbit_file)

        bodies = Body.objects.all()
        num_bodies_after = bodies.count()
        self.assertEqual(1, num_bodies_after)
        expected_body.updated = True

        self._compare_bodies(expected_body, body)
        self.assertFalse(created)
        self.assertEqual(expected_msg, msg)


class TestUpdateMPCObs(TestCase):
    def setUp(self):
        self.test_dir = tempfile.mkdtemp(prefix='tmp_neox_')

        self.debug_print = False
        self.maxDiff = None

        test_fh = open(os.path.join('astrometrics', 'tests', 'test_mpcobs_WSAE9A6.dat'), 'r')
        self.test_mpcobs_page = BeautifulSoup(test_fh, "html.parser")
        test_fh.close()

        test_fh = open(os.path.join('astrometrics', 'tests', 'test_mpcobs_13553.dat'), 'r')
        self.test_mpcobs_page2 = BeautifulSoup(test_fh, "html.parser")
        test_fh.close()

        test_fh = open(os.path.join('astrometrics', 'tests', 'test_mpcobs_13553_old.dat'), 'r')
        self.test_mpcobs_page3 = BeautifulSoup(test_fh, "html.parser")
        test_fh.close()

        test_fh = open(os.path.join('astrometrics', 'tests', 'test_mpcobs_215426.dat'), 'r')
        self.test_mpcobs_page4 = BeautifulSoup(test_fh, "html.parser")
        test_fh.close()

    @classmethod
    def setUpTestData(cls):
        WSAE9A6_params = { 'provisional_name' : 'WSAE9A6',
                         }

        cls.test_body = Body.objects.create(**WSAE9A6_params)

        params_13553 = { 'name' : '13553',
                         'provisional_name' : '1992 JE'
                         }
        cls.test_body2 = Body.objects.create(**params_13553)

        params_215426 = { 'name' : '215426',
                         'provisional_name' : '2002 JF45'
                         }
        cls.test_body3 = Body.objects.create(**params_215426)

    def test1(self):
        expected_num_srcmeas = 6
        expected_params = { 'body'  : 'WSAE9A6',
                            'flags' : ' ',
                            'obs_type'  : 'C',
                            'obs_date'  : datetime(2015, 9, 20, 5, 27, 12, int(0.672*1e6)),
                            'obs_ra'    : 325.2828333333333,
                            'obs_dec'   : -10.8525,
                            'obs_mag'   : 21.8,
                            'filter'    : 'V',
                            'astrometric_catalog' : 'UCAC-4',
                            'site_code' : 'G96'
                          }

        measures = update_MPC_obs(self.test_mpcobs_page)

        self.assertEqual(expected_num_srcmeas, len(measures))
        source_measures = SourceMeasurement.objects.filter(body=self.test_body)
        self.assertEqual(expected_num_srcmeas, source_measures.count())
        source_measure = source_measures[len(source_measures) - 1]

        self.assertEqual(SourceMeasurement, type(source_measure))
        self.assertEqual(Body, type(source_measure.body))
        self.assertEqual(expected_params['body'], source_measure.body.current_name())
        self.assertEqual(expected_params['filter'], source_measure.frame.filter)
        self.assertEqual(Frame.NONLCO_FRAMETYPE, source_measure.frame.frametype)
        self.assertEqual(expected_params['obs_date'], source_measure.frame.midpoint)
        self.assertEqual(expected_params['site_code'], source_measure.frame.sitecode)
        self.assertAlmostEqual(expected_params['obs_ra'], source_measure.obs_ra, 7)
        self.assertAlmostEqual(expected_params['obs_dec'], source_measure.obs_dec, 7)

    def test2_multiple_designations(self):
        expected_measures = 28
        measures = update_MPC_obs(self.test_mpcobs_page2)
        self.assertEqual(len(measures), expected_measures)

    def test_repeat_sources(self):
        expected_measures = 16
        total_measures = 28
        expected_frames = 28
        first_date = datetime(1992, 6, 3, 5, 27, 4, 896000)
        last_date = datetime(2018, 12, 4, 21, 4, 6, 240000)

        # Read in old measures
        initial_measures = update_MPC_obs(self.test_mpcobs_page3)
        # update with new ones
        final_measures = update_MPC_obs(self.test_mpcobs_page2)
        self.assertEqual(len(final_measures), expected_measures)

        source_measures = SourceMeasurement.objects.filter(body=self.test_body2)
        sorted_source_measures = sorted(source_measures, key=lambda sm: sm.frame.midpoint)
        self.assertEqual(total_measures, source_measures.count())
        source_measure1 = sorted_source_measures[len(source_measures) - 1]
        source_measure2 = sorted_source_measures[0]
        self.assertEqual(last_date, source_measure1.frame.midpoint)
        self.assertEqual(first_date, source_measure2.frame.midpoint)

        frames = Frame.objects.all()
        self.assertEqual(len(frames), expected_frames)

    def test_packed_name_with_change(self):
        expected_measures = 15

        measures = update_MPC_obs(self.test_mpcobs_page4)
        self.assertEqual(len(measures), expected_measures)

    def test_obs_export(self):
        measures = update_MPC_obs(self.test_mpcobs_page2)
        expected_filename = os.path.join(self.test_dir, '13553.mpc')
        expected_out1 = '13553         C1998 02 21.09248010 31 21.78 +03 20 23.2          20.1 V      557\n'
        expected_out0 = '13553         A1994 06 05.27986 14 24 59.76 -00 36 53.4                      675\n'
        expected_num_lines = 24

        body = Body.objects.get(name='13553')
        filename, num_lines = export_measurements(body.id, self.test_dir)

        self.assertEqual(expected_filename, filename)
        self.assertEqual(expected_num_lines, num_lines)

        lines = []
        with open(filename, 'r') as test_mpc_out:
            line = test_mpc_out.readline()
            while line:
                lines.append(line)
                line = test_mpc_out.readline()
        self.assertEqual(expected_out0, lines[0])
        self.assertEqual(expected_out1, lines[1])
        self.assertEqual(num_lines, len(lines)-1)


class TestCleanMPCOrbit(TestCase):

    def setUp(self):
        # Read and make soup from a static version of the HTML table/page for
        # an object
        test_fh = open(os.path.join('astrometrics', 'tests', 'test_mpcdb_2014UR.html'), 'r')
        test_mpcdb_page = BeautifulSoup(test_fh, "html.parser")
        test_fh.close()

        self.test_elements = parse_mpcorbit(test_mpcdb_page)

        test_fh = open(os.path.join('astrometrics', 'tests', 'test_mpcdb_Comet2016C2.html'), 'r')
        test_mpcdb_page = BeautifulSoup(test_fh, "html.parser")
        test_fh.close()

        self.test_comet_elements = parse_mpcorbit(test_mpcdb_page)

        test_fh = open(os.path.join('astrometrics', 'tests', 'test_mpcdb_Comet243P.html'), 'r')
        self.test_multiple_epochs_page = BeautifulSoup(test_fh, "html.parser")
        test_fh.close()
        self.test_comet_elements_2018Aug_epoch = parse_mpcorbit(self.test_multiple_epochs_page, epoch_now=datetime(2018, 9, 25))
        self.test_comet_elements_2018Mar_epoch = parse_mpcorbit(self.test_multiple_epochs_page, epoch_now=datetime(2018, 2, 14))

        self.test_hyperbolic_elements = {
                                         'argument of perihelion': '325.96205',
                                         'ascending node': '276.22261',
                                         'eccentricity': '1.0014825',
                                         'epoch': '2018-03-23.0',
                                         'epoch JD': '2458200.5',
                                         'first observation date used': '2017-09-18.0',
                                         'inclination': '142.63838',
                                         'last observation date used': '2018-02-10.0',
                                         'mean anomaly': None,
                                         'mean daily motion': None,
                                         'obj_id': u'A/2017 U7',
                                         'observations used': '87',
                                         'perihelion JD': '2458737.02791',
                                         'perihelion date': '2019-09-10.52791',
                                         'perihelion distance': '6.4186788',
                                         'period': None,
                                         'perturbers coarse indicator': None,
                                         'perturbers precise indicator': '0000',
                                         'radial non-grav. param.': None,
                                         'recip semimajor axis error': None,
                                         'recip semimajor axis future': '-0.00000374',
                                         'recip semimajor axis orig': '0.00011957',
                                         'reference': 'MPEC 2018-E17',
                                         'residual rms': '0.2',
                                         'semimajor axis': None,
                                         'transverse non-grav. param.': None}

        self.expected_params = {
                             'elements_type': 'MPC_MINOR_PLANET',
                             'abs_mag' : '26.6',
                             'argofperih': '222.91160',
                             'longascnode': '24.87559',
                             'eccentricity': '0.0120915',
                             'epochofel': datetime(2016, 1, 13, 0),
                             'meandist': '0.9967710',
                             'orbinc': '8.25708',
                             'meananom': '221.74204',
                             'slope': '0.15',
                             'origin' : 'M',
                             'active' : True,
                             'source_type' : 'N',
                             'discovery_date': datetime(2014, 10, 17, 0),
                             'num_obs': '147',
                             'arc_length': '357',
                             'not_seen' : 5.5,
                             # 'score' : None,
                             'update_time' : datetime(2015, 10, 9, 0),
                             'updated' : True
                             }
        self.expected_comet_params = {
                                        'elements_type': 'MPC_COMET',
                                        'argofperih': '214.01052',
                                        'longascnode' : '24.55858',
                                        'eccentricity' : '1.0000000',
                                        'epochofel': datetime(2016, 4, 19, 0),
                                        'meandist' : None,
                                        'orbinc' : '38.19233',
                                        'meananom': None,
                                        'perihdist' : '1.5671127',
                                        'epochofperih': datetime(2016, 4, 19, 0, 41, 44, int(0.736*1e6)),
                                        'slope': '4.0',
                                        'origin' : 'M',
                                        'active' : True,
                                        'source_type' : 'C',
                                        'discovery_date': datetime(2016, 2, 8, 0),
                                        'num_obs': '89',
                                        'arc_length': '10',
                                        'not_seen' : 6.75,
                                        'update_time' : datetime(2016, 2, 18, 0),
                                        'updated' : True
                                     }
        self.expected_hyperbolic_params = {
                                        'elements_type': 'MPC_COMET',
                                        'argofperih': '325.96205',
                                        'longascnode' : '276.22261',
                                        'eccentricity' : '1.0014825',
                                        'epochofel': datetime(2018, 3, 23, 0),
                                        'meandist' : None,
                                        'orbinc' : '142.63838',
                                        'meananom': None,
                                        'perihdist' : '6.4186788',
                                        'epochofperih': datetime(2019, 9, 10, 12, 40, 11, int(0.424*1e6)),
                                        'slope': '4.0',
                                        'origin' : 'M',
                                        'active' : True,
                                        'source_type' : 'H',
                                        'discovery_date': datetime(2017, 9, 18, 0),
                                        'num_obs': '87',
                                        'arc_length': '145',
                                        'not_seen' : 23.75,
                                        'update_time' : datetime(2018, 2, 10, 0),
                                        'updated' : True
                                     }

        self.expected_mulepoch_params = {
                                        'elements_type': 'MPC_COMET',
                                        'argofperih': '283.55482',
                                        'longascnode' : '87.65877',
                                        'eccentricity' : '0.3593001',
                                        'epochofel': datetime(2018, 8, 30, 0),
                                        'meandist' : None,
                                        'orbinc' : '7.64145',
                                        'meananom': None,
                                        'perihdist' : '2.4544438',
                                        'epochofperih': datetime(2018, 8, 26, 0,  9, 55, int(0.296*1e6)),
                                        'slope': '4.0',
                                        'origin' : 'M',
                                        'active' : True,
                                        'source_type' : 'C',
                                        'discovery_date': datetime(2003, 8, 1, 0),
                                        'num_obs': '334',
                                        'arc_length': '5528',
                                        'not_seen' :  6.75,
                                        'update_time' : datetime(2018, 9, 19, 0),
                                        'updated' : True
                                    }

        self.expected_mulepoch_Mar18_params = {
                                        'elements_type': 'MPC_COMET',
                                        'argofperih': '283.56217',
                                        'longascnode' : '87.66076',
                                        'eccentricity' : '0.3591386',
                                        'epochofel': datetime(2018, 3, 23, 0),
                                        'meandist' : None,
                                        'orbinc' : '7.64150',
                                        'meananom': None,
                                        'perihdist' : '2.4544160',
                                        'epochofperih': datetime(2018, 8, 26, 0, 59, 55, int(0.968*1e6)),
                                        'slope': '4.0',
                                        'origin' : 'M',
                                        'active' : True,
                                        'source_type' : 'C',
                                        'discovery_date': datetime(2003, 8, 1, 0),
                                        'num_obs': '334',
                                        'arc_length': '5528',
                                        'not_seen' : -216.87383101851853,
                                        'update_time' : datetime(2018, 9, 19, 0),
                                        'updated' : True
                                    }
        self.maxDiff = None

    @patch('core.views.datetime', MockDateTime)
    def test_clean_2014UR(self):

        MockDateTime.change_datetime(2015, 10, 14, 12, 0, 0)
        params = clean_mpcorbit(self.test_elements)

        self.assertEqual(self.expected_params, params)

    @patch('core.views.datetime', MockDateTime)
    def test_clean_2014UR_no_arclength(self):

        MockDateTime.change_datetime(2015, 10, 14, 12, 0, 0)
        new_test_elements = self.test_elements
        del new_test_elements['arc length']

        params = clean_mpcorbit(new_test_elements)

        self.assertEqual(self.expected_params, params)

    def test_bad_not_seen(self):

        new_test_elements = self.test_elements
        new_test_elements['last observation date used'] = 'Wibble'
        params = clean_mpcorbit(new_test_elements)

        new_expected_params = self.expected_params
        new_expected_params['not_seen'] = None
        new_expected_params['update_time'] = None
        self.assertEqual(new_expected_params, params)

    @patch('core.views.datetime', MockDateTime)
    def test_bad_discovery_date(self):

        MockDateTime.change_datetime(2015, 10, 14, 12, 0, 0)
        new_test_elements = self.test_elements
        new_test_elements['first observation date used'] = 'Wibble'
        params = clean_mpcorbit(new_test_elements)

        new_expected_params = self.expected_params
        new_expected_params['discovery_date'] = None
        self.assertEqual(new_expected_params, params)

    @patch('core.views.datetime', MockDateTime)
    def test_clean_C_2016C2(self):

        MockDateTime.change_datetime(2016, 2, 24, 18, 0, 0)
        params = clean_mpcorbit(self.test_comet_elements)

        self.assertEqual(self.expected_comet_params, params)

    @patch('core.views.datetime', MockDateTime)
    def test_clean_A_2017U7(self):

        MockDateTime.change_datetime(2018, 3, 5, 18, 0, 0)
        params = clean_mpcorbit(self.test_hyperbolic_elements)

        self.assertEqual(self.expected_hyperbolic_params, params)

    @patch('core.views.datetime', MockDateTime)
    def test_clean_243P_postAug18_epoch(self):

        MockDateTime.change_datetime(2018, 9, 25, 18, 0, 0)
        params = clean_mpcorbit(self.test_comet_elements_2018Aug_epoch)

        self.assertEqual(self.expected_mulepoch_params, params)

    @patch('core.views.datetime', MockDateTime)
    def test_clean_243P_preMar18_epoch(self):

        MockDateTime.change_datetime(2018, 2, 14, 3, 1, 41)
        params = clean_mpcorbit(self.test_comet_elements_2018Mar_epoch)

        self.assertEqual(self.expected_mulepoch_Mar18_params, params)


class TestCreate_sourcemeasurement(TestCase):

    def setUp(self):
        # Read in MPC 80 column format observations lines from a static file
        # for testing purposes
        test_fh = open(os.path.join('astrometrics', 'tests', 'test_mpcobs_WSAE9A6.dat'), 'r')
        self.test_obslines = test_fh.readlines()
        test_fh.close()

        WSAE9A6_params = { 'provisional_name' : 'WSAE9A6',
                         }

        self.test_body = Body.objects.create(**WSAE9A6_params)

        test_fh = open(os.path.join('astrometrics', 'tests', 'test_mpcobs_N009ags.dat'), 'r')
        self.sat_test_obslines = test_fh.readlines()
        test_fh.close()

        N009ags_params = { 'provisional_name' : 'N009ags',
                         }

        self.sat_test_body = Body.objects.create(**N009ags_params)

        G07212_params = { 'provisional_name' : 'G07212',
                        }

        self.gbot_test_body = Body.objects.create(**G07212_params)

        self.maxDiff = None

    def test_create_nonLCO(self):
        expected_params = { 'body'  : 'WSAE9A6',
                            'flags' : ' ',
                            'obs_type'  : 'C',
                            'obs_date'  : datetime(2015, 9, 20, 5, 27, 12, int(0.672*1e6)),
                            'obs_ra'    : 325.2828333333333,
                            'obs_dec'   : -10.8525,
                            'obs_mag'   : 21.8,
                            'filter'    : 'V',
                            'astrometric_catalog' : 'UCAC-4',
                            'site_code' : 'G96'
                          }

        source_measures = create_source_measurement(self.test_obslines[0])
        source_measure = source_measures[0]

        self.assertEqual(SourceMeasurement, type(source_measure))
        self.assertEqual(Body, type(source_measure.body))
        self.assertEqual(expected_params['body'], source_measure.body.current_name())
        self.assertEqual(expected_params['filter'], source_measure.frame.filter)
        self.assertEqual(Frame.NONLCO_FRAMETYPE, source_measure.frame.frametype)
        self.assertEqual(expected_params['obs_date'], source_measure.frame.midpoint)
        self.assertEqual(expected_params['site_code'], source_measure.frame.sitecode)
        self.assertAlmostEqual(expected_params['obs_ra'], source_measure.obs_ra, 7)
        self.assertAlmostEqual(expected_params['obs_dec'], source_measure.obs_dec, 7)
        self.assertEqual(expected_params['obs_mag'], source_measure.obs_mag)
        self.assertEqual(expected_params['flags'], source_measure.flags)
        self.assertEqual(None, source_measure.err_obs_ra)
        self.assertEqual(None, source_measure.err_obs_dec)
        self.assertEqual(None, source_measure.err_obs_mag)

    def test_create_nonLCO_nocat(self):
        expected_params = { 'body'  : 'WSAE9A6',
                            'flags' : ' ',
                            'obs_type'  : 'C',
                            'obs_date'  : datetime(2015, 9, 20, 5, 34,  8, int(0.256*1e6)),
                            'obs_ra'    : 325.28441666666663,
                            'obs_dec'   : -10.857111111111111,
                            'obs_mag'   : 20.9,
                            'filter'    : 'V',
                            'astrometric_catalog' : '',
                            'site_code' : 'G96'
                          }

        source_measures = create_source_measurement(self.test_obslines[1])
        source_measure = source_measures[0]

        self.assertEqual(SourceMeasurement, type(source_measure))
        self.assertEqual(Body, type(source_measure.body))
        self.assertEqual(expected_params['body'], source_measure.body.current_name())
        self.assertEqual(expected_params['filter'], source_measure.frame.filter)
        self.assertEqual(Frame.NONLCO_FRAMETYPE, source_measure.frame.frametype)
        self.assertEqual(expected_params['obs_date'], source_measure.frame.midpoint)
        self.assertEqual(expected_params['site_code'], source_measure.frame.sitecode)
        self.assertAlmostEqual(expected_params['obs_ra'], source_measure.obs_ra, 7)
        self.assertAlmostEqual(expected_params['obs_dec'], source_measure.obs_dec, 7)
        self.assertEqual(expected_params['obs_mag'], source_measure.obs_mag)
        self.assertEqual(expected_params['flags'], source_measure.flags)
        self.assertEqual(None, source_measure.err_obs_ra)
        self.assertEqual(None, source_measure.err_obs_dec)
        self.assertEqual(None, source_measure.err_obs_mag)

    def test_create_nonLCO_nomag(self):
        expected_params = { 'body'  : 'WSAE9A6',
                            'flags' : ' ',
                            'obs_type'  : 'C',
                            'obs_date'  : datetime(2015, 9, 20, 5, 41,  6, int(0.432*1e6)),
                            'obs_ra'    : 325.28599999999994,
                            'obs_dec'   : -10.861583333333332,
                            'obs_mag'   : None,
                            'filter'    : 'V',
                            'astrometric_catalog' : 'UCAC-4',
                            'site_code' : 'G96'
                          }

        source_measures = create_source_measurement(self.test_obslines[2])
        source_measure = source_measures[0]

        self.assertEqual(SourceMeasurement, type(source_measure))
        self.assertEqual(Body, type(source_measure.body))
        self.assertEqual(expected_params['body'], source_measure.body.current_name())
        self.assertEqual(expected_params['filter'], source_measure.frame.filter)
        self.assertEqual(Frame.NONLCO_FRAMETYPE, source_measure.frame.frametype)
        self.assertEqual(expected_params['obs_date'], source_measure.frame.midpoint)
        self.assertEqual(expected_params['site_code'], source_measure.frame.sitecode)
        self.assertAlmostEqual(expected_params['obs_ra'], source_measure.obs_ra, 7)
        self.assertAlmostEqual(expected_params['obs_dec'], source_measure.obs_dec, 7)
        self.assertEqual(expected_params['obs_mag'], source_measure.obs_mag)
        self.assertEqual(expected_params['flags'], source_measure.flags)
        self.assertEqual(None, source_measure.err_obs_ra)
        self.assertEqual(None, source_measure.err_obs_dec)
        self.assertEqual(None, source_measure.err_obs_mag)

    def test_create_nonLCO_flags(self):
        expected_params = { 'body'  : 'WSAE9A6',
                            'flags' : 'K',
                            'obs_type'  : 'C',
                            'obs_date'  : datetime(2015, 9, 20, 9, 54, 16, int(0.416*1e6)),
                            'obs_ra'    : 325.34804166666663,
                            'obs_dec'   : -11.01686111111111,
                            'obs_mag'   : 20.9,
                            'filter'    : 'R',
                            'astrometric_catalog' : 'PPMXL',
                            'site_code' : '474'
                          }

        source_measures = create_source_measurement(self.test_obslines[3])
        source_measure = source_measures[0]

        self.assertEqual(SourceMeasurement, type(source_measure))
        self.assertEqual(Body, type(source_measure.body))
        self.assertEqual(expected_params['body'], source_measure.body.current_name())
        self.assertEqual(Frame.NONLCO_FRAMETYPE, source_measure.frame.frametype)
        self.assertEqual(expected_params['filter'], source_measure.frame.filter)
        self.assertEqual(expected_params['obs_date'], source_measure.frame.midpoint)
        self.assertEqual(expected_params['site_code'], source_measure.frame.sitecode)
        self.assertAlmostEqual(expected_params['obs_ra'], source_measure.obs_ra, 7)
        self.assertAlmostEqual(expected_params['obs_dec'], source_measure.obs_dec, 7)
        self.assertEqual(expected_params['obs_mag'], source_measure.obs_mag)
        self.assertEqual(expected_params['flags'], source_measure.flags)
        self.assertEqual(None, source_measure.err_obs_ra)
        self.assertEqual(None, source_measure.err_obs_dec)
        self.assertEqual(None, source_measure.err_obs_mag)

    def test_create_blankline(self):

        source_measures = create_source_measurement(self.test_obslines[4])

        self.assertEqual([], source_measures)

    def test_create_LCO_stack(self):
        expected_params = { 'body'  : 'WSAE9A6',
                            'flags' : 'K',
                            'obs_type'  : 'C',
                            'obs_date'  : datetime(2015, 9, 20, 23, 24, 46, int(0.4832*1e6)),
                            'obs_ra'    : 325.540625,
                            'obs_dec'   : -11.536666666666667,
                            'obs_mag'   : 21.4,
                            'filter'    : 'R',
                            'astrometric_catalog' : '',
                            'site_code' : 'K93'
                          }

        source_measures = create_source_measurement(self.test_obslines[5])
        source_measure = source_measures[0]

        self.assertEqual(SourceMeasurement, type(source_measure))
        self.assertEqual(Body, type(source_measure.body))
        self.assertEqual(expected_params['body'], source_measure.body.current_name())
        self.assertEqual(expected_params['filter'], source_measure.frame.filter)
        self.assertEqual(Frame.STACK_FRAMETYPE, source_measure.frame.frametype)
        self.assertEqual(expected_params['obs_date'], source_measure.frame.midpoint)
        self.assertEqual(expected_params['site_code'], source_measure.frame.sitecode)
        self.assertAlmostEqual(expected_params['obs_ra'], source_measure.obs_ra, 7)
        self.assertAlmostEqual(expected_params['obs_dec'], source_measure.obs_dec, 7)
        self.assertEqual(expected_params['obs_mag'], source_measure.obs_mag)
        self.assertEqual(expected_params['flags'], source_measure.flags)
        self.assertEqual(None, source_measure.err_obs_ra)
        self.assertEqual(None, source_measure.err_obs_dec)
        self.assertEqual(None, source_measure.err_obs_mag)

    def test_create_LCO_flagI(self):
        expected_params = { 'body'  : 'WSAE9A6',
                            'flags' : 'I',
                            'obs_type'  : 'C',
                            'obs_date'  : datetime(2015, 9, 20, 23, 31, 40, int(0.08*1e6)),
                            'obs_ra'    : 325.54225,
                            'obs_dec'   : -11.541111111111112,
                            'obs_mag'   : 21.6,
                            'filter'    : 'R',
                            'astrometric_catalog' : '',
                            'site_code' : 'K93'
                          }

        source_measures = create_source_measurement(self.test_obslines[6])
        source_measure = source_measures[0]

        self.assertEqual(SourceMeasurement, type(source_measure))
        self.assertEqual(Body, type(source_measure.body))
        self.assertEqual(expected_params['body'], source_measure.body.current_name())
        self.assertEqual(expected_params['filter'], source_measure.frame.filter)
        self.assertEqual(Frame.SINGLE_FRAMETYPE, source_measure.frame.frametype)
        self.assertEqual(expected_params['obs_date'], source_measure.frame.midpoint)
        self.assertEqual(expected_params['site_code'], source_measure.frame.sitecode)
        self.assertAlmostEqual(expected_params['obs_ra'], source_measure.obs_ra, 7)
        self.assertAlmostEqual(expected_params['obs_dec'], source_measure.obs_dec, 7)
        self.assertEqual(expected_params['obs_mag'], source_measure.obs_mag)
        self.assertEqual(expected_params['flags'], source_measure.flags)
        self.assertEqual(None, source_measure.err_obs_ra)
        self.assertEqual(None, source_measure.err_obs_dec)
        self.assertEqual(None, source_measure.err_obs_mag)

    def test_create_LCO_flagI_and_discovery(self):
        expected_params = { 'body'  : 'WSAE9A6',
                            'flags' : '*,I',
                            'obs_type'  : 'C',
                            'obs_date'  : datetime(2015, 9, 20, 23, 31, 40, int(0.08*1e6)),
                            'obs_ra'    : 325.54225,
                            'obs_dec'   : -11.541111111111112,
                            'obs_mag'   : 21.6,
                            'filter'    : 'R',
                            'astrometric_catalog' : '',
                            'site_code' : 'K93'
                          }

        test_obsline = self.test_obslines[6].replace('6 IC', '6*IC')
        source_measures = create_source_measurement(test_obsline)
        source_measure = source_measures[0]

        self.assertEqual(SourceMeasurement, type(source_measure))
        self.assertEqual(Body, type(source_measure.body))
        self.assertEqual(expected_params['body'], source_measure.body.current_name())
        self.assertEqual(expected_params['filter'], source_measure.frame.filter)
        self.assertEqual(Frame.SINGLE_FRAMETYPE, source_measure.frame.frametype)
        self.assertEqual(expected_params['obs_date'], source_measure.frame.midpoint)
        self.assertEqual(expected_params['site_code'], source_measure.frame.sitecode)
        self.assertAlmostEqual(expected_params['obs_ra'], source_measure.obs_ra, 7)
        self.assertAlmostEqual(expected_params['obs_dec'], source_measure.obs_dec, 7)
        self.assertEqual(expected_params['obs_mag'], source_measure.obs_mag)
        self.assertEqual(expected_params['flags'], source_measure.flags)
        self.assertEqual(None, source_measure.err_obs_ra)
        self.assertEqual(None, source_measure.err_obs_dec)
        self.assertEqual(None, source_measure.err_obs_mag)

    def test_create_LCO_flagK_and_discovery(self):
        expected_params = { 'body'  : 'WSAE9A6',
                            'flags' : '*,K',
                            'obs_type'  : 'C',
                            'obs_date'  : datetime(2015, 9, 20, 23, 24, 46, int(0.4832*1e6)),
                            'obs_ra'    : 325.540625,
                            'obs_dec'   : -11.536666666666667,
                            'obs_mag'   : 21.4,
                            'filter'    : 'R',
                            'astrometric_catalog' : '',
                            'site_code' : 'K93'
                          }

        test_obsline = self.test_obslines[5].replace('6 KC', '6*KC')
        source_measures = create_source_measurement(test_obsline)
        source_measure = source_measures[0]

        self.assertEqual(SourceMeasurement, type(source_measure))
        self.assertEqual(Body, type(source_measure.body))
        self.assertEqual(expected_params['body'], source_measure.body.current_name())
        self.assertEqual(expected_params['filter'], source_measure.frame.filter)
        self.assertEqual(Frame.SINGLE_FRAMETYPE, source_measure.frame.frametype)
        self.assertEqual(expected_params['obs_date'], source_measure.frame.midpoint)
        self.assertEqual(expected_params['site_code'], source_measure.frame.sitecode)
        self.assertAlmostEqual(expected_params['obs_ra'], source_measure.obs_ra, 7)
        self.assertAlmostEqual(expected_params['obs_dec'], source_measure.obs_dec, 7)
        self.assertEqual(expected_params['obs_mag'], source_measure.obs_mag)
        self.assertEqual(expected_params['flags'], source_measure.flags)
        self.assertEqual(None, source_measure.err_obs_ra)
        self.assertEqual(None, source_measure.err_obs_dec)
        self.assertEqual(None, source_measure.err_obs_mag)

    def test_create_satellite(self):
        expected_params = { 'body'  : 'N009ags',
                            'flags' : '*',
                            'obs_type'  : 'S',
                            'obs_date'  : datetime(2016, 2, 8, 18, 15, 30, int(0.528*1e6)),
                            'obs_ra'    : 228.56833333333333,
                            'obs_dec'   : -9.775,
                            'obs_mag'   : 19.0,
                            'filter'    : 'R',
                            'astrometric_catalog' : '2MASS',
                            'site_code' : 'C51',
                          }

        expected_extrainfo = '     N009ags  s2016 02 08.76077 1 - 3484.5127 - 5749.6261 - 1405.6769   NEOCPC51'

        source_measures = create_source_measurement(self.sat_test_obslines[0:2])
        source_measure = source_measures[0]

        self.assertEqual(SourceMeasurement, type(source_measure))
        self.assertEqual(Body, type(source_measure.body))
        self.assertEqual(expected_params['body'], source_measure.body.current_name())
        self.assertEqual(expected_params['filter'], source_measure.frame.filter)
        self.assertEqual(Frame.SATELLITE_FRAMETYPE, source_measure.frame.frametype)
        self.assertEqual(expected_params['obs_date'], source_measure.frame.midpoint)
        self.assertEqual(expected_params['site_code'], source_measure.frame.sitecode)
        self.assertAlmostEqual(expected_params['obs_ra'], source_measure.obs_ra, 7)
        self.assertAlmostEqual(expected_params['obs_dec'], source_measure.obs_dec, 7)
        self.assertEqual(expected_extrainfo, source_measure.frame.extrainfo)
        self.assertEqual(expected_params['obs_mag'], source_measure.obs_mag)
        self.assertEqual(expected_params['flags'], source_measure.flags)
        self.assertEqual(None, source_measure.err_obs_ra)
        self.assertEqual(None, source_measure.err_obs_dec)
        self.assertEqual(None, source_measure.err_obs_mag)

    def test_create_non_existant_body(self):

        source_measures = create_source_measurement(self.test_obslines[3].replace('WSAE9A6', 'FOOBAR'))

        self.assertEqual([], source_measures)

    def test_create_whole_file(self):

        source_measures = create_source_measurement(self.test_obslines)
        source_measure = source_measures[0]

        sources = SourceMeasurement.objects.filter(body=self.test_body)
        nonLCO_frames = Frame.objects.filter(frametype=Frame.NONLCO_FRAMETYPE)
        LCO_frames = Frame.objects.filter(frametype__in=[Frame.SINGLE_FRAMETYPE, Frame.STACK_FRAMETYPE])

        self.assertEqual(6, len(sources))
        self.assertEqual(4, len(nonLCO_frames))
        self.assertEqual(2, len(LCO_frames))

    def test_create_duplicates(self):

        source_measures = create_source_measurement(self.test_obslines)
        source_measure = source_measures[0]
        source_measure2 = create_source_measurement(self.test_obslines)

        sources = SourceMeasurement.objects.filter(body=self.test_body)
        nonLCO_frames = Frame.objects.filter(frametype=Frame.NONLCO_FRAMETYPE)
        LCO_frames = Frame.objects.filter(frametype__in=[Frame.SINGLE_FRAMETYPE, Frame.STACK_FRAMETYPE])

        self.assertEqual(6, len(sources))
        self.assertEqual(4, len(nonLCO_frames))
        self.assertEqual(2, len(LCO_frames))

    def test_create_with_trailing_space(self):

        expected_params = { 'body' : 'G07212',
                            'flags' : "'",
                            'filter' : 'G',
                            'obs_date' : datetime(2017, 11, 2, 4, 10, 16, int(0.32*1e6)),
                            'site_code' : '309',
                            'obs_ra' : 48.408025,
                            'obs_dec'   : 19.463075,
                            'obs_mag'   : 21.4,
                          }

        test_obslines = u"     G07212  'C2017 11 02.17380 03 13 37.926+19 27 47.07         21.4 GUNEOCP309"

        source_measures = create_source_measurement(test_obslines)
        self.assertIsNot(source_measures, False)
        source_measure = source_measures[0]

        self.assertEqual(SourceMeasurement, type(source_measure))
        self.assertEqual(Body, type(source_measure.body))
        self.assertEqual(expected_params['body'], source_measure.body.current_name())
        self.assertEqual(expected_params['filter'], source_measure.frame.filter)
        self.assertEqual(Frame.NONLCO_FRAMETYPE, source_measure.frame.frametype)
        self.assertEqual(expected_params['obs_date'], source_measure.frame.midpoint)
        self.assertEqual(expected_params['site_code'], source_measure.frame.sitecode)
        self.assertAlmostEqual(expected_params['obs_ra'], source_measure.obs_ra, 7)
        self.assertAlmostEqual(expected_params['obs_dec'], source_measure.obs_dec, 7)
        self.assertEqual(expected_params['obs_mag'], source_measure.obs_mag)
        self.assertEqual(expected_params['flags'], source_measure.flags)
        self.assertEqual(None, source_measure.err_obs_ra)
        self.assertEqual(None, source_measure.err_obs_dec)
        self.assertEqual(None, source_measure.err_obs_mag)


class TestFrames(TestCase):
    def setUp(self):
        # Read in MPC 80 column format observations lines from a static file
        # for testing purposes
        test_fh = open(os.path.join('astrometrics', 'tests', 'test_multiframe.dat'), 'r')
        self.test_obslines = test_fh.readlines()
        test_fh.close()

        WSAE9A6_params = { 'provisional_name' : 'WSAE9A6',
                         }

        self.test_body = Body.objects.create(**WSAE9A6_params)

        WV2997A_params = { 'provisional_name' : 'WV2997A',
                         }
        self.test_body2 = Body.objects.create(**WV2997A_params)

        neo_proposal_params = { 'code'  : 'LCO2015A-009',
                                'title' : 'LCOGT NEO Follow-up Network'
                              }
        self.neo_proposal, created = Proposal.objects.get_or_create(**neo_proposal_params)
        # Create test blocks
        sblock_params = {
                         'body'     : self.test_body,
                         'proposal' : self.neo_proposal,
                         'groupid'  : 'TEMP_GROUP',
                         'block_start' : '2015-09-20 13:00:00',
                         'block_end'   : '2015-09-21 03:00:00',
                         'tracking_number' : '00001',
                         'active'   : True
                       }
        self.test_sblock = SuperBlock.objects.create(**sblock_params)
        block_params = { 'telclass' : '1m0',
                         'site'     : 'CPT',
                         'body'     : self.test_body,
                         'superblock' : self.test_sblock,
                         'block_start' : '2015-09-20 13:00:00',
                         'block_end'   : '2015-09-21 03:00:00',
                         'request_number' : '00001',
                         'num_exposures' : 5,
                         'exp_length' : 42.0,
                         'active'   : True
                       }
        self.test_block = Block.objects.create(**block_params)

        sblock_params = {
                         'body'     : self.test_body,
                         'proposal' : self.neo_proposal,
                         'groupid'  : 'TEMP_GROUP',
                         'block_start' : '2017-12-11 13:00:00',
                         'block_end'   : '2017-12-12 03:00:00',
                         'tracking_number' : '522289',
                         'active'   : True
                       }
        self.test_sblock_0m4 = SuperBlock.objects.create(**sblock_params)
        block_params = { 'telclass' : '0m4',
                         'site'     : 'CPT',
                         'body'     : self.test_body,
                         'superblock' : self.test_sblock_0m4,
                         'block_start' : '2017-12-11 13:00:00',
                         'block_end'   : '2017-12-12 03:00:00',
                         'request_number' : '522289',
                         'num_exposures' : 5,
                         'exp_length' : 145.0,
                         'active'   : True
                       }
        self.test_block_0m4 = Block.objects.create(**block_params)

        sblock_params = {
                         'body'     : self.test_body,
                         'proposal' : self.neo_proposal,
                         'groupid'  : 'TEMP_GROUP_spectra',
                         'block_start' : '2017-12-11 13:00:00',
                         'block_end'   : '2017-12-12 03:00:00',
                         'tracking_number' : '1509481',
                         'active'   : True
                       }
        self.test_sblock_spec = SuperBlock.objects.create(**sblock_params)
        block_params = { 'obstype' : Block.OPT_SPECTRA,
                         'telclass' : '2m0',
                         'site'     : 'coj',
                         'body'     : self.test_body,
                         'superblock' : self.test_sblock_spec,
                         'block_start' : '2017-12-11 13:00:00',
                         'block_end'   : '2017-12-12 03:00:00',
                         'request_number' : '1509481',
                         'num_exposures' : 1,
                         'exp_length' : 1800.0,
                         'active'   : True
                       }
        self.test_spec_block = Block.objects.create(**block_params)

    def test_add_frame(self):
        params = parse_mpcobs(self.test_obslines[-1])
        resp = create_frame(params, self.test_block)
        frames = Frame.objects.filter(sitecode='K93')
        self.assertEqual(1, frames.count())

    def test_add_frames(self):
        for line in self.test_obslines:
            params = parse_mpcobs(line)
            resp = create_frame(params, self.test_block)
        frames = Frame.objects.filter(sitecode='K93')
        self.assertEqual(3, frames.count())
        # Did the block get Added
        frames = Frame.objects.filter(sitecode='K93', block__isnull=False)
        # Although there are 4 sources in the file 2 are in the same frame
        self.assertEqual(3, frames.count())

    def test_ingest_frames_block(self):
        params = {
                        "DATE_OBS": "2016-06-01T09:43:28.067",
                        "ENCID": "doma",
                        "SITEID": "cpt",
                        "TELID": "1m0a",
                        "FILTER": "R",
                        "INSTRUME" : "kb70",
                        "ORIGNAME" : "cpt1m010-kb70-20150420-0001-e00.fits",
                        "EXPTIME" : "30",
                        "GROUPID"   : "TEMP"
                }
        midpoint = datetime.strptime(params['DATE_OBS'], "%Y-%m-%dT%H:%M:%S.%f")
        midpoint += timedelta(seconds=float(params['EXPTIME'])/2.0)

        frame = create_frame(params, self.test_block)
        frames = Frame.objects.filter(sitecode='K91')
        self.assertEqual(1, frames.count())
        self.assertEqual(frames[0].frametype, Frame.SINGLE_FRAMETYPE)
        self.assertEqual(frames[0].sitecode, 'K91')
        self.assertEqual(frames[0].midpoint, midpoint)
        self.assertEqual(frames[0].fwhm, None)

    def test_ingest_frames_block_no_fits_extn(self):
        params = {
                        "DATE_OBS": "2016-06-01T09:43:28.067",
                        "ENCID": "doma",
                        "SITEID": "cpt",
                        "TELID": "1m0a",
                        "FILTER": "R",
                        "INSTRUME" : "kb70",
                        "ORIGNAME" : "cpt1m010-kb70-20150420-0001-e00",
                        "EXPTIME" : "30",
                        "GROUPID"   : "TEMP"
                }
        midpoint = datetime.strptime(params['DATE_OBS'], "%Y-%m-%dT%H:%M:%S.%f")
        midpoint += timedelta(seconds=float(params['EXPTIME'])/2.0)

        frame = create_frame(params, self.test_block)
        frames = Frame.objects.filter(sitecode='K91')
        self.assertEqual(1, frames.count())
        self.assertEqual(frames[0].frametype, Frame.SINGLE_FRAMETYPE)
        self.assertEqual(frames[0].sitecode, 'K91')
        self.assertEqual(frames[0].filename, params['ORIGNAME']+'.fits')
        self.assertEqual(frames[0].midpoint, midpoint)

    def test_ingest_frames_block_fwhm(self):
        params = {
                        "DATE_OBS": "2015-12-31T23:59:28.067",
                        "ENCID": "doma",
                        "SITEID": "cpt",
                        "TELID": "1m0a",
                        "FILTER": "R",
                        "INSTRUME" : "kb70",
                        "ORIGNAME" : "cpt1m010-kb70-20150420-0001-e00.fits",
                        "EXPTIME"  : "145",
                        "GROUPID"  : "TEMP",
                        "L1FWHM"   : "2.42433"
                }
        midpoint = datetime.strptime(params['DATE_OBS'], "%Y-%m-%dT%H:%M:%S.%f")
        midpoint += timedelta(seconds=float(params['EXPTIME']) / 2.0)

        frame = create_frame(params, self.test_block)
        frames = Frame.objects.filter(sitecode='K91')
        self.assertEqual(1, frames.count())
        self.assertEqual(frames[0].frametype, Frame.SINGLE_FRAMETYPE)
        self.assertEqual(frames[0].sitecode, 'K91')
        self.assertEqual(frames[0].midpoint, midpoint)
        self.assertEqual(frames[0].fwhm, float(params['L1FWHM']))

    def test_ingest_frames_block_bad_fwhm(self):
        params = {
                        "DATE_OBS": "2015-12-31T23:59:28.067",
                        "ENCID": "doma",
                        "SITEID": "cpt",
                        "TELID": "1m0a",
                        "FILTER": "R",
                        "INSTRUME" : "kb70",
                        "ORIGNAME" : "cpt1m010-kb70-20150420-0001-e00.fits",
                        "EXPTIME"  : "145",
                        "GROUPID"  : "TEMP",
                        "L1FWHM"   : "NaN"
                }
        midpoint = datetime.strptime(params['DATE_OBS'], "%Y-%m-%dT%H:%M:%S.%f")
        midpoint += timedelta(seconds=float(params['EXPTIME']) / 2.0)

        frame = create_frame(params, self.test_block)
        frames = Frame.objects.filter(sitecode='K91')
        self.assertEqual(1, frames.count())
        self.assertEqual(frames[0].frametype, Frame.SINGLE_FRAMETYPE)
        self.assertEqual(frames[0].sitecode, 'K91')
        self.assertEqual(frames[0].midpoint, midpoint)
        self.assertEqual(frames[0].fwhm, None)

    def test_ingest_frames_banzai_ql(self):
        params = {
                        "DATE_OBS": "2015-12-31T23:59:28.067",
                        "ENCID": "doma",
                        "SITEID": "cpt",
                        "TELID": "1m0a",
                        "FILTER": "R",
                        "INSTRUME" : "kb70",
                        "ORIGNAME" : "cpt1m010-kb70-20150420-0001-e11.fits",
                        "EXPTIME"  : "145",
                        "GROUPID"  : "TEMP",
                        "RLEVEL"   : 11,
                        "L1FWHM"   : "2.42433",
                        "UTSTOP"   : "00:01:53.067"
                }
        midpoint = datetime.strptime(params['DATE_OBS'], "%Y-%m-%dT%H:%M:%S.%f")
        midpoint += timedelta(seconds=float(params['EXPTIME']) / 2.0)

        frame = create_frame(params, self.test_block)
        frames = Frame.objects.filter(sitecode='K91')
        self.assertEqual(1, frames.count())
        self.assertEqual(frames[0].frametype, Frame.BANZAI_QL_FRAMETYPE)
        self.assertEqual(frames[0].sitecode, 'K91')
        self.assertEqual(frames[0].midpoint, midpoint)
        self.assertEqual(frames[0].fwhm, float(params['L1FWHM']))
        self.assertEqual(frames[0].filename, params['ORIGNAME'])

    def test_ingest_frames_banzai_red(self):
        params = {
                        "DATE_OBS": "2015-12-31T23:59:28.067",
                        "ENCID": "doma",
                        "SITEID": "cpt",
                        "TELID": "1m0a",
                        "FILTER": "R",
                        "INSTRUME" : "kb70",
                        "ORIGNAME" : "cpt1m010-kb70-20150420-0001-e00",
                        "EXPTIME"  : "145",
                        "GROUPID"  : "TEMP",
                        "RLEVEL"   : 91,
                        "L1FWHM"   : "2.42433",
                        "CONFMODE" : "full_frame",
                        "UTSTOP"   : "00:01:53.067"
                }
        midpoint = datetime.strptime(params['DATE_OBS'], "%Y-%m-%dT%H:%M:%S.%f")
        midpoint += timedelta(seconds=float(params['EXPTIME']) / 2.0)

        frame = create_frame(params, self.test_block)
        frames = Frame.objects.filter(sitecode='K91')
        self.assertEqual(1, frames.count())
        self.assertEqual(frames[0].frametype, Frame.BANZAI_RED_FRAMETYPE)
        self.assertEqual(frames[0].sitecode, 'K91')
        self.assertEqual(frames[0].midpoint, midpoint)
        self.assertEqual(frames[0].fwhm, float(params['L1FWHM']))
        self.assertEqual(frames[0].instrument, params['INSTRUME'])
        self.assertEqual(frames[0].filename, params['ORIGNAME'].replace('e00', 'e91.fits'))
        self.assertEqual(frames[0].extrainfo, None)

    def test_ingest_frames_2x2_red(self):
        params = {
                        "DATE_OBS": "2015-12-31T23:59:28.067",
                        "ENCID": "doma",
                        "SITEID": "cpt",
                        "TELID": "1m0a",
                        "FILTER": "R",
                        "INSTRUME" : "kb70",
                        "ORIGNAME" : "cpt1m010-kb70-20150420-0001-e00",
                        "EXPTIME"  : "145",
                        "GROUPID"  : "TEMP",
                        "RLEVEL"   : 91,
                        "L1FWHM"   : "2.42433",
                        "CONFMODE" : "central_2k_2x2",
                        "UTSTOP"   : "00:01:53.067"
                }
        midpoint = datetime.strptime(params['DATE_OBS'], "%Y-%m-%dT%H:%M:%S.%f")
        midpoint += timedelta(seconds=float(params['EXPTIME']) / 2.0)

        frame = create_frame(params, self.test_block)
        frames = Frame.objects.filter(sitecode='K91')
        self.assertEqual(1, frames.count())
        self.assertEqual(frames[0].frametype, Frame.BANZAI_RED_FRAMETYPE)
        self.assertEqual(frames[0].sitecode, 'K91')
        self.assertEqual(frames[0].midpoint, midpoint)
        self.assertEqual(frames[0].fwhm, float(params['L1FWHM']))
        self.assertEqual(frames[0].instrument, params['INSTRUME'])
        self.assertEqual(frames[0].filename, params['ORIGNAME'].replace('e00', 'e91.fits'))
        self.assertEqual(frames[0].extrainfo, params['CONFMODE'])

    def test_ingest_frames_banzai_red_badexptime(self):
        """Test that we preferentially take midpoint from UTSTOP over EXPTIME"""
        params = {
                        "DATE_OBS": "2015-12-31T23:59:28.067",
                        "ENCID": "doma",
                        "SITEID": "cpt",
                        "TELID": "1m0a",
                        "FILTER": "R",
                        "INSTRUME" : "kb70",
                        "ORIGNAME" : "cpt1m010-kb70-20150420-0001-e00",
                        "EXPTIME"  : "200",
                        "GROUPID"  : "TEMP",
                        "RLEVEL"   : 91,
                        "L1FWHM"   : "2.42433",
                        "UTSTOP"   : "00:00:54.067"
                }
        midpoint = datetime.strptime(params['DATE_OBS'], "%Y-%m-%dT%H:%M:%S.%f")
        midpoint += timedelta(seconds=float(params['EXPTIME']) / 2.0)

        frame = create_frame(params, self.test_block)
        frames = Frame.objects.filter(sitecode='K91')
        self.assertEqual(1, frames.count())
        self.assertEqual(frames[0].frametype, Frame.BANZAI_RED_FRAMETYPE)
        self.assertEqual(frames[0].sitecode, 'K91')
        self.assertEqual(frames[0].quality, 'ABORTED')
        self.assertNotEqual(frames[0].midpoint, midpoint)
        self.assertEqual(frames[0].fwhm, float(params['L1FWHM']))
        self.assertEqual(frames[0].instrument, params['INSTRUME'])
        self.assertEqual(frames[0].filename, params['ORIGNAME'].replace('e00', 'e91.fits'))

    def test_ingest_frames_cpt_0m4_banzai_red(self):
        params = {
                        "DATE_OBS": "2017-12-11T23:59:28.067",
                        "ENCID": "aqwa",
                        "SITEID": "cpt",
                        "TELID": "0m4a",
                        "FILTER": "R",
                        "INSTRUME" : "kb96",
                        "ORIGNAME" : "cpt0m407-kb96-20171211-0001-e00",
                        "EXPTIME"  : "145",
                        "GROUPID"  : "TEMP",
                        "RLEVEL"   : 91,
                        "L1FWHM"   : "2.42433"
                }
        midpoint = datetime.strptime(params['DATE_OBS'], "%Y-%m-%dT%H:%M:%S.%f")
        midpoint += timedelta(seconds=float(params['EXPTIME']) / 2.0)

        frame = create_frame(params, self.test_block_0m4)
        frames = Frame.objects.filter(sitecode='L09')
        self.assertEqual(1, frames.count())
        self.assertEqual(frames[0].frametype, Frame.BANZAI_RED_FRAMETYPE)
        self.assertEqual(frames[0].sitecode, 'L09')
        self.assertEqual(frames[0].midpoint, midpoint)
        self.assertEqual(frames[0].fwhm, float(params['L1FWHM']))
        self.assertEqual(frames[0].instrument, params['INSTRUME'])
        self.assertEqual(frames[0].filename, params['ORIGNAME'].replace('e00', 'e91.fits'))

    def test_ingest_frames_elp_0m4_banzai_red(self):
        params = {
                        "DATE_OBS": "2017-12-11T23:59:28.067",
                        "ENCID": "aqwa",
                        "SITEID": "elp",
                        "TELID": "0m4a",
                        "FILTER": "w",
                        "INSTRUME" : "kb80",
                        "ORIGNAME" : "elp0m407-kb96-20171211-0001-e00",
                        "EXPTIME"  : "145",
                        "GROUPID"  : "TEMP",
                        "RLEVEL"   : 91,
                        "L1FWHM"   : "2.42433"
                }
        midpoint = datetime.strptime(params['DATE_OBS'], "%Y-%m-%dT%H:%M:%S.%f")
        midpoint += timedelta(seconds=float(params['EXPTIME']) / 2.0)

        frame = create_frame(params, self.test_block_0m4)
        frames = Frame.objects.filter(sitecode='V38')
        self.assertEqual(1, frames.count())
        self.assertEqual(frames[0].frametype, Frame.BANZAI_RED_FRAMETYPE)
        self.assertEqual(frames[0].sitecode, 'V38')
        self.assertEqual(frames[0].midpoint, midpoint)
        self.assertEqual(frames[0].fwhm, float(params['L1FWHM']))
        self.assertEqual(frames[0].instrument, params['INSTRUME'])
        self.assertEqual(frames[0].filename, params['ORIGNAME'].replace('e00', 'e91.fits'))

    def test_ingest_frames_tfn_0m4n1_banzai_red(self):
        params = {
                        "DATE_OBS": "2017-12-11T23:59:28.067",
                        "ENCID": "aqwa",
                        "SITEID": "tfn",
                        "TELID": "0m4a",
                        "FILTER": "w",
                        "INSTRUME" : "kb29",
                        "ORIGNAME" : "tfn0m414-kb29-20171211-0001-e00",
                        "EXPTIME"  : "145",
                        "GROUPID"  : "TEMP",
                        "RLEVEL"   : 91,
                        "L1FWHM"   : "2.42433"
                }
        midpoint = datetime.strptime(params['DATE_OBS'], "%Y-%m-%dT%H:%M:%S.%f")
        midpoint += timedelta(seconds=float(params['EXPTIME']) / 2.0)

        frame = create_frame(params, self.test_block_0m4)
        frames = Frame.objects.filter(sitecode='Z21')
        self.assertEqual(1, frames.count())
        self.assertEqual(frames[0].frametype, Frame.BANZAI_RED_FRAMETYPE)
        self.assertEqual(frames[0].sitecode, 'Z21')
        self.assertEqual(frames[0].midpoint, midpoint)
        self.assertEqual(frames[0].fwhm, float(params['L1FWHM']))
        self.assertEqual(frames[0].instrument, params['INSTRUME'])
        self.assertEqual(frames[0].filename, params['ORIGNAME'].replace('e00', 'e91.fits'))

    def test_ingest_frames_tfn_0m4n2_banzai_red(self):
        params = {
                        "DATE_OBS": "2017-12-11T23:59:28.067",
                        "ENCID": "aqwa",
                        "SITEID": "tfn",
                        "TELID": "0m4b",
                        "FILTER": "w",
                        "INSTRUME" : "kb88",
                        "ORIGNAME" : "tfn0m410-kb88-20171211-0001-e00",
                        "EXPTIME"  : "145",
                        "GROUPID"  : "TEMP",
                        "RLEVEL"   : 91,
                        "L1FWHM"   : "2.42433"
                }
        midpoint = datetime.strptime(params['DATE_OBS'], "%Y-%m-%dT%H:%M:%S.%f")
        midpoint += timedelta(seconds=float(params['EXPTIME']) / 2.0)

        frame = create_frame(params, self.test_block_0m4)
        frames = Frame.objects.filter(sitecode='Z17')
        self.assertEqual(1, frames.count())
        self.assertEqual(frames[0].frametype, Frame.BANZAI_RED_FRAMETYPE)
        self.assertEqual(frames[0].sitecode, 'Z17')
        self.assertEqual(frames[0].midpoint, midpoint)
        self.assertEqual(frames[0].fwhm, float(params['L1FWHM']))
        self.assertEqual(frames[0].instrument, params['INSTRUME'])
        self.assertEqual(frames[0].filename, params['ORIGNAME'].replace('e00', 'e91.fits'))

    def test_ingest_frames_lsc_0m4n1_banzai_red(self):
        params = {
                        "DATE_OBS": "2017-12-12T03:59:28.067",
                        "ENCID": "aqwa",
                        "SITEID": "lsc",
                        "TELID": "0m4a",
                        "FILTER": "w",
                        "INSTRUME" : "kb95",
                        "ORIGNAME" : "lsc0m409-kb95-20171211-0121-e00",
                        "EXPTIME"  : "145",
                        "GROUPID"  : "TEMP",
                        "RLEVEL"   : 91,
                        "L1FWHM"   : "2.42433"
                }
        midpoint = datetime.strptime(params['DATE_OBS'], "%Y-%m-%dT%H:%M:%S.%f")
        midpoint += timedelta(seconds=float(params['EXPTIME']) / 2.0)

        frame = create_frame(params, self.test_block_0m4)
        frames = Frame.objects.filter(sitecode='W89')
        self.assertEqual(1, frames.count())
        self.assertEqual(frames[0].frametype, Frame.BANZAI_RED_FRAMETYPE)
        self.assertEqual(frames[0].sitecode, 'W89')
        self.assertEqual(frames[0].midpoint, midpoint)
        self.assertEqual(frames[0].fwhm, float(params['L1FWHM']))
        self.assertEqual(frames[0].instrument, params['INSTRUME'])
        self.assertEqual(frames[0].filename, params['ORIGNAME'].replace('e00', 'e91.fits'))

    def test_ingest_frames_lsc_0m4n2_banzai_red(self):
        params = {
                        "DATE_OBS": "2017-12-12T03:59:28.067",
                        "ENCID": "aqwb",
                        "SITEID": "lsc",
                        "TELID": "0m4a",
                        "FILTER": "w",
                        "INSTRUME" : "kb26",
                        "ORIGNAME" : "lsc0m412-kb26-20171211-0041-e00",
                        "EXPTIME"  : "145",
                        "GROUPID"  : "TEMP",
                        "RLEVEL"   : 91,
                        "CONFMODE" : 'default',
                        "L1FWHM"   : "2.42433"
                }
        midpoint = datetime.strptime(params['DATE_OBS'], "%Y-%m-%dT%H:%M:%S.%f")
        midpoint += timedelta(seconds=float(params['EXPTIME']) / 2.0)

        frame = create_frame(params, self.test_block_0m4)
        frames = Frame.objects.filter(sitecode='W79')
        self.assertEqual(1, frames.count())
        self.assertEqual(frames[0].frametype, Frame.BANZAI_RED_FRAMETYPE)
        self.assertEqual(frames[0].sitecode, 'W79')
        self.assertEqual(frames[0].midpoint, midpoint)
        self.assertEqual(frames[0].fwhm, float(params['L1FWHM']))
        self.assertEqual(frames[0].instrument, params['INSTRUME'])
        self.assertEqual(frames[0].filename, params['ORIGNAME'].replace('e00', 'e91.fits'))
        self.assertEqual(frames[0].extrainfo, None)

    def test_ingest_frames_spectro_spectrum(self):
        params = {
                    "DATE_OBS": "2018-05-09T13:28:52.383",
                    "ENCID": "clma",
                    "SITEID" : "coj",
                    "TELID" : "2m0a",
                    "OBSTYPE" : "SPECTRUM",
                    "FILTER" : "air     ",
                    "APERTYPE" : "SLIT    ",
                    "APERLEN" : 30.0,
                    "APERWID" : 2.0,
                    "INSTRUME" : "en05",
                    "ORIGNAME" : "coj2m002-en05-20180509-0017-e00",
                    "EXPTIME"  : "1800.0000",
                    "GROUPID"  : "4709_E10-20180509_spectra",
                    "UTSTOP"   : "13:59:13.383"

                  }
        midpoint = datetime.strptime(params['DATE_OBS'], "%Y-%m-%dT%H:%M:%S.%f")
        midpoint += timedelta(seconds=float(params['EXPTIME']) / 2.0)

        frame = create_frame(params, self.test_spec_block)
        frames = Frame.objects.filter(sitecode='E10')
        self.assertEqual(1, frames.count())
        self.assertEqual(frames[0].frametype, Frame.SPECTRUM_FRAMETYPE)
        self.assertEqual(frames[0].sitecode, 'E10')
        self.assertEqual(frames[0].midpoint, midpoint)
        self.assertEqual(frames[0].filter, 'SLIT_30.0x2.0AS')
#        self.assertEqual(frames[0].fwhm, float(params['L1FWHM']))
        self.assertEqual(frames[0].instrument, params['INSTRUME'])
        self.assertEqual(frames[0].filename, params['ORIGNAME'].replace('e00', 'e00.fits'))

    def test_ingest_frames_spectro_spectrum_realistic_exptime(self):
        """ In the wild, FLOYDS exposure times vary by 10s of miliseconds"""
        params = {
                    "DATE_OBS": "2018-05-09T13:28:52.383",
                    "ENCID": "clma",
                    "SITEID" : "coj",
                    "TELID" : "2m0a",
                    "OBSTYPE" : "SPECTRUM",
                    "FILTER" : "air     ",
                    "APERTYPE" : "SLIT    ",
                    "APERLEN" : 30.0,
                    "APERWID" : 2.0,
                    "INSTRUME" : "en05",
                    "ORIGNAME" : "coj2m002-en05-20180509-0017-e00",
                    "EXPTIME"  : "1800.0000",
                    "GROUPID"  : "4709_E10-20180509_spectra",
                    "UTSTOP"   : "13:59:13.327"

                  }
        midpoint = datetime.strptime(params['DATE_OBS'], "%Y-%m-%dT%H:%M:%S.%f")
        midpoint += timedelta(seconds=float(params['EXPTIME']) / 2.0)

        frame = create_frame(params, self.test_spec_block)
        frames = Frame.objects.filter(sitecode='E10')
        expdif = frames[0].midpoint-midpoint
        self.assertEqual(1, frames.count())
        self.assertEqual(frames[0].frametype, Frame.SPECTRUM_FRAMETYPE)
        self.assertEqual(frames[0].sitecode, 'E10')
        self.assertNotEqual(frames[0].midpoint, midpoint)
        self.assertAlmostEqual(expdif.total_seconds(), 0.0, places=1)
        self.assertEqual(frames[0].filter, 'SLIT_30.0x2.0AS')
        self.assertEqual(frames[0].instrument, params['INSTRUME'])
        self.assertEqual(frames[0].filename, params['ORIGNAME'].replace('e00', 'e00.fits'))

    def test_ingest_frames_spectro_arc(self):
        params = {
                    "DATE_OBS": "2018-05-09T11:44:33.898",
                    "ENCID": "clma",
                    "SITEID" : "coj",
                    "TELID" : "2m0a",
                    "OBSTYPE" : "ARC",
                    "FILTER" : "air     ",
                    "APERTYPE" : "SLIT    ",
                    "APERLEN" : 30.0,
                    "APERWID" : 2.0,
                    "INSTRUME" : "en05",
                    "ORIGNAME" : "coj2m002-en05-20180509-0006-a00",
                    "EXPTIME"  : "60.0000",
                    "GROUPID"  : "4709_E10-20180509_spectra",
                  }
        midpoint = datetime.strptime(params['DATE_OBS'], "%Y-%m-%dT%H:%M:%S.%f")
        midpoint += timedelta(seconds=float(params['EXPTIME']) / 2.0)

        frame = create_frame(params, self.test_spec_block)
        frames = Frame.objects.filter(sitecode='E10')
        self.assertEqual(1, frames.count())
        self.assertEqual(frames[0].frametype, Frame.SPECTRUM_FRAMETYPE)
        self.assertEqual(frames[0].sitecode, 'E10')
        self.assertEqual(frames[0].midpoint, midpoint)
        self.assertEqual(frames[0].filter, 'SLIT_30.0x2.0AS')
#        self.assertEqual(frames[0].fwhm, float(params['L1FWHM']))
        self.assertEqual(frames[0].instrument, params['INSTRUME'])
        self.assertEqual(frames[0].filename, params['ORIGNAME'].replace('a00', 'a00.fits'))

    def test_ingest_frames_spectro_lampflat(self):
        params = {
                    "DATE_OBS": "2018-05-09T11:42:18.352",
                    "ENCID": "clma",
                    "SITEID" : "coj",
                    "TELID" : "2m0a",
                    "OBSTYPE" : "LAMPFLAT",
                    "FILTER" : "air",
                    "APERTYPE" : "SLIT",
                    "APERLEN" : 30.0,
                    "APERWID" : 2.0,
                    "INSTRUME" : "en05",
                    "ORIGNAME" : "coj2m002-en05-20180509-0005-w00",
                    "EXPTIME"  : "60.0000",
                    "GROUPID"  : "4709_E10-20180509_spectra",
                  }
        midpoint = datetime.strptime(params['DATE_OBS'], "%Y-%m-%dT%H:%M:%S.%f")
        midpoint += timedelta(seconds=float(params['EXPTIME']) / 2.0)

        frame = create_frame(params, self.test_spec_block)
        frames = Frame.objects.filter(sitecode='E10')
        self.assertEqual(1, frames.count())
        self.assertEqual(frames[0].frametype, Frame.SPECTRUM_FRAMETYPE)
        self.assertEqual(frames[0].sitecode, 'E10')
        self.assertEqual(frames[0].midpoint, midpoint)
        self.assertEqual(frames[0].filter, 'SLIT_30.0x2.0AS')
#        self.assertEqual(frames[0].fwhm, float(params['L1FWHM']))
        self.assertEqual(frames[0].instrument, params['INSTRUME'])
        self.assertEqual(frames[0].filename, params['ORIGNAME'].replace('w00', 'w00.fits'))

    def test_ingest_frames_spectro_lampflat_badslit(self):
        params = {
                    "DATE_OBS": "2018-05-09T13:28:52.383",
                    "ENCID": "clma",
                    "SITEID" : "coj",
                    "TELID" : "2m0a",
                    "OBSTYPE" : "LAMPFLAT",
                    "FILTER" : "air",
                    "APERTYPE" : "SLIT",
                    "APERLEN" : 30.0,
                    "APERWID" : '',
                    "RLEVEL"  : 0,
                    "INSTRUME" : "en05",
                    "ORIGNAME" : "coj2m002-en05-20180509-0017-w00",
                    "EXPTIME"  : "60.0000",
                    "GROUPID"  : "4709_E10-20180509_spectra",
                  }
        midpoint = datetime.strptime(params['DATE_OBS'], "%Y-%m-%dT%H:%M:%S.%f")
        midpoint += timedelta(seconds=float(params['EXPTIME']) / 2.0)

        frame = create_frame(params, self.test_spec_block)
        frames = Frame.objects.filter(sitecode='E10')
        self.assertEqual(1, frames.count())
        self.assertEqual(frames[0].frametype, Frame.SPECTRUM_FRAMETYPE)
        self.assertEqual(frames[0].sitecode, 'E10')
        self.assertEqual(frames[0].midpoint, midpoint)
        self.assertEqual(frames[0].filter, 'SLIT_30.0xUNKAS')
#        self.assertEqual(frames[0].fwhm, float(params['L1FWHM']))
        self.assertEqual(frames[0].instrument, params['INSTRUME'])
        self.assertEqual(frames[0].filename, params['ORIGNAME'].replace('w00', 'w00.fits'))

    def test_ingest_frames_spectro_lampflat_badslit2(self):
        params = {
                    "DATE_OBS": "2018-05-09T13:28:52.383",
                    "ENCID": "clma",
                    "SITEID" : "coj",
                    "TELID" : "2m0a",
                    "OBSTYPE" : "LAMPFLAT",
                    "FILTER" : "air",
                    "APERTYPE" : "SLIT",
                    "APERLEN" : 30.0,
                    "APERWID" : 'UNKNOWN',
                    "INSTRUME" : "en05",
                    "ORIGNAME" : "coj2m002-en05-20180509-0017-w00",
                    "EXPTIME"  : "60.0000",
                    "GROUPID"  : "4709_E10-20180509_spectra",
                  }
        midpoint = datetime.strptime(params['DATE_OBS'], "%Y-%m-%dT%H:%M:%S.%f")
        midpoint += timedelta(seconds=float(params['EXPTIME']) / 2.0)

        frame = create_frame(params, self.test_spec_block)
        frames = Frame.objects.filter(sitecode='E10')
        self.assertEqual(1, frames.count())
        self.assertEqual(frames[0].frametype, Frame.SPECTRUM_FRAMETYPE)
        self.assertEqual(frames[0].sitecode, 'E10')
        self.assertEqual(frames[0].midpoint, midpoint)
        self.assertEqual(frames[0].filter, 'SLIT_30.0xUNKAS')
#        self.assertEqual(frames[0].fwhm, float(params['L1FWHM']))
        self.assertEqual(frames[0].instrument, params['INSTRUME'])
        self.assertEqual(frames[0].filename, params['ORIGNAME'].replace('w00', 'w00.fits'))

    def test_add_source_measurements(self):
        # Test we don't get duplicate frames when adding new source measurements
        # if the sources are in the same frame
        resp = create_source_measurement(self.test_obslines, self.test_block)
        frames = Frame.objects.filter(sitecode='K93', block__isnull=False)
        self.assertEqual(3, frames.count())

    def test_add_source_measurements_twice(self):
        # Test we don't get duplicate frames when adding new source measurements
        # if the sources are in the same frame
        resp = create_source_measurement(self.test_obslines, self.test_block)
        # And we forgot that we've already done this, so we do it again
        resp = create_source_measurement(self.test_obslines, self.test_block)
        frames = Frame.objects.filter(sitecode='K93', block__isnull=False)
        # We should get the same number in the previous test,
        # i.e. on the second run the frames are not created
        self.assertEqual(3, frames.count())


@patch('core.views.datetime', MockDateTime)
@patch('astrometrics.time_subs.datetime', MockDateTime)
class TestCleanCrossid(TestCase):

    def setUp(self):
        MockDateTime.change_datetime(2015, 11, 5, 18, 0, 0)

    def test_regular_asteroid(self):
        crossid = [u'P10p9py', u'2015 VV1', '', u'(Nov. 5.30 UT)']
        expected_params = { 'active' : False,
                            'name' : '2015 VV1',
                            'source_type' : 'A',
                            'source_subtype_1': ''
                          }

        params = clean_crossid(crossid)

        self.assertEqual(expected_params, params)

    def test_NEO_recent_confirm(self):
        crossid = [u'WV82468', u'2015 VB2', u'MPEC 2015-V51', u'(Nov. 5.60 UT)']
        expected_params = { 'active' : True,
                            'name' : '2015 VB2',
                            'source_type' : 'N',
                            'source_subtype_1': ''
                          }

        params = clean_crossid(crossid)

        self.assertEqual(expected_params, params)

    def test_NEO_older_confirm(self):
        crossid = [u'P10o0Ha', u'2015 SE20', u'MPEC 2015-T29', u'(Oct. 8.59 UT)']
        expected_params = { 'active' : False,
                            'name' : '2015 SE20',
                            'source_type' : 'N',
                            'source_subtype_1': ''
                          }

        params = clean_crossid(crossid)

        self.assertEqual(expected_params, params)

    def test_did_not_exist(self):
        crossid = [u'WTB842B', 'doesnotexist', '', u'(Oct. 9.19 UT)']
        expected_params = { 'active' : False,
                            'name' : '',
                            'source_type' : 'X',
                            'source_subtype_1': ''
                          }

        params = clean_crossid(crossid)

        self.assertEqual(expected_params, params)

    def test_was_not_confirmed(self):
        crossid = [u'P10oYZI', 'wasnotconfirmed', '', u'(Nov. 4.81 UT)']
        expected_params = { 'active' : False,
                            'name' : '',
                            'source_type' : 'U',
                            'source_subtype_1': ''
                          }

        params = clean_crossid(crossid)

        self.assertEqual(expected_params, params)

    def test_was_not_interesting(self):
        crossid = [u'P10oYZI', '', '', u'(Nov. 4.81 UT)']
        expected_params = { 'active' : False,
                            'name' : '',
                            'source_type' : 'W',
                            'source_subtype_1': ''
                          }

        params = clean_crossid(crossid)

        self.assertEqual(expected_params, params)

    def test_was_minor_planet(self):
        crossid = [u'A10422t', 'wasnotminorplanet', '', u'(Sept. 20.89 UT)']
        expected_params = { 'active' : False,
                            'name' : '',
                            'source_type' : 'J',
                            'source_subtype_1': ''
                          }

        params = clean_crossid(crossid)

        self.assertEqual(expected_params, params)

    def test_comet_cbet_recent(self):
        crossid = [u'WV2B5A8', u'C/2015 V2', u'CBET 5432', u'(Nov. 5.49 UT)']
        expected_params = { 'active' : True,
                            'name' : 'C/2015 V2',
                            'source_type' : 'C',
                            'source_subtype_1': ''
                          }

        params = clean_crossid(crossid)

        self.assertEqual(expected_params, params)

    def test_comet_cbet_notrecent(self):
        crossid = [u'WV2B5A8', u'C/2015 V2', u'CBET 5432', u'(Nov. 1.49 UT)']
        expected_params = { 'active' : False,
                            'name' : 'C/2015 V2',
                            'source_type' : 'C',
                            'source_subtype_1': ''
                          }

        params = clean_crossid(crossid)

        self.assertEqual(expected_params, params)

    def test_comet_iauc_recent(self):
        crossid = [u'WV2B5A8', u'C/2015 V2', u'IAUC-', u'(Nov. 5.49 UT)']
        expected_params = { 'active' : True,
                            'name' : 'C/2015 V2',
                            'source_type' : 'C',
                            'source_subtype_1': ''
                          }

        params = clean_crossid(crossid)

        self.assertEqual(expected_params, params)

    def test_comet_iauc_notrecent(self):
        crossid = [u'WV2B5A8', u'C/2015 V2', u'IAUC-', u'(Nov. 1.49 UT)']
        expected_params = { 'active' : False,
                            'name' : 'C/2015 V2',
                            'source_type' : 'C',
                            'source_subtype_1': ''
                          }

        params = clean_crossid(crossid)

        self.assertEqual(expected_params, params)

    def test_comet_asteroid_number(self):
        crossid = [u'LM02L2J', u'C/2015 TQ209', u'IAUC 2015-', u'(Oct. 24.07 UT)']
        expected_params = { 'active' : False,
                            'name' : 'C/2015 TQ209',
                            'source_type' : 'C',
                            'source_subtype_1': ''
                          }

        params = clean_crossid(crossid)

        self.assertEqual(expected_params, params)

    def test_comet_mpec_recent(self):
        crossid = [u'NM0015a', u'C/2015 X8', u'MPEC 2015-Y20', u'(Nov. 3.63 UT)']
        expected_params = { 'active' : True,
                            'name' : 'C/2015 X8',
                            'source_type' : 'C',
                            'source_subtype_1': ''
                          }

        params = clean_crossid(crossid)

        self.assertEqual(expected_params, params)

    def test_comet_mpec_notrecent(self):
        crossid = [u'NM0015a', u'C/2015 X8', u'MPEC 2015-Y20', u'(Oct. 18.63 UT)']
        expected_params = { 'active' : False,
                            'name' : 'C/2015 X8',
                            'source_type' : 'C',
                            'source_subtype_1': ''
                          }

        params = clean_crossid(crossid)

        self.assertEqual(expected_params, params)

    def test_comet_numbered(self):
        MockDateTime.change_datetime(2018, 9, 19, 0, 30, 0)

        crossid = ['ZS9E891 ', '0046P  ', '', '(Sept. 16.62 UT)']
        expected_params = { 'active' : True,
                            'name' : '46P',
                            'source_type' : 'C',
                            'source_subtype_1': ''
                          }

        params = clean_crossid(crossid)

        self.assertEqual(expected_params, params)

    def test_comet_numbered_past_time(self):
        MockDateTime.change_datetime(2018, 9, 29, 0, 30, 0)

        crossid = ['ZS9E891 ', '0046P  ', '', '(Sept. 16.62 UT)']
        expected_params = { 'active' : False,
                            'name' : '46P',
                            'source_type' : 'C',
                            'source_subtype_1': ''
                          }

        params = clean_crossid(crossid)

        self.assertEqual(expected_params, params)

    def test_active_asteroid1(self):
        crossid = [u'ZC82561', u'A/2018 C2', u'MPEC 2018-E18', u'(Nov. 4.95 UT)']
        expected_params = { 'active' : True,
                            'name' : 'A/2018 C2',
                            'source_type' : 'A',
                            'source_subtype_1': 'A'
                          }

        params = clean_crossid(crossid)

        self.assertEqual(expected_params, params)

    def test_hyperbolic_asteroid2(self):
        crossid = [u'P10EwQh', u'I/2017 U7', u'MPEC 2018-E17', u'(Nov. 4.94 UT)']
        expected_params = { 'active' : True,
                            'name' : 'I/2017 U7',
                            'source_type' : 'A',
                            'source_subtype_1': 'H'
                          }

        params = clean_crossid(crossid)

        self.assertEqual(expected_params, params)

    def test_new_year_switchover(self):
        MockDateTime.change_datetime(2016, 1, 1, 0, 30, 0)
        crossid = [u'NM0015a', u'C/2015 X8', u'MPEC 2015-Y20', u'(Oct. 18.63 UT)']
        expected_params = { 'active' : False,
                            'name' : 'C/2015 X8',
                            'source_type' : 'C',
                            'source_subtype_1': ''
                          }

        params = clean_crossid(crossid)

        self.assertEqual(expected_params, params)

    def test_bad_date(self):
        MockDateTime.change_datetime(2016, 3, 1, 0, 30, 0)
        crossid = [u'P10sKEk', u'2016 CP264', '', u'(Feb. 30.00 UT)']
        expected_params = { 'active' : False,
                            'name' : '2016 CP264',
                            'source_type' : 'A',
                            'source_subtype_1': ''
                          }

        params = clean_crossid(crossid)

        self.assertEqual(expected_params, params)

    def test_extra_spaces(self):
        MockDateTime.change_datetime(2016, 4, 8, 0, 30, 0)
        crossid = [u'P10tmAL ', u'2013 AM76', '', u'(Mar.  9.97 UT)']
        expected_params = { 'active' : False,
                            'name' : '2013 AM76',
                            'source_type' : 'A',
                            'source_subtype_1': ''
                          }

        params = clean_crossid(crossid)

        self.assertEqual(expected_params, params)

    def test_moon(self):
        MockDateTime.change_datetime(2016, 4, 8, 0, 30, 0)
        crossid = [u'P10tmAL ', u'Mars II', '', u'(Mar.  9.97 UT)']
        expected_params = { 'active' : False,
                            'name' : 'Mars II',
                            'source_type' : 'M',
                            'source_subtype_1': 'P4'
                          }

        params = clean_crossid(crossid)

        self.assertEqual(expected_params, params)


class TestSummariseBlockEfficiency(TestCase):

    def setUp(self):
        # Initialise with a test body, three test proposals and several blocks.
        # The first proposal has two blocks (one observed, one not), the 2nd one
        # has a block scheduled but not observed and the third has no blocks
        # scheduled.
        params = {  'provisional_name' : 'N999r0q',
                    'abs_mag'       : 21.0,
                    'slope'         : 0.15,
                    'epochofel'     : '2015-03-19 00:00:00',
                    'meananom'      : 325.2636,
                    'argofperih'    : 85.19251,
                    'longascnode'   : 147.81325,
                    'orbinc'        : 8.34739,
                    'eccentricity'  : 0.1896865,
                    'meandist'      : 1.2176312,
                    'source_type'   : 'U',
                    'elements_type' : 'MPC_MINOR_PLANET',
                    'active'        : True,
                    'origin'        : 'M',
                    }
        self.body, created = Body.objects.get_or_create(**params)

    def test_proposal_with_scheduled_and_obs_blocks(self):
        proposal_params = { 'code'  : 'LCO2015A-009',
                            'title' : 'LCOGT NEO Follow-up Network'
                          }
        proposal = Proposal.objects.create(**proposal_params)

        # Create test blocks
        sblock_params = {
                         'body'     : self.body,
                         'proposal' : proposal,
                         'groupid'  : self.body.current_name() + '_CPT-20150420',
                         'block_start' : '2015-04-20 13:00:00',
                         'block_end'   : '2015-04-21 03:00:00',
                         'tracking_number' : '00042',
                         'active'   : True
                       }
        test_sblock = SuperBlock.objects.create(**sblock_params)
        block_params = { 'telclass' : '1m0',
                         'site'     : 'CPT',
                         'body'     : self.body,
                         'superblock' : test_sblock,
                         'block_start' : '2015-04-20 13:00:00',
                         'block_end'   : '2015-04-21 03:00:00',
                         'request_number' : '10042',
                         'num_exposures' : 5,
                         'exp_length' : 42.0,
                         'active'   : True
                       }
        test_block = Block.objects.create(**block_params)

        sblock_params2 = {
                         'body'     : self.body,
                         'proposal' : proposal,
                         'groupid'  : self.body.current_name() + '_CPT-20150420',
                         'block_start' : '2015-04-20 03:00:00',
                         'block_end'   : '2015-04-20 13:00:00',
                         'tracking_number' : '00043',
                         'active'   : False,
                       }
        test_sblock2 = SuperBlock.objects.create(**sblock_params2)
        block_params2 = { 'telclass' : '1m0',
                         'site'     : 'CPT',
                         'body'     : self.body,
                         'superblock' : test_sblock2,
                         'block_start' : '2015-04-20 03:00:00',
                         'block_end'   : '2015-04-20 13:00:00',
                         'request_number' : '10043',
                         'num_exposures' : 7,
                         'exp_length' : 30.0,
                         'active'   : False,
                         'num_observed' : 1,
                         'reported' : True
                       }
        test_block2 = Block.objects.create(**block_params2)

        expected_summary = [{ 'Not Observed': 1,
                              'Observed': 1,
                              'proposal': u'LCO2015A-009'}
                           ]

        summary = summarise_block_efficiency()

        self.assertEqual(expected_summary, summary)

    def test_proposal_with_scheduled_blocks(self):
        proposal_params = { 'code'  : 'LCO2015B-005',
                            'title' : 'LCOGT NEO Follow-up Network'
                          }
        proposal = Proposal.objects.create(**proposal_params)

        # Create test blocks
        sblock_params = {
                         'body'     : self.body,
                         'proposal' : proposal,
                         'groupid'  : self.body.current_name() + '_CPT-20150420',
                         'block_start' : '2015-04-20 13:00:00',
                         'block_end'   : '2015-04-21 03:00:00',
                         'tracking_number' : '00042',
                         'active'   : True
                       }
        test_sblock = SuperBlock.objects.create(**sblock_params)
        block_params = { 'telclass' : '1m0',
                         'site'     : 'CPT',
                         'body'     : self.body,
                         'superblock' : test_sblock,
                         'block_start' : '2015-04-20 13:00:00',
                         'block_end'   : '2015-04-21 03:00:00',
                         'request_number' : '10042',
                         'num_exposures' : 5,
                         'exp_length' : 42.0,
                         'active'   : True
                       }
        test_block = Block.objects.create(**block_params)

        expected_summary = [{ 'Not Observed': 1,
                              'Observed': 0,
                              'proposal': u'LCO2015B-005'}
                           ]

        summary = summarise_block_efficiency()

        self.assertEqual(expected_summary, summary)

    def test_multiple_proposals_with_scheduled_and_obs_blocks(self):
        proposal_params = { 'code'  : 'LCO2015A-009',
                            'title' : 'LCOGT NEO Follow-up Network'
                          }
        proposal1 = Proposal.objects.create(**proposal_params)

        # Create test blocks
        sblock_params = {
                         'body'     : self.body,
                         'proposal' : proposal1,
                         'groupid'  : self.body.current_name() + '_CPT-20150420',
                         'block_start' : '2015-04-20 13:00:00',
                         'block_end'   : '2015-04-21 03:00:00',
                         'tracking_number' : '00042',
                         'active'   : True
                       }
        test_sblock = SuperBlock.objects.create(**sblock_params)
        block_params = { 'telclass' : '1m0',
                         'site'     : 'CPT',
                         'body'     : self.body,
                         'superblock' : test_sblock,
                         'block_start' : '2015-04-20 13:00:00',
                         'block_end'   : '2015-04-21 03:00:00',
                         'request_number' : '10042',
                         'num_exposures' : 5,
                         'exp_length' : 42.0,
                         'active'   : True
                       }
        test_block = Block.objects.create(**block_params)

        sblock_params2 = {
                         'body'     : self.body,
                         'proposal' : proposal1,
                         'groupid'  : self.body.current_name() + '_CPT-20150420',
                         'block_start' : '2015-04-20 03:00:00',
                         'block_end'   : '2015-04-20 13:00:00',
                         'tracking_number' : '00043',
                         'active'   : False,
                       }
        test_sblock2 = SuperBlock.objects.create(**sblock_params2)
        block_params2 = { 'telclass' : '1m0',
                         'site'     : 'CPT',
                         'body'     : self.body,
                         'superblock' : test_sblock2,
                         'block_start' : '2015-04-20 03:00:00',
                         'block_end'   : '2015-04-20 13:00:00',
                         'request_number' : '10043',
                         'num_exposures' : 7,
                         'exp_length' : 30.0,
                         'active'   : False,
                         'num_observed' : 1,
                         'reported' : True
                       }
        test_block2 = Block.objects.create(**block_params2)

        proposal_params = { 'code'  : 'LCO2015B-005',
                            'title' : 'LCOGT NEO Follow-up Network'
                          }
        proposal2 = Proposal.objects.create(**proposal_params)

        # Create test blocks
        sblock_params = {
                         'body'     : self.body,
                         'proposal' : proposal2,
                         'groupid'  : self.body.current_name() + '_CPT-20150420',
                         'block_start' : '2015-04-20 13:00:00',
                         'block_end'   : '2015-04-21 03:00:00',
                         'tracking_number' : '00042',
                         'active'   : True
                       }
        test_sblock = SuperBlock.objects.create(**sblock_params)
        block_params = { 'telclass' : '1m0',
                         'site'     : 'CPT',
                         'body'     : self.body,
                         'superblock' : test_sblock,
                         'block_start' : '2015-04-20 13:00:00',
                         'block_end'   : '2015-04-21 03:00:00',
                         'request_number' : '10042',
                         'num_exposures' : 5,
                         'exp_length' : 42.0,
                         'active'   : True
                       }
        test_block = Block.objects.create(**block_params)

        expected_summary = [
                             { 'Not Observed': 1,
                               'Observed': 0,
                               'proposal': u'LCO2015B-005'},
                            { 'Not Observed': 1,
                               'Observed': 1,
                               'proposal': u'LCO2015A-009'}

                           ]

        summary = summarise_block_efficiency()

        self.assertEqual(expected_summary, summary)

    def test_proposal_with_no_blocks(self):
        proposal_params = { 'code'  : 'LCO2016A-021',
                            'title' : 'LCOGT NEO Follow-up Network (16A)'
                          }
        proposal = Proposal.objects.create(**proposal_params)

        expected_summary = []

        summary = summarise_block_efficiency()

        self.assertEqual(expected_summary, summary)

    def test_no_proposals(self):
        expected_summary = []

        summary = summarise_block_efficiency()

        self.assertEqual(expected_summary, summary)


class TestCheckCatalogAndRefitNew(TestCase):

    def setUp(self):
        self.temp_dir = tempfile.mkdtemp(prefix='tmp_neox_')

#        self.phot_tests_dir = os.path.abspath(os.path.join('photometrics', 'tests'))
#        self.test_catalog = os.path.join(self.phot_tests_dir, 'oracdr_test_catalog.fits')
        self.configs_dir = os.path.abspath(os.path.join('photometrics', 'configs'))

        self.debug_print = False

        original_test_banzai_fits = os.path.abspath(os.path.join('photometrics', 'tests', 'banzai_test_frame.fits'))
        original_test_cat_bad_wcs = os.path.abspath(os.path.join('photometrics', 'tests', 'oracdr_test_catalog.fits'))
        self.test_cat_good_wcs_not_BANZAI = os.path.abspath(os.path.join('photometrics', 'tests', 'ldac_test_catalog.fits'))
        self.test_fits_e10 = os.path.abspath(os.path.join('photometrics', 'tests', 'example-sbig-e10.fits'))

        self.test_banzai_fits = os.path.abspath(os.path.join(self.temp_dir, 'banzai_test_frame.fits'))
        self.test_cat_bad_wcs = os.path.abspath(os.path.join(self.temp_dir, 'oracdr_test_catalog.fits'))

        shutil.copyfile(original_test_banzai_fits, self.test_banzai_fits)
        shutil.copyfile(original_test_cat_bad_wcs, self.test_cat_bad_wcs)

        body_params = {     'provisional_name': 'P10w5z5',
                            'origin': 'M',
                            'source_type': 'U',
                            'elements_type': 'MPC Minor Planet',
                            'active': False,
                            'epochofel': '2016-07-11 00:00:00',
                            'orbinc': 6.35992,
                            'longascnode': 108.82267,
                            'argofperih': 202.15361,
                            'eccentricity': 0.384586,
                            'meandist': 2.3057577,
                            'meananom': 352.55523,
                            'abs_mag': 21.3,
                            'slope': 0.15,
                        }
        self.test_body, created = Body.objects.get_or_create(**body_params)

        proposal_params = { 'code': 'test',
                            'title': 'test',
                            'pi': 'sgreenstreet@lcogt.net',
                            'tag': 'LCOGT',
                            'active': True
                          }
        self.test_proposal, created = Proposal.objects.get_or_create(**proposal_params)

        sblock_params = {
                            'body': self.test_body,
                            'proposal': self.test_proposal,
                            'groupid': 'P10w5z5_cpt_20160801',
                            'block_start': datetime(2016, 8, 1, 17),
                            'block_end': datetime(2016, 8, 2, 4),
                            'tracking_number': '0013',
                            'active': False,
                        }
        self.test_sblock, created = SuperBlock.objects.get_or_create(**sblock_params)
        block_params = {    'telclass': '1m0',
                            'site': 'K92',
                            'body': self.test_body,
                            'superblock': self.test_sblock,
                            'block_start': datetime(2016, 8, 1, 17),
                            'block_end': datetime(2016, 8, 2, 4),
                            'request_number': '1013',
                            'num_exposures': 5,
                            'exp_length': 225.0,
                            'num_observed': 1,
                            'when_observed': datetime(2016, 8, 2, 2, 15, 0),
                            'active': False,
                            'reported': True,
                            'when_reported': datetime(2016, 8, 2, 4, 44, 0)
                        }
        self.test_block, created = Block.objects.get_or_create(**block_params)

        frame_params = {    'sitecode': 'K92',
                            'instrument': 'kb76',
                            'filter': 'w',
                            'filename': 'banzai_test_frame.fits',
                            'exptime': 225.0,
                            'midpoint': datetime(2016, 8, 2, 2, 17, 19),
                            'block': self.test_block,
                            'zeropoint': -99,
                            'zeropoint_err': -99,
                            'fwhm': 2.390,
                            'frametype': 0,
                            'rms_of_fit': 0.3,
                            'nstars_in_fit': -4,
                        }
        self.test_frame, created = Frame.objects.get_or_create(**frame_params)

    def tearDown(self):
        remove = True
        if remove:
            try:
                files_to_remove = glob(os.path.join(self.temp_dir, '*'))
                for file_to_rm in files_to_remove:
                    os.remove(file_to_rm)
            except OSError:
                print("Error removing files in temporary test directory", self.temp_dir)
            try:
                os.rmdir(self.temp_dir)
                if self.debug_print:
                    print("Removed", self.temp_dir)
            except OSError:
                print("Error removing temporary test directory", self.temp_dir)

    def test_check_catalog_and_refit_new_good(self):

        expected_status_and_num_frames = (os.path.abspath(os.path.join(self.temp_dir, 'banzai_test_frame_ldac.fits')), 1)

        status = check_catalog_and_refit(self.configs_dir, self.temp_dir, self.test_banzai_fits)

        self.assertEqual(expected_status_and_num_frames, status)

    def test_bad_astrometric_fit(self):

        expected_status_and_num_frames = (-1, 0)

        status = check_catalog_and_refit(self.configs_dir, self.temp_dir, self.test_cat_bad_wcs)

        self.assertEqual(expected_status_and_num_frames, status)

    def test_cattype_not_BANZAI(self):

        expected_status_and_num_frames = (-99, 0)

        status = check_catalog_and_refit(self.configs_dir, self.temp_dir, self.test_cat_good_wcs_not_BANZAI)

        self.assertEqual(expected_status_and_num_frames, status)

    def test_BANZAI_catalog_found(self):

        expected_status_and_num_frames = (os.path.abspath(os.path.join(self.temp_dir, 'banzai_test_frame.fits'.replace('.fits', '_ldac.fits'))), 0)

        status = check_catalog_and_refit(self.configs_dir, self.temp_dir, self.test_banzai_fits)

        status = check_catalog_and_refit(self.configs_dir, self.temp_dir, self.test_banzai_fits)

        self.assertEqual(expected_status_and_num_frames, status)

    def test_matching_image_file_found(self):

        expected_fits_file = self.test_banzai_fits.replace('.fits', '.fits[SCI]')

        fits_file = find_matching_image_file(self.test_banzai_fits)

        self.assertEqual(expected_fits_file, fits_file)

    def test_matching_image_file_not_found(self):

        expected_fits_file = None

        fits_file = find_matching_image_file(self.test_banzai_fits.replace('neox', 'neoxs'))

        self.assertEqual(expected_fits_file, fits_file)

        expected_fits_file = None

        fits_file = find_matching_image_file(self.test_banzai_fits.replace('frame.fits', 'frames.fits'))

        self.assertEqual(expected_fits_file, fits_file)

    def test_matching_image_file_not_found_check_catalog_and_refit_new(self):

        expected_status_and_num_frames = (-1, 0)

        status = check_catalog_and_refit(self.configs_dir, self.temp_dir, self.test_banzai_fits.replace('neox', 'neoxs'))

        self.assertEqual(expected_status_and_num_frames, status)

        expected_status_and_num_frames = (-1, 0)

        status = check_catalog_and_refit(self.configs_dir, self.temp_dir, self.test_banzai_fits.replace('frame.fits', 'frames.fits'))

        self.assertEqual(expected_status_and_num_frames, status)

    def test_run_sextractor_good(self):

        expected_status_and_catalog = (0, os.path.join(self.temp_dir, os.path.basename(self.test_banzai_fits).replace('.fits', '_ldac.fits')))

        (status, new_ldac_catalog) = run_sextractor_make_catalog(self.configs_dir, self.temp_dir, self.test_banzai_fits.replace('.fits', '.fits[SCI]'))

        self.assertEqual(expected_status_and_catalog, (status, new_ldac_catalog))

    def test_run_sextractor_bad(self):

        expected_status_and_catalog = (1, -4)

        (status, new_ldac_catalog) = run_sextractor_make_catalog(self.configs_dir, self.temp_dir, self.test_cat_bad_wcs)

        self.assertEqual(expected_status_and_catalog, (status, new_ldac_catalog))

    @patch('core.views.run_sextractor_make_catalog', mock_run_sextractor_make_catalog)
    def test_cannot_run_sextractor(self):

        expected_num_new_frames_created = 0

        status, num_new_frames_created = check_catalog_and_refit(self.configs_dir, self.temp_dir, self.test_banzai_fits)

        self.assertEqual(-4, status)
        self.assertEqual(expected_num_new_frames_created, num_new_frames_created)

    def test_find_block_for_frame_good(self):

        expected_block = self.test_block

        block = find_block_for_frame(self.test_banzai_fits)

        self.assertEqual(expected_block, block)

    def test_find_block_for_frame_multiple_frames(self):

        frame_params_2 = {  'sitecode': 'K92',
                            'instrument': 'kb76',
                            'filter': 'w',
                            'filename': 'banzai_test_frame.fits',
                            'exptime': 225.0,
                            'midpoint': datetime(2016, 8, 2, 2, 17, 19),
                            'block': self.test_block,
                            'zeropoint': -99,
                            'zeropoint_err': -99,
                            'fwhm': 2.380,
                            'frametype': 0,
                            'rms_of_fit': 0.3,
                            'nstars_in_fit': -4,
                        }
        self.test_frame_2, created = Frame.objects.get_or_create(**frame_params_2)

        expected_block = None

        block = find_block_for_frame(self.test_banzai_fits)

        self.assertEqual(expected_block, block)

    def test_find_block_for_frame_DNE_multiple_frames(self):

        frame_params = {  'sitecode': 'K92',
                            'instrument': 'kb76',
                            'filter': 'w',
                            'filename': 'example-sbig-e00.fits',
                            'exptime': 225.0,
                            'midpoint': datetime(2016, 8, 2, 2, 17, 19),
                            'block': self.test_block,
                            'zeropoint': -99,
                            'zeropoint_err': -99,
                            'fwhm': 2.390,
                            'frametype': 0,
                            'rms_of_fit': 0.3,
                            'nstars_in_fit': -4,
                        }
        self.test_frame, created = Frame.objects.get_or_create(**frame_params)

        frame_params_2 = {  'sitecode': 'K92',
                            'instrument': 'kb76',
                            'filter': 'w',
                            'filename': 'example-sbig-e00.fits',
                            'exptime': 225.0,
                            'midpoint': datetime(2016, 8, 2, 2, 17, 19),
                            'block': self.test_block,
                            'zeropoint': -99,
                            'zeropoint_err': -99,
                            'fwhm': 2.380,
                            'frametype': 0,
                            'rms_of_fit': 0.3,
                            'nstars_in_fit': -4,
                        }
        self.test_frame_2, created = Frame.objects.get_or_create(**frame_params_2)

        expected_block = None

        block = find_block_for_frame(self.test_fits_e10)

        self.assertEqual(expected_block, block)

    def test_find_block_for_frame_DNE(self):

        expected_block = None

        block = find_block_for_frame(self.test_fits_e10)

        self.assertEqual(expected_block, block)

    def test_find_block_for_frame_check_catalog_and_refit_new(self):

        expected_status_and_num_frames = (-3, 0)

        block = Block.objects.last()
        block.delete()

        status = check_catalog_and_refit(self.configs_dir, self.temp_dir, self.test_banzai_fits)

        self.assertEqual(expected_status_and_num_frames, status)

    def test_make_new_catalog_entry_good(self):

        expected_num_new_frames = 1

        fits_header, junk_table, cattype = open_fits_catalog(self.test_banzai_fits, header_only=True)
        header = get_catalog_header(fits_header, cattype)

        (status, new_ldac_catalog) = run_sextractor_make_catalog(self.configs_dir, self.temp_dir, self.test_banzai_fits.replace('.fits', '.fits[SCI]'))

        num_new_frames = make_new_catalog_entry(new_ldac_catalog, header, self.test_block)

    def test_make_new_catalog_entry_multiple_frames(self):

        frame_params_2 = {  'sitecode': 'K92',
                            'instrument': 'kb76',
                            'filter': 'w',
                            'filename': 'banzai_test_frame_ldac.fits',
                            'exptime': 225.0,
                            'midpoint': datetime(2016, 8, 2, 2, 17, 19),
                            'block': self.test_block,
                            'zeropoint': -99,
                            'zeropoint_err': -99,
                            'fwhm': 2.380,
                            'frametype': 0,
                            'rms_of_fit': 0.3,
                            'nstars_in_fit': -4,
                        }
        self.test_frame_2, created = Frame.objects.get_or_create(**frame_params_2)

        expected_num_new_frames = 0

        fits_header, junk_table, cattype = open_fits_catalog(self.test_banzai_fits, header_only=True)
        header = get_catalog_header(fits_header, cattype)

        (status, new_ldac_catalog) = run_sextractor_make_catalog(self.configs_dir, self.temp_dir, self.test_banzai_fits.replace('.fits', '.fits[SCI]'))

        num_new_frames = make_new_catalog_entry(new_ldac_catalog, header, self.test_block)

        self.assertEqual(expected_num_new_frames, num_new_frames)

    def test_make_new_catalog_entry_not_needed(self):

        expected_num_new_frames = 0

        fits_header, junk_table, cattype = open_fits_catalog(self.test_banzai_fits, header_only=True)
        header = get_catalog_header(fits_header, cattype)

        (status, new_ldac_catalog) = run_sextractor_make_catalog(self.configs_dir, self.temp_dir, self.test_banzai_fits.replace('.fits', '.fits[SCI]'))

        num_new_frames = make_new_catalog_entry(new_ldac_catalog, header, self.test_block)

        num_new_frames = make_new_catalog_entry(new_ldac_catalog, header, self.test_block)

        self.assertEqual(expected_num_new_frames, num_new_frames)


class TestUpdateCrossids(TestCase):

    @classmethod
    def setUpTestData(cls):
        params = {  'provisional_name' : 'LM05OFG',
                    'abs_mag'       : 24.7,
                    'slope'         : 0.15,
                    'epochofel'     : datetime(2016, 7, 31, 00, 0, 0),
                    'meananom'      :   8.5187,
                    'argofperih'    : 227.23234,
                    'longascnode'   :  57.83134,
                    'orbinc'        : 5.40829,
                    'eccentricity'  : 0.6914565,
                    'meandist'      : 2.8126642,
                    'source_type'   : 'N',
                    'elements_type' : 'MPC_MINOR_PLANET',
                    'active'        : True,
                    'origin'        : 'G',
                    }
        cls.body, created = Body.objects.get_or_create(**params)

        des_dict = {'desig_type': 'C',
                    'value': params['provisional_name'],
                    'notes': 'Test_candidate',
                    'preferred': True,
                    }
        cls.body.save_physical_parameters(des_dict)

        params = {  'provisional_name': 'ZC82561',
                    'provisional_packed': None,
                    'origin': 'M',
                    'source_type': 'U',
                    'elements_type': None,
                    'active': False,
                    'fast_moving': False,
                    'urgency': None,
                    'epochofel': None,
                    'orbinc': None,
                    'longascnode': None,
                    'argofperih': None,
                    'eccentricity': None,
                    'meandist': None,
                    'meananom': None,
                    'perihdist': None,
                    'epochofperih': None,
                    'abs_mag': None,
                    'slope': None,
                    'score': None,
                    'discovery_date': None,
                    'num_obs': None,
                    'arc_length': None,
                    'not_seen': None,
                    'updated': False,
                    'ingest': datetime(2018, 5, 24, 16, 45, 42),
                    'update_time': None
                    }
        cls.blank_body, created = Body.objects.get_or_create(**params)

        des_dict['value'] = params['provisional_name']
        cls.blank_body.save_physical_parameters(des_dict)

        neo_proposal_params = { 'code'  : 'LCO2015B-005',
                                'title' : 'LCOGT NEO Follow-up Network'
                              }
        cls.neo_proposal, created = Proposal.objects.get_or_create(**neo_proposal_params)

    def setUp(self):
        self.body.refresh_from_db()

    @patch('core.views.datetime', MockDateTime)
    @patch('astrometrics.time_subs.datetime', MockDateTime)
    def test_crossids_update_designations_to_prov_des(self):
        expected_types = ['C', 'P']
        expected_desigs = ['LM05OFG', '2016 JD18']
        expected_names = list(zip(expected_types, expected_desigs))

        # Set Mock time to more than 3 days past the time of the cross ident.
        MockDateTime.change_datetime(2016, 5, 13, 10, 40, 0)

        crossid_info = [u'LM05OFG', u'2016 JD18', u'MPEC 2016-J96', u'(May 9.64 UT)']

        update_crossids(crossid_info, dbg=False)

        body = Body.objects.get(provisional_name=self.body.provisional_name)
        names = Designations.objects.filter(body=body)

        for name in names:
            test_list = (name.desig_type, name.value)
            self.assertIn(test_list, expected_names)
            expected_names.remove(test_list)
        self.assertEqual(expected_names, [])

    @patch('core.views.datetime', MockDateTime)
    @patch('astrometrics.time_subs.datetime', MockDateTime)
    def test_check_goldstone_is_not_overridden(self):

        # Set Mock time to more than 3 days past the time of the cross ident.
        MockDateTime.change_datetime(2016, 5, 13, 10, 40, 0)

        crossid_info = [u'LM05OFG', u'2016 JD18', u'MPEC 2016-J96', u'(May 9.64 UT)']

        status = update_crossids(crossid_info, dbg=False)

        body = Body.objects.get(provisional_name=self.body.provisional_name)

        self.assertEqual(True, status)
        self.assertEqual(True, body.active)
        self.assertEqual('N', body.source_type)
        self.assertEqual('G', body.origin)
        self.assertEqual('2016 JD18', body.name)

    @patch('core.views.datetime', MockDateTime)
    @patch('astrometrics.time_subs.datetime', MockDateTime)
    def test_check_arecibo_comet_is_not_overridden(self):

        # Set Mock time to more than 3 days past the time of the cross ident.
        MockDateTime.change_datetime(2016, 5, 13, 10, 40, 0)

        crossid_info = [u'LM05OFG', u'C/2016 JD18', u'MPEC 2016-J96', u'(May 9.64 UT)']

        self.body.source_type = u'C'
        self.body.origin = u'A'
        self.body.save()

        status = update_crossids(crossid_info, dbg=False)

        body = Body.objects.get(provisional_name=self.body.provisional_name)

        self.assertEqual(True, status)
        self.assertEqual(True, body.active)
        self.assertEqual('C', body.source_type)
        self.assertEqual('A', body.origin)
        self.assertEqual('C/2016 JD18', body.name)

    @patch('core.views.datetime', MockDateTime)
    @patch('astrometrics.time_subs.datetime', MockDateTime)
    def test_crossids_update_designations_to_comet_des(self):
        expected_types = ['C', 'P']
        expected_desigs = ['LM05OFG', 'C/2016 JD18']
        expected_names = list(zip(expected_types, expected_desigs))

        # Set Mock time to more than 3 days past the time of the cross ident.
        MockDateTime.change_datetime(2016, 5, 13, 10, 40, 0)

        crossid_info = [u'LM05OFG', u'C/2016 JD18', u'MPEC 2016-J96', u'(May 9.64 UT)']

        update_crossids(crossid_info, dbg=False)

        body = Body.objects.get(provisional_name=self.body.provisional_name)
        names = Designations.objects.filter(body=body)

        for name in names:
            test_list = (name.desig_type, name.value)
            self.assertIn(test_list, expected_names)
            expected_names.remove(test_list)
        self.assertEqual(expected_names, [])

    @patch('core.views.datetime', MockDateTime)
    @patch('astrometrics.time_subs.datetime', MockDateTime)
    def test_check_jointradar_neo_is_not_overridden(self):

        # Set Mock time to more than 3 days past the time of the cross ident.
        MockDateTime.change_datetime(2016, 5, 13, 10, 40, 0)

        crossid_info = [u'LM05OFG', u'2016 JD18', u'MPEC 2016-J96', u'(May 9.64 UT)']

        self.body.origin = u'R'
        self.body.save()

        status = update_crossids(crossid_info, dbg=False)

        body = Body.objects.get(provisional_name=self.body.provisional_name)

        self.assertEqual(True, status)
        self.assertEqual(True, body.active)
        self.assertEqual('N', body.source_type)
        self.assertEqual('R', body.origin)
        self.assertEqual('2016 JD18', body.name)

    @patch('core.views.datetime', MockDateTime)
    @patch('astrometrics.time_subs.datetime', MockDateTime)
    def test_check_old_mpc_neo_is_overridden(self):

        # Set Mock time to more than 3 days past the time of the cross ident.
        MockDateTime.change_datetime(2016, 5, 13, 10, 40, 0)

        crossid_info = [u'LM05OFG', u'2016 JD18', u'MPEC 2016-J96', u'(May 9.64 UT)']

        self.body.origin = u'M'
        self.assertEqual(True, self.body.active)
        self.body.save()

        status = update_crossids(crossid_info, dbg=False)

        body = Body.objects.get(provisional_name=self.body.provisional_name)

        self.assertEqual(True, status)
        self.assertEqual(False, body.active)
        self.assertEqual('N', body.source_type)
        self.assertEqual('M', body.origin)
        self.assertEqual('2016 JD18', body.name)

    @patch('core.views.datetime', MockDateTime)
    @patch('astrometrics.time_subs.datetime', MockDateTime)
    def test_check_new_mpc_neo_is_not_overridden(self):

        # Set Mock time to less than 3 days past the time of the cross ident.
        MockDateTime.change_datetime(2016, 5, 11, 10, 40, 0)

        crossid_info = [u'LM05OFG', u'2016 JD18', u'MPEC 2016-J96', u'(May 9.64 UT)']

        self.body.origin = u'M'
        self.body.save()

        status = update_crossids(crossid_info, dbg=False)

        body = Body.objects.get(provisional_name=self.body.provisional_name)

        self.assertEqual(True, status)
        self.assertEqual(True, body.active)
        self.assertEqual('N', body.source_type)
        self.assertEqual('M', body.origin)
        self.assertEqual('2016 JD18', body.name)

    @patch('core.views.datetime', MockDateTime)
    @patch('astrometrics.time_subs.datetime', MockDateTime)
    def test_check_artsat(self):

        # Set Mock time to less than 3 days past the time of the cross ident.
        MockDateTime.change_datetime(2017, 9, 21, 10, 40, 0)

        crossid_info = [u'A10422t', 'wasnotminorplanet', '', u'(Sept. 20.89 UT)']

        self.body.origin = u'M'
        self.body.source_type = u'U'
        self.body.provisional_name = 'A10422t'
        self.body.save()

        status = update_crossids(crossid_info, dbg=False)

        body = Body.objects.get(provisional_name=self.body.provisional_name)

        self.assertEqual(True, status)
        self.assertEqual(False, body.active)
        self.assertEqual('J', body.source_type)
        self.assertEqual('M', body.origin)
        self.assertEqual('', body.name)

    @patch('core.views.datetime', MockDateTime)
    @patch('astrometrics.time_subs.datetime', MockDateTime)
    def test_check_hyperbolic_ast(self):

        # Set Mock time to less than 3 days past the time of the cross ident.
        MockDateTime.change_datetime(2017, 9, 21, 10, 40, 0)

        crossid_info = [u'ZC99999', u'I/2018 C2', u'MPEC 2018-E18', u'(Mar. 4.95 UT)']

        self.body.origin = u'M'
        self.body.source_type = u'U'
        self.body.provisional_name = 'ZC99999'
        self.body.save()

        status = update_crossids(crossid_info, dbg=False)

        body = Body.objects.get(provisional_name=self.body.provisional_name)

        self.assertEqual(True, status)
        self.assertEqual(False, body.active)
        self.assertEqual('A', body.source_type)
        self.assertEqual('H', body.source_subtype_1)
        self.assertEqual('M', body.origin)
        self.assertEqual('I/2018 C2', body.name)
        self.assertEqual('MPC_COMET', body.elements_type)

    @patch('core.views.datetime', MockDateTime)
    @patch('astrometrics.time_subs.datetime', MockDateTime)
    def test_check_active_ast(self):

        # Set Mock time to less than 3 days past the time of the cross ident.
        MockDateTime.change_datetime(2017, 9, 21, 10, 40, 0)

        crossid_info = [u'ZC99999', u'A/2018 C2', u'MPEC 2018-E18', u'(Mar. 4.95 UT)']

        self.body.origin = u'M'
        self.body.source_type = u'U'
        self.body.provisional_name = 'ZC99999'
        self.body.save()

        status = update_crossids(crossid_info, dbg=False)

        body = Body.objects.get(provisional_name=self.body.provisional_name)

        self.assertEqual(True, status)
        self.assertEqual(False, body.active)
        self.assertEqual('A', body.source_type)
        self.assertEqual('A', body.source_subtype_1)
        self.assertEqual('M', body.origin)
        self.assertEqual('A/2018 C2', body.name)
        self.assertEqual('MPC_MINOR_PLANET', body.elements_type)

    @patch('core.views.datetime', MockDateTime)
    @patch('astrometrics.time_subs.datetime', MockDateTime)
    def test_check_moon(self):

        # Set Mock time to less than 3 days past the time of the cross ident.
        MockDateTime.change_datetime(2017, 9, 21, 10, 40, 0)

        crossid_info = [u'ZC99999', u'Saturn XIV', '', u'(Mar. 4.95 UT)']

        self.body.origin = u'M'
        self.body.source_type = u'U'
        self.body.provisional_name = 'ZC99999'
        self.body.save()

        status = update_crossids(crossid_info, dbg=False)

        body = Body.objects.get(provisional_name=self.body.provisional_name)

        self.assertEqual(True, status)
        self.assertEqual(False, body.active)
        self.assertEqual('M', body.source_type)
        self.assertEqual('P6', body.source_subtype_1)
        self.assertEqual('M', body.origin)
        self.assertEqual('Saturn XIV', body.name)
        self.assertEqual('MPC_MINOR_PLANET', body.elements_type)

    @patch('core.views.datetime', MockDateTime)
    @patch('astrometrics.time_subs.datetime', MockDateTime)
    def test_check_new_comet_has_epochperih(self):

        # Remove other Body to check we don't create extra
        self.blank_body.delete()

        # Set Mock time to less than 3 days past the time of the cross ident.
        MockDateTime.change_datetime(2018, 1, 20, 10, 40, 0)

        crossid_info = ['P10G50L', 'C/2018 A5', 'MPEC 2018-B20', '(Jan. 17.81 UT)']

        self.body.origin = u'M'
        self.body.source_type = u'U'
        self.body.provisional_name = 'P10G50L'
        self.body.epochofel = datetime(2018, 1, 2, 0, 0)
        self.body.eccentricity = 0.5415182
        self.body.meandist = 5.8291288
        self.body.meananom = 7.63767
        self.body.perihdist = None
        self.body.epochofperih = None

        self.body.save()

        status = update_crossids(crossid_info, dbg=False)
        self.assertEqual(1, Body.objects.count())

        body = Body.objects.get(provisional_name=self.body.provisional_name)

        self.assertEqual(True, status)
        self.assertEqual(True, body.active)
        self.assertEqual('C', body.source_type)
        self.assertEqual('M', body.origin)
        self.assertEqual('C/2018 A5', body.name)
        self.assertEqual('MPC_COMET', body.elements_type)
        self.assertIsNot(None, body.perihdist)
        self.assertAlmostEqual(2.6725494646558405, body.perihdist, 7)
        self.assertEqual(datetime(2017, 9, 14, 22, 34, 45, 428836), body.epochofperih)

    @patch('core.views.datetime', MockDateTime)
    @patch('astrometrics.time_subs.datetime', MockDateTime)
    def test_check_Hyperbolic_ast_blank_body(self):

        # Set Mock time to more than 3 days past the time of the cross ident.
        MockDateTime.change_datetime(2017, 3,  8, 10, 40, 0)

        crossid_info = [u'ZC82561', u'I/2018 C2', u'MPEC 2018-E18', u'(Mar. 4.95 UT)']

        status = update_crossids(crossid_info, dbg=False)

        body = Body.objects.get(provisional_name=self.blank_body.provisional_name)

        self.assertEqual(True, status)
        self.assertEqual(False, body.active)
        self.assertEqual('A', body.source_type)
        self.assertEqual('H', body.source_subtype_1)
        self.assertEqual('M', body.origin)
        self.assertEqual('I/2018 C2', body.name)
        self.assertEqual('MPC_COMET', body.elements_type)

    @patch('core.views.datetime', MockDateTime)
    @patch('astrometrics.time_subs.datetime', MockDateTime)
    def test_same_obj_different_provids(self):

        # Set Mock time to less than 3 days past the time of the cross ident.
        MockDateTime.change_datetime(2018, 9,  5, 10, 40, 0)

        crossid_info = ['ZTF00Y8 ', '2015 FP118', '', '(Sept. 3.50 UT)']

        self.body.origin = u'A'
        self.body.source_type = u'N'
        self.body.provisional_name = 'P10jZsv'
        self.body.name = '2015 FP118'
        self.body.epochofel = datetime(2018, 9, 5, 0, 0)
        self.body.eccentricity = 0.5415182
        self.body.meandist = 5.8291288
        self.body.meananom = 7.63767
        self.body.perihdist = None
        self.body.epochofperih = None

        self.body.save()

        status = update_crossids(crossid_info, dbg=False)
        self.assertEqual(2, Body.objects.count())

        body = Body.objects.get(provisional_name=self.body.provisional_name)

        self.assertEqual(True, status)
        self.assertEqual(True, body.active)
        self.assertEqual('N', body.source_type)
        self.assertEqual('A', body.origin)
        self.assertEqual('2015 FP118', body.name)
        self.assertEqual('MPC_MINOR_PLANET', body.elements_type)
        self.assertIs(None, body.perihdist)

    @patch('core.views.datetime', MockDateTime)
    @patch('astrometrics.time_subs.datetime', MockDateTime)
    def test_same_obj_multiple_copies_different_provids(self):

        # Set Mock time to less than 3 days past the time of the cross ident.
        MockDateTime.change_datetime(2018, 9,  5, 10, 40, 0)

        crossid_info = ['ZTF00Y8 ', '2015 FP118', '', '(Sept. 3.50 UT)']

        self.body.origin = u'A'
        self.body.source_type = u'N'
        self.body.provisional_name = 'P10jZsv'
        self.body.name = '2015 FP118'
        self.body.epochofel = datetime(2018, 9, 5, 0, 0)
        self.body.eccentricity = 0.5415182
        self.body.meandist = 5.8291288
        self.body.meananom = 7.63767
        self.body.perihdist = None
        self.body.epochofperih = None
        self.body.ingest = datetime(2018, 9, 1, 1, 2, 3)
        self.body.save()

        # Create duplicate with different info
        body = Body.objects.get(pk=self.body.pk)
        body.pk = None
        body.provisional_name = 'A9999'
        body.origin = 'N'
        body.ingest = datetime(2018, 9, 2, 12, 13, 14)
        body.save()
        self.assertEqual(3, Body.objects.count(), msg="Before update_crossids; should be 3 Bodies")

        status = update_crossids(crossid_info, dbg=False)
        self.assertEqual(2, Body.objects.count(), msg="After update_crossids; should be 2 Bodies")

        body = Body.objects.get(name='2015 FP118')

        self.assertEqual(True, status)
        self.assertEqual(True, body.active)
        self.assertEqual('N', body.source_type)
        self.assertEqual('A', body.origin)
        self.assertEqual('2015 FP118', body.name)
        self.assertEqual('MPC_MINOR_PLANET', body.elements_type)
        self.assertIs(None, body.perihdist)

    @patch('core.views.datetime', MockDateTime)
    @patch('astrometrics.time_subs.datetime', MockDateTime)
    def test_crossids_update_multiple_designations(self):
        expected_types = ['C', 'P', 'C', 'C']
        expected_desigs = ['LM05OFG', '2015 FP118', 'ZTF00Y8', 'A9999']
        expected_names = list(zip(expected_types, expected_desigs))

        # Set Mock time to less than 3 days past the time of the cross ident.
        MockDateTime.change_datetime(2018, 9, 5, 10, 40, 0)

        crossid_info = ['ZTF00Y8 ', '2015 FP118', '', '(Sept. 3.50 UT)']

        self.body.origin = u'A'
        self.body.source_type = u'N'
        self.body.name = '2015 FP118'
        self.body.epochofel = datetime(2018, 9, 5, 0, 0)
        self.body.eccentricity = 0.5415182
        self.body.meandist = 5.8291288
        self.body.meananom = 7.63767
        self.body.perihdist = None
        self.body.epochofperih = None
        self.body.ingest = datetime(2018, 9, 1, 1, 2, 3)
        self.body.save()

        # Create duplicate with different info
        body = Body.objects.get(pk=self.body.pk)
        body.pk = None
        body.provisional_name = 'A9999'
        body.origin = 'N'
        body.ingest = datetime(2018, 9, 2, 12, 13, 14)
        body.save()

        des_dicts = [{'desig_type': 'C', 'value': 'A9999'},
                     {'desig_type': 'P', 'value': '2015 FP118'}
                     ]
        for des in des_dicts:
            body.save_physical_parameters(des)

        self.assertEqual(3, Body.objects.count(), msg="Before update_crossids; should be 3 Bodies")

        update_crossids(crossid_info, dbg=False)
        self.assertEqual(2, Body.objects.count(), msg="After update_crossids; should be 2 Bodies")

        body = Body.objects.get(name='2015 FP118')
        names = Designations.objects.filter(body=body)

        for name in names:
            test_list = (name.desig_type, name.value)
            self.assertIn(test_list, expected_names)
            expected_names.remove(test_list)
        self.assertEqual(expected_names, [])

    @patch('core.views.datetime', MockDateTime)
    @patch('astrometrics.time_subs.datetime', MockDateTime)
    def test_same_obj_multiple_copies_different_provids_from_MPC(self):

        # Set Mock time to less than 3 days past the time of the cross ident.
        MockDateTime.change_datetime(2018, 9,  5, 10, 40, 0)

        crossid_info = ['ZTF00Y8 ', '2015 FP118', '', '(Sept. 3.50 UT)']

        self.body.origin = u'A'
        self.body.source_type = u'N'
        self.body.provisional_name = 'P10jZsv'
        self.body.name = '2015 FP118'
        self.body.epochofel = datetime(2018, 9, 5, 0, 0)
        self.body.eccentricity = 0.5415182
        self.body.meandist = 5.8291288
        self.body.meananom = 7.63767
        self.body.perihdist = None
        self.body.epochofperih = None
        self.body.ingest = datetime(2018, 9, 1, 1, 2, 3)
        self.body.save()

        # Create duplicate with different info
        body = Body.objects.get(pk=self.body.pk)
        body.pk = None
        body.provisional_name = 'A9999'
        body.origin = 'M'
        body.ingest = datetime(2018, 9, 2, 12, 13, 14)
        body.save()
        self.assertEqual(3, Body.objects.count(), msg="Before update_crossids; should be 3 Bodies")

        status = update_crossids(crossid_info, dbg=False)
        self.assertEqual(3, Body.objects.count(), msg="After update_crossids; should still be 3 Bodies (MPC origin)")

        body = Body.objects.get(pk=1)

        self.assertEqual(True, status)
        self.assertEqual(True, body.active)
        self.assertEqual('N', body.source_type)
        self.assertEqual('A', body.origin)
        self.assertEqual('2015 FP118', body.name)
        self.assertEqual('MPC_MINOR_PLANET', body.elements_type)
        self.assertIs(None, body.perihdist)

    @patch('core.views.datetime', MockDateTime)
    @patch('astrometrics.time_subs.datetime', MockDateTime)
    def test_same_obj_multiple_copies_with_block(self):

        # Set Mock time to less than 3 days past the time of the cross ident.
        MockDateTime.change_datetime(2018, 9,  5, 10, 40, 0)

        crossid_info = ['ZTF00Y8 ', '2015 FP118', '', '(Sept. 3.50 UT)']

        self.body.origin = u'A'
        self.body.source_type = u'N'
        self.body.provisional_name = 'P10jZsv'
        self.body.name = '2015 FP118'
        self.body.epochofel = datetime(2018, 9, 5, 0, 0)
        self.body.eccentricity = 0.5415182
        self.body.meandist = 5.8291288
        self.body.meananom = 7.63767
        self.body.perihdist = None
        self.body.epochofperih = None
        self.body.ingest = datetime(2018, 9, 1, 1, 2, 3)

        self.body.save()
        # Create duplicate with different info
        body = Body.objects.get(pk=self.body.pk)
        body.pk = None
        body.provisional_name = 'A9999'
        body.origin = 'M'
        body.ingest = datetime(2018, 9, 2, 12, 13, 14)
        body.save()

        block, created = Block.objects.get_or_create(body=body)
        self.assertEqual(3, Body.objects.count(), msg="Before update_crossids; should be 3 Bodies")

        status = update_crossids(crossid_info, dbg=False)
        self.assertEqual(3, Body.objects.count(), msg="After update_crossids; should still be 3 Bodies")

    @patch('core.views.datetime', MockDateTime)
    @patch('astrometrics.time_subs.datetime', MockDateTime)
    def test_same_obj_multiple_copies_with_superblock(self):

        # Set Mock time to less than 3 days past the time of the cross ident.
        MockDateTime.change_datetime(2018, 9,  5, 10, 40, 0)

        crossid_info = ['ZTF00Y8 ', '2015 FP118', '', '(Sept. 3.50 UT)']

        self.body.origin = u'A'
        self.body.source_type = u'N'
        self.body.provisional_name = 'P10jZsv'
        self.body.name = '2015 FP118'
        self.body.epochofel = datetime(2018, 9, 5, 0, 0)
        self.body.eccentricity = 0.5415182
        self.body.meandist = 5.8291288
        self.body.meananom = 7.63767
        self.body.perihdist = None
        self.body.epochofperih = None
        self.body.ingest = datetime(2018, 9, 1, 1, 2, 3)

        self.body.save()
        # Create duplicate with different info
        body = Body.objects.get(pk=self.body.pk)
        body.pk = None
        body.provisional_name = 'A9999'
        body.origin = 'M'
        body.ingest = datetime(2018, 9, 2, 12, 13, 14)
        body.save()

        sblock, created = SuperBlock.objects.get_or_create(body=body, proposal=self.neo_proposal)
        self.assertEqual(3, Body.objects.count(), msg="Before update_crossids; should be 3 Bodies")

        status = update_crossids(crossid_info, dbg=False)
        self.assertEqual(3, Body.objects.count(), msg="After update_crossids; should still be 3 Bodies")

    @patch('core.views.datetime', MockDateTime)
    @patch('astrometrics.time_subs.datetime', MockDateTime)
    def test_NEO_to_numbered_comet_match(self):

        # Set Mock time to less than 3 days past the time of the cross ident.
        MockDateTime.change_datetime(2018, 9,  17, 10, 40, 0)

        crossid_info = ['ZS9E891 ', '0046P  ', '', '(Sept. 16.62 UT)']

        self.body.origin = 'M'
        self.body.source_type = 'U'
        self.body.provisional_name = 'ZS9E891'
        self.body.name = None
        self.body.epochofel = datetime(2018, 9, 5, 0, 0)
        self.body.eccentricity = 0.5415182
        self.body.meandist = 5.8291288
        self.body.meananom = 7.63767
        self.body.perihdist = None
        self.body.epochofperih = None

        self.body.save()

        status = update_crossids(crossid_info, dbg=False)
        self.assertEqual(2, Body.objects.count())

        body = Body.objects.get(provisional_name=self.body.provisional_name)

        self.assertEqual(True, status)
        self.assertEqual(True, body.active)
        self.assertEqual('C', body.source_type)
        self.assertEqual('M', body.origin)
        self.assertEqual('46P', body.name)
        self.assertEqual('MPC_COMET', body.elements_type)
        q = self.body.meandist * (1.0 - self.body.eccentricity)
        self.assertAlmostEqual(q, body.perihdist, 7)

    @patch('core.views.datetime', MockDateTime)
    @patch('astrometrics.time_subs.datetime', MockDateTime)
    def test_NEO_to_numbered_comet_match2(self):

        # Set Mock time to less than 3 days past the time of the cross ident.
        MockDateTime.change_datetime(2018, 9,  19, 10, 40, 0)

        crossid_info = ['ZS0B8B9 ', '0060P  ', '', '(Sept. 18.83 UT)']

        self.body.origin = 'M'
        self.body.source_type = 'U'
        self.body.provisional_name = 'ZS0B8B9'
        self.body.name = None
        self.body.epochofel = datetime(2018, 9, 18, 0, 0)
        self.body.eccentricity = 0.5377759
        self.body.meandist = 3.5105122
        self.body.meananom = 347.37843
        self.body.perihdist = None
        self.body.epochofperih = None

        q = self.body.meandist * (1.0 - self.body.eccentricity)
        self.body.save()

        status = update_crossids(crossid_info, dbg=False)
        self.assertEqual(2, Body.objects.count())

        body = Body.objects.get(provisional_name=self.body.provisional_name)

        self.assertEqual(True, status)
        self.assertEqual(True, body.active)
        self.assertEqual('C', body.source_type)
        self.assertEqual('M', body.origin)
        self.assertEqual('60P', body.name)
        self.assertEqual('MPC_COMET', body.elements_type)
        self.assertAlmostEqual(q, body.perihdist, 7)
        self.assertIs(None, body.meananom)


class TestStoreDetections(TestCase):

    def setUp(self):

        self.phot_tests_dir = os.path.abspath(os.path.join('photometrics', 'tests'))
        self.test_mtds = os.path.join(self.phot_tests_dir, 'elp1m008-fl05-20160225-0095-e90.mtds')
        # Initialise with three test bodies a test proposal and several blocks.
        # The first body has a provisional name (e.g. a NEO candidate), the
        # other 2 do not (e.g. Goldstone targets)
        params = {  'provisional_name' : 'P10sSA6',
                    'abs_mag'       : 21.0,
                    'slope'         : 0.15,
                    'epochofel'     : '2015-03-19 00:00:00',
                    'meananom'      : 325.2636,
                    'argofperih'    : 85.19251,
                    'longascnode'   : 147.81325,
                    'orbinc'        : 8.34739,
                    'eccentricity'  : 0.1896865,
                    'meandist'      : 1.2176312,
                    'source_type'   : 'U',
                    'elements_type' : 'MPC_MINOR_PLANET',
                    'active'        : True,
                    'origin'        : 'M',
                    }
        self.body_with_provname, created = Body.objects.get_or_create(**params)

        neo_proposal_params = { 'code'  : 'LCO2015B-005',
                                'title' : 'LCOGT NEO Follow-up Network'
                              }
        self.neo_proposal, created = Proposal.objects.get_or_create(**neo_proposal_params)

        # Create test blocks
        sblock_params = {
                         'body'     : self.body_with_provname,
                         'proposal' : self.neo_proposal,
                         'groupid'  : self.body_with_provname.current_name() + '_CPT-20150420',
                         'block_start' : '2016-02-26 03:00:00',
                         'block_end'   : '2016-02-26 13:00:00',
                         'tracking_number' : '00042',
                         'active'   : True
                       }
        self.test_sblock = SuperBlock.objects.create(**sblock_params)
        block_params = { 'telclass' : '1m0',
                         'site'     : 'ELP',
                         'body'     : self.body_with_provname,
                         'superblock'  : self.test_sblock,
                         'block_start' : '2016-02-26 03:00:00',
                         'block_end'   : '2016-02-26 13:00:00',
                         'request_number' : '00042',
                         'num_exposures' : 5,
                         'exp_length' : 42.0,
                         'active'   : True
                       }
        self.test_block = Block.objects.create(**block_params)

        frame_params = { 'block'    : self.test_block,
                         'filename' : 'elp1m008-fl05-20160225-0095-e90.fits',
                         'sitecode' : 'V37',
                         'midpoint' : datetime(2016, 2, 26, 3, 44, 42)
                       }

        self.test_frame = Frame.objects.create(**frame_params)

    def test_store_detections(self):
        expected_num_cands = 23

        store_detections(self.test_mtds)

        cands = Candidate.objects.all()
        self.assertEqual(expected_num_cands, len(cands))


class TestGenerateNewCandidateIdBlank(TestCase):

    def test_no_discoveries(self):
        expected_id = 'LNX0001'

        new_id = generate_new_candidate_id()

        self.assertEqual(expected_id, new_id)

    def test_no_discoveries_with_prefix(self):
        expected_id = 'NEOX001'

        new_id = generate_new_candidate_id('NEOX')

        self.assertEqual(expected_id, new_id)

    def test_no_discoveries_other_bodies(self):

        params = {  'provisional_name' : 'LCOTL01',
                    'origin' : 'L'
                 }
        body = Body.objects.create(**params)

        expected_id = 'LNX0001'

        new_id = generate_new_candidate_id()

        self.assertEqual(expected_id, new_id)


class TestGenerateNewCandidateId(TestCase):

    def setUp(self):

        params = { 'provisional_name' : 'LNX0001',
                   'origin' : 'L',
                   'ingest' : datetime(2017, 1, 1)
                 }
        body = Body.objects.create(**params)

    def test_one_body(self):
        expected_id = 'LNX0002'

        new_id = generate_new_candidate_id()

        self.assertEqual(expected_id, new_id)

    def test_one_body_new_prefix(self):
        expected_id = 'LCOTL01'

        new_id = generate_new_candidate_id('LCOTL')

        self.assertEqual(expected_id, new_id)

    def test_three_body(self):
        params = { 'provisional_name' : 'LNX0002',
                   'origin' : 'L',
                   'ingest' : datetime(2017, 1, 2)
                 }

        body = Body.objects.create(**params)

        params = { 'provisional_name' : 'LNX0003',
                   'origin' : 'L',
                   'ingest' : datetime(2017, 1, 1, 12)
                 }

        body = Body.objects.create(**params)

        expected_id = 'LNX0004'

        new_id = generate_new_candidate_id()

        self.assertEqual(expected_id, new_id)
        self.assertEqual(3, Body.objects.count())


class TestAddNewTaxonomyData(TestCase):

    def setUp(self):

        params = { 'name' : '980',
                   'provisional_name' : 'LNX0003',
                   'origin' : 'L',
                 }
        self.body = Body.objects.create(pk=1, **params)

        tax_params = {'body'          : self.body,
                      'taxonomic_class' : 'S3',
                      'tax_scheme'    :   'Ba',
                      'tax_reference' : 'PDS6',
                      'tax_notes'     : '7I',
                      }
        self.test_spectra = SpectralInfo.objects.create(pk=1, **tax_params)

    def test_one_body(self):
        expected_res = 1
        test_obj = [['LNX0003', 'SU', "T", "PDS6", "7G"]]
        new_tax = update_taxonomy(self.body, test_obj)

        self.assertEqual(expected_res, new_tax)

    def test_new_target(self):
        expected_res = False
        test_obj = [['4702', 'S', "B", "PDS6", "s"]]
        new_tax = update_taxonomy(self.body, test_obj)

        self.assertEqual(expected_res, new_tax)

    def test_same_data(self):
        expected_res = 0
        test_obj = [['980', 'S3', "Ba", "PDS6", "7I"]]
        new_tax = update_taxonomy(self.body, test_obj)

        self.assertEqual(expected_res, new_tax)

    def test_same_data_twice(self):
        expected_res = 0
        test_obj = [['980', 'SU', "T", "PDS6", "7G"]]
        new_tax = update_taxonomy(self.body, test_obj)
        new_tax = update_taxonomy(self.body, test_obj)

        self.assertEqual(expected_res, new_tax)


class TestAddExternalSpectroscopyData(TestCase):

    def setUp(self):

        params = { 'name' : '980',
                   'provisional_name' : 'LNX0003',
                   'origin' : 'L',
                   'active' : True,
                 }
        self.body = Body.objects.create(pk=1, **params)

        spec_params = {'body'          : self.body,
                'spec_wav'      : 'Vis',
                'spec_vis'      : 'spex/sp233/a265962.sp233.txt',
                'spec_ref'      : 'sp[234]',
                'spec_source'   : 'S',
                'spec_date'     : '2017-09-25',
                      }
        self.test_spectra = PreviousSpectra.objects.create(pk=1, **spec_params)

    def test_same_body_different_wavelength(self):
        expected_res = True
        test_obj = ['LNX0003', 'NIR', '', "spex/sp233/a416584.sp233.txt", "sp[233]", datetime.strptime('2017-09-25', '%Y-%m-%d').date()]
        new_spec = update_previous_spectra(test_obj, 'S', dbg=True)

        self.assertEqual(expected_res, new_spec)

    def test_same_body_older(self):
        expected_res = False
        test_obj = ['980', 'Vis', 'spex/sp233/a416584.sp234.txt', "", "sp[24]", datetime.strptime('2015-09-25', '%Y-%m-%d').date()]
        new_spec = update_previous_spectra(test_obj, 'S', dbg=True)

        self.assertEqual(expected_res, new_spec)

    def test_same_body_newer(self):
        expected_res = True
        test_obj = ['980', 'Vis', 'spex/sp233/a416584.sp234.txt', "", "sp[24]", datetime.strptime('2017-12-25', '%Y-%m-%d').date()]
        new_spec = update_previous_spectra(test_obj, 'S', dbg=True)

        self.assertEqual(expected_res, new_spec)

    def test_same_body_different_source(self):
        expected_res = True
        test_obj = ['980', 'Vis', '2014/09/1999sh10.png', "", "MANOS Site", datetime.strptime('2015-09-25', '%Y-%m-%d').date()]
        new_spec = update_previous_spectra(test_obj, 'M', dbg=True)

        self.assertEqual(expected_res, new_spec)

    def test_new_body(self):
        expected_res = False
        test_obj = ['9801', 'Vis', '2014/09/1999sh10.png', "", "MANOS Site", datetime.strptime('2015-09-25', '%Y-%m-%d').date()]
        new_spec = update_previous_spectra(test_obj, 'M', dbg=True)

        self.assertEqual(expected_res, new_spec)


class TestCreateStaticSource(TestCase):

    def setUp(self):
        test_fh = open(os.path.join('astrometrics', 'tests', 'flux_standards_lis.html'), 'r')
        test_flux_page = BeautifulSoup(test_fh, "html.parser")
        test_fh.close()
        self.test_flux_standards = fetch_flux_standards(test_flux_page)

        solar_standards_test = os.path.join('astrometrics', 'tests', 'solar_standards_test_list.dat')
        self.test_solar_analogs = read_solar_standards(solar_standards_test)

        self.maxDiff = None
        self.precision = 10

    def test_num_created(self):
        expected_created = 3

        num_created = create_calib_sources(self.test_flux_standards)

        self.assertEqual(expected_created, num_created)
        self.assertEqual(expected_created, StaticSource.objects.count())

    def test_correct_units(self):
        expected_num = 3
        expected_src1_ra = ((((49.42/60.0)+1.0)/60.0)+0)*15.0
        expected_src1_dec = -((((39.0/60.0)+1.0)/60.0)+3.0)
        expected_src3_ra = ((((24.30/60.0)+56.0)/60.0)+5)*15.0
        expected_src3_dec = -((((28.8/60.0)+51.0)/60.0)+27.0)

        num_created = create_calib_sources(self.test_flux_standards)

        cal_sources = StaticSource.objects.filter(source_type=StaticSource.FLUX_STANDARD)
        self.assertEqual(expected_num, cal_sources.count())
        self.assertAlmostEqual(expected_src1_ra, cal_sources[0].ra, self.precision)
        self.assertAlmostEqual(expected_src1_dec, cal_sources[0].dec, self.precision)
        self.assertAlmostEqual(expected_src3_ra, cal_sources[2].ra, self.precision)
        self.assertAlmostEqual(expected_src3_dec, cal_sources[2].dec, self.precision)

    def test_solar_standards(self):
        expected_num = 46
        expected_src1_name = 'Landolt SA93-101'
        expected_src1_ra = ((((18.00/60.0)+53.0)/60.0)+1)*15.0
        expected_src1_dec = ((((25.0/60.0)+22.0)/60.0)+0.0)
        expected_src1_sptype = 'G2V'

        num_created = create_calib_sources(self.test_solar_analogs, cal_type=StaticSource.SOLAR_STANDARD)

        cal_sources = StaticSource.objects.filter(source_type=StaticSource.SOLAR_STANDARD)
        self.assertEqual(expected_num, cal_sources.count())
        self.assertEqual(expected_src1_name, cal_sources[0].name)
        self.assertEqual(expected_src1_sptype, cal_sources[0].spectral_type)
        self.assertAlmostEqual(expected_src1_ra, cal_sources[0].ra, self.precision)
        self.assertAlmostEqual(expected_src1_dec, cal_sources[0].dec, self.precision)


class TestFindBestFluxStandard(TestCase):

    def setUp(self):
        test_fh = open(os.path.join('astrometrics', 'tests', 'flux_standards_lis.html'), 'r')
        test_flux_page = BeautifulSoup(test_fh, "html.parser")
        test_fh.close()
        self.flux_standards = fetch_flux_standards(test_flux_page)
        num_created = create_calib_sources(self.flux_standards)

        self.maxDiff = None
        self.precision = 8

    def test_FTN(self):
        expected_standard = StaticSource.objects.get(name='HR9087')
        expected_params = { 'separation_rad' : 0.9379758789119819}
        # Python 3.5 dict merge; see PEP 448
        expected_params = {**expected_params, **model_to_dict(expected_standard)}

        utc_date = datetime(2017, 11, 15, 1, 10, 0)
        close_standard, close_params = find_best_flux_standard('F65', utc_date)

        self.assertEqual(expected_standard, close_standard)
        for key in expected_params:
            if '_rad' in key:
                self.assertAlmostEqual(expected_params[key], close_params[key], places=self.precision)
            else:
                self.assertEqual(expected_params[key], close_params[key])

    def test_FTS(self):
        expected_standard = StaticSource.objects.get(name='CD-34d241')
        expected_params = { 'separation_rad' : 0.11565764559405214}
        # Python 3.5 dict merge; see PEP 448
        expected_params = {**expected_params, **model_to_dict(expected_standard)}

        utc_date = datetime(2017, 9, 27, 1, 10, 0)
        close_standard, close_params = find_best_flux_standard('E10', utc_date)

        self.assertEqual(expected_standard, close_standard)
        for key in expected_params:
            if '_rad' in key:
                self.assertAlmostEqual(expected_params[key], close_params[key], places=self.precision)
            else:
                self.assertEqual(expected_params[key], close_params[key])


class TestFindBestSolarAnalog(TestCase):

    def setUp(self):

        self.maxDiff = None
        self.precision = 8

    @classmethod
    def setUpTestData(cls):
        test_fh = open(os.path.join('astrometrics', 'tests', 'flux_standards_lis.html'), 'r')
        test_flux_page = BeautifulSoup(test_fh, "html.parser")
        test_fh.close()
        cls.flux_standards = fetch_flux_standards(test_flux_page)
        cls.num_flux_created = create_calib_sources(cls.flux_standards)

        test_file = os.path.join('astrometrics', 'tests', 'solar_standards_test_list.dat')
        cls.test_solar_analogs = read_solar_standards(test_file)
        cls.num_solar_created = create_calib_sources(cls.test_solar_analogs, cal_type=StaticSource.SOLAR_STANDARD)
        params = {
                 'name': '1093',
                 'origin': 'M',
                 'source_type': 'A',
                 'elements_type': 'MPC_MINOR_PLANET',
                 'epochofel': datetime(2018, 3, 23, 0, 0),
                 'orbinc': 25.21507,
                 'longascnode': 55.63599,
                 'argofperih': 251.40338,
                 'eccentricity': 0.2712664,
                 'meandist': 3.1289388,
                 'meananom': 211.36057,
                 'abs_mag': 8.83,
                 'slope': 0.15,
                 'num_obs': 2187,
                }
        cls.test_body, created = Body.objects.get_or_create(pk=1, **params)

    def test_ingest(self):
        calib_sources = StaticSource.objects.all()
        flux_standards = calib_sources.filter(source_type=StaticSource.FLUX_STANDARD)
        solar_standards = calib_sources.filter(source_type=StaticSource.SOLAR_STANDARD)

        self.assertEqual(self.num_flux_created+self.num_solar_created, calib_sources.count())
        self.assertEqual(self.num_flux_created, flux_standards.count())
        self.assertEqual(self.num_solar_created, solar_standards.count())

    def test_FTN(self):
        expected_ra = 2.7772337523336565
        expected_dec = 0.6247970652631909
        expected_standard = StaticSource.objects.get(name='35 Leo')
        expected_params = { 'separation_deg' : 13.031726234959416}
        # Python 3.5 dict merge; see PEP 448
        expected_params = {**expected_params, **model_to_dict(expected_standard)}

        utc_date = datetime(2017, 11, 15, 14, 0, 0)
        emp = compute_ephem(utc_date, model_to_dict(self.test_body), 'F65', perturb=False)
        self.assertAlmostEqual(expected_ra, emp['ra'], self.precision)
        self.assertAlmostEqual(expected_dec, emp['dec'], self.precision)
        close_standard, close_params = find_best_solar_analog(emp['ra'], emp['dec'], 'F65')

        self.assertEqual(expected_standard, close_standard)
        for key in expected_params:
            if '_deg' in key or '_rad' in key:
                self.assertAlmostEqual(expected_params[key], close_params[key], places=self.precision)
            else:
                self.assertEqual(expected_params[key], close_params[key])

    def test_FTS(self):
        expected_ra = 4.334041503242261
        expected_dec = -0.3877173805762358
        expected_standard = StaticSource.objects.get(name='HD 140990')
        expected_params = { 'separation_deg' : 10.838361371951908}
        # Python 3.5 dict merge; see PEP 448
        expected_params = {**expected_params, **model_to_dict(expected_standard)}

        utc_date = datetime(2014, 4, 20, 13, 30, 0)
        emp = compute_ephem(utc_date, model_to_dict(self.test_body), 'E10', perturb=False)
        self.assertAlmostEqual(expected_ra, emp['ra'], self.precision)
        self.assertAlmostEqual(expected_dec, emp['dec'], self.precision)
        close_standard, close_params = find_best_solar_analog(emp['ra'], emp['dec'], 'E10')

        self.assertEqual(expected_standard, close_standard)
        for key in expected_params:
            if '_deg' in key or '_rad' in key:
                self.assertAlmostEqual(expected_params[key], close_params[key], places=self.precision)
            else:
                self.assertEqual(expected_params[key], close_params[key])

    def test_FTS_no_match(self):
        expected_ra = 5.840671145434903
        expected_dec = -0.9524603478856751
        expected_standard = None
        expected_params = {}

        utc_date = datetime(2020, 9, 5, 13, 30, 0)
        emp = compute_ephem(utc_date, model_to_dict(self.test_body), 'E10', perturb=False)
        self.assertAlmostEqual(expected_ra, emp['ra'], self.precision)
        self.assertAlmostEqual(expected_dec, emp['dec'], self.precision)
        close_standard, close_params = find_best_solar_analog(emp['ra'], emp['dec'], 'E10', ha_sep=0.5)

        self.assertEqual(expected_standard, close_standard)
        self.assertEqual(expected_params, close_params)


class TestExportMeasurements(TestCase):

    def setUp(self):
        self.test_dir = tempfile.mkdtemp(prefix='tmp_neox_')

        self.debug_print = False
        self.maxDiff = None

    @classmethod
    def setUpTestData(cls):
        WSAE9A6_params = { 'provisional_name' : 'WSAE9A6',
                         }

        cls.test_body = Body.objects.create(**WSAE9A6_params)

        test_fh = open(os.path.join('astrometrics', 'tests', 'test_mpcobs_WSAE9A6.dat'), 'r')
        test_obslines = test_fh.readlines()
        test_fh.close()
        source_measures = create_source_measurement(test_obslines)

    def tearDown(self):
        remove = True
        if remove:
            try:
                files_to_remove = glob(os.path.join(self.test_dir, '*'))
                for file_to_rm in files_to_remove:
                    os.remove(file_to_rm)
            except OSError:
                print("Error removing files in temporary test directory", self.test_dir)
            try:
                os.rmdir(self.test_dir)
                if self.debug_print:
                    print("Removed", self.test_dir)
            except OSError:
                print("Error removing temporary test directory", self.test_dir)

    def test1(self):
        expected_num_sources = 6
        sources = SourceMeasurement.objects.all()
        self.assertEqual(expected_num_sources, sources.count())

    def test_export(self):
        expected_filename = os.path.join(self.test_dir, 'WSAE9A6.mpc')
        expected_num_lines = 6

        body = Body.objects.get(provisional_name='WSAE9A6')
        filename, num_lines = export_measurements(body.id, self.test_dir)

        self.assertEqual(expected_filename, filename)
        self.assertEqual(expected_num_lines, num_lines)


class TestUpdateElementsWithFindOrb(TestCase):

    def setUp(self):
        self.source_dir = os.path.abspath(os.path.join(os.getenv('HOME'), '.find_orb'))
        self.dest_dir = tempfile.mkdtemp(prefix='tmp_neox_')
        orig_filename = os.path.abspath(os.path.join('astrometrics', 'tests', 'test_mpcobs_P10pqB2.dat'))
        self.filename = os.path.basename(orig_filename)
        os.symlink(orig_filename, os.path.join(self.dest_dir, self.filename))

        self.debug_print = False
        self.maxDiff = None

    def tearDown(self):
        remove = True
        if remove:
            try:
                files_to_remove = glob(os.path.join(self.dest_dir, '*'))
                for file_to_rm in files_to_remove:
                    os.remove(file_to_rm)
            except OSError:
                print("Error removing files in temporary test directory", self.dest_dir)
            try:
                os.rmdir(self.dest_dir)
                if self.debug_print:
                    print("Removed", self.dest_dir)
            except OSError:
                print("Error removing temporary test directory", self.dest_dir)

    @patch('core.views.datetime', MockDateTime)
    @patch('neox.tests.mocks.datetime', MockDateTime)
    def test_goodelements(self):

        MockDateTime.change_datetime(2015, 11, 18, 12, 0, 0)
        # Overwrite real method with Mock. Not sure why 'patch' isn't working
        # but it isn't...
        update_elements_with_findorb = mock_update_elements_with_findorb

        expected_elements = {   'abs_mag' : 21.91,
                                'slope' : 0.15,
                                'active' : True,
                                'origin' : 'M',
                                'source_type' : 'U',
                                'elements_type' : 'MPC_MINOR_PLANET',
                                'provisional_name' : 'P10pqB2',
                                'epochofel' : datetime(2015, 11, 18),
                                'meananom' : 270.89733,
                                'argofperih' : 339.47051,
                                'longascnode' : 197.11047,
                                'orbinc' : 10.74649,
                                'eccentricity' :  0.3001867,
                                'meandist' :  1.1896136,
                                'arc_length' : 22.5/24.0,
                                'num_obs' : 9,
                                'not_seen' : 0.5,
                                'update_time' : datetime(2015, 11, 18, 12, 0, 0),
                                'orbit_rms' : 0.1
                            }

        start_time = datetime(2015, 11, 18, 23)
        site_code = 'Z21'
        elements_or_status = update_elements_with_findorb(self.source_dir, self.dest_dir, self.filename, site_code, start_time)

        self.assertEqual(expected_elements, elements_or_status)

    def test_bad_filename(self):

        # Overwrite real method with Mock. Not sure why 'patch' isn't working
        # but it isn't...
        update_elements_with_findorb = mock_update_elements_with_findorb

        expected_status = 255

        start_time = datetime(2015, 11, 19)
        site_code = 'Z21'

        elements_or_status = update_elements_with_findorb(self.source_dir, self.dest_dir, 'i_am_broken', site_code, start_time)

        self.assertEqual(expected_status, elements_or_status)


class TestRefitWithFindOrb(TestCase):

    @classmethod
    def setUpTestData(cls):
        P10pqB2_params = { 'provisional_name' : 'P10pqB2',
                           'source_type' : 'U',
                           'epochofel' : datetime(2014, 12, 23)
                         }

        cls.test_body = Body.objects.create(**P10pqB2_params)

        test_fh = open(os.path.join('astrometrics', 'tests', 'test_mpcobs_P10pqB2.dat'), 'r')
        test_obslines = test_fh.readlines()
        test_fh.close()
        source_measures = create_source_measurement(test_obslines)

    def setUp(self):
        self.source_dir = os.path.abspath(os.path.join(os.getenv('HOME'), '.find_orb'))
        self.dest_dir = tempfile.mkdtemp(prefix='tmp_neox_')

        self.debug_print = False
        self.remove = True

        self.maxDiff = None

        self.test_body.refresh_from_db()

    def tearDown(self):
        if self.remove:
            try:
                files_to_remove = glob(os.path.join(self.dest_dir, '*'))
                for file_to_rm in files_to_remove:
                    os.remove(file_to_rm)
            except OSError:
                print("Error removing files in temporary test directory", self.dest_dir)
            try:
                os.rmdir(self.dest_dir)
                if self.debug_print:
                    print("Removed", self.dest_dir)
            except OSError:
                print("Error removing temporary test directory", self.dest_dir)
        else:
            print("dest_dir=", self.dest_dir)

    @patch('core.views.update_elements_with_findorb', mock_update_elements_with_findorb)
    def test_Z21(self):
        start_time = datetime(2015, 11, 19)
        site_code = 'Z21'

        expected_emp_info = { 'obj_id' : self.test_body.current_name(),
                              'emp_sitecode' : site_code,
                              'emp_timesys' : '(UTC)',
                              'emp_rateunits' : "'/hr"}
        expected_ephem = [(datetime(2015, 11, 19, 0,  0, 0), 0.9646629670872465, -0.14939257239592119,  21.1, 2.25, 3.16),
                          (datetime(2015, 11, 19, 0, 30, 0), 0.9644540366313723, -0.14964646932071826, 21.1, 2.25, 3.24),
                          (datetime(2015, 11, 19, 1,  0, 0), 0.9642447425652374, -0.14990002687593854, 21.1, 2.25, 3.33),
                          (datetime(2015, 11, 19, 1, 30, 0), 0.9640354484991024, -0.15015324506158206, 21.1, 2.25, 3.42)
                         ]
        expected_ephem_length = 4
        expected_num_srcmeas = SourceMeasurement.objects.filter(body=self.test_body).count()
        expected_meananom = 272.51789
        expected_eccentricity = 0.3006186
        expected_epoch = datetime(2015, 11, 20)
        expected_src_type = 'U'
        expected_origin = 'M'

        emp_info, new_ephem = refit_with_findorb(self.test_body.pk, site_code, start_time, self.dest_dir)
        self.assertEqual(expected_emp_info, emp_info)
        self.assertEqual(expected_ephem_length, len(new_ephem))
        i = 0
        while i < len(expected_ephem):
            self.assertEqual(expected_ephem[i], new_ephem[i])
            i += 1

        body = Body.objects.get(provisional_name=self.test_body.current_name())

        self.assertEqual(expected_num_srcmeas, body.num_obs)
        self.assertEqual(expected_epoch, body.epochofel)
        self.assertEqual(expected_meananom, body.meananom)
        self.assertEqual(expected_eccentricity, body.eccentricity)
        self.assertEqual(expected_src_type, body.source_type)
        self.assertEqual(expected_origin, body.origin)

    @patch('core.views.update_elements_with_findorb', mock_update_elements_with_findorb_badrms)
    def test_with_bad_RMS(self):
        start_time = datetime(2015, 11, 19)
        site_code = 'Z21'

        expected_emp_info = { 'obj_id' : self.test_body.current_name(),
                              'emp_sitecode' : site_code,
                              'emp_timesys' : '(UTC)',
                              'emp_rateunits' : "'/hr"}
        expected_ephem = [(datetime(2015, 11, 19, 0,  0, 0), 0.9646629670872465, -0.14939257239592119,  21.1, 2.25, 3.16),
                          (datetime(2015, 11, 19, 0, 30, 0), 0.9644540366313723, -0.14964646932071826, 21.1, 2.25, 3.24)
                         ]
        expected_ephem_length = 2
        expected_num_srcmeas = None
        expected_meananom = None
        expected_epoch = datetime(2014, 12, 23)
        expected_src_type = 'U'
        expected_origin = 'M'

        emp_info, new_ephem = refit_with_findorb(self.test_body.pk, site_code, start_time, self.dest_dir)

        self.assertEqual(expected_emp_info, emp_info)
        self.assertEqual(expected_ephem_length, len(new_ephem))
        i = 0
        while i < len(expected_ephem):
            self.assertEqual(expected_ephem[i], new_ephem[i])
            i += 1

        body = Body.objects.get(provisional_name=self.test_body.current_name())

        self.assertEqual(expected_num_srcmeas, body.num_obs)
        self.assertEqual(expected_epoch, body.epochofel)
        self.assertEqual(expected_meananom, body.meananom)
        self.assertEqual(expected_src_type, body.source_type)
        self.assertEqual(expected_origin, body.origin)

    @patch('core.views.update_elements_with_findorb', mock_update_elements_with_findorb_badepoch)
    def test_with_bad_epoch(self):
        start_time = datetime(2015, 11, 19)
        site_code = 'T03'

        expected_emp_info = { 'obj_id' : self.test_body.current_name(),
                              'emp_sitecode' : site_code,
                              'emp_timesys' : '(UTC)',
                              'emp_rateunits' : "'/hr"}
        expected_ephem = [(datetime(2015, 11, 19, 0,  0, 0), 0.9646887106937134, -0.14934360621412912,  21.1, 2.13, 3.45),
                          (datetime(2015, 11, 19, 0, 30, 0), 0.9645093781130711, -0.14959818187807974, 21.1, 2.14, 3.62)
                         ]
        expected_ephem_length = 2
        expected_num_srcmeas = None
        expected_meananom = None
        expected_epoch = datetime(2014, 12, 23)
        expected_src_type = 'U'
        expected_origin = 'M'

        emp_info, new_ephem = refit_with_findorb(self.test_body.pk, site_code, start_time, self.dest_dir)

        self.assertEqual(expected_emp_info, emp_info)
        self.assertEqual(expected_ephem_length, len(new_ephem))
        i = 0
        while i < len(expected_ephem):
            self.assertEqual(expected_ephem[i], new_ephem[i])
            i += 1

        body = Body.objects.get(provisional_name=self.test_body.current_name())

        self.assertEqual(expected_num_srcmeas, body.num_obs)
        self.assertEqual(expected_epoch, body.epochofel)
        self.assertEqual(expected_meananom, body.meananom)
        self.assertEqual(expected_src_type, body.source_type)
        self.assertEqual(expected_origin, body.origin)


class TestDetermineActiveProposals(TestCase):

    @classmethod
    def setUpTestData(cls):
        proposal_params = { 'code'   : 'LCO2019A-005',
                                'title'  : 'LCOGT NEO Follow-up Network',
                                'active' : True
                              }
        cls.active_proposal, created = Proposal.objects.get_or_create(**proposal_params)
        proposal_params['code'] = 'LCOEngineering'
        cls.eng_proposal, created = Proposal.objects.get_or_create(**proposal_params)
        proposal_params['code'] = 'LCOEPO2014B-010'
        proposal_params['download'] = False
        cls.epo_proposal, created = Proposal.objects.get_or_create(**proposal_params)
        proposal_params['code'] = 'LCO2018B-010'
        proposal_params['download'] = True
        proposal_params['active'] = False
        cls.inactive_proposal, created = Proposal.objects.get_or_create(**proposal_params)
        proposal_params['code'] = 'LCO2019A-008'
        proposal_params['active'] = True
        proposal_params['download'] = False
        cls.skipped_proposal, created = Proposal.objects.get_or_create(**proposal_params)

    def test_setup(self):
        proposals = Proposal.objects.all()
        self.assertEqual(5, proposals.count())

        active_proposals = proposals.filter(active=True, download=True)
        self.assertEqual(2, active_proposals.count())

        inactive_proposals = proposals.filter(active=False)
        self.assertEqual(1, inactive_proposals.count())

    def test_nodefault(self):
        expected_num = 2
        expected_code_1 = 'LCO2019A-005'
        expected_code_2 = 'LCOEngineering'

        proposals = determine_active_proposals()

        self.assertEqual(expected_num, len(proposals))
        self.assertEqual(expected_code_1, proposals[0])
        self.assertEqual(expected_code_2, proposals[1])

    def test_default_existing_active(self):
        expected_num = 1
        expected_code_1 = 'LCO2019A-005'

        proposals = determine_active_proposals('LCO2019A-005')

        self.assertEqual(expected_num, len(proposals))
        self.assertEqual(expected_code_1, proposals[0])

    def test_default_existing_inactive(self):
        expected_num = 1
        expected_code_1 = 'LCO2018B-010'

        proposals = determine_active_proposals('LCO2018B-010')

        self.assertEqual(expected_num, len(proposals))
        self.assertEqual(expected_code_1, proposals[0])

    def test_default_not_existing(self):
        expected_num = 0
        expected_proposals = []

        proposals = determine_active_proposals('LCO2019A-905')

        self.assertEqual(expected_num, len(proposals))
        self.assertEqual(expected_proposals, proposals)

    def test_default_existing_active_lc(self):
        expected_num = 1
        expected_code_1 = 'LCO2019A-005'

        proposals = determine_active_proposals('lco2019a-005')

        self.assertEqual(expected_num, len(proposals))
        self.assertEqual(expected_code_1, proposals[0])

    def test_include_epo_proposal(self):
        expected_num = 4
        expected_code_1 = 'LCO2019A-005'
        expected_code_2 = 'LCO2019A-008'
        expected_code_3 = 'LCOEPO2014B-010'
        expected_code_4 = 'LCOEngineering'

        proposals = determine_active_proposals(filter_proposals=False)

        self.assertEqual(expected_num, len(proposals))
        self.assertEqual(expected_code_1, proposals[0])
        self.assertEqual(expected_code_2, proposals[1])
        self.assertEqual(expected_code_3, proposals[2])
        self.assertEqual(expected_code_4, proposals[3])

    def test_specific_epo_proposal(self):
        expected_num = 1
        expected_code_1 = 'LCOEPO2014B-010'

        proposals = determine_active_proposals('LCOEPO2014B-010')

        self.assertEqual(expected_num, len(proposals))
        self.assertEqual(expected_code_1, proposals[0])

    def test_specific_skipped_proposal(self):
        expected_num = 1
        expected_code_1 = 'LCO2019A-008'

        proposals = determine_active_proposals('LCO2019A-008')

        self.assertEqual(expected_num, len(proposals))
        self.assertEqual(expected_code_1, proposals[0])


class TestBestStandardsView(TestCase):

    def setUp(self):
        self.precision = 2
        self.HA_hours = 3

    def test_march_default_HA(self):
        # Time is for March Equinox so anti-solar point is ~12h RA (=180 degrees)
        expected_min_ra = 180 - self.HA_hours*15
        expected_max_ra = 180 + self.HA_hours*15

        min_ra, max_ra = BestStandardsView.determine_ra_range(self, utc_dt=datetime(2019, 3, 20,  22, 00, 00))

        self.assertAlmostEqual(expected_min_ra, min_ra, self.precision)
        self.assertAlmostEqual(expected_max_ra, max_ra, self.precision)

    def test_march_HA1(self):
        self.HA_hours = 1
        # Time is for March Equinox so anti-solar point is ~12h RA (=180 degrees)
        expected_min_ra = 180 - self.HA_hours*15
        expected_max_ra = 180 + self.HA_hours*15

        min_ra, max_ra = BestStandardsView.determine_ra_range(self, utc_dt=datetime(2019, 3, 20,  22, 00, 00), HA_hours=self.HA_hours)

        self.assertAlmostEqual(expected_min_ra, min_ra, self.precision)
        self.assertAlmostEqual(expected_max_ra, max_ra, self.precision)

    def test_after_sept_equinox_default_HA(self):
        # Time is for September Equinox so anti-solar point is ~00h RA
        expected_min_ra = (0 - self.HA_hours*15) + 360
        expected_max_ra = 0 + self.HA_hours*15

        min_ra, max_ra = BestStandardsView.determine_ra_range(self, utc_dt=datetime(2019, 9, 23,  7, 40, 50))

        self.assertAlmostEqual(expected_min_ra, min_ra, self.precision)
        self.assertAlmostEqual(expected_max_ra, max_ra, self.precision)

    def test_before_sept_equinox_default_HA(self):
        # Time is for September Equinox so anti-solar point is ~00h RA
        expected_min_ra = (0 - self.HA_hours*15) + 360
        expected_max_ra = 0 + self.HA_hours*15

        min_ra, max_ra = BestStandardsView.determine_ra_range(self, utc_dt=datetime(2019, 9, 23,  7, 40, 30))

        self.assertAlmostEqual(expected_min_ra, min_ra, self.precision)
        self.assertAlmostEqual(expected_max_ra, max_ra, self.precision)


class TestFindSpec(TestCase):

    def setUp(self):
        body_params = {
                         'provisional_name': None,
                         'provisional_packed': 'j5432',
                         'name': '455432',
                         'origin': 'A',
                         'source_type': 'N',
                         'elements_type': 'MPC_MINOR_PLANET',
                         'active': True,
                         'fast_moving': True,
                         'urgency': None,
                         'epochofel': datetime(2019, 7, 31, 0, 0),
                         'orbit_rms': 0.46,
                         'orbinc': 31.23094,
                         'longascnode': 301.42266,
                         'argofperih': 22.30793,
                         'eccentricity': 0.3660154,
                         'meandist': 1.7336673,
                         'meananom': 352.55084,
                         'perihdist': None,
                         'epochofperih': None,
                         'abs_mag': 18.54,
                         'slope': 0.15,
                         'score': None,
                         'discovery_date': datetime(2003, 9, 7, 3, 7, 18),
                         'num_obs': 130,
                         'arc_length': 6209.0,
                         'not_seen': 3.7969329574421296,
                         'updated': True,
                         'ingest': datetime(2019, 7, 4, 5, 28, 39),
                         'update_time': datetime(2019, 7, 30, 19, 7, 35)
                        }
        self.test_body = Body.objects.create(**body_params)

        proposal_params = { 'code'   : 'LCOEngineering',
                                'title'  : 'LCOEngineering',
                                'active' : True
                              }
        self.eng_proposal, created = Proposal.objects.get_or_create(**proposal_params)

        sblock_params = {
                        'body' : self.test_body,
                        'block_start' : datetime(2019, 7, 27, 8, 30),
                        'block_end'   : datetime(2019, 7, 27,19, 30),
                        'proposal' : self.eng_proposal,
                        'tracking_number' : '818566'
                        }
        self.test_sblock = SuperBlock.objects.create(**sblock_params)

        block_params = {
                        'body' : self.test_body,
                        'superblock' : self.test_sblock,
                        'block_start' : datetime(2019, 7, 27, 8, 30),
                        'block_end'   : datetime(2019, 7, 27,19, 30),
                        'obstype' : Block.OPT_SPECTRA,
                        'request_number' : '1878696',
                        'num_exposures' : 1,
                        'exp_length' : 1800
                        }
        self.test_block = Block.objects.create(**block_params)

        frame_params = {
                         'block' : self.test_block,
                         'sitecode': 'E10',
                         'instrument': 'en12',
                         'filter': 'SLIT_30.0x6.0AS',
                         'filename': 'coj2m002-en12-20190727-0014-w00.fits',
                         'frameid' : 12272496,
                         'frametype' : Frame.SPECTRUM_FRAMETYPE,
                         'midpoint': datetime(2019, 7, 27, 15, 52, 29, 495000),

                        }
        self.test_flatframe = Frame.objects.create(**frame_params)

    @patch('core.views.lco_api_call', mock_archive_spectra_header)
    def test_local_data_no_tarball(self):
        settings.USE_S3 = False

        expected_date = '20190727'
        expected_path = os.path.join(expected_date, self.test_body.current_name() + '_' + self.test_block.request_number)

        date_obs, obj, req, path, prop = find_spec(self.test_block.pk)

        self.assertEqual(expected_date, date_obs)
        self.assertEqual(self.test_body.current_name(), obj)
        self.assertEqual(self.test_block.request_number, req)
        self.assertEqual(expected_path, path)
        self.assertEqual(self.eng_proposal.code, prop)

    @patch('core.views.lco_api_call', mock_archive_spectra_header)
    def test_local_data_with_tarball(self):

        with self.settings(MEDIA_ROOT=tempfile.mkdtemp()):
            expected_date = '20190727'
            expected_path = os.path.join(expected_date, self.test_body.current_name() + '_' + self.test_block.request_number)
            # os.makedirs(expected_date)
            fake_tar = os.path.join(expected_date, self.eng_proposal.code + '_' + self.test_block.request_number + '.tar.gz')

            date_obs, obj, req, path, prop = find_spec(self.test_block.pk)

            self.assertEqual(expected_date, date_obs)
            self.assertEqual(self.test_body.current_name(), obj)
            self.assertEqual(self.test_block.request_number, req)
            self.assertEqual(expected_path, path)
            self.assertEqual(self.eng_proposal.code, prop)

    @patch('core.views.lco_api_call', mock_archive_spectra_header)
    def test_S3_data(self):
        settings.USE_S3 = True
        settings.DATA_ROOT = None

        expected_date = '20190727'
        expected_path = os.path.join('', expected_date, self.test_body.current_name() + '_' + self.test_block.request_number)

        date_obs, obj, req, path, prop = find_spec(self.test_block.pk)

        self.assertEqual(expected_date, date_obs)
        self.assertEqual(self.test_body.current_name(), obj)
        self.assertEqual(self.test_block.request_number, req)
        self.assertEqual(expected_path, path)
        self.assertEqual(self.eng_proposal.code, prop)


class TestFindAnalog(TestCase):

    def setUp(self):
        body_params = {
                         'provisional_name': None,
                         'provisional_packed': 'j5432',
                         'name': '455432',
                         'origin': 'A',
                         'source_type': 'N',
                         'elements_type': 'MPC_MINOR_PLANET',
                         'active': True,
                         'fast_moving': True,
                         'urgency': None,
                         'epochofel': datetime(2019, 7, 31, 0, 0),
                         'orbit_rms': 0.46,
                         'orbinc': 31.23094,
                         'longascnode': 301.42266,
                         'argofperih': 22.30793,
                         'eccentricity': 0.3660154,
                         'meandist': 1.7336673,
                         'meananom': 352.55084,
                         'perihdist': None,
                         'epochofperih': None,
                         'abs_mag': 18.54,
                         'slope': 0.15,
                         'score': None,
                         'discovery_date': datetime(2003, 9, 7, 3, 7, 18),
                         'num_obs': 130,
                         'arc_length': 6209.0,
                         'not_seen': 3.7969329574421296,
                         'updated': True,
                         'ingest': datetime(2019, 7, 4, 5, 28, 39),
                         'update_time': datetime(2019, 7, 30, 19, 7, 35)
                        }
        self.test_body = Body.objects.create(**body_params)

        statsrc_params = {
                         'name': '9 Cet',
                         'ra' : 0.5,
                         'dec' : -12.2,
                         'vmag' : 7.0,
                         'spectral_type' : 'G2.5V',
                         'source_type' : StaticSource.SOLAR_STANDARD
                        }
        self.solar_analog = StaticSource.objects.create(**statsrc_params)

        proposal_params = { 'code'   : 'LCOEngineering',
                                'title'  : 'LCOEngineering',
                                'active' : True
                              }
        self.eng_proposal, created = Proposal.objects.get_or_create(**proposal_params)

        sblock_params = {
                        'body' : self.test_body,
                        'block_start' : datetime(2019, 7, 27, 8, 30),
                        'block_end'   : datetime(2019, 7, 27,19, 30),
                        'proposal' : self.eng_proposal,
                        'tracking_number' : '818566'
                        }
        self.test_sblock = SuperBlock.objects.create(**sblock_params)

        block_params = {
                        'body' : self.test_body,
                        'superblock' : self.test_sblock,
                        'site' : 'coj',
                        'block_start' : datetime(2019, 7, 27, 8, 30),
                        'block_end'   : datetime(2019, 7, 27,19, 30),
                        'obstype' : Block.OPT_SPECTRA,
                        'request_number' : '1878696',
                        'num_observed' : 1,
                        'when_observed' : datetime(2019, 7, 27, 17, 15),
                        'num_exposures' : 1,
                        'exp_length' : 1800
                        }
        self.test_objblock = Block.objects.create(**block_params)

        block_params = {
                        'calibsource' : self.solar_analog,
                        'superblock' : self.test_sblock,
                        'site' : 'coj',
                        'block_start' : datetime(2019, 7, 27, 8, 30),
                        'block_end'   : datetime(2019, 7, 27,19, 30),
                        'obstype' : Block.OPT_SPECTRA_CALIB,
                        'request_number' : '1878697',
                        'num_exposures' : 1,
                        'exp_length' : 120
                        }
        self.test_calblock = Block.objects.create(**block_params)

        frame_params = {
                         'block' : self.test_objblock,
                         'sitecode': 'E10',
                         'instrument': 'en12',
                         'filter': 'SLIT_30.0x6.0AS',
                         'filename': 'coj2m002-en12-20190727-0014-w00.fits',
                         'frameid' : 12272496,
                         'frametype' : Frame.SPECTRUM_FRAMETYPE,
                         'midpoint': datetime(2019, 7, 27, 15, 52, 29, 495000),

                        }
        self.test_specframe = Frame.objects.create(**frame_params)

    def test_no_obsdate(self):
        expected_analog_list = []

        analog_list = find_analog(None, 'coj')

        self.assertEqual(expected_analog_list, analog_list)

    def test_obsdate_in_range(self):
        expected_analog_list = []

        analog_list = find_analog(self.test_objblock.when_observed+timedelta(days=1), 'coj')

        self.assertEqual(expected_analog_list, analog_list)

class TestBuildVisibilitySource(TestCase):

    def setUp(self):
        body_params = {
                         'provisional_name': None,
                         'provisional_packed': 'j5432',
                         'name': '455432',
                         'origin': 'A',
                         'source_type': 'N',
                         'elements_type': 'MPC_MINOR_PLANET',
                         'active': True,
                         'fast_moving': True,
                         'urgency': None,
                         'epochofel': datetime(2019, 7, 31, 0, 0),
                         'orbit_rms': 0.46,
                         'orbinc': 31.23094,
                         'longascnode': 301.42266,
                         'argofperih': 22.30793,
                         'eccentricity': 0.3660154,
                         'meandist': 1.7336673,
                         'meananom': 352.55084,
                         'perihdist': None,
                         'epochofperih': None,
                         'abs_mag': 18.54,
                         'slope': 0.15,
                         'score': None,
                         'discovery_date': datetime(2003, 9, 7, 3, 7, 18),
                         'num_obs': 130,
                         'arc_length': 6209.0,
                         'not_seen': 3.7969329574421296,
                         'updated': True,
                         'ingest': datetime(2019, 7, 4, 5, 28, 39),
                         'update_time': datetime(2019, 7, 30, 19, 7, 35)
                        }
        self.test_body = Body.objects.create(**body_params)

    def test_build_visibility_source(self):
        site_code = ['LSC', 'CPT', 'COJ', 'ELP', 'TFN', 'OGG']
        site_list = ['W85', 'K91', 'Q63', 'V37', 'Z21', 'F65']
        color_list = ['darkviolet', 'forestgreen', 'saddlebrown', 'coral', 'darkslategray', 'dodgerblue']
        d = datetime(2019, 10, 10, 0, 0, 0)
        step_size = '30 m'
        alt_limit = 30
        vis, emp = build_visibility_source(self.test_body, site_list, site_code, color_list, d, alt_limit, step_size)

        expected_vis = {'x': [0, 0, 0, 0, 0, 0],
                        'y': [0, 0, 0, 0, 0, 0],
                        'sun_rise': [10.210176124166827, 8.595746566072073, 6.370451769779303, 4.625122517784973, 9.381144729469522, 5.541420375081996],
                        'sun_set': [7.810348402674624, 6.239552075879727, 3.9706240482870996, 1.9634954084936207, 6.719517620178169, 2.879793265790644],
                        'obj_rise': [0.0, 0.0, 0.0, 0.7853981633974487, 5.366887449882563, 1.5707963267948966],
                        'obj_set': [0, 0, 0, 2.879793265790644, 7.592182246175334, 3.796091123087667],
                        'moon_rise': [1.0471975511965979, -0.5235987755982989, 3.534291735288517, 1.7016960206944711, 0.13089969389957457, 2.4870941840919194],
                        'moon_set': [3.4033920413889427, 1.7016960206944713, 5.759586531581287, 3.9269908169872414, 2.356194490192345, 4.974188368183839],
                        'moon_phase': [0.8706345970199544, 0.8651789635607248, 0.8701262242502456, 0.8701177903593142, 0.8645091870127206, 0.8712568525897345],
                        'colors': ['darkviolet', 'forestgreen', 'saddlebrown', 'coral', 'darkslategray', 'dodgerblue'],
                        'site': ['LSC', 'CPT', 'COJ', 'ELP', 'TFN', 'OGG'],
                        'obj_vis': [0, 0, 0, 3.5, 3.0, 3.5],
                        'max_alt': [0, 0, 0, 60, 57, 50],
                        'line_alpha': [0, 0, 0, 1, 1, 1]}

        for key in vis.keys():
            assertDeepAlmostEqual(self, expected_vis[key], vis[key])


class TestParsePortalErrors(TestCase):

    def setUp(self):
        self.no_parse_msg= "It was not possible to submit your request to the scheduler."
        self.no_extrainfo_msg = self.no_parse_msg + "\nAdditional information:"

        self.maxDiff = None

    def test_no_response(self):
        params = {}
        msg = parse_portal_errors(params)

        self.assertEqual(self.no_parse_msg, msg)

    def test_empty_response(self):
        params = {'error_msg' : {} }
        msg = parse_portal_errors(params)

        self.assertEqual(self.no_parse_msg, msg)

    def test_bad_proposal(self):
        expected_msg = self.no_extrainfo_msg + '\nproposal: Invalid pk "foo" - object does not exist.'
        params = {'error_msg' : {'proposal': ['Invalid pk "foo" - object does not exist.']}}

        msg = parse_portal_errors(params)

        self.assertEqual(expected_msg, msg)

    def test_no_visibility(self):
        expected_msg = self.no_extrainfo_msg + "According to the constraints of the request, the target is never visible within the time window. Check that the target is in the nighttime sky. Consider modifying the time window or loosening the airmass or lunar separation constraints. If the target is non sidereal, double check that the provided elements are correct."
        params = {'error_msg' : {'requests': [{'non_field_errors': ['According to the constraints of the request, the target is never visible within the time window. Check that the target is in the nighttime sky. Consider modifying the time window or loosening the airmass or lunar separation constraints. If the target is non sidereal, double check that the provided elements are correct.']}]}}

        msg = parse_portal_errors(params)

        self.assertEqual(expected_msg, msg)

    def test_no_visibility_bad_proposal(self):
        expected_msg = self.no_extrainfo_msg + "According to the constraints of the request, the target is never visible within the time window. Check that the target is in the nighttime sky. Consider modifying the time window or loosening the airmass or lunar separation constraints. If the target is non sidereal, double check that the provided elements are correct."
        expected_msg += '\nproposal: Invalid pk "foo" - object does not exist.'

        params = {'error_msg' : {'requests': [{'non_field_errors': ['According to the constraints of the request, the target is never visible within the time window. Check that the target is in the nighttime sky. Consider modifying the time window or loosening the airmass or lunar separation constraints. If the target is non sidereal, double check that the provided elements are correct.']}],
                                 'proposal': ['Invalid pk "foo" - object does not exist.']}
                 }

        msg = parse_portal_errors(params)

        self.assertEqual(expected_msg, msg)<|MERGE_RESOLUTION|>--- conflicted
+++ resolved
@@ -1229,13 +1229,8 @@
 
         self.expected_resp = {
                             'target_name': self.body_mp.current_name(),
-<<<<<<< HEAD
                             'magnitude': 19.09694937750832,
                             'speed': 2.904310588055287,
-=======
-                            'magnitude': 19.099441743160916,
-                            'speed': 2.9012947050834836,
->>>>>>> fe5ed6da
                             'slot_length': 20.0,
                             'filter_pattern': 'w',
                             'pattern_iterations': 14.0,
@@ -1243,20 +1238,11 @@
                             'exp_count': 14,
                             'exp_length': 50.0,
                             'schedule_ok': True,
-<<<<<<< HEAD
                             'start_time': '2016-04-06T10:10:00',
                             'end_time': '2016-04-06T17:12:00',
                             'mid_time': '2016-04-06T13:41:00',
                             'ra_midpoint': 3.3125083790342504,
                             'dec_midpoint': -0.16076987814455768,
-=======
-                            'start_time': '2016-04-06T09:00:00',
-                            'end_time': '2016-04-06T19:10:00',
-                            'mid_time': '2016-04-06T14:05:00',
-                            'ra_midpoint': 3.312248725288052,
-                            'dec_midpoint': -0.1605498546995108,
-                            'bin_mode': None,
->>>>>>> fe5ed6da
                             'period' : None,
                             'jitter' : None,
                             'instrument_code' : '',
@@ -1269,7 +1255,6 @@
                             'calibsource_id' : -1,
                             'calibsource_exptime' : 60,
                             'solar_analog' : False,
-<<<<<<< HEAD
                             'vis_time': 7.033333333333333,
                             'lco_enc': 'DOMA',
                             'lco_site': 'COJ',
@@ -1279,31 +1264,15 @@
                             'moon_phase': 1.2020664612667709,
                             'moon_sep': 170.4033428302428,
                             'trail_len': 2.4202588233794056,
-=======
-                            'vis_time': 7.2,
-                            'lco_enc': 'DOMA',
-                            'lco_site': 'COJ',
-                            'lco_tel': '1M0',
-                            'max_alt': 67.92580631422568,
-                            'moon_alt': -58.300710434796706,
-                            'moon_phase': 1.1439155504957221,
-                            'moon_sep': 170.66180769265674,
-                            'trail_len': 2.41774558756957,
->>>>>>> fe5ed6da
                             'typical_seeing': 2.0,
                             'ipp_value': 1.0,
                             'ag_exp_time': None,
                             'max_airmass': 1.74,
-<<<<<<< HEAD
                             'max_alt_airmass': 1.0861815238132588,
-=======
-                            'max_alt_airmass': 1.0789381246330223,
->>>>>>> fe5ed6da
                             'min_lunar_dist': 30,
                             'acceptability_threshold': 90
                         }
 
-<<<<<<< HEAD
     def make_visible_obj(self, test_date):
         """
         Create Test Body named "over_there" that will always be visible on the given date.
@@ -1331,21 +1300,14 @@
         vis_body, created = Body.objects.get_or_create(**params)
         return vis_body
 
-=======
->>>>>>> fe5ed6da
     @patch('core.views.fetch_filter_list', mock_fetch_filter_list)
     @patch('core.views.datetime', MockDateTime)
     def test_mp_good(self):
         MockDateTime.change_datetime(2016, 4, 6, 2, 0, 0)
 
         data = { 'site_code' : 'Q63',
-<<<<<<< HEAD
                  'utc_date' : date(2016, 4, 6),
                  'proposal_code' : self.neo_proposal.code
-=======
-                 'utc_date' : datetime(2016, 4, 6),
-                 'proposal_code' : self.neo_proposal.code,
->>>>>>> fe5ed6da
                }
 
         expected_resp1 = self.expected_resp
@@ -1357,7 +1319,6 @@
         resp = schedule_check(data, self.body_mp)
 
         assertDeepAlmostEqual(self, expected_resp1, resp)
-<<<<<<< HEAD
         self.assertLessEqual(len(resp['group_name']), 50)
 
     @patch('core.views.fetch_filter_list', mock_fetch_filter_list)
@@ -1380,8 +1341,6 @@
         resp = schedule_check(data2, self.body_mp)
 
         assertDeepAlmostEqual(self, expected_resp, resp)
-=======
->>>>>>> fe5ed6da
         self.assertLessEqual(len(resp['group_name']), 50)
 
     @patch('core.views.fetch_filter_list', mock_fetch_filter_list)
@@ -1942,20 +1901,11 @@
                         'proposal_code': data['proposal_code'],
                         'group_name': self.body_mp.current_name() + '_' + data['instrument_code'][0:3].upper() + '-' + datetime.strftime(data['utc_date'], '%Y%m%d') + '_spectra',
                         'utc_date': data['utc_date'].isoformat(),
-<<<<<<< HEAD
                         'start_time': '2016-04-06T09:42:00',
                         'end_time': '2016-04-06T17:40:00',
                         'mid_time': '2016-04-06T13:41:00',
                         'ra_midpoint': 3.3125083797952244,
                         'dec_midpoint': -0.16076987807708198,
-=======
-                        'start_time': '2016-04-06T09:00:00',
-                        'end_time': '2016-04-06T19:10:00',
-                        'mid_time': '2016-04-06T14:05:00',
-                        'ra_midpoint': 3.31224872619019,
-                        'dec_midpoint': -0.16054985464643165,
-                        'bin_mode': None,
->>>>>>> fe5ed6da
                         'period' : None,
                         'jitter' : None,
                         'instrument_code' : 'E10-FLOYDS',
@@ -2007,7 +1957,6 @@
                  'end_time' : datetime(2016, 4, 7, 23, 0, 0),
                }
 
-<<<<<<< HEAD
         expected_resp1 = self.expected_resp
         expected_resp1['site_code'] = data['site_code']
         expected_resp1['proposal_code'] = data['proposal_code']
@@ -2020,60 +1969,6 @@
         expected_resp1['num_times'] = 16
         expected_resp1['total_time'] = 5.333333333333333
         expected_resp1['target_name'] = self.body_mp.name
-=======
-        expected_resp = {
-                        'target_name': self.body_mp.current_name(),
-                        'magnitude': 19.111452844407932,
-                        'speed': 2.8743096178906367,
-                        'slot_length': 20.0,
-                        'filter_pattern': 'w',
-                        'pattern_iterations': 14.0,
-                        'available_filters': 'air, ND, U, B, V, R, I, up, gp, rp, ip, zs, Y, w',
-                        'exp_count': 14,
-                        'exp_length': 50.0,
-                        'schedule_ok': True,
-                        'site_code': data['site_code'],
-                        'proposal_code': data['proposal_code'],
-                        'group_name': '2009 HA_Q63-cad-20160406-0406',
-                        'utc_date': data['utc_date'].isoformat(),
-                        'start_time': '2016-04-06T09:00:00',
-                        'end_time': '2016-04-06T23:00:00',
-                        'mid_time': '2016-04-06T16:00:00',
-                        'ra_midpoint': 3.3110137022045336,
-                        'dec_midpoint': -0.15949643713664577,
-                        'bin_mode': None,
-                        'period' : 4.0,
-                        'jitter' : 1.0,
-                        'num_times' : 3,
-                        'total_time' : 1.0,
-                        'instrument_code' : '',
-                        'saturated': None,
-                        'snr' : None,
-                        'too_mode': False,
-                        'calibs' : '',
-                        'spectroscopy' : False,
-                        'calibsource' : {},
-                        'calibsource_id' : -1,
-                        'calibsource_exptime' : 60,
-                        'solar_analog' : False,
-                        'vis_time': 7.2,
-                        'lco_enc': 'DOMA',
-                        'lco_site': 'COJ',
-                        'lco_tel': '1M0',
-                        'max_alt': 67.86516541407252,
-                        'moon_alt': -43.42555786736966,
-                        'moon_phase': 0.8909971657737881,
-                        'moon_sep': 171.79313958425425,
-                        'trail_len': 2.395258014908864,
-                        'typical_seeing': 2.0,
-                        'ipp_value': 1.0,
-                        'ag_exp_time': None,
-                        'max_airmass': 1.74,
-                        'max_alt_airmass': 1.0794010270302936,
-                        'min_lunar_dist': 30,
-                        'acceptability_threshold': 90
-                        }
->>>>>>> fe5ed6da
 
         resp = schedule_check(data, self.body_mp)
 
@@ -2096,7 +1991,6 @@
                  'end_time' : datetime(2016, 4, 7, 23, 0, 0),
                }
 
-<<<<<<< HEAD
         expected_resp1 = self.expected_resp
         expected_resp1['site_code'] = data['site_code']
         expected_resp1['proposal_code'] = data['proposal_code']
@@ -2109,60 +2003,6 @@
         expected_resp1['num_times'] = 16
         expected_resp1['total_time'] = 5.333333333333333
         expected_resp1['target_name'] = self.body_mp.name
-=======
-        expected_resp = {
-                        'target_name': self.body_mp.current_name(),
-                        'magnitude': 19.111452844407932,
-                        'speed': 2.8743096178906367,
-                        'slot_length': 20.0,
-                        'filter_pattern': 'w',
-                        'pattern_iterations': 14.0,
-                        'available_filters': 'air, ND, U, B, V, R, I, up, gp, rp, ip, zs, Y, w',
-                        'exp_count': 14,
-                        'exp_length': 50.0,
-                        'schedule_ok': True,
-                        'site_code': data['site_code'],
-                        'proposal_code': data['proposal_code'],
-                        'group_name': '2009 HA_Q63-cad-20160406-0406',
-                        'utc_date': data['utc_date'].isoformat(),
-                        'start_time': '2016-04-06T09:00:00',
-                        'end_time': '2016-04-06T23:00:00',
-                        'mid_time': '2016-04-06T16:00:00',
-                        'bin_mode': None,
-                        'ra_midpoint': 3.3110137022045336,
-                        'dec_midpoint': -0.15949643713664577,
-                        'period' : 4.0,
-                        'jitter' : .34,
-                        'num_times' : 3,
-                        'total_time' : 1.0,
-                        'instrument_code' : '',
-                        'saturated': None,
-                        'snr' : None,
-                        'too_mode': False,
-                        'calibs' : '',
-                        'spectroscopy' : False,
-                        'calibsource' : {},
-                        'calibsource_id' : -1,
-                        'calibsource_exptime' : 60,
-                        'solar_analog' : False,
-                        'vis_time': 7.2,
-                        'lco_enc': 'DOMA',
-                        'lco_site': 'COJ',
-                        'lco_tel': '1M0',
-                        'max_alt': 67.86516541407252,
-                        'moon_alt': -43.42555786736966,
-                        'moon_phase': 0.8909971657737881,
-                        'moon_sep': 171.79313958425425,
-                        'trail_len': 2.395258014908864,
-                        'typical_seeing': 2.0,
-                        'ipp_value': 1.0,
-                        'ag_exp_time': None,
-                        'max_airmass': 1.74,
-                        'max_alt_airmass': 1.0794010270302936,
-                        'min_lunar_dist': 30,
-                        'acceptability_threshold': 90
-                        }
->>>>>>> fe5ed6da
 
         resp = schedule_check(data, self.body_mp)
 
@@ -2183,7 +2023,6 @@
                  'end_time' : datetime(2016, 4, 7, 23, 0, 0),
                }
 
-<<<<<<< HEAD
         expected_resp1 = self.expected_resp
         expected_resp1['site_code'] = data['site_code']
         expected_resp1['proposal_code'] = data['proposal_code']
@@ -2195,60 +2034,6 @@
         expected_resp1['period'] = data['period']
         expected_resp1['num_times'] = 16
         expected_resp1['total_time'] = 5.333333333333333
-=======
-        expected_resp = {
-                        'target_name': self.body_mp.current_name(),
-                        'magnitude': 19.111452844407932,
-                        'speed': 2.8743096178906367,
-                        'slot_length': 20.0,
-                        'filter_pattern': 'w',
-                        'pattern_iterations': 14.0,
-                        'available_filters': 'air, ND, U, B, V, R, I, up, gp, rp, ip, zs, Y, w',
-                        'exp_count': 14,
-                        'exp_length': 50.0,
-                        'schedule_ok': True,
-                        'site_code': data['site_code'],
-                        'proposal_code': data['proposal_code'],
-                        'group_name': '2009 HA21_Q63-cad-20160406-0406',
-                        'utc_date': data['utc_date'].isoformat(),
-                        'start_time': '2016-04-06T09:00:00',
-                        'end_time': '2016-04-06T23:00:00',
-                        'mid_time': '2016-04-06T16:00:00',
-                        'ra_midpoint': 3.3110137022045336,
-                        'dec_midpoint': -0.15949643713664577,
-                        'bin_mode': None,
-                        'period' : 4.0,
-                        'jitter' : 1.0,
-                        'num_times' : 3,
-                        'total_time' : 1.0,
-                        'instrument_code' : '',
-                        'too_mode': False,
-                        'saturated': None,
-                        'snr' : None,
-                        'calibs' : '',
-                        'spectroscopy' : False,
-                        'calibsource' : {},
-                        'calibsource_id' : -1,
-                        'calibsource_exptime' : 60,
-                        'solar_analog' : False,
-                        'vis_time': 7.2,
-                        'lco_enc': 'DOMA',
-                        'lco_site': 'COJ',
-                        'lco_tel': '1M0',
-                        'max_alt': 67.86516541407252,
-                        'moon_alt': -43.42555786736966,
-                        'moon_phase': 0.8909971657737881,
-                        'moon_sep': 171.79313958425425,
-                        'trail_len': 2.395258014908864,
-                        'typical_seeing': 2.0,
-                        'ipp_value': 1.0,
-                        'ag_exp_time': None,
-                        'max_airmass': 1.74,
-                        'max_alt_airmass': 1.0794010270302936,
-                        'min_lunar_dist': 30,
-                        'acceptability_threshold': 90
-                        }
->>>>>>> fe5ed6da
 
         resp = schedule_check(data, self.body_mp)
 
