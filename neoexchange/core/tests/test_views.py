"""
NEO exchange: NEO observing portal for Las Cumbres Observatory
Copyright (C) 2014-2019 LCO

This program is free software: you can redistribute it and/or modify
it under the terms of the GNU General Public License as published by
the Free Software Foundation, either version 3 of the License, or
(at your option) any later version.

This program is distributed in the hope that it will be useful,
but WITHOUT ANY WARRANTY; without even the implied warranty of
MERCHANTABILITY or FITNESS FOR A PARTICULAR PURPOSE.  See the
GNU General Public License for more details.
"""

import os
import shutil
from datetime import datetime, timedelta, date
from unittest import skipIf
import tempfile
from glob import glob
from math import degrees

from django.test import TestCase, SimpleTestCase, override_settings
from django.forms.models import model_to_dict
from django.conf import settings
from django.http import Http404
from bs4 import BeautifulSoup
from mock import patch
from astropy.io import fits
from astropy.wcs import WCS
from numpy.testing import assert_allclose

from neox.tests.mocks import MockDateTime, mock_check_request_status, mock_check_for_images, \
    mock_check_request_status_null, mock_check_request_status_notfound, \
    mock_check_for_images_no_millisecs, \
    mock_check_for_images_bad_date, mock_ingest_frames, mock_archive_frame_header, \
    mock_archive_spectra_header, \
    mock_odin_login, mock_run_sextractor_make_catalog, mock_fetch_filter_list, \
    mock_update_elements_with_findorb, mock_update_elements_with_findorb_badrms, \
    mock_update_elements_with_findorb_badepoch, mock_get_vizier_catalog_table, mock_lco_api_fail

from neox.tests.base import assertDeepAlmostEqual

from astrometrics.ephem_subs import compute_ephem, determine_darkness_times
from astrometrics.sources_subs import parse_mpcorbit, parse_mpcobs, \
    fetch_flux_standards, read_solar_standards
from photometrics.catalog_subs import open_fits_catalog, get_catalog_header
from photometrics.gf_movie import make_gif
from core.frames import block_status, create_frame
from core.models import Body, Proposal, Block, SourceMeasurement, Frame, Candidate,\
    SuperBlock, SpectralInfo, PreviousSpectra, StaticSource
from core.forms import EphemQuery
from core.utils import save_dataproduct, save_to_default
# Import modules to test
from core.views import *
from core.plots import *

# Disable logging during testing
import logging
logger = logging.getLogger(__name__)
# Disable anything below CRITICAL level
logging.disable(logging.CRITICAL)


class TestCleanNEOCPObject(TestCase):

    def test_X33656(self):
        obs_page = [u'X33656  23.9  0.15  K1548 330.99052  282.94050   31.81272   13.02458  0.7021329  0.45261672   1.6800247                  3   1    0 days 0.21         NEOCPNomin',
                    u'X33656  23.9  0.15  K1548 250.56430  257.29551   60.34849    2.58054  0.0797769  0.87078998   1.0860765                  3   1    0 days 0.20         NEOCPV0001',
                    u'X33656  23.9  0.15  K1548 256.86580  263.73491   53.18662    3.17001  0.1297341  0.88070404   1.0779106                  3   1    0 days 0.20         NEOCPV0002',
                   ]
        expected_elements = { 'abs_mag'     : 23.9,
                              'slope'       : 0.15,
                              'epochofel'   : datetime(2015, 4, 8, 0, 0, 0),
                              'meananom'    : 330.99052,
                              'argofperih'  : 282.94050,
                              'longascnode' :  31.81272,
                              'orbinc'      :  13.02458,
                              'eccentricity':  0.7021329,
                             # 'MDM':   0.45261672,
                              'meandist'    :  1.6800247,
                              'elements_type': 'MPC_MINOR_PLANET',
                              'origin'      : 'M',
                              'source_type' : 'U',
                              'active'      : True,
                              'orbit_rms'   : 0.21
                            }
        elements = clean_NEOCP_object(obs_page)
        for element in expected_elements:
            self.assertEqual(expected_elements[element], elements[element])

    def test_missing_absmag(self):
        obs_page = ['Object   H     G    Epoch    M         Peri.      Node       Incl.        e           n         a                     NObs NOpp   Arc    r.m.s.       Orbit ID',
                    'N007riz       0.15  K153J 340.52798   59.01148  160.84695   10.51732  0.3080134  0.56802014   1.4439768                  6   1    0 days 0.34         NEOCPNomin',
                    'N007riz       0.15  K153J 293.77087  123.25671  129.78437    3.76739  0.0556350  0.93124537   1.0385481                  6   1    0 days 0.57         NEOCPV0001'
                   ]

        expected_elements = { 'abs_mag'     : 99.99,
                              'slope'       : 0.15,
                              'epochofel'   : datetime(2015, 3, 19, 0, 0, 0),
                              'meananom'    : 340.52798,
                              'argofperih'  :  59.01148,
                              'longascnode' : 160.84695,
                              'orbinc'      :  10.51732,
                              'eccentricity':  0.3080134,
                             # 'MDM':   0.56802014,
                              'meandist'    :  1.4439768,
                              'elements_type': 'MPC_MINOR_PLANET',
                              'origin'      : 'M',
                              'source_type' : 'U',
                              'active'      : True,
                              'orbit_rms'   : 0.34
                            }
        elements = clean_NEOCP_object(obs_page)
        for element in expected_elements:
            self.assertEqual(expected_elements[element], elements[element])

    def test_findorb_without_replace(self):
        obs_page = [u'LSCTLFr 18.04  0.15 K158Q 359.91024    8.53879  335.41846    3.06258  0.1506159  0.29656016   2.2270374    FO 150826     3   1 10.4 min  0.08         Find_Orb   0000 LSCTLFr                     20150826',
                   ]
        expected_elements = {}
        elements = clean_NEOCP_object(obs_page)
        self.assertEqual(expected_elements, elements)

    @patch('core.views.datetime', MockDateTime)
    def test_findorb(self):

        MockDateTime.change_datetime(2015, 8, 27, 12, 0, 0)

        obs_page = [u'LSCTLFr 18.04  0.15 K158Q 359.91024    8.53879  335.41846    3.06258  0.1506159  0.29656016   2.2270374    FO 150826     3   1 10.4 min  0.08         Find_Orb   0000 LSCTLFr                     20150826',
                   ]
        obs_page[0] = obs_page[0].replace('Find_Orb  ', 'NEOCPNomin')

        expected_elements = { 'abs_mag'     : 18.04,
                              'slope'       : 0.15,
                              'epochofel'   : datetime(2015, 8, 26, 0, 0, 0),
                              'meananom'    : 359.91024,
                              'argofperih'  : 8.53879,
                              'longascnode' : 335.41846,
                              'orbinc'      :   3.06258,
                              'eccentricity':  0.1506159,
                              'meandist'    :  2.2270374,
                              'elements_type': 'MPC_MINOR_PLANET',
                              'origin'      : 'L',
                              'source_type' : 'U',
                              'active'      : True,
                              'arc_length'  : 10.4/1440.0,
                              'not_seen'    : 1.5,
                              'orbit_rms'   : 0.08
                            }
        elements = clean_NEOCP_object(obs_page)
        for element in expected_elements:
            self.assertEqual(expected_elements[element], elements[element])

    @patch('core.views.datetime', MockDateTime)
    def test_findorb_with_perturbers(self):

        MockDateTime.change_datetime(2015, 9, 27, 6, 00, 00)

        obs_page = [u'CPTTL89 19.03  0.15 K159F 343.17326  209.67924  172.85027   25.18528  0.0920324  0.36954350   1.9232054    FO 150916    30   1    3 days 0.14 M-P 06  Find_Orb   0000 CPTTL89                     20150915',
                   ]
        obs_page[0] = obs_page[0].replace('Find_Orb  ', 'NEOCPNomin')

        expected_elements = { 'abs_mag'     : 19.03,
                              'slope'       : 0.15,
                              'epochofel'   : datetime(2015, 9, 15, 0, 0, 0),
                              'meananom'    : 343.17326,
                              'argofperih'  : 209.67924,
                              'longascnode' : 172.85027,
                              'orbinc'      :  25.18528,
                              'eccentricity':  0.0920324,
                              'meandist'    :  1.9232054,
                              'elements_type': 'MPC_MINOR_PLANET',
                              'origin'      : 'L',
                              'source_type' : 'U',
                              'active'      : True,
                              'arc_length'  : 3.0,
                              'not_seen'    : 12.25,
                              'orbit_rms'   : 0.14
                            }
        elements = clean_NEOCP_object(obs_page)
        for element in expected_elements:
            self.assertEqual(expected_elements[element], elements[element])

    @patch('core.views.datetime', MockDateTime)
    def test_findorb_with_min_units(self):

        MockDateTime.change_datetime(2018, 3, 10, 6, 00, 00)

        obs_page = [u'ZTF00HU 32.92  0.15 K1837 199.07689  171.91365  166.14977    2.83538  0.4561885  1.73092232   0.6869909    FO 180921     8   1 87.0 min  1.21         Find_Orb   0000 ZTF00HU                     20180307',
                   ]
        obs_page[0] = obs_page[0].replace('Find_Orb  ', 'NEOCPNomin')

        expected_elements = { 'abs_mag'     : 32.92,
                              'slope'       : 0.15,
                              'epochofel'   : datetime(2018, 3,  7, 0, 0, 0),
                              'meananom'    : 199.07689,
                              'argofperih'  : 171.91365,
                              'longascnode' : 166.14977,
                              'orbinc'      :   2.83538,
                              'eccentricity':  0.4561885,
                              'meandist'    :  0.6869909,
                              'elements_type': 'MPC_MINOR_PLANET',
                              'origin'      : 'M',
                              'source_type' : 'U',
                              'active'      : True,
                              'arc_length'  : 87/1440.0,
                              'not_seen'    :  3.25,
                              'orbit_rms'   : 1.21
                            }
        elements = clean_NEOCP_object(obs_page)
        for element in expected_elements:
            self.assertEqual(expected_elements[element], elements[element])

    @patch('core.views.datetime', MockDateTime)
    def test_findorb_with_hrs_units(self):

        MockDateTime.change_datetime(2018, 3, 10, 6, 00, 00)

        obs_page = [u'ZTF00HU 32.92  0.15 K1837 199.07689  171.91365  166.14977    2.83538  0.4561885  1.73092232   0.6869909    FO 180921     8   1 87.0 hrs  1.21         Find_Orb   0000 ZTF00HU                     20180307',
                   ]
        obs_page[0] = obs_page[0].replace('Find_Orb  ', 'NEOCPNomin')

        expected_elements = { 'abs_mag'     : 32.92,
                              'slope'       : 0.15,
                              'epochofel'   : datetime(2018, 3,  7, 0, 0, 0),
                              'meananom'    : 199.07689,
                              'argofperih'  : 171.91365,
                              'longascnode' : 166.14977,
                              'orbinc'      :   2.83538,
                              'eccentricity':  0.4561885,
                              'meandist'    :  0.6869909,
                              'elements_type': 'MPC_MINOR_PLANET',
                              'origin'      : 'M',
                              'source_type' : 'U',
                              'active'      : True,
                              'arc_length'  : 87/24.0,
                              'not_seen'    :  3.25,
                              'orbit_rms'   : 1.21
                            }
        elements = clean_NEOCP_object(obs_page)
        for element in expected_elements:
            self.assertEqual(expected_elements[element], elements[element])

    @patch('core.views.datetime', MockDateTime)
    def test_findorb_with_permnumber(self):

        MockDateTime.change_datetime(2015, 9, 27, 6, 00, 00)

        obs_page = [u'h6724   19.6   0.16 K156R 349.64418    8.64714  286.27302    4.64985  0.3751307  0.47926447   1.6171584  0 MPO342195   185   3 2011-2015 0.37 M-h 3Eh Find_Orb   0000         (436724) 2011 UW158 20150629',
                   ]
        obs_page[0] = obs_page[0].replace('Find_Orb  ', 'NEOCPNomin')

        expected_elements = { 'abs_mag'     : 19.6,
                              'slope'       : 0.16,
                              'epochofel'   : datetime(2015, 6, 27, 0, 0, 0),
                              'meananom'    : 349.64418,
                              'argofperih'  :   8.64714,
                              'longascnode' : 286.27302,
                              'orbinc'      :   4.64985,
                              'eccentricity':  0.3751307,
                              'meandist'    :  1.6171584,
                              'elements_type': 'MPC_MINOR_PLANET',
                              'origin'      : 'M',
                              'source_type' : 'U',
                              'active'      : True,
                              'num_obs'     : 185,
                              'arc_length'  : 1826.0,
                              'not_seen'    : 90.25,
                              'orbit_rms'   : 0.37
                            }
        elements = clean_NEOCP_object(obs_page)
        for element in expected_elements:
            self.assertEqual(expected_elements[element], elements[element])

    @patch('core.views.datetime', MockDateTime)
    def test_findorb_with_permplusprov(self):

        MockDateTime.change_datetime(2015, 9, 27, 6, 00, 00)

        obs_page = [u'h6724K11UF8W19.55  0K157A 355.88753    8.63457  286.27078    4.65085  0.3756709  0.47863758   1.6185701    FO 180921   339   1 2011-2015 0.33         Find_Orb   0000 (436724) = 2011 UW158       20150710',
                   ]
        obs_page[0] = obs_page[0].replace('Find_Orb  ', 'NEOCPNomin')

        expected_elements = { 'abs_mag'     : 19.55,
                              'slope'       : 0.15,
                              'epochofel'   : datetime(2015, 7, 10, 0, 0, 0),
                              'meananom'    : 355.88753,
                              'argofperih'  :   8.63457,
                              'longascnode' : 286.27078,
                              'orbinc'      :   4.65085,
                              'eccentricity':  0.3756709,
                              'meandist'    :  1.6185701,
                              'elements_type': 'MPC_MINOR_PLANET',
                              'origin'      : 'M',
                              'source_type' : 'U',
                              'active'      : True,
                              'num_obs'     : 339,
                              'arc_length'  : 1826.0,
                              'not_seen'    : 79.25,
                              'orbit_rms'   : 0.33
                            }
        elements = clean_NEOCP_object(obs_page)
        for element in expected_elements:
            self.assertEqual(expected_elements[element], elements[element])

    @patch('core.views.datetime', MockDateTime)
    def test_findorb_local_discovery(self):

        MockDateTime.change_datetime(2016, 11, 19, 18, 00, 00)

        obs_page_list = [u'LSCTLGj 16.54  0.15 K16B8 258.25752   52.27105  101.57581   16.82829  0.0258753  0.17697056   3.1419699    FO 161108    11   1    3 days 0.09         NEOCPNomin 0000 LSCTLGj                     20161108',
                         u'',
                         u'']

        expected_elements = { 'provisional_name' : 'LSCTLGj',
                              'abs_mag'     : 16.54,
                              'slope'       : 0.15,
                              'epochofel'   : datetime(2016, 11,  8, 0, 0, 0),
                              'meananom'    : 258.25752,
                              'argofperih'  :  52.27105,
                              'longascnode' : 101.57581,
                              'orbinc'      :  16.82829,
                              'eccentricity':  0.0258753,
                              'meandist'    :  3.1419699,
                              'elements_type': 'MPC_MINOR_PLANET',
                              'origin'      : 'L',
                              'source_type' : 'U',
                              'active'      : True,
                              'arc_length'  : 3.0,
                              'not_seen'    : 11.75,
                              'orbit_rms'   : 0.09
                            }
        elements = clean_NEOCP_object(obs_page_list)
        for element in expected_elements:
            self.assertEqual(expected_elements[element], elements[element])

    def save_N007riz(self):
        obj_id = 'N007riz'
        elements = { 'abs_mag'     : 23.9,
                      'slope'       : 0.15,
                      'epochofel'   : datetime(2015, 3, 19, 0, 0, 0),
                      'meananom'    : 340.52798,
                      'argofperih'  :  59.01148,
                      'longascnode' : 160.84695,
                      'orbinc'      :  10.51732,
                      'eccentricity':  0.3080134,
                      'meandist'    :  1.4439768,
                      'elements_type': 'MPC_MINOR_PLANET',
                      'origin'      : 'M',
                      'source_type' : 'U',
                      'active'      : True
                    }
        body, created = Body.objects.get_or_create(provisional_name=obj_id)
        # We are creating this object
        self.assertEqual(True, created)
        resp = save_and_make_revision(body, elements)
        # We are saving all the detailing elements
        self.assertEqual(True, resp)

    def test_revise_N007riz(self):
        self.save_N007riz()
        obj_id = 'N007riz'
        elements = { 'abs_mag'     : 23.9,
                      'slope'       : 0.15,
                      'epochofel'   : datetime(2015, 4, 19, 0, 0, 0),
                      'meananom'    : 340.52798,
                      'argofperih'  :  59.01148,
                      'longascnode' : 160.84695,
                      'orbinc'      :  10.51732,
                      'eccentricity':  0.4080134,
                      'meandist'    :  1.4439768,
                      'elements_type': 'MPC_MINOR_PLANET',
                      'origin'      : 'M',
                      'source_type' : 'U',
                      'active'      : False
                    }
        body, created = Body.objects.get_or_create(provisional_name=obj_id)
        # Created should now be false
        self.assertEqual(False, created)
        resp = save_and_make_revision(body, elements)
        # Saving the new elements
        self.assertEqual(True, resp)

    def test_update_MPC_duplicate(self):
        self.save_N007riz()
        obj_id = 'N007riz'
        update_MPC_orbit(obj_id)

    def test_create_discovered_object(self):
        obj_id = 'LSCTLF8'
        elements = { 'abs_mag'     : 16.2,
                      'slope'       : 0.15,
                      'epochofel'   : datetime(2015, 6, 23, 0, 0, 0),
                      'meananom'    : 333.70614,
                      'argofperih'  :  40.75306,
                      'longascnode' : 287.97838,
                      'orbinc'      :  23.61657,
                      'eccentricity':  0.1186953,
                      'meandist'    :  2.7874893,
                      'elements_type': 'MPC_MINOR_PLANET',
                      'origin'      : 'L',
                      'source_type' : 'D',
                      'active'      : True
                    }
        body, created = Body.objects.get_or_create(provisional_name=obj_id)
        # We are creating this object
        self.assertEqual(True, created)
        resp = save_and_make_revision(body, elements)
        # Need to call full_clean() to validate the fields as this is not
        # done on save() (called by get_or_create() or save_and_make_revision())
        body.full_clean()
        # We are saving all the detailing elements
        self.assertEqual(True, resp)

        # Test it came from LCOGT as a discovery
        self.assertEqual('L', body.origin)
        self.assertEqual('D', body.source_type)

    @patch('core.views.datetime', MockDateTime)
    def test_should_be_comets(self):

        MockDateTime.change_datetime(2016, 8, 1, 23, 00, 00)

        obs_page = [u'P10vY9r 11.8  0.15  K167B 359.98102  162.77868  299.00048  105.84058  0.9976479  0.00002573 1136.349844                 66   1   35 days 0.42         NEOCPNomin',
                   ]

        expected_elements = { 'abs_mag'     : 11.8,
                              'slope'       : 4.0,
                              'epochofel'   : datetime(2016, 7, 11, 0, 0, 0),
                              'argofperih'  : 162.77868,
                              'longascnode' : 299.00048,
                              'orbinc'      : 105.84058,
                              'eccentricity':  0.9976479,
                              'epochofperih': datetime(2018, 7, 18, 16, 0, 8, 802657),
                              'perihdist'   : 1136.349844 * (1.0 - 0.9976479),
                              'meananom'    : None,
                              'elements_type': 'MPC_COMET',
                              'origin'      : 'M',
                              'source_type' : 'U',
                              'active'      : True,
                              'arc_length'  : 35.0,
                            }
        elements = clean_NEOCP_object(obs_page)
        for element in expected_elements:
            self.assertEqual(expected_elements[element], elements[element])

    @patch('core.views.datetime', MockDateTime)
    def test_should_be_comet_lowE(self):

        MockDateTime.change_datetime(2018, 9, 21, 3, 00, 00)

        obs_page = [u'0046PJ54R02013.38  0K034B  41.15662  356.39037   82.16911   11.73795  0.6578477  0.18109548   3.0940760    FO 180921   621   1 1991-2003 53.4 M-N 06  NEOCPNomin 0000 P/46                        20030411',
                   ]

        expected_elements = { 'abs_mag'     : 13.38,
                              'slope'       : 4.0,
                              'epochofel'   : datetime(2003, 4, 11, 0, 0, 0),
                              'argofperih'  : 356.39037,
                              'longascnode' :  82.16911,
                              'orbinc'      :  11.73795,
                              'eccentricity':  0.6578477,
                              'epochofperih': datetime(2002, 8, 26, 17, 38, 45, 1858),
                              'perihdist'   : 3.0940760 * (1.0 - 0.6578477),
                              'meananom'    : None,
                              'elements_type': 'MPC_COMET',
                              'origin'      : 'M',
                              'source_type' : 'C',
                              'active'      : True,
                              'num_obs'     : 621,
                              'arc_length'  : 4748,
                            }
        elements = clean_NEOCP_object(obs_page)
        for element in expected_elements:
            self.assertEqual(expected_elements[element], elements[element])

    @patch('core.views.datetime', MockDateTime)
    def test_should_be_comet_bad_start_year(self):

        MockDateTime.change_datetime(2018, 9, 21, 3, 00, 00)

        obs_page = [u'0046PJ54R02013.38  0K034B  41.15662  356.39037   82.16911   11.73795  0.6578477  0.18109548   3.0940760    FO 180921   621   1 cRap-2003 53.4 M-N 06  NEOCPNomin 0000 P/46                        20030411',
                   ]

        expected_elements = { 'abs_mag'     : 13.38,
                              'slope'       : 4.0,
                              'epochofel'   : datetime(2003, 4, 11, 0, 0, 0),
                              'argofperih'  : 356.39037,
                              'longascnode' :  82.16911,
                              'orbinc'      :  11.73795,
                              'eccentricity':  0.6578477,
                              'epochofperih': datetime(2002, 8, 26, 17, 38, 45, 1858),
                              'perihdist'   : 3.0940760 * (1.0 - 0.6578477),
                              'meananom'    : None,
                              'elements_type': 'MPC_COMET',
                              'origin'      : 'M',
                              'source_type' : 'C',
                              'active'      : True,
                              'num_obs'     : 621,
                              'arc_length'  : None
                            }
        elements = clean_NEOCP_object(obs_page)
        for element in expected_elements:
            self.assertEqual(expected_elements[element], elements[element])

    @patch('core.views.datetime', MockDateTime)
    def test_should_be_comet_bad_last_year(self):

        MockDateTime.change_datetime(2018, 9, 21, 3, 00, 00)

        obs_page = [u'0046PJ54R02013.38  0K034B  41.15662  356.39037   82.16911   11.73795  0.6578477  0.18109548   3.0940760    FO 180921   621   1 1991-CRAP 53.4 M-N 06  NEOCPNomin 0000 P/46                        20030411',
                   ]

        expected_elements = { 'abs_mag'     : 13.38,
                              'slope'       : 4.0,
                              'epochofel'   : datetime(2003, 4, 11, 0, 0, 0),
                              'argofperih'  : 356.39037,
                              'longascnode' :  82.16911,
                              'orbinc'      :  11.73795,
                              'eccentricity':  0.6578477,
                              'epochofperih': datetime(2002, 8, 26, 17, 38, 45, 1858),
                              'perihdist'   : 3.0940760 * (1.0 - 0.6578477),
                              'meananom'    : None,
                              'elements_type': 'MPC_COMET',
                              'origin'      : 'M',
                              'source_type' : 'C',
                              'active'      : True,
                              'num_obs'     : 621,
                              'arc_length'  : None
                            }
        elements = clean_NEOCP_object(obs_page)
        for element in expected_elements:
            self.assertEqual(expected_elements[element], elements[element])


class TestCheckForBlock(TestCase):

    def setUp(self):
        # Initialise with three test bodies a test proposal and several blocks.
        # The first body has a provisional name (e.g. a NEO candidate), the
        # other 2 do not (e.g. Goldstone targets)
        params = {  'provisional_name' : 'N999r0q',
                    'abs_mag'       : 21.0,
                    'slope'         : 0.15,
                    'epochofel'     : '2015-03-19 00:00:00',
                    'meananom'      : 325.2636,
                    'argofperih'    : 85.19251,
                    'longascnode'   : 147.81325,
                    'orbinc'        : 8.34739,
                    'eccentricity'  : 0.1896865,
                    'meandist'      : 1.2176312,
                    'source_type'   : 'U',
                    'elements_type' : 'MPC_MINOR_PLANET',
                    'active'        : True,
                    'origin'        : 'M',
                    }
        self.body_with_provname, created = Body.objects.get_or_create(**params)

        params['provisional_name'] = 'N999R0Q'
        self.body_with_uppername = Body.objects.create(**params)

        params['provisional_name'] = 'N999R0q'
        self.body_with_uppername2 = Body.objects.create(**params)

        params['provisional_name'] = ''
        params['name'] = '2014 UR'
        params['origin'] = 'G'
        self.body_no_provname1, created = Body.objects.get_or_create(**params)

        params['name'] = '436724'
        self.body_no_provname2, created = Body.objects.get_or_create(**params)

        neo_proposal_params = { 'code'  : 'LCO2015A-009',
                                'title' : 'LCOGT NEO Follow-up Network'
                              }
        self.neo_proposal, created = Proposal.objects.get_or_create(**neo_proposal_params)

        # Create test blocks
        sblock_params = {
                         'body'     : self.body_with_provname,
                         'proposal' : self.neo_proposal,
                         'groupid'  : self.body_with_provname.current_name() + '_CPT-20150420',
                         'block_start' : '2015-04-20 13:00:00',
                         'block_end'   : '2015-04-21 03:00:00',
                         'tracking_number' : '00042',
                         'active'   : True
                       }
        self.test_sblock = SuperBlock.objects.create(**sblock_params)
        block_params = { 'telclass' : '1m0',
                         'site'     : 'CPT',
                         'body'     : self.body_with_provname,
                         'superblock' : self.test_sblock,
                         'block_start' : '2015-04-20 13:00:00',
                         'block_end'   : '2015-04-21 03:00:00',
                         'request_number' : '10042',
                         'num_exposures' : 5,
                         'exp_length' : 42.0,
                         'active'   : True
                       }
        self.test_block = Block.objects.create(**block_params)

        sblock_params2 = {
                         'body'     : self.body_with_provname,
                         'proposal' : self.neo_proposal,
                         'groupid'  : self.body_with_provname.current_name() + '_CPT-20150420',
                         'block_start' : '2015-04-20 03:00:00',
                         'block_end'   : '2015-04-20 13:00:00',
                         'tracking_number' : '00043',
                         'active'   : False,
                       }
        self.test_sblock2 = SuperBlock.objects.create(**sblock_params2)
        block_params2 = { 'telclass' : '1m0',
                         'site'     : 'CPT',
                         'body'     : self.body_with_provname,
                         'superblock' : self.test_sblock2,
                         'block_start' : '2015-04-20 03:00:00',
                         'block_end'   : '2015-04-20 13:00:00',
                         'request_number' : '10043',
                         'num_exposures' : 7,
                         'exp_length' : 30.0,
                         'active'   : False,
                         'num_observed' : 1,
                         'reported' : True
                       }
        self.test_block2 = Block.objects.create(**block_params2)

        sblock_params3 = {
                         'body'     : self.body_with_provname,
                         'proposal' : self.neo_proposal,
                         'groupid'  : self.body_with_provname.current_name() + '_LSC-20150421',
                         'block_start' : '2015-04-21 23:00:00',
                         'block_end'   : '2015-04-22 03:00:00',
                         'tracking_number' : '00044',
                         'active'   : True,
                       }
        self.test_sblock3 = SuperBlock.objects.create(**sblock_params3)
        block_params3 = { 'telclass' : '1m0',
                         'site'     : 'LSC',
                         'body'     : self.body_with_provname,
                         'superblock' : self.test_sblock3,
                         'block_start' : '2015-04-21 23:00:00',
                         'block_end'   : '2015-04-22 03:00:00',
                         'request_number' : '10044',
                         'num_exposures' : 7,
                         'exp_length' : 30.0,
                         'active'   : True,
                         'num_observed' : 0,
                         'reported' : False
                       }
        self.test_block3 = Block.objects.create(**block_params3)

        sblock_params4 = {
                         'body'     : self.body_no_provname1,
                         'proposal' : self.neo_proposal,
                         'groupid'  : self.body_no_provname1.current_name() + '_LSC-20150421',
                         'block_start' : '2015-04-21 23:00:00',
                         'block_end'   : '2015-04-22 03:00:00',
                         'tracking_number' : '00045',
                         'active'   : True,
                       }
        self.test_sblock4 = SuperBlock.objects.create(**sblock_params4)
        block_params4 = { 'telclass' : '1m0',
                         'site'     : 'LSC',
                         'body'     : self.body_no_provname1,
                         'superblock' : self.test_sblock4,
                         'block_start' : '2015-04-21 23:00:00',
                         'block_end'   : '2015-04-22 03:00:00',
                         'request_number' : '10045',
                         'num_exposures' : 7,
                         'exp_length' : 30.0,
                         'active'   : True,
                         'num_observed' : 0,
                         'reported' : False
                       }
        self.test_block4 = Block.objects.create(**block_params4)

        sblock_params5 = {
                         'body'     : self.body_no_provname2,
                         'proposal' : self.neo_proposal,
                         'groupid'  : self.body_no_provname2.current_name() + '_ELP-20141121_lc',
                         'block_start' : '2014-11-21 03:00:00',
                         'block_end'   : '2014-11-21 13:00:00',
                         'tracking_number' : '00006',
                         'active'   : True,
                       }
        self.test_sblock5 = SuperBlock.objects.create(**sblock_params5)
        block_params5 = { 'telclass' : '1m0',
                         'site'     : 'ELP',
                         'body'     : self.body_no_provname2,
                         'superblock' : self.test_sblock5,
                         'block_start' : '2014-11-21 03:00:00',
                         'block_end'   : '2014-11-21 13:00:00',
                         'request_number' : '10006',
                         'num_exposures' : 77,
                         'exp_length' : 30.0,
                         'active'   : True,
                         'num_observed' : 0,
                         'reported' : False
                       }
        self.test_block5 = Block.objects.create(**block_params5)

        sblock_params6 = {
                         'body'     : self.body_no_provname2,
                         'proposal' : self.neo_proposal,
                         'groupid'  : self.body_no_provname2.current_name() + '_ELP-20141121',
                         'block_start' : '2014-11-21 03:00:00',
                         'block_end'   : '2014-11-21 13:00:00',
                         'tracking_number' : '00007',
                         'active'   : True,
                       }
        self.test_sblock6 = SuperBlock.objects.create(**sblock_params6)
        block_params6 = { 'telclass' : '1m0',
                         'site'     : 'ELP',
                         'body'     : self.body_no_provname2,
                         'superblock' : self.test_sblock6,
                         'block_start' : '2014-11-21 03:00:00',
                         'block_end'   : '2014-11-21 13:00:00',
                         'request_number' : '10007',
                         'num_exposures' : 7,
                         'exp_length' : 30.0,
                         'active'   : True,
                         'num_observed' : 0,
                         'reported' : False
                       }
        self.test_block6 = Block.objects.create(**block_params6)

        sblock_params7 = {
                         'body'     : self.body_with_uppername,
                         'proposal' : self.neo_proposal,
                         'groupid'  : self.body_with_uppername.current_name() + '_CPT-20150420',
                         'block_start' : '2015-04-20 03:00:00',
                         'block_end'   : '2015-04-20 13:00:00',
                         'tracking_number' : '00069',
                         'active'   : False,
                       }
        self.test_sblock7 = SuperBlock.objects.create(**sblock_params7)
        block_params7 = { 'telclass' : '1m0',
                         'site'     : 'CPT',
                         'body'     : self.body_with_uppername,
                         'superblock' : self.test_sblock7,
                         'block_start' : '2015-04-20 03:00:00',
                         'block_end'   : '2015-04-20 13:00:00',
                         'request_number' : '10069',
                         'num_exposures' : 5,
                         'exp_length' : 130.0,
                         'active'   : False,
                         'num_observed' : 1,
                         'reported' : True
                       }
        self.test_block7 = Block.objects.create(**block_params7)

    def test_db_storage(self):
        expected_body_count = 5  # Pew, pew, bang, bang...
        expected_block_count = 7
        expected_sblock_count = 7

        body_count = Body.objects.count()
        block_count = Block.objects.count()
        sblock_count = SuperBlock.objects.count()

        self.assertEqual(expected_body_count, body_count)
        self.assertEqual(expected_block_count, block_count)
        self.assertEqual(expected_sblock_count, sblock_count)

    def test_body_with_provname_no_blocks(self):

        new_body = self.body_with_provname
        params = { 'site_code' : 'K92'
                 }
        form_data = { 'proposal_code' : self.neo_proposal.code,
                      'group_name' : self.body_with_provname.current_name() + '_CPT-20150422'
                    }
        expected_state = 0

        block_state = check_for_block(form_data, params, new_body)

        self.assertEqual(expected_state, block_state)

    def test_body_with_provname_one_block(self):

        new_body = self.body_with_provname
        params = { 'site_code' : 'W86'
                 }
        form_data = { 'proposal_code' : self.neo_proposal.code,
                      'group_name' : self.body_with_provname.current_name() + '_LSC-20150421'
                    }
        expected_state = 1

        block_state = check_for_block(form_data, params, new_body)

        self.assertEqual(expected_state, block_state)

    def test_body_with_provname_two_blocks(self):

        new_body = self.body_with_provname
        params = { 'site_code' : 'K92'
                 }
        form_data = { 'proposal_code' : self.neo_proposal.code,
                      'group_name' : self.body_with_provname.current_name() + '_CPT-20150420'
                    }
        expected_state = 2

        block_state = check_for_block(form_data, params, new_body)

        self.assertEqual(expected_state, block_state)

    def test_body_with_no_provname1_no_blocks(self):

        new_body = self.body_no_provname1
        params = { 'site_code' : 'K92'
                 }
        form_data = { 'proposal_code' : self.neo_proposal.code,
                      'group_name' : self.body_no_provname1.current_name() + '_CPT-20150422'
                    }
        expected_state = 0

        block_state = check_for_block(form_data, params, new_body)

        self.assertEqual(expected_state, block_state)

    def test_body_with_no_provname1_no_blocks_sinistro(self):

        new_body = self.body_no_provname1
        params = { 'site_code' : 'K93'
                 }
        form_data = { 'proposal_code' : self.neo_proposal.code,
                      'group_name' : self.body_no_provname1.current_name() + '_CPT-20150422'
                    }
        expected_state = 0

        block_state = check_for_block(form_data, params, new_body)

        self.assertEqual(expected_state, block_state)

    def test_body_with_no_provname1_one_block(self):

        new_body = self.body_no_provname1
        params = { 'site_code' : 'W86'
                 }
        form_data = { 'proposal_code' : self.neo_proposal.code,
                      'group_name' : self.body_no_provname1.current_name() + '_LSC-20150421'
                    }
        expected_state = 1

        block_state = check_for_block(form_data, params, new_body)

        self.assertEqual(expected_state, block_state)

    def test_body_with_no_provname2_two_blocks(self):

        new_body = self.body_no_provname2
        params = { 'site_code' : 'V37'
                 }
        form_data = { 'proposal_code' : self.neo_proposal.code,
                      'group_name' : self.body_no_provname2.current_name() + '_ELP-20141121'
                    }
        expected_state = 2

        block_state = check_for_block(form_data, params, new_body)

        self.assertEqual(expected_state, block_state)

    def test_body_with_uppercase_name(self):
        # This passes but shouldn't as SQlite goes string checks case-insensitively whatever you do
        new_body = self.body_with_uppername2
        params = { 'site_code' : 'K92'
                 }
        form_data = { 'proposal_code' : self.neo_proposal.code,
                      'group_name' : self.body_with_uppername2.current_name() + '_CPT-20150420'
                    }
        expected_state = 0

        block_state = check_for_block(form_data, params, new_body)

        self.assertEqual(expected_state, block_state)

    # These mocks via the patch decorator for check_for_archive_images() and
    # lco_api_call() need to patch core.frames even though they are in
    # core.archive_subs otherwise they will be overridden by the
    # 'from core.archive_subs import lco_api_call' in core.frames.

    @patch('core.frames.check_request_status', mock_check_request_status)
    @patch('core.frames.check_for_archive_images', mock_check_for_images)
    @patch('core.frames.lco_api_call', mock_archive_frame_header)
    def test_block_update_active(self):
        resp = block_status(1)
        self.assertTrue(resp)

    @skipIf(True, "Edward needs to fix...")
    @patch('core.frames.check_request_status', mock_check_request_status)
    @patch('core.frames.check_for_archive_images', mock_check_for_images)
    @patch('core.frames.lco_api_call', mock_archive_frame_header)
    def test_block_update_not_active(self):
        resp = block_status(2)
        self.assertFalse(resp)

    @patch('core.frames.check_request_status', mock_check_request_status)
    @patch('core.frames.check_for_archive_images', mock_check_for_images)
    @patch('core.views.ingest_frames', mock_ingest_frames)
    @patch('core.frames.lco_api_call', mock_archive_frame_header)
    def test_block_update_check_status_change_not_enough_frames(self):
        blockid = self.test_block6.id
        resp = block_status(blockid)
        myblock = Block.objects.get(id=blockid)
        self.assertTrue(myblock.active)

    @patch('core.frames.check_request_status', mock_check_request_status)
    @patch('core.frames.check_for_archive_images', mock_check_for_images)
    @patch('core.views.ingest_frames', mock_ingest_frames)
    @patch('core.frames.lco_api_call', mock_archive_frame_header)
    def test_block_update_check_status_change_enough_frames(self):
        self.test_block6.num_exposures = 3
        self.test_block6.save()
        blockid = self.test_block6.id
        resp = block_status(blockid)
        myblock = Block.objects.get(id=blockid)
        self.assertTrue(myblock.active)

    @patch('core.frames.check_request_status', mock_check_request_status_null)
    @patch('core.frames.check_for_archive_images', mock_check_for_images)
    @patch('core.frames.lco_api_call', mock_archive_frame_header)
    def test_block_update_check_no_obs(self):
        blockid = self.test_block6.id
        resp = block_status(blockid)
        self.assertFalse(resp)

    @patch('core.frames.check_request_status', mock_check_request_status)
    @patch('core.frames.check_for_archive_images', mock_check_for_images)
    @patch('core.frames.ingest_frames', mock_ingest_frames)
    @patch('core.frames.lco_api_call', mock_check_for_images_no_millisecs)
    def test_block_update_no_millisecs(self):
        blockid = self.test_block5.id
        resp = block_status(blockid)
        self.assertTrue(resp)

    @patch('core.frames.check_request_status', mock_check_request_status)
    @patch('core.frames.check_for_archive_images', mock_check_for_images)
    @patch('core.frames.lco_api_call', mock_check_for_images_bad_date)
    def test_block_update_bad_datestamp(self):
        blockid = self.test_block5.id
        resp = block_status(blockid)
        self.assertFalse(resp)

    @patch('core.frames.check_request_status', mock_check_request_status)
    @patch('core.frames.check_for_archive_images', mock_check_for_images)
    @patch('core.frames.ingest_frames', mock_ingest_frames)
    @patch('core.frames.lco_api_call', mock_check_for_images_no_millisecs)
    def test_block_update_check_num_observed(self):
        bid = 1
        resp = block_status(block_id=bid)
        blk = Block.objects.get(id=bid)
        self.assertEqual(blk.num_observed, 1)

    @patch('core.frames.check_request_status', mock_check_request_status_notfound)
    def test_block_not_found(self):
        bid = 1
        resp = block_status(block_id=bid)
        self.assertEqual(False, resp)


class TestRecordBlock(TestCase):

    def setUp(self):

        self.spectro_tracknum = '606083'
        self.spectro_params = {
                              'binning': 1,
                              'block_duration': 988.0,
                              'calibs': 'both',
                              'end_time': datetime(2018, 3, 16, 18, 50),
                              'exp_count': 1,
                              'exp_time': 180.0,
                              'exp_type': 'SPECTRUM',
                              'group_name': '4_E10-20180316_spectra',
                              'instrument': '2M0-FLOYDS-SCICAM',
                              'instrument_code': 'E10-FLOYDS',
                              'observatory': '',
                              'pondtelescope': '2m0',
                              'proposal_id': 'LCO2019A-001',
                              'request_numbers': {1450339: 'NON_SIDEREAL'},
                              'request_windows': [[{'end': '2018-03-16T18:30:00',
                                 'start': '2018-03-16T11:20:00'}]],
                              'site': 'COJ',
                              'site_code': 'E10',
                              'spectra_slit': 'slit_6.0as',
                              'spectroscopy': True,
                              'start_time': datetime(2018, 3, 16, 9, 20),
                              'user_id': 'tlister@lcogt.net'}

        self.spectro_form = { 'start_time' : self.spectro_params['start_time'],
                              'end_time' : self.spectro_params['end_time'],
                              'proposal_code' : self.spectro_params['proposal_id'],
                              'group_name' : self.spectro_params['group_name'],
                              'exp_count' : self.spectro_params['exp_count'],
                              'exp_length' : self.spectro_params['exp_time'],
                            }
        body_params = {'name' : '4'}
        self.spectro_body = Body.objects.create(**body_params)

        proposal_params = { 'code' : self.spectro_params['proposal_id'], }
        self.proposal = Proposal.objects.create(**proposal_params)
        # Create Time-Critical version of proposal
        proposal_params = { 'code' : self.spectro_params['proposal_id'] + 'b',
                            'time_critical' : True}
        self.proposal_tc = Proposal.objects.create(**proposal_params)

        self.imaging_tracknum = '576013'
        self.imaging_params = {
                              'binning': 1,
                              'block_duration': 1068.0,
                              'end_time': datetime(2018, 3, 16, 3, 50),
                              'exp_count': 12,
                              'exp_time': 42.0,
                              'exp_type': 'EXPOSE',
                              'group_name': 'N999r0q_K91-20180316',
                              'instrument': '1M0-SCICAM-SINISTRO',
                              'observatory': '',
                              'pondtelescope': '1m0',
                              'proposal_id': 'LCO2019A-001',
                              'request_numbers': {1440123: 'NON_SIDEREAL'},
                              'request_windows': [[{'end': '2018-03-16T03:30:00.600000Z',
                                 'start': '2018-03-15T20:20:00.400000Z'}]],
                              'site': 'CPT',
                              'site_code': 'K91',
                              'start_time': datetime(2018, 3, 15, 18, 20),
                              'user_id': 'tlister@lcogt.net'}

        self.imaging_form = { 'start_time' : self.imaging_params['start_time'],
                              'end_time' : self.imaging_params['end_time'],
                              'proposal_code' : self.imaging_params['proposal_id'],
                              'group_name' : self.imaging_params['group_name'],
                              'exp_count' : self.imaging_params['exp_count'],
                              'exp_length' : self.imaging_params['exp_time'],
                            }
        body_params = {'provisional_name' : 'N999r0q'}
        self.imaging_body = Body.objects.create(**body_params)

        ssource_params = { 'name'   : 'Landolt SA107-684',
                           'ra'     : 234.325,
                           'dec'    : -0.164,
                           'vmag'   : 8.2,
                           'source_type' : StaticSource.SOLAR_STANDARD,
                           'spectral_type' : "G2V"
                         }
        self.solar_analog = StaticSource.objects.create(**ssource_params)

    def test_spectro_block(self):
        block_resp = record_block(self.spectro_tracknum, self.spectro_params, self.spectro_form, self.spectro_body)

        self.assertTrue(block_resp)
        sblocks = SuperBlock.objects.all()
        blocks = Block.objects.all()
        self.assertEqual(1, sblocks.count())
        self.assertEqual(1, blocks.count())
        self.assertEqual(Block.OPT_SPECTRA, blocks[0].obstype)
        # Check the SuperBlock has the broader time window but the Block(s) have
        # the (potentially) narrower per-Request windows
        self.assertEqual(self.spectro_form['start_time'], sblocks[0].block_start)
        self.assertEqual(self.spectro_form['end_time'], sblocks[0].block_end)
        self.assertEqual(datetime(2018, 3, 16, 11, 20, 0), blocks[0].block_start)
        self.assertEqual(datetime(2018, 3, 16, 18, 30, 0), blocks[0].block_end)
        self.assertEqual(self.spectro_tracknum, sblocks[0].tracking_number)
        self.assertTrue(self.spectro_tracknum != blocks[0].request_number)
        self.assertEqual(self.spectro_params['block_duration'], sblocks[0].timeused)

    def test_imaging_block(self):
        block_resp = record_block(self.imaging_tracknum, self.imaging_params, self.imaging_form, self.imaging_body)

        self.assertTrue(block_resp)
        sblocks = SuperBlock.objects.all()
        blocks = Block.objects.all()
        self.assertEqual(1, sblocks.count())
        self.assertEqual(1, blocks.count())
        self.assertEqual(Block.OPT_IMAGING, blocks[0].obstype)
        # Check the SuperBlock has the broader time window but the Block(s) have
        # the (potentially) narrower per-Request windows
        self.assertEqual(self.imaging_form['start_time'], sblocks[0].block_start)
        self.assertEqual(self.imaging_form['end_time'], sblocks[0].block_end)
        self.assertEqual(datetime(2018, 3, 15, 20, 20, 0, 400000), blocks[0].block_start)
        self.assertEqual(datetime(2018, 3, 16, 3, 30, 0, 600000), blocks[0].block_end)
        self.assertEqual(self.imaging_tracknum, sblocks[0].tracking_number)
        self.assertTrue(self.imaging_tracknum != blocks[0].request_number)
        self.assertEqual(self.imaging_params['block_duration'], sblocks[0].timeused)
        self.assertEqual(False, sblocks[0].rapid_response)

    def test_imaging_block_rr_proposal(self):
        imaging_params = self.imaging_params
        imaging_params['proposal_id'] += 'b'
        imaging_form = self.imaging_form
        imaging_form['proposal_code'] += 'b'

        block_resp = record_block(self.imaging_tracknum, imaging_params, imaging_form, self.imaging_body)

        self.assertTrue(block_resp)
        sblocks = SuperBlock.objects.all()
        blocks = Block.objects.all()
        self.assertEqual(1, sblocks.count())
        self.assertEqual(1, blocks.count())
        self.assertEqual(Block.OPT_IMAGING, blocks[0].obstype)
        # Check the SuperBlock has the broader time window but the Block(s) have
        # the (potentially) narrower per-Request windows
        self.assertEqual(self.imaging_form['start_time'], sblocks[0].block_start)
        self.assertEqual(self.imaging_form['end_time'], sblocks[0].block_end)
        self.assertEqual(datetime(2018, 3, 15, 20, 20, 0, 400000), blocks[0].block_start)
        self.assertEqual(datetime(2018, 3, 16, 3, 30, 0, 600000), blocks[0].block_end)
        self.assertEqual(self.imaging_tracknum, sblocks[0].tracking_number)
        self.assertTrue(self.imaging_tracknum != blocks[0].request_number)
        self.assertEqual(self.imaging_params['block_duration'], sblocks[0].timeused)
        self.assertEqual(self.proposal_tc, sblocks[0].proposal)
        self.assertEqual(True, sblocks[0].rapid_response)

    def test_spectro_and_solar_block(self):
        new_params = {'calibsource': {'id': 1,
                                      'name': 'Landolt SA107-684',
                                      'ra_deg': 234.325,
                                      'dec_deg': -0.164,
                                      'pm_ra': 0.0,
                                      'pm_dec': 0.0,
                                      'parallax': 0.0
                                      },
                      'calibsrc_exptime': 60.0,
                      'dec_deg': -0.164,
                      'ra_deg': 234.325,
                      'solar_analog': True
                      }
        spectro_params = {**new_params, **self.spectro_params}
        spectro_params['group_name'] = self.spectro_params['group_name'] + '+solstd'
        spectro_params['request_numbers'] = {1450339: 'NON_SIDEREAL'}
        spectro_params['request_windows'] = [[{'end': '2018-03-16T18:30:00', 'start': '2018-03-16T11:20:00'}]]

        block_resp = record_block(self.spectro_tracknum, spectro_params, self.spectro_form, self.spectro_body)

        self.assertTrue(block_resp)
        sblocks = SuperBlock.objects.all()
        blocks = Block.objects.all()
        solar_analogs = StaticSource.objects.filter(source_type=StaticSource.SOLAR_STANDARD)
        self.assertEqual(1, sblocks.count())
        self.assertEqual(2, blocks.count())
        self.assertEqual(Block.OPT_SPECTRA, blocks[0].obstype)
        self.assertEqual(Block.OPT_SPECTRA_CALIB, blocks[1].obstype)
        # Check the SuperBlock has the broader time window but the Block(s) have
        # the (potentially) narrower per-Request windows
        self.assertEqual(self.spectro_form['start_time'], sblocks[0].block_start)
        self.assertEqual(self.spectro_form['end_time'], sblocks[0].block_end)
        self.assertFalse(sblocks[0].cadence)
        self.assertEqual(self.spectro_tracknum, sblocks[0].tracking_number)
        self.assertTrue(self.spectro_tracknum != blocks[0].request_number)
        self.assertEqual(self.spectro_params['block_duration'], sblocks[0].timeused)

        self.assertEqual(datetime(2018, 3, 16, 11, 20, 0), blocks[0].block_start)
        self.assertEqual(datetime(2018, 3, 16, 18, 30, 0), blocks[0].block_end)
        self.assertEqual(self.spectro_body, blocks[0].body)

        self.assertEqual(solar_analogs[0], blocks[1].calibsource)
        self.assertEqual(None, blocks[1].body)
        self.assertEqual(spectro_params['calibsrc_exptime'], blocks[1].exp_length)

    def test_solo_solar_spectro_block(self):
        # adjust parameters for sidereal target
        self.spectro_params['request_numbers'] = {1450339: 'SIDEREAL'}
        self.spectro_params['group_name'] = 'Landolt SA107-684_E10-20180316_spectra'
        self.spectro_form['group_name'] = self.spectro_params['group_name']
        block_resp = record_block(self.spectro_tracknum, self.spectro_params, self.spectro_form, self.solar_analog)

        self.assertTrue(block_resp)
        sblocks = SuperBlock.objects.all()
        blocks = Block.objects.all()
        self.assertEqual(1, sblocks.count())
        self.assertEqual(1, blocks.count())
        self.assertEqual(Block.OPT_SPECTRA_CALIB, blocks[0].obstype)
        # Check the SuperBlock has the broader time window but the Block(s) have
        # the (potentially) narrower per-Request windows
        self.assertEqual(self.spectro_form['start_time'], sblocks[0].block_start)
        self.assertEqual(self.spectro_form['end_time'], sblocks[0].block_end)
        self.assertEqual(datetime(2018, 3, 16, 11, 20, 0), blocks[0].block_start)
        self.assertEqual(datetime(2018, 3, 16, 18, 30, 0), blocks[0].block_end)
        self.assertEqual(self.spectro_tracknum, sblocks[0].tracking_number)
        self.assertTrue(self.spectro_tracknum != blocks[0].request_number)
        self.assertEqual(self.spectro_params['block_duration'], sblocks[0].timeused)


class TestScheduleCheck(TestCase):

    def setUp(self):
        # Initialise with three test bodies a test proposal and several blocks.
        # The first body has a provisional name (e.g. a NEO candidate), the
        # other 2 are a comet (specified with MPC_COMET elements type) and 1 that
        # should be a comet (high eccentricity but MPC_MINOR_PLANET)
        params = {  'provisional_name' : 'LM059Y5',
                    'name'          : '2009 HA21',
                    'abs_mag'       : 20.7,
                    'slope'         : 0.15,
                    'epochofel'     : '2016-01-13 00:00:00',
                    'meananom'      : 352.95033,
                    'argofperih'    : 219.7865,
                    'longascnode'   : 205.50221,
                    'orbinc'        : 6.41173,
                    'eccentricity'  : 0.728899,
                    'meandist'      : 1.4607441,
                    'source_type'   : 'U',
                    'elements_type' : 'MPC_MINOR_PLANET',
                    'active'        : True,
                    'origin'        : 'M',
                    }
        self.body_mp, created = Body.objects.get_or_create(**params)

        params['elements_type'] = 'MPC_MINOR_PLANET'
        params['name'] = '2015 ER61'
        params['eccentricity'] = 0.9996344
        self.body_bad_elemtype, created = Body.objects.get_or_create(**params)

        params['elements_type'] = 'MPC_COMET'
        params['perihdist'] = 1.0540487
        params['epochofperih'] = datetime(2017, 5, 17)
        self.body_good_elemtype, created = Body.objects.get_or_create(**params)

        neo_proposal_params = { 'code'  : 'LCO2015A-009',
                                'title' : 'LCOGT NEO Follow-up Network'
                              }
        self.neo_proposal, created = Proposal.objects.get_or_create(**neo_proposal_params)

        src_params = {  'name' : 'SA42-999',
                        'ra'   : 200.0,
                        'dec'  : -15.0,
                        'vmag' : 9.0,
                        'spectral_type' : "G2V",
                        'source_type' : StaticSource.SOLAR_STANDARD
                     }
        self.solar_analog, created = StaticSource.objects.get_or_create(pk=1, **src_params)
        self.maxDiff = None

        self.expected_resp = {
                            'target_name': self.body_mp.current_name(),
                            'magnitude': 19.09694937750832,
                            'speed': 2.904310588055287,
                            'slot_length': 20.0,
                            'filter_pattern': 'w',
                            'pattern_iterations': 16.0,
                            'available_filters': 'air, ND, U, B, V, R, I, up, gp, rp, ip, zs, Y, w',
                            'bin_mode': None,
                            'exp_count': 16,
                            'exp_length': 40.0,
                            'schedule_ok': True,
                            'start_time': '2016-04-06T10:10:00',
                            'end_time': '2016-04-06T17:12:00',
                            'mid_time': '2016-04-06T13:41:00',
                            'vis_start': '2016-04-06T10:10:00',
                            'vis_end': '2016-04-06T17:12:00',
                            'edit_window': False,
                            'ra_midpoint': 3.3125083790342504,
                            'dec_midpoint': -0.16076987814455768,
                            'period': None,
                            'jitter': None,
                            'instrument_code': '',
                            'saturated': None,
                            'snr': None,
                            'too_mode': False,
                            'calibs': '',
                            'spectroscopy': False,
                            'calibsource': {},
                            'calibsource_id': -1,
                            'calibsource_exptime': 60,
                            'calibsource_list': None,
                            'calibsource_list_options': [],
                            'calibsource_predict_exptime': 60,
                            'solar_analog': False,
                            'vis_time': 7.033333333333333,
                            'lco_enc': 'DOMA',
                            'lco_site': 'COJ',
                            'lco_tel': '1M0',
                            'max_alt': 67,
                            'moon_alt': -59.5216514230195,
                            'moon_phase': 1.2020664612667709,
                            'moon_sep': 170.4033428302428,
                            'trail_len': 1.9362070587035247,
                            'typical_seeing': 2.0,
                            'ipp_value': 1.0,
                            'para_angle': False,
                            'ag_exp_time': None,
                            'max_airmass': 1.74,
                            'max_alt_airmass': 1.0861815238132588,
                            'min_lunar_dist': 30,
                            'acceptability_threshold': 90,
                            'dither_distance': 10,
                            'add_dither': False,
                        }

    def make_visible_obj(self, test_date):
        """
        Create Test Body named "over_there" that will always be visible on the given date.
        Assumes Ecliptic is always visible. Will not work from poles during winter.
        :param test_date: datetime upon which the object must be visible
        :return: body object
        """
        sun_ra, sun_dec = accurate_astro_darkness('500', test_date, solar_pos=True)
        params = {  'provisional_name' : 'vis',
                    'name'          : 'over_there',
                    'abs_mag'       : 20.7,
                    'slope'         : 0.15,
                    'epochofel'     : test_date,
                    'meananom'      : 0,
                    'argofperih'    : 0,
                    'longascnode'   : degrees(sun_ra - pi),
                    'orbinc'        : 0,
                    'eccentricity'  : 0,
                    'meandist'      : 1.4607441,
                    'source_type'   : 'U',
                    'elements_type' : 'MPC_MINOR_PLANET',
                    'active'        : True,
                    'origin'        : 'M',
                    }
        vis_body, created = Body.objects.get_or_create(**params)
        return vis_body

    @patch('core.views.fetch_filter_list', mock_fetch_filter_list)
    @patch('core.views.datetime', MockDateTime)
    def test_mp_good(self):
        MockDateTime.change_datetime(2016, 4, 6, 2, 0, 0)

        data = { 'site_code': 'Q63',
                 'utc_date': date(2016, 4, 6),
                 'proposal_code': self.neo_proposal.code
               }

        expected_resp1 = self.expected_resp
        expected_resp1['site_code'] = data['site_code']
        expected_resp1['proposal_code'] = data['proposal_code']
        expected_resp1['group_name'] = self.body_mp.current_name() + '_' + data['site_code'].upper() + '-' + datetime.strftime(data['utc_date'], '%Y%m%d')
        expected_resp1['utc_date'] = data['utc_date'].isoformat()

        resp = schedule_check(data, self.body_mp)

        assertDeepAlmostEqual(self, expected_resp1, resp)
        self.assertLessEqual(len(resp['group_name']), 50)

    @patch('core.views.fetch_filter_list', mock_fetch_filter_list)
    @patch('core.views.datetime', MockDateTime)
    def test_no_changes_if_good(self):
        MockDateTime.change_datetime(2016, 4, 6, 2, 0, 0)

        data = { 'site_code' : 'Q63',
                 'utc_date' : date(2016, 4, 6),
                 'proposal_code' : self.neo_proposal.code
               }

        expected_resp = schedule_check(data, self.body_mp)
        data2 = expected_resp.copy()
        data2['start_time'] = datetime.strptime(data2['start_time'], '%Y-%m-%dT%H:%M:%S')
        data2['mid_time'] = datetime.strptime(data2['mid_time'], '%Y-%m-%dT%H:%M:%S')
        data2['utc_date'] = datetime.strptime(data2['utc_date'], '%Y-%m-%d').date()
        data2['end_time'] = datetime.strptime(data2['end_time'], '%Y-%m-%dT%H:%M:%S')

        resp = schedule_check(data2, self.body_mp)

        assertDeepAlmostEqual(self, expected_resp, resp)
        self.assertLessEqual(len(resp['group_name']), 50)

    @patch('core.views.fetch_filter_list', mock_fetch_filter_list)
    @patch('core.views.datetime', MockDateTime)
    def test_change_start_time(self):
        MockDateTime.change_datetime(2016, 4, 6, 2, 0, 0)

        data = {'site_code': 'Q63',
                'utc_date': date(2016, 4, 6),
                'proposal_code': self.neo_proposal.code,
                'start_time': datetime(2016, 4, 6, 15, 10, 0),
                'end_time': datetime(2016, 4, 6, 17, 12, 0),
                'edit_window': True
                }

        expected_resp1 = self.expected_resp
        expected_resp1['site_code'] = data['site_code']
        expected_resp1['proposal_code'] = data['proposal_code']
        expected_resp1['group_name'] = self.body_mp.current_name() + '_' + data[
            'site_code'].upper() + '-' + datetime.strftime(data['utc_date'], '%Y%m%d')
        expected_resp1['utc_date'] = data['utc_date'].isoformat()
        expected_resp1['start_time'] = data['start_time'].isoformat()
        expected_resp1['mid_time'] = '2016-04-06T16:11:00'

        check_list = ['utc_date', 'start_time', 'mid_time', 'end_time']

        resp = schedule_check(data, self.body_mp)

        for check in check_list:
            self.assertEqual(expected_resp1[check], resp[check], msg=check)
        self.assertLessEqual(len(resp['group_name']), 50)

    @patch('core.views.fetch_filter_list', mock_fetch_filter_list)
    @patch('core.views.datetime', MockDateTime)
    def test_change_start_time_early(self):
        MockDateTime.change_datetime(2016, 4, 6, 2, 0, 0)

        data = {'site_code': 'Q63',
                'utc_date': date(2016, 4, 6),
                'proposal_code': self.neo_proposal.code,
                'start_time': datetime(2016, 4, 6, 5, 10, 0),
                'end_time': datetime(2016, 4, 6, 17, 12, 0),
                'edit_window': True
                }

        expected_resp1 = self.expected_resp
        expected_resp1['site_code'] = data['site_code']
        expected_resp1['proposal_code'] = data['proposal_code']
        expected_resp1['group_name'] = self.body_mp.current_name() + '_' + data[
            'site_code'].upper() + '-' + datetime.strftime(data['utc_date'], '%Y%m%d')
        expected_resp1['utc_date'] = data['utc_date'].isoformat()

        check_list = ['utc_date', 'start_time', 'mid_time', 'end_time']

        resp = schedule_check(data, self.body_mp)

        for check in check_list:
            self.assertEqual(expected_resp1[check], resp[check], msg=check)
        self.assertLessEqual(len(resp['group_name']), 50)

    @patch('core.views.fetch_filter_list', mock_fetch_filter_list)
    @patch('core.views.datetime', MockDateTime)
    def test_change_start_time_late(self):
        MockDateTime.change_datetime(2016, 4, 6, 2, 0, 0)

        data = {'site_code': 'Q63',
                'utc_date': date(2016, 4, 6),
                'proposal_code': self.neo_proposal.code,
                'start_time': datetime(2016, 4, 7, 5, 10, 0),
                'end_time': datetime(2016, 4, 6, 17, 12, 0),
                'edit_window': True
                }

        expected_resp1 = self.expected_resp
        expected_resp1['site_code'] = data['site_code']
        expected_resp1['proposal_code'] = data['proposal_code']
        expected_resp1['group_name'] = self.body_mp.current_name() + '_' + data[
            'site_code'].upper() + '-' + datetime.strftime(data['utc_date'], '%Y%m%d')
        expected_resp1['utc_date'] = date(2016, 4, 7).isoformat()
        expected_resp1['start_time'] = datetime(2016, 4, 7, 10, 6, 0).isoformat()
        expected_resp1['mid_time'] = '2016-04-07T13:35:00'
        expected_resp1['end_time'] = datetime(2016, 4, 7, 17, 4, 0).isoformat()

        check_list = ['utc_date', 'start_time', 'mid_time', 'end_time']

        resp = schedule_check(data, self.body_mp)

        for check in check_list:
            self.assertEqual(expected_resp1[check], resp[check], msg=check)
        self.assertLessEqual(len(resp['group_name']), 50)

    @patch('core.views.fetch_filter_list', mock_fetch_filter_list)
    @patch('core.views.datetime', MockDateTime)
    def test_change_end_time_late(self):
        MockDateTime.change_datetime(2016, 4, 6, 2, 0, 0)

        data = {'site_code': 'Q63',
                'utc_date': date(2016, 4, 6),
                'proposal_code': self.neo_proposal.code,
                'start_time': datetime(2016, 4, 6, 10, 10, 0),
                'end_time': datetime(2016, 4, 8, 17, 12, 0),
                'edit_window': True
                }

        expected_resp1 = self.expected_resp
        expected_resp1['site_code'] = data['site_code']
        expected_resp1['proposal_code'] = data['proposal_code']
        expected_resp1['group_name'] = self.body_mp.current_name() + '_' + data[
            'site_code'].upper() + '-' + datetime.strftime(data['utc_date'], '%Y%m%d')
        expected_resp1['utc_date'] = date(2016, 4, 6).isoformat()

        check_list = ['utc_date', 'start_time', 'mid_time', 'end_time', 'group_name']

        resp = schedule_check(data, self.body_mp)

        for check in check_list:
            self.assertEqual(expected_resp1[check], resp[check], msg=check)
        self.assertLessEqual(len(resp['group_name']), 50)

    @patch('core.views.fetch_filter_list', mock_fetch_filter_list)
    @patch('core.views.datetime', MockDateTime)
    def test_change_end_time_less(self):
        MockDateTime.change_datetime(2016, 4, 6, 2, 0, 0)

        data = {'site_code': 'Q63',
                'utc_date': date(2016, 4, 6),
                'proposal_code': self.neo_proposal.code,
                'start_time': datetime(2016, 4, 6, 10, 10, 0),
                'end_time': datetime(2016, 4, 6, 12, 10, 0),
                'edit_window': True
                }

        expected_resp1 = self.expected_resp
        expected_resp1['site_code'] = data['site_code']
        expected_resp1['proposal_code'] = data['proposal_code']
        expected_resp1['group_name'] = self.body_mp.current_name() + '_' + data[
            'site_code'].upper() + '-' + datetime.strftime(data['utc_date'], '%Y%m%d')
        expected_resp1['utc_date'] = date(2016, 4, 6).isoformat()
        expected_resp1['end_time'] = data['end_time'].isoformat()
        expected_resp1['mid_time'] = '2016-04-06T11:10:00'

        check_list = ['utc_date', 'start_time', 'mid_time', 'end_time']

        resp = schedule_check(data, self.body_mp)

        for check in check_list:
            self.assertEqual(expected_resp1[check], resp[check], msg=check)
        self.assertLessEqual(len(resp['group_name']), 50)

    @patch('core.views.fetch_filter_list', mock_fetch_filter_list)
    @patch('core.views.datetime', MockDateTime)
    def test_change_end_time_early(self):
        MockDateTime.change_datetime(2016, 4, 6, 2, 0, 0)

        data = {'site_code': 'Q63',
                'utc_date': date(2016, 4, 6),
                'proposal_code': self.neo_proposal.code,
                'start_time': datetime(2016, 4, 6, 10, 10, 0),
                'end_time': datetime(2016, 4, 2, 12, 10, 0),
                'edit_window': True
                }

        expected_resp1 = self.expected_resp
        expected_resp1['site_code'] = data['site_code']
        expected_resp1['proposal_code'] = data['proposal_code']
        expected_resp1['group_name'] = self.body_mp.current_name() + '_' + data[
            'site_code'].upper() + '-' + datetime.strftime(data['utc_date'], '%Y%m%d')
        expected_resp1['utc_date'] = date(2016, 4, 6).isoformat()

        check_list = ['utc_date', 'start_time', 'mid_time', 'end_time']

        resp = schedule_check(data, self.body_mp)

        for check in check_list:
            self.assertEqual(expected_resp1[check], resp[check], msg=check)
        self.assertLessEqual(len(resp['group_name']), 50)

    @patch('core.views.fetch_filter_list', mock_fetch_filter_list)
    @patch('core.views.datetime', MockDateTime)
    def test_time_generic(self):
        MockDateTime.change_datetime(2016, 4, 6, 2, 0, 0)

        data = {'site_code': '1M0',
                'utc_date': date(2016, 4, 6),
                'proposal_code': self.neo_proposal.code,
                }

        expected_resp1 = self.expected_resp
        expected_resp1['site_code'] = data['site_code']
        expected_resp1['proposal_code'] = data['proposal_code']
        expected_resp1['group_name'] = self.body_mp.current_name() + '_' + data[
            'site_code'].upper() + '-' + datetime.strftime(data['utc_date'], '%Y%m%d')
        expected_resp1['utc_date'] = date(2016, 4, 6).isoformat()
        expected_resp1['start_time'] = datetime(2016, 4, 6, 2, 0, 0).isoformat()
        expected_resp1['mid_time'] = '2016-04-06T14:00:00'
        expected_resp1['end_time'] = datetime(2016, 4, 7, 2, 0, 0).isoformat()

        check_list = ['utc_date', 'start_time', 'mid_time', 'end_time']

        resp = schedule_check(data, self.body_mp)

        for check in check_list:
            self.assertEqual(expected_resp1[check], resp[check], msg=check)
        self.assertLessEqual(len(resp['group_name']), 50)

    @patch('core.views.fetch_filter_list', mock_fetch_filter_list)
    @patch('core.views.datetime', MockDateTime)
    def test_time_generic_change_start(self):
        MockDateTime.change_datetime(2016, 4, 6, 2, 0, 0)

        data = {'site_code': '1M0',
                'utc_date': date(2016, 4, 6),
                'proposal_code': self.neo_proposal.code,
                'start_time': datetime(2016, 4, 6, 10, 0, 0),
                'end_time': datetime(2016, 4, 7, 0, 0, 0),
                'edit_window': True
                }

        expected_resp1 = self.expected_resp
        expected_resp1['site_code'] = data['site_code']
        expected_resp1['proposal_code'] = data['proposal_code']
        expected_resp1['group_name'] = self.body_mp.current_name() + '_' + data[
            'site_code'].upper() + '-' + datetime.strftime(data['utc_date'], '%Y%m%d')
        expected_resp1['utc_date'] = date(2016, 4, 6).isoformat()
        expected_resp1['start_time'] = datetime(2016, 4, 6, 10, 0, 0).isoformat()
        expected_resp1['mid_time'] = '2016-04-06T17:00:00'
        expected_resp1['end_time'] = datetime(2016, 4, 7, 0, 0, 0).isoformat()

        check_list = ['utc_date', 'start_time', 'mid_time', 'end_time']

        resp = schedule_check(data, self.body_mp)

        for check in check_list:
            self.assertEqual(expected_resp1[check], resp[check], msg=check)
        self.assertLessEqual(len(resp['group_name']), 50)

    @patch('core.views.fetch_filter_list', mock_fetch_filter_list)
    @patch('core.views.datetime', MockDateTime)
    def test_time_generic_change_start_late(self):
        MockDateTime.change_datetime(2016, 4, 6, 2, 0, 0)

        data = {'site_code': '1M0',
                'utc_date': date(2016, 4, 6),
                'proposal_code': self.neo_proposal.code,
                'start_time': datetime(2016, 4, 18, 0, 0, 0),
                'end_time': datetime(2016, 4, 7, 0, 0, 0),
                'edit_window': True
                }

        expected_resp1 = self.expected_resp
        expected_resp1['site_code'] = data['site_code']
        expected_resp1['proposal_code'] = data['proposal_code']
        expected_resp1['group_name'] = self.body_mp.current_name() + '_' + data[
            'site_code'].upper() + '-' + datetime.strftime(data['utc_date'], '%Y%m%d')
        expected_resp1['utc_date'] = date(2016, 4, 18).isoformat()
        expected_resp1['start_time'] = datetime(2016, 4, 18, 0, 0, 0).isoformat()
        expected_resp1['mid_time'] = '2016-04-18T00:00:00'
        expected_resp1['end_time'] = datetime(2016, 4, 18, 0, 0, 0).isoformat()

        check_list = ['utc_date', 'start_time', 'mid_time', 'end_time']

        resp = schedule_check(data, self.body_mp)

        for check in check_list:
            self.assertEqual(expected_resp1[check], resp[check], msg=check)
        self.assertLessEqual(len(resp['group_name']), 50)

    @patch('core.views.fetch_filter_list', mock_fetch_filter_list)
    @patch('core.views.datetime', MockDateTime)
    def test_time_generic_change_end_late(self):
        MockDateTime.change_datetime(2016, 4, 6, 2, 0, 0)

        data = {'site_code': '1M0',
                'utc_date': date(2016, 4, 6),
                'proposal_code': self.neo_proposal.code,
                'start_time' : datetime(2016, 4, 6, 0, 0, 0),
                'end_time': datetime(2016, 4, 17, 0, 0, 0),
                'edit_window': True
                }

        expected_resp1 = self.expected_resp
        expected_resp1['site_code'] = data['site_code']
        expected_resp1['proposal_code'] = data['proposal_code']
        expected_resp1['group_name'] = self.body_mp.current_name() + '_' + data[
            'site_code'].upper() + '-' + datetime.strftime(data['utc_date'], '%Y%m%d')
        expected_resp1['utc_date'] = date(2016, 4, 11).isoformat()
        expected_resp1['start_time'] = datetime(2016, 4, 6, 2, 0, 0).isoformat()
        expected_resp1['mid_time'] = '2016-04-11T13:00:00'
        expected_resp1['end_time'] = datetime(2016, 4, 17, 0, 0, 0).isoformat()

        check_list = ['utc_date', 'start_time', 'mid_time', 'end_time']

        resp = schedule_check(data, self.body_mp)

        for check in check_list:
            self.assertEqual(expected_resp1[check], resp[check], msg=check)
        self.assertLessEqual(len(resp['group_name']), 50)

    @patch('core.views.fetch_filter_list', mock_fetch_filter_list)
    @patch('core.views.datetime', MockDateTime)
    def test_time_generic_change_end_early(self):
        MockDateTime.change_datetime(2016, 4, 6, 2, 0, 0)

        data = {'site_code': '1M0',
                'utc_date': date(2016, 4, 6),
                'proposal_code': self.neo_proposal.code,
                'start_time': datetime(2016, 4, 6, 0, 0, 0),
                'end_time': datetime(2016, 4, 2, 0, 0, 0),
                'edit_window': True
                }

        expected_resp1 = self.expected_resp
        expected_resp1['site_code'] = data['site_code']
        expected_resp1['proposal_code'] = data['proposal_code']
        expected_resp1['group_name'] = self.body_mp.current_name() + '_' + data[
            'site_code'].upper() + '-' + datetime.strftime(data['utc_date'], '%Y%m%d')
        expected_resp1['utc_date'] = date(2016, 4, 6).isoformat()
        expected_resp1['start_time'] = datetime(2016, 4, 6, 2, 0, 0).isoformat()
        expected_resp1['mid_time'] = '2016-04-06T02:00:00'
        expected_resp1['end_time'] = datetime(2016, 4, 6, 2, 0, 0).isoformat()

        check_list = ['utc_date', 'start_time', 'mid_time', 'end_time']

        resp = schedule_check(data, self.body_mp)

        for check in check_list:
            self.assertEqual(expected_resp1[check], resp[check], msg=check)
        self.assertLessEqual(len(resp['group_name']), 50)

    @patch('core.views.fetch_filter_list', mock_fetch_filter_list)
    @patch('core.views.datetime', MockDateTime)
    def test_time_cadence(self):
        MockDateTime.change_datetime(2016, 4, 6, 2, 0, 0)

        data = {'site_code': 'Q63',
                'utc_date': date(2016, 4, 6),
                'period': 2,
                'jitter': 2,
                'proposal_code': self.neo_proposal.code,
                }

        expected_resp1 = self.expected_resp
        expected_resp1['site_code'] = data['site_code']
        expected_resp1['proposal_code'] = data['proposal_code']
        expected_resp1['group_name'] = self.body_mp.current_name() + '_' + data['site_code'].upper() + '-' +\
                                       'cad-{}-{}'.format(datetime.strftime(data['utc_date'], '%Y%m%d'), datetime.strftime(data['utc_date'], '%m%d'))
        expected_resp1['utc_date'] = date(2016, 4, 6).isoformat()

        check_list = ['utc_date', 'start_time', 'mid_time', 'end_time', 'group_name']

        resp = schedule_check(data, self.body_mp)

        for check in check_list:
            self.assertEqual(expected_resp1[check], resp[check], msg=check)
        self.assertLessEqual(len(resp['group_name']), 50)

    @patch('core.views.fetch_filter_list', mock_fetch_filter_list)
    @patch('core.views.datetime', MockDateTime)
    def test_time_cadence_change_much(self):
        MockDateTime.change_datetime(2016, 4, 6, 2, 0, 0)

        data = {'site_code': 'Q63',
                'utc_date': date(2016, 4, 7),
                'proposal_code': self.neo_proposal.code,
                'period': 2,
                'jitter': 2,
                'start_time': datetime(2016, 4, 6, 12, 0, 0),
                'end_time': datetime(2016, 4, 8, 12, 0, 0),
                'edit_window': True
                }

        expected_resp1 = self.expected_resp
        expected_resp1['site_code'] = data['site_code']
        expected_resp1['proposal_code'] = data['proposal_code']
        expected_resp1['group_name'] = self.body_mp.current_name() + '_' + data[
            'site_code'].upper() + '-' + 'cad-{}-{}'.format(datetime.strftime(data['start_time'], '%Y%m%d'), datetime.strftime(data['end_time'], '%m%d'))
        expected_resp1['utc_date'] = date(2016, 4, 7).isoformat()
        expected_resp1['start_time'] = datetime(2016, 4, 6, 12, 0, 0).isoformat()
        expected_resp1['mid_time'] = '2016-04-07T12:00:00'
        expected_resp1['end_time'] = datetime(2016, 4, 8, 12, 0, 0).isoformat()

        check_list = ['utc_date', 'start_time', 'mid_time', 'end_time', 'group_name']

        resp = schedule_check(data, self.body_mp)

        for check in check_list:
            self.assertEqual(expected_resp1[check], resp[check], msg=check)
        self.assertLessEqual(len(resp['group_name']), 50)

    @patch('core.views.fetch_filter_list', mock_fetch_filter_list)
    @patch('core.views.datetime', MockDateTime)
    def test_time_cadence_change_little(self):
        MockDateTime.change_datetime(2016, 4, 6, 2, 0, 0)

        data = {'site_code': 'Q63',
                'utc_date': date(2016, 4, 6),
                'proposal_code': self.neo_proposal.code,
                'period': 2,
                'jitter': 2,
                'start_time': datetime(2016, 4, 6, 12, 0, 0),
                'end_time': datetime(2016, 4, 6, 19, 0, 0),
                'edit_window': True
                }

        expected_resp1 = self.expected_resp
        expected_resp1['site_code'] = data['site_code']
        expected_resp1['proposal_code'] = data['proposal_code']
        expected_resp1['group_name'] = self.body_mp.current_name() + '_' + data[
            'site_code'].upper() + '-' + 'cad-{}-{}'.format(datetime.strftime(data['start_time'], '%Y%m%d'), datetime.strftime(data['end_time'], '%m%d'))
        expected_resp1['utc_date'] = date(2016, 4, 6).isoformat()
        expected_resp1['start_time'] = datetime(2016, 4, 6, 12, 0, 0).isoformat()
        expected_resp1['mid_time'] = '2016-04-06T14:36:00'
        expected_resp1['end_time'] = datetime(2016, 4, 6, 17, 12, 0).isoformat()

        check_list = ['utc_date', 'start_time', 'mid_time', 'end_time', 'group_name']

        resp = schedule_check(data, self.body_mp)

        for check in check_list:
            self.assertEqual(expected_resp1[check], resp[check], msg=check)
        self.assertLessEqual(len(resp['group_name']), 50)

    @patch('core.views.fetch_filter_list', mock_fetch_filter_list)
    @patch('core.views.datetime', MockDateTime)
    def test_mp_good_too(self):
        MockDateTime.change_datetime(2016, 4, 6, 2, 0, 0)
        # Turn on ToO mode on proposal
        self.neo_proposal.time_critical = True
        self.neo_proposal.save()

        data = { 'site_code' : 'Q63',
                 'utc_date' : date(2016, 4, 6),
                 'proposal_code' : self.neo_proposal.code,
                 'too_mode' : True
               }

        expected_resp1 = self.expected_resp
        expected_resp1['site_code'] = data['site_code']
        expected_resp1['proposal_code'] = data['proposal_code']
        expected_resp1['group_name'] = self.body_mp.current_name() + '_' + data['site_code'].upper() + '-' + datetime.strftime(data['utc_date'], '%Y%m%d') + '_ToO'
        expected_resp1['utc_date'] = data['utc_date'].isoformat()
        expected_resp1['too_mode'] = True

        resp = schedule_check(data, self.body_mp)

        assertDeepAlmostEqual(self, expected_resp1, resp)
        self.assertLessEqual(len(resp['group_name']), 50)

    @patch('core.views.fetch_filter_list', mock_fetch_filter_list)
    @patch('core.views.datetime', MockDateTime)
    def test_mp_bad_too(self):
        MockDateTime.change_datetime(2016, 4, 6, 2, 0, 0)

        data = {'site_code': 'Q63',
                'utc_date': datetime(2016, 4, 6).date(),
                'proposal_code': self.neo_proposal.code,
                'too_mode': True
                }

        expected_resp1 = self.expected_resp
        expected_resp1['site_code'] = data['site_code']
        expected_resp1['proposal_code'] = data['proposal_code']
        expected_resp1['group_name'] = self.body_mp.current_name() + '_' + data['site_code'].upper() + '-' + datetime.strftime(data['utc_date'], '%Y%m%d')
        expected_resp1['utc_date'] = data['utc_date'].isoformat()

        resp = schedule_check(data, self.body_mp)

        assertDeepAlmostEqual(self, expected_resp1, resp)
        self.assertLessEqual(len(resp['group_name']), 50)

    @patch('core.views.fetch_filter_list', mock_fetch_filter_list)
    @patch('core.views.datetime', MockDateTime)
    def test_mp_good_spectro(self):
        MockDateTime.change_datetime(2016, 4, 6, 2, 0, 0)

        data = {'instrument_code': 'E10-FLOYDS',
                'utc_date': date(2016, 4, 6),
                'proposal_code': self.neo_proposal.code,
                'spectroscopy': True,
                'calibs': 'both',
                'exp_length': 300.0,
                'exp_count': 1,
                'max_airmass': 2.0
                }

        expected_resp = {
                        'target_name': self.body_mp.current_name(),
                        'magnitude': 19.096949378287967,
                        'speed': 2.904309581894179,
                        'slot_length': 22,
                        'filter_pattern': 'slit_6.0as',
                        'pattern_iterations': 1.0,
                        'available_filters': 'slit_1.2as, slit_1.6as, slit_2.0as, slit_6.0as',
                        'exp_count': 1,
                        'exp_length': 300.0,
                        'schedule_ok': True,
                        'site_code': data['instrument_code'][0:3],
                        'proposal_code': data['proposal_code'],
                        'group_name': self.body_mp.current_name() + '_' + data['instrument_code'][0:3].upper() + '-' + datetime.strftime(data['utc_date'], '%Y%m%d') + '_spectra',
                        'utc_date': data['utc_date'].isoformat(),
                        'start_time': '2016-04-06T09:42:00',
                        'end_time': '2016-04-06T17:40:00',
                        'vis_start': '2016-04-06T09:42:00',
                        'vis_end': '2016-04-06T17:40:00',
                        'mid_time': '2016-04-06T13:41:00',
                        'edit_window': False,
                        'ra_midpoint': 3.3125083797952244,
                        'dec_midpoint': -0.16076987807708198,
                        'period': None,
                        'jitter': None,
                        'bin_mode': None,
                        'instrument_code': 'E10-FLOYDS',
                        'saturated': False,
                        'snr': 4.961338560320349,
                        'calibs': 'both',
                        'spectroscopy': True,
                        'too_mode': False,
                        'calibsource': {},
                        'calibsource_id': -1,
                        'calibsource_exptime': 60,
                        'calibsource_list': None,
                        'calibsource_list_options': [],
                        'calibsource_predict_exptime': 60,
                        'solar_analog': False,
                        'vis_time': 7.966666666666667,
                        'lco_enc': 'CLMA',
                        'lco_site': 'COJ',
                        'lco_tel': '2M0',
                        'max_alt': 67,
                        'moon_alt': -59.52147932253441,
                        'moon_phase': 1.2020671312553743,
                        'moon_sep': 170.40334265453788,
                        'trail_len': 0.4840515969823632,
                        'typical_seeing': 2.0,
                        'ipp_value': 1.0,
                        'para_angle': False,
                        'ag_exp_time': 10,
                        'max_airmass': 2.0,
                        'max_alt_airmass': 1.0861815238132588,
                        'min_lunar_dist': 30,
                        'acceptability_threshold': 90,
                        'dither_distance': 10,
                        'add_dither': False,
                        }

        resp = schedule_check(data, self.body_mp)

        self.assertEqual(expected_resp, resp)
        self.assertLessEqual(len(resp['group_name']), 50)

    @patch('core.views.fetch_filter_list', mock_fetch_filter_list)
    @patch('core.views.datetime', MockDateTime)
    def test_mp_good_spectro_solar_analog(self):
        MockDateTime.change_datetime(2016, 4, 6, 2, 0, 0)

        data = {'instrument_code': 'E10-FLOYDS',
                'utc_date': date(2016, 4, 6),
                'proposal_code': self.neo_proposal.code,
                'spectroscopy': True,
                'calibs': 'both',
                'exp_length': 300.0,
                'exp_count': 1,
                'solar_analog': True,
                'max_airmass': 2.0
                }

        expected_resp = {
                        'target_name': self.body_mp.current_name(),
                        'magnitude': 19.096949378287967,
                        'speed': 2.904309581894179,
                        'slot_length': 22,
                        'filter_pattern': 'slit_6.0as',
                        'pattern_iterations': 1.0,
                        'available_filters': 'slit_1.2as, slit_1.6as, slit_2.0as, slit_6.0as',
                        'bin_mode': None,
                        'exp_count': 1,
                        'exp_length': 300.0,
                        'schedule_ok': True,
                        'site_code': data['instrument_code'][0:3],
                        'proposal_code': data['proposal_code'],
                        'group_name': self.body_mp.current_name() + '_' + data['instrument_code'][0:3].upper() + '-' + datetime.strftime(data['utc_date'], '%Y%m%d') + '_spectra',
                        'utc_date': data['utc_date'].isoformat(),
                        'start_time': '2016-04-06T09:42:00',
                        'end_time': '2016-04-06T17:40:00',
                        'mid_time': '2016-04-06T13:41:00',
                        'vis_start': '2016-04-06T09:42:00',
                        'vis_end': '2016-04-06T17:40:00',
                        'edit_window': False,
                        'ra_midpoint': 3.3125083797952244,
                        'dec_midpoint': -0.16076987807708198,
                        'period': None,
                        'jitter': None,
                        'instrument_code': 'E10-FLOYDS',
                        'saturated': False,
                        'snr': 4.961338560320349,
                        'calibs': 'both',
                        'spectroscopy': True,
                        'too_mode': False,
                        'calibsource': {'separation_deg': 11.532781052438736, **model_to_dict(self.solar_analog)},
                        'calibsource_id': 1,
                        'calibsource_exptime': 180,
                        'calibsource_list': None,
                        'calibsource_list_options': ['1: SA42-999 (11.5°)'],
                        'calibsource_predict_exptime': 180,
                        'solar_analog': True,
                        'vis_time': 7.966666666666667,
                        'lco_enc': 'CLMA',
                        'lco_site': 'COJ',
                        'lco_tel': '2M0',
                        'max_alt': 67,
                        'moon_alt': -59.52147932253441,
                        'moon_phase': 1.2020671312553743,
                        'moon_sep': 170.40334265453788,
                        'trail_len': 0.4840515969823632,
                        'typical_seeing': 2.0,
                        'ipp_value': 1.0,
                        'para_angle': False,
                        'ag_exp_time': 10,
                        'max_airmass': 2.0,
                        'max_alt_airmass': 1.0861815238132588,
                        'min_lunar_dist': 30,
                        'acceptability_threshold': 90,
                        'dither_distance': 10,
                        'add_dither': False,
                        }

        resp = schedule_check(data, self.body_mp)

        self.assertEqual(expected_resp, resp)
        self.assertLessEqual(len(resp['group_name']), 50)

    @patch('core.views.fetch_filter_list', mock_fetch_filter_list)
    @patch('core.views.datetime', MockDateTime)
    def test_mp_cadence_short_name(self):
        MockDateTime.change_datetime(2016, 4, 4, 2, 0, 0)
        self.body_mp.name = '2009 HA'
        self.body_mp.save()

        data = { 'site_code': 'Q63',
                 'utc_date': date(2016, 4, 6),
                 'proposal_code': self.neo_proposal.code,
                 'period': 4.0,
                 'jitter': 1.0,
                 'start_time': datetime(2016, 4, 5, 4, 22, 0),
                 'end_time': datetime(2016, 4, 7, 23, 0, 0),
                 'edit_window': True
               }

        expected_resp1 = self.expected_resp
        expected_resp1['site_code'] = data['site_code']
        expected_resp1['proposal_code'] = data['proposal_code']
        expected_resp1['group_name'] = self.body_mp.current_name() + '_' + data['site_code'].upper() + '-cad-' + datetime.strftime(data['start_time'], '%Y%m%d') + '-' + datetime.strftime(data['end_time'], '%m%d')
        expected_resp1['utc_date'] = data['utc_date'].isoformat()
        expected_resp1['jitter'] = data['jitter']
        expected_resp1['period'] = data['period']
        expected_resp1['start_time'] = datetime(2016, 4, 5, 4, 22, 0).isoformat()
        expected_resp1['end_time'] = datetime(2016, 4, 7, 23, 0, 0).isoformat()
        expected_resp1['vis_start'] = datetime(2016, 4, 5, 4, 22, 0).isoformat()
        expected_resp1['vis_end'] = datetime(2016, 4, 7, 23, 0, 0).isoformat()
        expected_resp1['edit_window'] = True
        expected_resp1['num_times'] = 16
        expected_resp1['total_time'] = 5.333333333333333
        expected_resp1['target_name'] = self.body_mp.name

        resp = schedule_check(data, self.body_mp)

        self.assertEqual(expected_resp1, resp)
        self.assertLessEqual(len(resp['group_name']), 50)

    @patch('core.views.fetch_filter_list', mock_fetch_filter_list)
    @patch('core.views.datetime', MockDateTime)
    def test_mp_cadence_bad_jitter(self):
        MockDateTime.change_datetime(2016, 4, 4, 2, 0, 0)
        self.body_mp.name = '2009 HA'
        self.body_mp.save()

        data = { 'site_code': 'Q63',
                 'utc_date': date(2016, 4, 6),
                 'proposal_code': self.neo_proposal.code,
                 'period': 4.0,
                 'jitter': 0.1,
                 'start_time': datetime(2016, 4, 5, 4, 22, 0),
                 'end_time': datetime(2016, 4, 7, 23, 0, 0),
                 'edit_window': True
               }

        expected_resp1 = self.expected_resp
        expected_resp1['site_code'] = data['site_code']
        expected_resp1['proposal_code'] = data['proposal_code']
        expected_resp1['group_name'] = self.body_mp.current_name() + '_' + data['site_code'].upper() + '-cad-' + datetime.strftime(data['start_time'], '%Y%m%d') + '-' + datetime.strftime(data['end_time'], '%m%d')
        expected_resp1['utc_date'] = data['utc_date'].isoformat()
        expected_resp1['jitter'] = .34
        expected_resp1['period'] = data['period']
        expected_resp1['start_time'] = datetime(2016, 4, 5, 4, 22, 0).isoformat()
        expected_resp1['end_time'] = datetime(2016, 4, 7, 23, 0, 0).isoformat()
        expected_resp1['vis_start'] = datetime(2016, 4, 5, 4, 22, 0).isoformat()
        expected_resp1['vis_end'] = datetime(2016, 4, 7, 23, 0, 0).isoformat()
        expected_resp1['edit_window'] = True
        expected_resp1['num_times'] = 16
        expected_resp1['total_time'] = 5.333333333333333
        expected_resp1['target_name'] = self.body_mp.name

        resp = schedule_check(data, self.body_mp)

        self.assertEqual(expected_resp1, resp)
        self.assertLessEqual(len(resp['group_name']), 50)

    @patch('core.views.fetch_filter_list', mock_fetch_filter_list)
    @patch('core.views.datetime', MockDateTime)
    def test_mp_cadence_long_name(self):
        MockDateTime.change_datetime(2016, 4, 4, 2, 0, 0)

        data = { 'site_code': 'Q63',
                 'utc_date': date(2016, 4, 6),
                 'proposal_code': self.neo_proposal.code,
                 'period': 4.0,
                 'jitter': 1.0,
                 'start_time': datetime(2016, 4, 5, 4, 22, 0),
                 'end_time': datetime(2016, 4, 7, 23, 0, 0),
                 'edit_window': True
               }

        expected_resp1 = self.expected_resp
        expected_resp1['site_code'] = data['site_code']
        expected_resp1['proposal_code'] = data['proposal_code']
        expected_resp1['group_name'] = self.body_mp.current_name() + '_' + data['site_code'].upper() + '-cad-' + datetime.strftime(data['start_time'], '%Y%m%d') + '-' + datetime.strftime(data['end_time'], '%m%d')
        expected_resp1['utc_date'] = data['utc_date'].isoformat()
        expected_resp1['start_time'] = datetime(2016, 4, 5, 4, 22, 0).isoformat()
        expected_resp1['end_time'] = datetime(2016, 4, 7, 23, 0, 0).isoformat()
        expected_resp1['edit_window'] = True
        expected_resp1['vis_start'] = datetime(2016, 4, 5, 4, 22, 0).isoformat()
        expected_resp1['vis_end'] = datetime(2016, 4, 7, 23, 0, 0).isoformat()
        expected_resp1['jitter'] = data['jitter']
        expected_resp1['period'] = data['period']
        expected_resp1['num_times'] = 16
        expected_resp1['total_time'] = 5.333333333333333

        resp = schedule_check(data, self.body_mp)

        self.assertEqual(expected_resp1, resp)
        self.assertLessEqual(len(resp['group_name']), 50)

    @patch('core.views.fetch_filter_list', mock_fetch_filter_list)
    @patch('core.views.datetime', MockDateTime)
    def test_mp_semester_end_B_semester(self):
        MockDateTime.change_datetime(2016, 3, 30, 22, 0, 0)

        data = { 'site_code' : 'K92',
                 'utc_date' : date(2016, 4, 1),
                 'proposal_code' : self.neo_proposal.code
               }

        expected_resp = {
                        'target_name': self.body_mp.current_name(),
                        'start_time' : '2016-03-31T19:18:00',
                        'end_time'   : '2016-03-31T23:59:00',
                        'exp_count'  : 20,
                        'exp_length' : 25.0,
                        'mid_time': '2016-03-31T21:38:00',

                        }
        resp = schedule_check(data, self.body_mp)

        self.assertEqual(expected_resp['start_time'], resp['start_time'])
        self.assertEqual(expected_resp['end_time'], resp['end_time'])
        self.assertEqual(expected_resp['mid_time'], resp['mid_time'])
        self.assertEqual(expected_resp['exp_count'], resp['exp_count'])
        self.assertEqual(expected_resp['exp_length'], resp['exp_length'])

    @patch('core.views.fetch_filter_list', mock_fetch_filter_list)
    @patch('core.views.datetime', MockDateTime)
    def test_mp_semester_start_A_semester(self):
        MockDateTime.change_datetime(2016, 4, 1, 0, 0, 2)

        data = { 'site_code' : 'K92',
                 'utc_date' : datetime(2016, 4, 1).date(),
                 'proposal_code' : self.neo_proposal.code
               }

        expected_resp = {
                        'target_name': self.body_mp.current_name(),
                        'start_time' : '2016-04-01T00:00:00',
                        'end_time'   : '2016-04-01T02:44:00',
                        'exp_count'  : 20,
                        'exp_length' : 25.0,
                        'mid_time': '2016-04-01T01:22:00',

                        }
        resp = schedule_check(data, self.body_mp)
#        self.assertEqual(expected_resp, resp)

        self.assertEqual(expected_resp['start_time'], resp['start_time'])
        self.assertEqual(expected_resp['end_time'], resp['end_time'])
        self.assertEqual(expected_resp['mid_time'], resp['mid_time'])
        self.assertEqual(expected_resp['exp_count'], resp['exp_count'])
        self.assertEqual(expected_resp['exp_length'], resp['exp_length'])

    @patch('core.views.fetch_filter_list', mock_fetch_filter_list)
    @patch('core.views.datetime', MockDateTime)
    def test_mp_semester_mid_A_semester(self):
        MockDateTime.change_datetime(2016, 4, 20, 23, 0, 0)

        data = { 'site_code' : 'V37',
                 'utc_date' : datetime(2016, 4, 21).date(),
                 'proposal_code' : self.neo_proposal.code
               }

        expected_resp = {
                        'target_name': self.body_mp.current_name(),
                        'start_time' : '2016-04-21T02:30:00',
                        'end_time'   : '2016-04-21T08:06:00',
                        'vis_start' : '2016-04-21T02:30:00',
                        'vis_end'   : '2016-04-21T08:06:00',
                        'exp_count'  : 9,
                        'exp_length' : 125,
                        'mid_time': '2016-04-21T05:18:00',
                        'magnitude' : 20.97
                        }
        resp = schedule_check(data, self.body_mp)
#        self.assertEqual(expected_resp, resp)

        self.assertEqual(expected_resp['start_time'], resp['start_time'])
        self.assertEqual(expected_resp['end_time'], resp['end_time'])
        self.assertEqual(expected_resp['mid_time'], resp['mid_time'])
        self.assertEqual(expected_resp['exp_count'], resp['exp_count'])
        self.assertEqual(expected_resp['exp_length'], resp['exp_length'])
        self.assertAlmostEqual(expected_resp['magnitude'], resp['magnitude'], 2)

    @patch('core.views.fetch_filter_list', mock_fetch_filter_list)
    @patch('core.views.datetime', MockDateTime)
    def test_mp_semester_mid_past_A_semester(self):
        MockDateTime.change_datetime(2015, 4, 20, 23, 1, 0)

        data = { 'site_code' : 'V37',
                 'utc_date' : datetime(2015, 4, 21).date(),
                 'proposal_code' : self.neo_proposal.code
               }

        expected_resp = {
                        'target_name': self.body_mp.current_name(),
                        'start_time' : '2015-04-21T09:22:00',
                        'end_time'   : '2015-04-21T11:08:00',
                        'vis_start' : '2015-04-21T09:22:00',
                        'vis_end'   : '2015-04-21T11:08:00',
                        'exp_count'  : 6,
                        'exp_length' : 125,
                        'mid_time': '2015-04-21T10:15:00',
                        'magnitude' : 20.97
                        }
        resp = schedule_check(data, self.body_mp)
#        self.assertEqual(expected_resp, resp)

        self.assertEqual(expected_resp['start_time'], resp['start_time'])
        self.assertEqual(expected_resp['end_time'], resp['end_time'])
        self.assertEqual(expected_resp['mid_time'], resp['mid_time'])

    @patch('core.views.fetch_filter_list', mock_fetch_filter_list)
    @patch('core.views.datetime', MockDateTime)
    def test_mp_semester_end_A_semester(self):
        MockDateTime.change_datetime(2016, 9, 29, 23, 0, 0)

        data = { 'site_code' : 'K92',
                 'utc_date' : datetime(2016, 10, 1).date(),
                 'proposal_code' : self.neo_proposal.code
               }

        body = self.make_visible_obj(datetime(2016, 9, 30, 23, 0, 0))

        expected_resp = {
                        'target_name': body.current_name(),
                        'start_time' : '2016-09-30T19:28:00',
                        'end_time'   : '2016-09-30T23:59:00',
                        'mid_time': '2016-09-30T21:43:00',
                        'vis_start' : '2016-09-30T19:28:00',
                        'vis_end'   : '2016-09-30T23:59:00',
                        }
        resp = schedule_check(data, body)
#        self.assertEqual(expected_resp, resp)

        self.assertEqual(expected_resp['start_time'], resp['start_time'])
        self.assertEqual(expected_resp['end_time'], resp['end_time'])
        self.assertEqual(expected_resp['mid_time'], resp['mid_time'])

    @patch('core.views.fetch_filter_list', mock_fetch_filter_list)
    @patch('core.views.datetime', MockDateTime)
    def test_mp_semester_schedule_for_B_at_A_semester_end(self):
        MockDateTime.change_datetime(2017, 3, 31, 23, 0, 0)

        data = { 'site_code' : 'K92',
                 'utc_date' : datetime(2017, 4, 2).date(),
                 'proposal_code' : self.neo_proposal.code
               }

        expected_resp = {
                        'target_name': self.body_mp.current_name(),
                        'start_time' : '2017-04-02T01:10:00',
                        'end_time'   : '2017-04-02T03:38:00',
                        'mid_time': '2017-04-02T02:24:00',

                        }
        resp = schedule_check(data, self.body_mp)
#        self.assertEqual(expected_resp, resp)

        self.assertEqual(expected_resp['start_time'], resp['start_time'])
        self.assertEqual(expected_resp['end_time'], resp['end_time'])
        self.assertEqual(expected_resp['mid_time'], resp['mid_time'])

    @patch('core.views.fetch_filter_list', mock_fetch_filter_list)
    @patch('core.views.datetime', MockDateTime)
    def test_mp_semester_schedule_for_B_at_A_semester_end2(self):

        data = { 'site_code' : 'K92',
                 'utc_date' : datetime(2017, 4, 1).date(),
                 'proposal_code' : self.neo_proposal.code
               }

        MockDateTime.change_datetime(2017, 3, 31, 23, 0, 0)

        body = self.make_visible_obj(datetime(2017, 3, 31, 23, 0, 0))

        expected_resp = {
                        'target_name': body.current_name(),
                        'start_time' : '2017-04-01T00:00:00',
                        'end_time'   : '2017-04-01T01:46:00',
                        'mid_time': '2017-04-01T00:53:00',

                        }
        resp = schedule_check(data, body)
#        self.assertEqual(expected_resp, resp)

        self.assertEqual(expected_resp['start_time'], resp['start_time'])
        self.assertEqual(expected_resp['end_time'], resp['end_time'])
        self.assertEqual(expected_resp['mid_time'], resp['mid_time'])

    @patch('core.views.fetch_filter_list', mock_fetch_filter_list)
    @patch('core.views.datetime', MockDateTime)
    def test_mp_semester_2017AB_semester(self):
        MockDateTime.change_datetime(2017, 9, 28, 19, 0, 0)

        data = { 'site_code' : 'Z17',
                 'utc_date' : datetime(2017, 10, 1).date(),
                 'proposal_code' : self.neo_proposal.code
               }

        body = self.make_visible_obj(datetime(2017, 9, 28, 19, 0, 0))

        expected_resp = {
                        'target_name': body.current_name(),
                        'start_time' : '2017-09-30T21:26:00',
                        'end_time'   : '2017-10-01T03:56:00',
                        'mid_time': '2017-10-01T00:41:00',

                        }
        resp = schedule_check(data, body)

        self.assertEqual(expected_resp['start_time'], resp['start_time'])
        self.assertEqual(expected_resp['end_time'], resp['end_time'])
        self.assertEqual(expected_resp['mid_time'], resp['mid_time'])

    @patch('core.views.fetch_filter_list', mock_fetch_filter_list)
    @patch('core.views.datetime', MockDateTime)
    def test_mp_semester_end_2017AB_semester(self):
        MockDateTime.change_datetime(2017, 11, 30, 19, 0, 0)

        data = { 'site_code' : 'Z17',
                 'utc_date' : datetime(2017, 12, 1).date(),
                 'proposal_code' : self.neo_proposal.code
               }

        body = self.make_visible_obj(datetime(2017, 11, 30, 19, 0, 0))

        expected_resp = {
                        'target_name': body.current_name(),
                        'start_time' : '2017-11-30T20:38:00',
                        'end_time'   : '2017-11-30T23:59:00',
                        'mid_time': '2017-11-30T22:18:00',

                        }
        resp = schedule_check(data, body)

        self.assertEqual(expected_resp['start_time'], resp['start_time'])
        self.assertEqual(expected_resp['end_time'], resp['end_time'])
        self.assertEqual(expected_resp['mid_time'], resp['mid_time'])

    @patch('core.views.fetch_filter_list', mock_fetch_filter_list)
    @patch('core.views.datetime', MockDateTime)
    def test_mp_semester_start_2018A_semester_window_too_small(self):
        MockDateTime.change_datetime(2017, 12,  1,  1, 0, 0)

        data = { 'site_code' : 'K91',
                 'utc_date' : datetime(2017, 12, 1).date(),
                 'proposal_code' : self.neo_proposal.code,
               }

        body = self.make_visible_obj(datetime(2017, 12,  1,  1, 0, 0))

        expected_resp = {
                        'target_name': body.current_name(),
                        'start_time' : '2017-12-01T01:00:00',
                        'end_time'   : '2017-12-01T01:00:00',
                        'mid_time': '2017-12-01T01:00:00',
                        }
        resp = schedule_check(data, body)

        self.assertEqual(expected_resp['start_time'], resp['start_time'])
        self.assertEqual(expected_resp['end_time'], resp['end_time'])
        self.assertEqual(expected_resp['mid_time'], resp['mid_time'])

    @patch('core.views.fetch_filter_list', mock_fetch_filter_list)
    @patch('core.views.datetime', MockDateTime)
    def test_mp_semester_end_2018A_semester(self):
        MockDateTime.change_datetime(2018, 5, 30, 23, 0, 0)

        data = { 'site_code' : 'K91',
                 'utc_date' : datetime(2018,  6, 1).date(),
                 'proposal_code' : self.neo_proposal.code
               }

        body = self.make_visible_obj(datetime(2018,  5, 31, 23, 0, 0))

        expected_resp = {
                        'target_name': body.current_name(),
                        'start_time' : '2018-05-31T18:16:00',
                        'end_time'   : '2018-05-31T23:59:00',
                        'mid_time': '2018-05-31T21:07:00',

                        }
        resp = schedule_check(data, body)

        self.assertEqual(expected_resp['start_time'], resp['start_time'])
        self.assertEqual(expected_resp['end_time'], resp['end_time'])
        self.assertEqual(expected_resp['mid_time'], resp['mid_time'])

    @patch('core.views.fetch_filter_list', mock_fetch_filter_list)
    @patch('core.views.datetime', MockDateTime)
    def test_mp_semester_end_2018B_semester(self):
        MockDateTime.change_datetime(2018, 11, 29, 23, 0, 0)

        data = {'site_code': 'Z17',
                 'utc_date': datetime(2018, 12, 1).date(),
                 'proposal_code': self.neo_proposal.code
                }

        body = self.make_visible_obj(datetime(2018, 11, 30, 23, 0, 0))

        expected_resp = {
                        'target_name': body.current_name(),
                        'start_time' : '2018-11-30T20:38:00',
                        'end_time'   : '2018-11-30T23:59:00',
                        'mid_time'   : '2018-11-30T22:18:00',
                        }
        resp = schedule_check(data, body)

        self.assertEqual(expected_resp['start_time'], resp['start_time'])
        self.assertEqual(expected_resp['end_time'], resp['end_time'])
        self.assertEqual(expected_resp['mid_time'], resp['mid_time'])

    @patch('core.views.fetch_filter_list', mock_fetch_filter_list)
    @patch('core.views.datetime', MockDateTime)
    def test_muscat_sub(self):
        MockDateTime.change_datetime(2018, 11, 29, 23, 0, 0)

        data = {'site_code': 'F65',
                'utc_date': datetime(2018, 12, 1).date(),
                'proposal_code': self.neo_proposal.code
                }

        body = self.make_visible_obj(datetime(2018, 11, 30, 23, 0, 0))

        new_resp = {'site_code': 'F65',
                    'available_filters': 'gp, rp, ip, zp',
                    'exp_count': 8,
                    'exp_length': 120.0,
                    'slot_length': 22.5,
                    'filter_pattern': 'gp',
                    'pattern_iterations': 8.0,
                    'gp_explength': 120.0,
                    'rp_explength': 120.0,
                    'ip_explength': 120.0,
                    'zp_explength': 120.0,
                    'muscat_sync': False,
                    'group_name': 'over_there_F65-20181201',
                    'lco_enc': 'CLMA',
                    'lco_site': 'OGG',
                    'lco_tel': '2M0',
                    }

        resp = schedule_check(data, body)

        for key in new_resp:
            self.assertEqual(new_resp[key], resp[key])


class TestUpdateMPCOrbit(TestCase):

    def setUp(self):

        # Read and make soup from a static version of the HTML tables/pages for
        # 3 objects
        test_fh = open(os.path.join('astrometrics', 'tests', 'test_mpcdb_2014UR.html'), 'r')
        self.test_mpcdb_page = BeautifulSoup(test_fh, "html.parser")
        test_fh.close()

        test_fh = open(os.path.join('astrometrics', 'tests', 'test_mpcdb_Comet243P.html'), 'r')
        self.test_mpcdb_page_spcomet = BeautifulSoup(test_fh, "html.parser")
        test_fh.close()

        test_fh = open(os.path.join('astrometrics', 'tests', 'test_mpcdb_Comet2016C2.html'), 'r')
        self.test_mpcdb_page_comet = BeautifulSoup(test_fh, "html.parser")

        test_fh = open(os.path.join('astrometrics', 'tests', 'test_mpcdb_Comet2017K2.html'), 'r')
        self.test_mpcdb_page_dnc_comet = BeautifulSoup(test_fh, "html.parser")
        test_fh.close()


        # We preset some things here to avoid having to actually call JPL in the test
        self.test_body_2014UR, created = Body.objects.get_or_create(id=1, name='2014 UR')
        self.test_body_243P, created = Body.objects.get_or_create(id=2, name='243P/NEAT', source_subtype_1='JF')
        params = {  'parameter_type' : 'M1',
                    'value' : 10.4,
                    'preferred' : True
                 }
        pp = PhysicalParameters.objects.create(body=self.test_body_243P, **params)
        params = {  'parameter_type' : 'K1',
                    'value' : 15.5,
                    'preferred' : True
                 }
        pp = PhysicalParameters.objects.create(body=self.test_body_243P, **params)

        self.test_body_C2016C2, created = Body.objects.get_or_create(id=3, name='C/2016 C2', source_subtype_1='LP')
        params = {  'parameter_type' : 'M1',
                    'value' : 13.8,
                    'preferred' : True
                 }
        pp = PhysicalParameters.objects.create(body=self.test_body_C2016C2, **params)
        params = {  'parameter_type' : 'K1',
                    'value' : 21.0,
                    'preferred' : True
                 }
        pp = PhysicalParameters.objects.create(body=self.test_body_C2016C2, **params)
        params = {  'parameter_type' : 'M2',
                    'value' : 17.5,
                    'preferred' : True
                 }
        pp = PhysicalParameters.objects.create(body=self.test_body_C2016C2, **params)
        params = {  'parameter_type' : 'K2',
                    'value' : 5.0,
                    'preferred' : True
                 }
        pp = PhysicalParameters.objects.create(body=self.test_body_C2016C2, **params)

        self.test_body_C2017K2, created = Body.objects.get_or_create(id=4, name='C/2017 K2', source_subtype_1='LP')
        params = {  'parameter_type' : 'M1',
                    'value' : 6.3,
                    'preferred' : True
                 }
        pp = PhysicalParameters.objects.create(body=self.test_body_C2017K2, **params)
        params = {  'parameter_type' : 'K1',
                    'value' : 5.75,
                    'preferred' : True
                 }
        pp = PhysicalParameters.objects.create(body=self.test_body_C2017K2, **params)

        self.nocheck_keys = ['ingest']   # Involves datetime.utcnow(), hard to check

        self.expected_elements = {u'id' : 1,
                             'name' : u'2014 UR',
                             'provisional_name': None,
                             'provisional_packed': None,
                             'elements_type': u'MPC_MINOR_PLANET',
                             'abs_mag' : 26.6,
                             'argofperih': 222.91160,
                             'longascnode': 24.87559,
                             'eccentricity': 0.0120915,
                             'epochofel': datetime(2016, 1, 13, 0),
                             'orbit_rms': 99,
                             'meandist': 0.9967710,
                             'orbinc': 8.25708,
                             'meananom': 221.74204,
                             'epochofperih': None,
                             'perihdist': None,
                             'slope': 0.15,
                             'origin' : u'M',
                             'active' : True,
                             'arc_length': 357.0,
                             'discovery_date': datetime(2014, 10, 17, 0),
                             'num_obs' : 147,
                             'not_seen' : 5.5,
                             'orbit_rms' : 0.57,
                             'fast_moving' : False,
                             'score' : None,
                             'source_type' : 'N',
                             'source_subtype_1' : None,
                             'source_subtype_2': None,
                             'update_time' : datetime(2015, 10, 9, 0),
                             'updated' : True,
                             'urgency' : None
                             }

        # Elements from epoch=2018-03-23 set
        self.expected_elements_sp_comet = {
                                             'id' : 2,
                                             'name' : u'243P/NEAT',
                                             'provisional_name': None,
                                             'provisional_packed': None,
                                             'elements_type': u'MPC_COMET',
                                             'abs_mag' : 10.4,
                                             'argofperih': 283.56217,
                                             'longascnode': 87.66076,
                                             'eccentricity': 0.3591386,
                                             'epochofel': datetime(2018, 3, 23, 0),
                                             'orbit_rms': 99.0,
                                             'meandist': None,
                                             'orbinc': 7.64150,
                                             'meananom': None,
                                             'epochofperih': datetime(2018, 8, 26, 0, 59, 55, int(0.968*1e6)),
                                             'perihdist': 2.4544160,
                                             'slope': 15.5/2.5,
                                             'origin' : u'M',
                                             'active' : True,
                                             'arc_length': 5528.0,
                                             'discovery_date': datetime(2003,  8,  1, 0),
                                             'num_obs' : 334,
                                             'not_seen' : -151.5,
                                             'orbit_rms' : 0.60,
                                             'fast_moving' : False,
                                             'score' : None,
                                             'source_type' : 'C',
                                             'source_subtype_1' : 'JF',
                                             'source_subtype_2': None,
                                             'update_time' : datetime(2018,  9,19, 0),
                                             'updated' : True,
                                             'urgency' : None
                                             }

        # Elements from epoch=2016-04-19 set
        self.expected_elements_comet_set1 = {
                                             'id' : 3,
                                             'name' : u'C/2016 C2',
                                             'provisional_name': None,
                                             'provisional_packed': None,
                                             'elements_type': u'MPC_COMET',
                                             'abs_mag' : 13.8,
                                             'argofperih': 214.01052,
                                             'longascnode': 24.55858,
                                             'eccentricity': 1.0000000,
                                             'epochofel': datetime(2016, 4, 19, 0),
                                             'orbit_rms': 99.0,
                                             'meandist': None,
                                             'orbinc': 38.19233,
                                             'meananom': None,
                                             'epochofperih': datetime(2016, 4, 19, 0, 41, 44, int(0.736*1e6)),
                                             'perihdist': 1.5671127,
                                             'slope': 21/2.5,
                                             'origin' : u'M',
                                             'active' : True,
                                             'arc_length': 10.0,
                                             'discovery_date': datetime(2016, 2, 8, 0),
                                             'num_obs' : 89,
                                             'not_seen' : 62.5,
                                             'orbit_rms' : 99.0,
                                             'fast_moving' : False,
                                             'score' : None,
                                             'source_type' : 'C',
                                             'source_subtype_1' : 'LP',
                                             'source_subtype_2': None,
                                             'update_time' : datetime(2016, 2, 18, 0),
                                             'updated' : True,
                                             'urgency' : None
                                             }

        # Elements from epoch=2016-07-30 set
        self.expected_elements_comet_set2 = {
                                             'id' : 3,
                                             'name' : u'C/2016 C2',
                                             'provisional_name': None,
                                             'provisional_packed': None,
                                             'elements_type': u'MPC_COMET',
                                             'abs_mag' : 13.8,
                                             'argofperih': 214.40704,
                                             'longascnode': 24.40401,
                                             'eccentricity': 0.9755678,
                                             'epochofel': datetime(2016, 7, 31, 0),
                                             'orbit_rms': 99.0,
                                             'meandist': None,
                                             'orbinc': 38.15649,
                                             'meananom': None,
                                             'epochofperih': datetime(2016, 4, 19, 14, 26, 29, int(0.472*1e6)),
                                             'perihdist': 1.5597633,
                                             'slope': 21.0/2.5,
                                             'origin' : u'M',
                                             'active' : True,
                                             'arc_length': 126,
                                             'discovery_date': datetime(2016, 2, 8, 0),
                                             'num_obs' : 138,
                                             'not_seen' : 311.5,
                                             'orbit_rms' : 0.40,
                                             'fast_moving' : False,
                                             'score' : None,
                                             'source_type' : 'C',
                                             'source_subtype_1' : 'LP',
                                             'source_subtype_2': None,
                                             'update_time' : datetime(2016, 6, 13, 0),
                                             'updated' : True,
                                             'urgency' : None
                                             }

        # Elements from epoch=2019-04-27 set
        self.expected_elements_dnc_comet_set1 = {
                                             'id' : 4,
                                             'name' : u'C/2017 K2',
                                             'provisional_name': None,
                                             'provisional_packed': None,
                                             'elements_type': u'MPC_COMET',
                                             'abs_mag' : 6.3,
                                             'argofperih': 236.10242,
                                             'longascnode': 88.27001,
                                             'eccentricity': 1.0003739,
                                             'epochofel': datetime(2019, 4, 27, 0),
                                             'orbit_rms': 99.0,
                                             'meandist': None,
                                             'orbinc': 87.54153,
                                             'meananom': None,
                                             'epochofperih': datetime(2022, 12, 20, 10, 25, 51, int(0.168*1e6)),
                                             'perihdist': 1.8037084,
                                             'slope': 5.75/2.5,
                                             'origin' : u'O',
                                             'active' : True,
                                             'arc_length': 2339,
                                             'discovery_date': datetime(2013, 5, 12, 0),
                                             'num_obs' : 1452,
                                             'not_seen' : -169.5,
                                             'orbit_rms' : 0.40,
                                             'fast_moving' : False,
                                             'score' : None,
                                             'source_type' : 'C',
                                             'source_subtype_1' : 'LP',
                                             'source_subtype_2': 'DN',
                                             'update_time' : datetime(2019, 10, 7, 0),
                                             'updated' : True,
                                             'urgency' : None
                                             }

        self.maxDiff = None

    def test_badresponse(self):

        num_bodies_before = Body.objects.count()
        status = update_MPC_orbit(BeautifulSoup('<html></html>', 'html.parser'), origin='M')
        self.assertEqual(False, status)
        num_bodies_after = Body.objects.count()
        self.assertEqual(num_bodies_before, num_bodies_after)

    @patch('core.views.datetime', MockDateTime)
    def test_2014UR_MPC(self):

        MockDateTime.change_datetime(2015, 10, 14, 12, 0, 0)
        status = update_MPC_orbit(self.test_mpcdb_page, origin='M')
        self.assertEqual(True, status)

        new_body = Body.objects.get(id=self.test_body_2014UR.id)
        new_body_elements = model_to_dict(new_body)

        self.assertEqual(len(self.expected_elements)+len(self.nocheck_keys), len(new_body_elements))
        for key in self.expected_elements:
            if key not in self.nocheck_keys and key != 'id':
                self.assertEqual(self.expected_elements[key], new_body_elements[key])

    @patch('core.views.datetime', MockDateTime)
    def test_2014UR_MPC_physparams(self):

        expected_types = ['H', 'D', 'G']
        expected_values = [26.6, 17.0, 0.15]
        expected_params = list(zip(expected_types, expected_values))

        MockDateTime.change_datetime(2015, 10, 14, 12, 0, 0)
        status = update_MPC_orbit(self.test_mpcdb_page, origin='M')
        self.assertEqual(True, status)

        body = Body.objects.get(id=self.test_body_2014UR.id)
        phys_params = body.get_physical_parameters

        for param in phys_params():
            test_list = (param['parameter_type'], param['value'])
            self.assertIn(test_list, expected_params)
            expected_params.remove(test_list)
        self.assertEqual(expected_params, [])

    @patch('core.views.update_jpl_phys_params')
    @patch('core.views.datetime', MockDateTime)
    def test_2014UR_Goldstone(self, mock_class):

        expected_elements = self.expected_elements
        expected_elements['origin'] = 'G'

        MockDateTime.change_datetime(2015, 10, 14, 12, 0, 0)
        status = update_MPC_orbit(self.test_mpcdb_page, origin='G')
        self.assertEqual(True, status)

        new_body = Body.objects.get(id=self.test_body_2014UR.id)
        new_body_elements = model_to_dict(new_body)

        self.assertEqual(len(expected_elements)+len(self.nocheck_keys), len(new_body_elements))
        for key in expected_elements:
            if key not in self.nocheck_keys and key != 'id':
                self.assertEqual(expected_elements[key], new_body_elements[key])

    @patch('core.views.update_jpl_phys_params')
    @patch('core.views.datetime', MockDateTime)
    def test_2014UR_Arecibo(self, mock_class):

        expected_elements = self.expected_elements
        expected_elements['origin'] = 'A'

        MockDateTime.change_datetime(2015, 10, 14, 12, 0, 0)
        status = update_MPC_orbit(self.test_mpcdb_page, origin='A')
        self.assertEqual(True, status)

        new_body = Body.objects.last()
        new_body_elements = model_to_dict(new_body)

        self.assertEqual(len(expected_elements)+len(self.nocheck_keys), len(new_body_elements))
        for key in expected_elements:
            if key not in self.nocheck_keys and key != 'id':
                self.assertEqual(expected_elements[key], new_body_elements[key])

    @patch('core.views.datetime', MockDateTime)
    def test_2014UR_Arecibo_better_exists(self):
        params = {'name': '2014 UR',
                  'abs_mag': 21.0,
                  'slope': 0.1,
                  'epochofel': '2017-03-19 00:00:00',
                  'elements_type': u'MPC_MINOR_PLANET',
                  'meananom': 325.2636,
                  'argofperih': 85.19251,
                  'longascnode': 147.81325,
                  'orbinc': 8.34739,
                  'eccentricity': 0.1896865,
                  'meandist': 1.2176312,
                  'source_type': 'U',
                  'num_obs': 1596,
                  'origin': 'M',
                  }

        self.body, created = Body.objects.get_or_create(**params)
        expected_elements = self.expected_elements
        expected_elements['origin'] = 'A'

        MockDateTime.change_datetime(2015, 10, 14, 12, 0, 0)
        status = update_MPC_orbit(self.test_mpcdb_page, origin='A')
        self.assertEqual(True, status)

        new_body = Body.objects.last()
        new_body_elements = model_to_dict(new_body)

        self.assertEqual(len(expected_elements)+len(self.nocheck_keys), len(new_body_elements))

        test_elements = ['epochofel', 'meananom', 'argofperih', 'longascnode', 'orbinc', 'eccentricity']
        for key in test_elements:
            self.assertNotEqual(expected_elements[key], new_body_elements[key])

    @patch('core.views.update_jpl_phys_params')
    @patch('core.views.datetime', MockDateTime)
    def test_physparams_given_albedo(self, mock_class):
        params = {'name': '2014 UR',
                  'abs_mag': 21.0,
                  'slope': 0.1,
                  'epochofel': '2012-03-19 00:00:00',
                  'elements_type': u'MPC_MINOR_PLANET',
                  'meananom': 325.2636,
                  'argofperih': 85.19251,
                  'longascnode': 147.81325,
                  'orbinc': 8.34739,
                  'eccentricity': 0.1896865,
                  'meandist': 1.2176312,
                  'source_type': 'U',
                  'num_obs': 1596,
                  'origin': 'M',
                  }

        Body.objects.filter(id=self.test_body_2014UR.id).update(**params)

        expected_types = ['H', 'D', 'G', 'ab']
        expected_values = [26.6, 28.45, 0.15, 0.05]
        expected_params = list(zip(expected_types, expected_values))

        body = Body.objects.last()
        phys_params = body.get_physical_parameters
        albedo_dict = {'value': 0.2,
                       'parameter_type': 'ab',
                       'preferred': True
                       }

        # Save first albedo
        body.save_physical_parameters(albedo_dict)

        # update albedo
        albedo_dict['value'] = 0.05
        body.save_physical_parameters(albedo_dict)

        MockDateTime.change_datetime(2015, 10, 14, 12, 0, 0)
        status = update_MPC_orbit(self.test_mpcdb_page, origin='A')
        self.assertEqual(True, status)

        # test diameter uses only updated albedo and not default or old albedo
        for param in phys_params(return_all=False):
            test_list = (param['parameter_type'], param['value'])
            self.assertIn(test_list, expected_params)
            expected_params.remove(test_list)
        self.assertEqual(expected_params, [])

    @patch('core.views.update_jpl_phys_params')
    @patch('core.views.datetime', MockDateTime)
    def test_2014UR_Arecibo_older_exists(self, mock_class):
        params = {
                  'name': '2014 UR',
                  'abs_mag': 26.6,
                  'slope': 0.1,
                  'epochofel': '2013-03-19 00:00:00',
                  'elements_type': u'MPC_MINOR_PLANET',
                  'meananom': 325.2636,
                  'argofperih': 85.19251,
                  'longascnode': 147.81325,
                  'orbinc': 8.34739,
                  'eccentricity': 0.1896865,
                  'meandist': 1.2176312,
                  'source_type': 'U',
                  'num_obs': 15,
                  'origin': 'M',
                  }

        Body.objects.filter(id=self.test_body_2014UR.id).update(**params)
        expected_elements = self.expected_elements
        expected_elements['origin'] = 'A'

        MockDateTime.change_datetime(2015, 10, 14, 12, 0, 0)
        status = update_MPC_orbit(self.test_mpcdb_page, origin='A')
        self.assertEqual(True, status)

        new_body = Body.objects.last()
        new_body_elements = model_to_dict(new_body)

        self.assertEqual(len(expected_elements)+len(self.nocheck_keys), len(new_body_elements))

        for key in expected_elements:
            if key not in self.nocheck_keys and key != 'id':
                self.assertEqual(expected_elements[key], new_body_elements[key])

    @patch('core.views.update_jpl_phys_params')
    @patch('core.views.datetime', MockDateTime)
    def test_2014UR_goldstone_then_arecibo(self, mock_class):

        expected_elements = self.expected_elements
        expected_elements['origin'] = 'R'

        MockDateTime.change_datetime(2015, 10, 14, 12, 0, 0)
        status = update_MPC_orbit(self.test_mpcdb_page, origin='G')
        self.assertEqual(True, status)

        MockDateTime.change_datetime(2015, 10, 14, 12, 0, 0)
        status = update_MPC_orbit(self.test_mpcdb_page, origin='A')
        self.assertEqual(True, status)

        new_body = Body.objects.last()
        new_body_elements = model_to_dict(new_body)

        self.assertEqual(len(expected_elements)+len(self.nocheck_keys), len(new_body_elements))
        for key in expected_elements:
            if key not in self.nocheck_keys and key != 'id':
                self.assertEqual(expected_elements[key], new_body_elements[key])

    @patch('core.views.update_jpl_phys_params')
    @patch('core.views.datetime', MockDateTime)
    def test_2014UR_arecibo_then_goldstone(self, mock_class):

        expected_elements = self.expected_elements
        expected_elements['origin'] = 'R'

        MockDateTime.change_datetime(2015, 10, 14, 12, 0, 0)
        status = update_MPC_orbit(self.test_mpcdb_page, origin='A')
        self.assertEqual(True, status)

        MockDateTime.change_datetime(2015, 10, 14, 12, 0, 0)
        status = update_MPC_orbit(self.test_mpcdb_page, origin='G')
        self.assertEqual(True, status)

        new_body = Body.objects.last()
        new_body_elements = model_to_dict(new_body)

        self.assertEqual(len(expected_elements)+len(self.nocheck_keys), len(new_body_elements))
        for key in expected_elements:
            if key not in self.nocheck_keys and key != 'id':
                self.assertEqual(expected_elements[key], new_body_elements[key])

    @patch('core.views.update_jpl_phys_params')
    @patch('core.views.datetime', MockDateTime)
    def test_2014UR_arecibo_then_NASA(self, mock_class):

        expected_elements = self.expected_elements
        expected_elements['origin'] = 'N'

        MockDateTime.change_datetime(2015, 10, 14, 12, 0, 0)
        status = update_MPC_orbit(self.test_mpcdb_page, origin='A')
        self.assertEqual(True, status)

        MockDateTime.change_datetime(2015, 10, 14, 12, 0, 0)
        status = update_MPC_orbit(self.test_mpcdb_page, origin='N')
        self.assertEqual(True, status)

        new_body = Body.objects.last()
        new_body_elements = model_to_dict(new_body)

        self.assertEqual(len(expected_elements)+len(self.nocheck_keys), len(new_body_elements))
        for key in expected_elements:
            if key not in self.nocheck_keys and key != 'id':
                self.assertEqual(expected_elements[key], new_body_elements[key])

    @patch('core.views.update_jpl_phys_params')
    @patch('core.views.datetime', MockDateTime)
    @patch('astrometrics.sources_subs.datetime', MockDateTime)
    def test_243P_MPC(self, mock_class):

        MockDateTime.change_datetime(2018,  4, 20, 12, 0, 0)

        status = update_MPC_orbit(self.test_mpcdb_page_spcomet, origin='M')
        self.assertEqual(True, status)

        new_body = Body.objects.get(id=self.test_body_243P.id)
        new_body_elements = model_to_dict(new_body)

        self.assertEqual(len(self.expected_elements_sp_comet)+len(self.nocheck_keys), len(new_body_elements))
        for key in self.expected_elements_sp_comet:
            if key not in self.nocheck_keys and key != 'id':
                self.assertEqual(self.expected_elements_sp_comet[key], new_body_elements[key], msg="Failure on key: " + key)

    @patch('core.views.update_jpl_phys_params')
    @patch('core.views.datetime', MockDateTime)
    @patch('astrometrics.sources_subs.datetime', MockDateTime)
    def test_243P_MPC_physpar(self, mock_class):

        MockDateTime.change_datetime(2018,  4, 20, 12, 0, 0)

        expected_types = ['M1', 'K1', 'G']
        expected_values = [10.4, 15.5, 4,0]
        expected_params = list(zip(expected_types, expected_values))

        status = update_MPC_orbit(self.test_mpcdb_page_spcomet, origin='M')
        self.assertEqual(True, status)

        new_body = Body.objects.get(id=self.test_body_243P.id)
        phys_params = new_body.get_physical_parameters()
        self.assertEqual(len(expected_types), len(phys_params))
        for param in phys_params:
            test_list = (param['parameter_type'], param['value'])
            self.assertIn(test_list, expected_params)

    @patch('core.views.update_jpl_phys_params')
    @patch('core.views.datetime', MockDateTime)
    @patch('astrometrics.sources_subs.datetime', MockDateTime)
    def test_C2016C2_April_epoch(self, mock_class):

        MockDateTime.change_datetime(2016,  4, 20, 12, 0, 0)

        status = update_MPC_orbit(self.test_mpcdb_page_comet, origin='M')
        self.assertEqual(True, status)

        new_body = Body.objects.get(id=self.test_body_C2016C2.id)
        new_body_elements = model_to_dict(new_body)

        self.assertEqual(len(self.expected_elements_comet_set1)+len(self.nocheck_keys), len(new_body_elements))
        for key in self.expected_elements_comet_set1:
            if key not in self.nocheck_keys and key != 'id':
                self.assertEqual(self.expected_elements_comet_set1[key], new_body_elements[key], msg="Failure on key: " + key)

    @patch('core.views.update_jpl_phys_params')
    @patch('core.views.datetime', MockDateTime)
    @patch('astrometrics.sources_subs.datetime', MockDateTime)
    def test_C2016C2_July_epoch(self, mock_class):

        MockDateTime.change_datetime(2017,  4, 20, 12, 0, 0)

        status = update_MPC_orbit(self.test_mpcdb_page_comet, origin='M')
        self.assertEqual(True, status)

        new_body = Body.objects.get(id=self.test_body_C2016C2.id)
        new_body_elements = model_to_dict(new_body)

        self.assertEqual(len(self.expected_elements_comet_set2)+len(self.nocheck_keys), len(new_body_elements))
        for key in self.expected_elements_comet_set2:
            if key not in self.nocheck_keys and key != 'id':
                self.assertEqual(self.expected_elements_comet_set2[key], new_body_elements[key], msg="Failure on key: " + key)

    @patch('core.views.update_jpl_phys_params')
    @patch('core.views.datetime', MockDateTime)
    @patch('astrometrics.sources_subs.datetime', MockDateTime)
    def test_C2016C2_physpar(self, mock_class):

        MockDateTime.change_datetime(2017,  4, 20, 12, 0, 0)

        expected_types = ['M1', 'K1', 'M2', 'K2', 'G', '/a']
        expected_values = [13.8, 21.0, 17.5, 5.0, 4.0, 0.01664452]
        expected_units = [None, None, None, None, None, 'au']
        expected_params = list(zip(expected_types, expected_values, expected_units))

        status = update_MPC_orbit(self.test_mpcdb_page_comet, origin='M')
        self.assertEqual(True, status)

        new_body = Body.objects.get(id=self.test_body_C2016C2.id)
        phys_params = new_body.get_physical_parameters()
        self.assertEqual(len(expected_types), len(phys_params))
        for param in phys_params:
            test_list = (param['parameter_type'], param['value'], param['units'])
            self.assertIn(test_list, expected_params)

    @patch('core.views.update_jpl_phys_params')
    @patch('core.views.datetime', MockDateTime)
    @patch('astrometrics.sources_subs.datetime', MockDateTime)
    def test_C2017K2_April_epoch(self, mock_class):

        MockDateTime.change_datetime(2019, 4, 20, 12, 0, 0)

        status = update_MPC_orbit(self.test_mpcdb_page_dnc_comet, origin='O')
        self.assertEqual(True, status)

        new_body = Body.objects.get(id=self.test_body_C2017K2.id)
        new_body_elements = model_to_dict(new_body)

        self.assertEqual(len(self.expected_elements_dnc_comet_set1)+len(self.nocheck_keys), len(new_body_elements))
        for key in self.expected_elements_dnc_comet_set1:
            if key not in self.nocheck_keys and key != 'id':
                self.assertEqual(self.expected_elements_dnc_comet_set1[key], new_body_elements[key], msg="Failure on key: " + key)


class TestIngestNewObject(TestCase):

    def setUp(self):

        self.test_dir = tempfile.mkdtemp(prefix='tmp_neox_')

        self.orig_orbit_file = os.path.abspath(os.path.join('astrometrics', 'tests', 'test_mpcorbit_2019EN.neocp'))
        self.orig_obs_file = os.path.abspath(os.path.join('astrometrics', 'tests', 'test_mpcorbit_2019EN.dat'))
        self.orbit_file = os.path.join(self.test_dir, '2019EN.neocp')
        self.obs_file = os.path.join(self.test_dir, '2019EN.dat')
        os.symlink(self.orig_orbit_file, self.orbit_file)
        os.symlink(self.orig_obs_file, self.obs_file)

        self.orig_disc_orbit_file = os.path.abspath(os.path.join('astrometrics', 'tests', 'test_mpcorbit_LSCTLZZ.neocp'))
        self.orig_disc_obs_file = os.path.abspath(os.path.join('astrometrics', 'tests', 'test_mpcorbit_LSCTLZZ.dat'))
        self.disc_orbit_file = os.path.join(self.test_dir, 'LSCTLZZ.neocp')
        self.disc_obs_file = os.path.join(self.test_dir, 'LSCTLZZ.dat')
        os.symlink(self.orig_disc_orbit_file, self.disc_orbit_file)
        os.symlink(self.orig_disc_obs_file, self.disc_obs_file)

        self.orig_eros_orbit_file = os.path.abspath(os.path.join('astrometrics', 'tests', 'test_mpcorbit_433.neocp'))
        self.orig_eros_obs_file = os.path.abspath(os.path.join('astrometrics', 'tests', 'test_mpcorbit_433.dat'))
        self.eros_orbit_file = os.path.join(self.test_dir, '433.neocp')
        self.eros_obs_file = os.path.join(self.test_dir, '433.dat')
        os.symlink(self.orig_eros_orbit_file, self.eros_orbit_file)
        os.symlink(self.orig_eros_obs_file, self.eros_obs_file)

        self.orig_K11H00P_orbit_file = os.path.abspath(os.path.join('astrometrics', 'tests', 'test_mpcorbit_2011HP.neocp'))
        self.orig_K11H00P_obs_file = os.path.abspath(os.path.join('astrometrics', 'tests', 'test_mpcorbit_2011HP.dat'))
        self.K11H00P_orbit_file = os.path.join(self.test_dir, '2011HP.neocp')
        self.K11H00P_obs_file = os.path.join(self.test_dir, '2011HP.dat')
        os.symlink(self.orig_K11H00P_orbit_file, self.K11H00P_orbit_file)
        os.symlink(self.orig_K11H00P_obs_file, self.K11H00P_obs_file)

        self.params = { 'id' : 1,
                        'provisional_name' : None,
                        'provisional_packed' : 'K19E00N',
                        'name' : '2019 EN',
                        'source_type' : 'N',
                        'abs_mag': 21.17,
                        'slope'  : 0.15,
                        'epochofel' : datetime(2019, 3, 9, 0, 0),
                        'meananom'  : 343.19351,
                        'argofperih' : 46.63108,
                        'longascnode' : 192.93185,
                        'orbinc' : 9.77594,
                        'eccentricity' : 0.618787,
                        'meandist' : 2.1786196,
                        'elements_type' : 'MPC_MINOR_PLANET',
                        'active' : True,
                        'origin' : 'M',
                        'num_obs' : 190,
                        'orbit_rms' : 0.21,
                        'discovery_date' : datetime(2019, 3,  2,  6, 51,  5, 472000),
                        'update_time' : datetime(2019, 3, 12, 16, 55, 35, 113989),
                        'arc_length' : 59.0,
                        'not_seen' : 3.7052675231018517
                      }
        self.body_2019EN = Body(**self.params)

        self.params_LSCTLZZ = self.params.copy()
        self.params_LSCTLZZ['provisional_name'] = 'LSCTLZZ'
        self.params_LSCTLZZ['provisional_packed'] = None
        self.params_LSCTLZZ['name'] = None
        self.params_LSCTLZZ['origin'] = 'L'
        self.params_LSCTLZZ['source_type'] = 'U'
        self.body_LSCTLZZ = Body(**self.params_LSCTLZZ)

        self.eros_params = { 'id' : 1,
                        'provisional_name' : None,
                        'provisional_packed' : '00433',
                        'name' : '433',
                        'source_type' : 'N',
                        'abs_mag': 10.59,
                        'slope'  : 0.15,
                        'epochofel' : datetime(2019, 2, 10, 0, 0),
                        'meananom'  :   4.70349,
                        'argofperih' : 178.80773,
                        'longascnode' : 304.30790,
                        'orbinc' : 10.82903,
                        'eccentricity' : 0.222729,
                        'meandist' : 1.4580661,
                        'elements_type' : 'MPC_MINOR_PLANET',
                        'active' : True,
                        'origin' : 'M',
                        'num_obs' : 7707,
                        'orbit_rms' : 0.51,
                        'update_time' : datetime(2019, 3, 12, 16, 55, 35, 113989),
                        'arc_length' : 46385,
                        'not_seen' : 3.7052675231018517
                      }
        self.body_433 = Body(**self.eros_params)

        self.K11H00P_params = { 'id' : 1,
                        'provisional_name' : None,
                        'provisional_packed' : 'K11H00P',
                        'name' : '2011 HP',
                        'source_type' : 'N',
                        'abs_mag': 22.23,
                        'slope'  : 0.15,
                        'epochofel' : datetime(2011, 10, 1, 0, 0),
                        'meananom'  :  37.31731,
                        'argofperih' :  45.96308,
                        'longascnode' : 229.74785,
                        'orbinc' :  3.74433,
                        'eccentricity' : 0.4800081,
                        'meandist' : 1.9235922,
                        'elements_type' : 'MPC_MINOR_PLANET',
                        'active' : True,
                        'origin' : 'M',
                        'num_obs' : 213,
                        'orbit_rms' : 0.35,
                        'update_time' : datetime(2019, 3, 12, 16, 55, 35, 113989),
                        'arc_length' : 160.0,
                        'not_seen' : 3.7052675231018517
                      }
        self.body_K11H00P = Body(**self.K11H00P_params)

        self.remove = True
        self.debug_print = False

        self.maxDiff = None

    def tearDown(self):
        if self.remove:
            try:
                files_to_remove = glob(os.path.join(self.test_dir, '*'))
                for file_to_rm in files_to_remove:
                    os.remove(file_to_rm)
            except OSError:
                print("Error removing files in temporary test directory", self.test_dir)
            try:
                os.rmdir(self.test_dir)
                if self.debug_print:
                    print("Removed", self.test_dir)
            except OSError:
                print("Error removing temporary test directory", self.test_dir)
        else:
            print("Not removing. Temporary test directory=", self.test_dir)

    def _compare_bodies(self, body1, body2, excluded_keys={'_state', '_prefetched_objects_cache', 'not_seen', 'ingest', 'update_time'}):
        d1, d2 = body1.__dict__, body2.__dict__
        for key, value in d1.items():
            if key in excluded_keys:
                continue
            self.assertEqual(value, d2[key], "Compare failure on " + key)

    def test_no_orbit_file(self):
        expected_body = None
        expected_msg = "Could not read orbit file: wibble"

        body, created, msg = ingest_new_object('wibble')

        self.assertEqual(expected_body, body)
        self.assertFalse(created)
        self.assertEqual(expected_msg, msg)

    def test_discovery_not_existing(self):

        expected_body = self.body_LSCTLZZ
        expected_msg = "Added new local target LSCTLZZ"

        body, created, msg = ingest_new_object(self.disc_orbit_file)

        self._compare_bodies(expected_body, body)
        self.assertTrue(created)
        self.assertEqual(expected_msg, msg)

    def test_phys_params_new_body(self):
        body = self.body_LSCTLZZ
        self.assertEqual(body.get_physical_parameters(), [])

        expected_types = ['H', 'D', 'G']
        expected_values = [21.17, 207.23, 0.15]
        expected_params = list(zip(expected_types, expected_values))
        expected_diam_range = [568, 98]

        expected_names = [['C', 'LSCTLZZ']]

        ingest_new_object(self.disc_orbit_file)

        phys_params = body.get_physical_parameters()
        names = Designations.objects.filter(body=body)

        for param in phys_params:
            test_list = (param['parameter_type'], param['value'])
            self.assertIn(test_list, expected_params)
            expected_params.remove(test_list)
            if param['parameter_type'] == 'D':
                self.assertEqual(param['error'], expected_diam_range[0])
                self.assertEqual(param['error2'], expected_diam_range[1])
        self.assertEqual(expected_params, [])

        for name in names:
            test_list = [name.desig_type, name.value]
            self.assertIn(test_list, expected_names)
            expected_names.remove(test_list)
        self.assertEqual(expected_names, [])

    def test_discovery_existing_no_changes(self):

        expected_body = self.body_LSCTLZZ
        expected_msg = "No changes saved for LSCTLZZ"

        self.body_LSCTLZZ.save()
        num_bodies_before = Body.objects.count()
        self.assertEqual(1, num_bodies_before)
        body, created, msg = ingest_new_object(self.disc_orbit_file)

        num_bodies_after = Body.objects.count()
        self.assertEqual(1, num_bodies_after)
        # Update expected values
        expected_body.updated = True
        self._compare_bodies(expected_body, body)
        self.assertFalse(created)
        self.assertEqual(expected_msg, msg)

    def test_phys_params_no_changes(self):
        body = self.body_LSCTLZZ
        expected_params = 3
        expected_names = 1

        ingest_new_object(self.disc_orbit_file)

        phys_params = body.get_physical_parameters
        names = Designations.objects.filter(body=body)

        self.assertEqual(len(phys_params()), expected_params)
        self.assertEqual(len(names), expected_names)

        ingest_new_object(self.disc_orbit_file)

        self.assertEqual(len(phys_params()), expected_params)
        self.assertEqual(len(names), expected_names)

    def test_discovery_existing_new_provname(self):

        expected_body = self.body_LSCTLZZ
        expected_msg = "Updated LSCTLZZ"

        self.body_LSCTLZZ.save()
        self.body_LSCTLZZ.refresh_from_db()
        bodies_before = Body.objects.all()
        num_bodies_before = bodies_before.count()
        self.assertEqual(1, num_bodies_before)
        self.assertEqual('L', self.body_LSCTLZZ.origin)
        # Remove symlink to LSCTLZZ.neocp orbit file and re-symlink to the 2019EN.neocp one
        # so desigination inside the file changes but it stays as LSCTLZZ.neocp
        os.unlink(self.disc_orbit_file)
        os.symlink(self.orig_orbit_file, self.disc_orbit_file)
        body, created, msg = ingest_new_object(self.disc_orbit_file)

        bodies = Body.objects.all()
        num_bodies_after = bodies.count()
        self.assertEqual(1, num_bodies_after)
        # Update expected values
        expected_body.updated = True
        expected_body.provisional_packed = 'K19E00N'
        expected_body.name = '2019 EN'
        expected_body.origin = 'L'
        expected_body.source_type = 'D'

        self._compare_bodies(expected_body, body)
        self.assertFalse(created)
        self.assertEqual(expected_msg, msg)

    def test_designation_new_provname(self):
        body = self.body_LSCTLZZ
        expected_types = ['C', 'P']
        expected_desigs = ['LSCTLZZ', '2019 EN']
        expected_names = list(zip(expected_types, expected_desigs))

        ingest_new_object(self.disc_orbit_file)

        names = Designations.objects.filter(body=body)

        # Remove symlink to LSCTLZZ.neocp orbit file and re-symlink to the 2019EN.neocp one
        # so desigination inside the file changes but it stays as LSCTLZZ.neocp
        os.unlink(self.disc_orbit_file)
        os.symlink(self.orig_orbit_file, self.disc_orbit_file)

        ingest_new_object(self.disc_orbit_file)

        for name in names:
            test_list = (name.desig_type, name.value)
            self.assertIn(test_list, expected_names)
            expected_names.remove(test_list)
        self.assertEqual(expected_names, [])

    def test_knownNEO_not_existing(self):

        expected_body = self.body_2019EN
        expected_msg = "Added new local target 2019EN"

        bodies_before = Body.objects.all()
        num_bodies_before = bodies_before.count()
        self.assertEqual(0, num_bodies_before)
        body, created, msg = ingest_new_object(self.orbit_file)

        bodies = Body.objects.all()
        num_bodies_after = bodies.count()
        self.assertEqual(1, num_bodies_after)

        self._compare_bodies(expected_body, body)
        self.assertTrue(created)
        self.assertEqual(expected_msg, msg)

    def test_designation_knownNEO(self):
        body = self.body_2019EN
        expected_types = ['P']
        expected_desigs = ['2019 EN']
        expected_names = list(zip(expected_types, expected_desigs))

        ingest_new_object(self.orbit_file)

        names = Designations.objects.filter(body=body)

        for name in names:
            test_list = (name.desig_type, name.value)
            self.assertIn(test_list, expected_names)
            expected_names.remove(test_list)
        self.assertEqual(expected_names, [])

    def test_knownNEO_not_existing_no_obsfile(self):

        expected_body = self.body_2019EN
        expected_msg = "Added new local target 2019EN"

        os.unlink(self.obs_file)
        bodies_before = Body.objects.all()
        num_bodies_before = bodies_before.count()
        self.assertEqual(0, num_bodies_before)
        body, created, msg = ingest_new_object(self.orbit_file)

        bodies = Body.objects.all()
        num_bodies_after = bodies.count()
        self.assertEqual(1, num_bodies_after)
        # Update expected values, deleting discovery date (since no obs file)
        expected_body.discovery_date = None

        self._compare_bodies(expected_body, body)
        self.assertTrue(created)
        self.assertEqual(expected_msg, msg)

    def test_knownNEO_existing(self):

        expected_body = self.body_2019EN
        expected_msg = "No changes saved for 2019EN"

        self.body_2019EN.save()
        self.body_2019EN.refresh_from_db()

        bodies_before = Body.objects.all()
        num_bodies_before = bodies_before.count()
        self.assertEqual(1, num_bodies_before)
        body, created, msg = ingest_new_object(self.orbit_file)

        bodies = Body.objects.all()
        num_bodies_after = bodies.count()
        self.assertEqual(1, num_bodies_after)
        expected_body.updated = True

        self._compare_bodies(expected_body, body)
        self.assertFalse(created)
        self.assertEqual(expected_msg, msg)

    def test_knownnumNEO_not_existing(self):

        expected_body = self.body_433
        expected_msg = "Added new local target 433"

        bodies_before = Body.objects.all()
        num_bodies_before = bodies_before.count()
        self.assertEqual(0, num_bodies_before)
        body, created, msg = ingest_new_object(self.eros_orbit_file)

        bodies = Body.objects.all()
        num_bodies_after = bodies.count()
        self.assertEqual(1, num_bodies_after)

        self._compare_bodies(expected_body, body)
        self.assertTrue(created)
        self.assertEqual(expected_msg, msg)

    def test_knownnumNEO_existing(self):

        expected_body = self.body_433
        expected_msg = "No changes saved for 433"

        self.body_433.save()
        self.body_433.refresh_from_db()

        bodies_before = Body.objects.all()
        num_bodies_before = bodies_before.count()
        self.assertEqual(1, num_bodies_before)
        body, created, msg = ingest_new_object(self.eros_orbit_file)

        bodies = Body.objects.all()
        num_bodies_after = bodies.count()
        self.assertEqual(1, num_bodies_after)
        expected_body.updated = True

        self._compare_bodies(expected_body, body)
        self.assertFalse(created)
        self.assertEqual(expected_msg, msg)

    def test_designation_known_num_NEO(self):
        body = self.body_433
        expected_types = ['#']
        expected_desigs = ['433']
        expected_names = list(zip(expected_types, expected_desigs))

        ingest_new_object(self.eros_orbit_file)

        names = Designations.objects.filter(body=body)

        for name in names:
            test_list = (name.desig_type, name.value)
            self.assertIn(test_list, expected_names)
            expected_names.remove(test_list)
        self.assertEqual(expected_names, [])

    def test_known_provNEO_not_existing(self):

        expected_body = self.body_K11H00P
        expected_msg = "Added new local target 2011HP"

        bodies_before = Body.objects.all()
        num_bodies_before = bodies_before.count()
        self.assertEqual(0, num_bodies_before)
        body, created, msg = ingest_new_object(self.K11H00P_orbit_file)

        bodies = Body.objects.all()
        num_bodies_after = bodies.count()
        self.assertEqual(1, num_bodies_after)

        self._compare_bodies(expected_body, body)
        self.assertTrue(created)
        self.assertEqual(expected_msg, msg)

    def test_known_provNEO_existing(self):

        expected_body = self.body_K11H00P
        expected_msg = "No changes saved for 2011HP"

        self.body_K11H00P.save()
        self.body_K11H00P.refresh_from_db()

        bodies_before = Body.objects.all()
        num_bodies_before = bodies_before.count()
        self.assertEqual(1, num_bodies_before)
        body, created, msg = ingest_new_object(self.K11H00P_orbit_file)

        bodies = Body.objects.all()
        num_bodies_after = bodies.count()
        self.assertEqual(1, num_bodies_after)
        expected_body.updated = True

        self._compare_bodies(expected_body, body)
        self.assertFalse(created)
        self.assertEqual(expected_msg, msg)


class TestUpdateMPCObs(TestCase):
    def setUp(self):
        self.test_dir = tempfile.mkdtemp(prefix='tmp_neox_')

        self.debug_print = False
        self.maxDiff = None

        test_fh = open(os.path.join('astrometrics', 'tests', 'test_mpcobs_WSAE9A6.dat'), 'r')
        self.test_mpcobs_page = BeautifulSoup(test_fh, "html.parser")
        test_fh.close()

        test_fh = open(os.path.join('astrometrics', 'tests', 'test_mpcobs_13553.dat'), 'r')
        self.test_mpcobs_page2 = BeautifulSoup(test_fh, "html.parser")
        test_fh.close()

        test_fh = open(os.path.join('astrometrics', 'tests', 'test_mpcobs_13553_old.dat'), 'r')
        self.test_mpcobs_page3 = BeautifulSoup(test_fh, "html.parser")
        test_fh.close()

        test_fh = open(os.path.join('astrometrics', 'tests', 'test_mpcobs_215426.dat'), 'r')
        self.test_mpcobs_page4 = BeautifulSoup(test_fh, "html.parser")
        test_fh.close()

    @classmethod
    def setUpTestData(cls):
        WSAE9A6_params = { 'provisional_name' : 'WSAE9A6',
                         }

        cls.test_body = Body.objects.create(**WSAE9A6_params)

        params_13553 = { 'name' : '13553',
                         'provisional_name' : '1992 JE'
                         }
        cls.test_body2 = Body.objects.create(**params_13553)

        params_215426 = { 'name' : '215426',
                         'provisional_name' : '2002 JF45'
                         }
        cls.test_body3 = Body.objects.create(**params_215426)

    def test1(self):
        expected_num_srcmeas = 6
        expected_params = { 'body'  : 'WSAE9A6',
                            'flags' : ' ',
                            'obs_type'  : 'C',
                            'obs_date'  : datetime(2015, 9, 20, 5, 27, 12, int(0.672*1e6)),
                            'obs_ra'    : 325.2828333333333,
                            'obs_dec'   : -10.8525,
                            'obs_mag'   : 21.8,
                            'filter'    : 'V',
                            'astrometric_catalog' : 'UCAC-4',
                            'site_code' : 'G96'
                          }

        measures = update_MPC_obs(self.test_mpcobs_page)

        self.assertEqual(expected_num_srcmeas, len(measures))
        source_measures = SourceMeasurement.objects.filter(body=self.test_body)
        self.assertEqual(expected_num_srcmeas, source_measures.count())
        source_measure = source_measures[len(source_measures) - 1]

        self.assertEqual(SourceMeasurement, type(source_measure))
        self.assertEqual(Body, type(source_measure.body))
        self.assertEqual(expected_params['body'], source_measure.body.current_name())
        self.assertEqual(expected_params['filter'], source_measure.frame.filter)
        self.assertEqual(Frame.NONLCO_FRAMETYPE, source_measure.frame.frametype)
        self.assertEqual(expected_params['obs_date'], source_measure.frame.midpoint)
        self.assertEqual(expected_params['site_code'], source_measure.frame.sitecode)
        self.assertAlmostEqual(expected_params['obs_ra'], source_measure.obs_ra, 7)
        self.assertAlmostEqual(expected_params['obs_dec'], source_measure.obs_dec, 7)

    def test2_multiple_designations(self):
        expected_measures = 28
        measures = update_MPC_obs(self.test_mpcobs_page2)
        self.assertEqual(len(measures), expected_measures)

    def test_repeat_sources(self):
        expected_measures = 16
        total_measures = 28
        expected_frames = 28
        first_date = datetime(1992, 6, 3, 5, 27, 4, 896000)
        last_date = datetime(2018, 12, 4, 21, 4, 6, 240000)

        # Read in old measures
        initial_measures = update_MPC_obs(self.test_mpcobs_page3)
        # update with new ones
        final_measures = update_MPC_obs(self.test_mpcobs_page2)
        self.assertEqual(len(final_measures), expected_measures)

        source_measures = SourceMeasurement.objects.filter(body=self.test_body2)
        sorted_source_measures = sorted(source_measures, key=lambda sm: sm.frame.midpoint)
        self.assertEqual(total_measures, source_measures.count())
        source_measure1 = sorted_source_measures[len(source_measures) - 1]
        source_measure2 = sorted_source_measures[0]
        self.assertEqual(last_date, source_measure1.frame.midpoint)
        self.assertEqual(first_date, source_measure2.frame.midpoint)

        frames = Frame.objects.all()
        self.assertEqual(len(frames), expected_frames)

    def test_packed_name_with_change(self):
        expected_measures = 15

        measures = update_MPC_obs(self.test_mpcobs_page4)
        self.assertEqual(len(measures), expected_measures)

    def test_obs_export(self):
        measures = update_MPC_obs(self.test_mpcobs_page2)
        expected_filename = os.path.join(self.test_dir, '13553.mpc')
        expected_out1 = '13553         C1998 02 21.09248010 31 21.78 +03 20 23.2          20.1 V      557\n'
        expected_out0 = '13553         A1994 06 05.27986 14 24 59.76 -00 36 53.4                      675\n'
        expected_num_lines = 24

        body = Body.objects.get(name='13553')
        filename, num_lines = export_measurements(body.id, self.test_dir)

        self.assertEqual(expected_filename, filename)
        self.assertEqual(expected_num_lines, num_lines)

        lines = []
        with open(filename, 'r') as test_mpc_out:
            line = test_mpc_out.readline()
            while line:
                lines.append(line)
                line = test_mpc_out.readline()
        self.assertEqual(expected_out0, lines[0])
        self.assertEqual(expected_out1, lines[1])
        self.assertEqual(num_lines, len(lines)-1)


class TestCleanMPCOrbit(TestCase):

    def setUp(self):
        # Read and make soup from a static version of the HTML table/page for
        # an object
        test_fh = open(os.path.join('astrometrics', 'tests', 'test_mpcdb_2014UR.html'), 'r')
        test_mpcdb_page = BeautifulSoup(test_fh, "html.parser")
        test_fh.close()

        self.test_elements = parse_mpcorbit(test_mpcdb_page)

        test_fh = open(os.path.join('astrometrics', 'tests', 'test_mpcdb_Comet2016C2.html'), 'r')
        test_mpcdb_page = BeautifulSoup(test_fh, "html.parser")
        test_fh.close()

        self.test_comet_elements = parse_mpcorbit(test_mpcdb_page, epoch_now=datetime(2016, 4, 24, 18, 0, 0))

        test_fh = open(os.path.join('astrometrics', 'tests', 'test_mpcdb_Comet243P.html'), 'r')
        self.test_multiple_epochs_page = BeautifulSoup(test_fh, "html.parser")
        test_fh.close()
        self.test_comet_elements_2018Aug_epoch = parse_mpcorbit(self.test_multiple_epochs_page, epoch_now=datetime(2018, 9, 25))
        self.test_comet_elements_2018Mar_epoch = parse_mpcorbit(self.test_multiple_epochs_page, epoch_now=datetime(2018, 2, 14))

        self.test_hyperbolic_elements = {
                                         'argument of perihelion': '325.96205',
                                         'ascending node': '276.22261',
                                         'eccentricity': '1.0014825',
                                         'epoch': '2018-03-23.0',
                                         'epoch JD': '2458200.5',
                                         'first observation date used': '2017-09-18.0',
                                         'inclination': '142.63838',
                                         'last observation date used': '2018-02-10.0',
                                         'mean anomaly': None,
                                         'mean daily motion': None,
                                         'obj_id': u'A/2017 U7',
                                         'observations used': '87',
                                         'perihelion JD': '2458737.02791',
                                         'perihelion date': '2019-09-10.52791',
                                         'perihelion distance': '6.4186788',
                                         'period': None,
                                         'perturbers coarse indicator': None,
                                         'perturbers precise indicator': '0000',
                                         'radial non-grav. param.': None,
                                         'recip semimajor axis error': None,
                                         'recip semimajor axis future': '-0.00000374',
                                         'recip semimajor axis orig': '0.00011957',
                                         'reference': 'MPEC 2018-E17',
                                         'residual rms': '0.2',
                                         'semimajor axis': None,
                                         'transverse non-grav. param.': None}

        self.expected_params = {
                             'elements_type': 'MPC_MINOR_PLANET',
                             'abs_mag' : '26.6',
                             'argofperih': '222.91160',
                             'longascnode': '24.87559',
                             'eccentricity': '0.0120915',
                             'epochofel': datetime(2016, 1, 13, 0),
                             'meandist': '0.9967710',
                             'orbinc': '8.25708',
                             'meananom': '221.74204',
                             'slope': '0.15',
                             'origin' : 'M',
                             'active' : True,
                             'source_type' : 'N',
                             'discovery_date': datetime(2014, 10, 17, 0),
                             'num_obs': '147',
                             'arc_length': '357',
                             'not_seen' : 5.5,
                             # 'score' : None,
                             'orbit_rms' : 0.57,
                             'update_time' : datetime(2015, 10, 9, 0),
                             'updated' : True
                             }
        self.expected_comet_params = {
                                        'elements_type': 'MPC_COMET',
                                        'argofperih': '214.01052',
                                        'longascnode' : '24.55858',
                                        'eccentricity' : '1.0000000',
                                        'epochofel': datetime(2016, 4, 19, 0),
                                        'meandist' : None,
                                        'orbinc' : '38.19233',
                                        'meananom': None,
                                        'perihdist' : '1.5671127',
                                        'epochofperih': datetime(2016, 4, 19, 0, 41, 44, int(0.736*1e6)),
                                        'slope': '4.0',
                                        'origin' : 'M',
                                        'active' : True,
                                        'source_type' : 'C',
                                        'discovery_date': datetime(2016, 2, 8, 0),
                                        'num_obs': '89',
                                        'arc_length': '10',
                                        'not_seen' : 66.75,
                                        'update_time' : datetime(2016, 2, 18, 0),
                                        'updated' : True
                                     }
        self.expected_hyperbolic_params = {
                                        'elements_type': 'MPC_COMET',
                                        'argofperih': '325.96205',
                                        'longascnode' : '276.22261',
                                        'eccentricity' : '1.0014825',
                                        'epochofel': datetime(2018, 3, 23, 0),
                                        'meandist' : None,
                                        'orbinc' : '142.63838',
                                        'meananom': None,
                                        'perihdist' : '6.4186788',
                                        'epochofperih': datetime(2019, 9, 10, 12, 40, 11, int(0.424*1e6)),
                                        'slope': '4.0',
                                        'origin' : 'M',
                                        'active' : True,
                                        'source_type' : 'H',
                                        'discovery_date': datetime(2017, 9, 18, 0),
                                        'num_obs': '87',
                                        'arc_length': '145',
                                        'not_seen' : 23.75,
                                        'orbit_rms' : 0.2,
                                        'update_time' : datetime(2018, 2, 10, 0),
                                        'updated' : True
                                     }

        self.expected_mulepoch_params = {
                                        'elements_type': 'MPC_COMET',
                                        'argofperih': '283.55482',
                                        'longascnode' : '87.65877',
                                        'eccentricity' : '0.3593001',
                                        'epochofel': datetime(2018, 8, 30, 0),
                                        'meandist' : None,
                                        'orbinc' : '7.64145',
                                        'meananom': None,
                                        'perihdist' : '2.4544438',
                                        'epochofperih': datetime(2018, 8, 26, 0,  9, 55, int(0.296*1e6)),
                                        'slope': '4.0',
                                        'origin' : 'M',
                                        'active' : True,
                                        'source_type' : 'C',
                                        'discovery_date': datetime(2003, 8, 1, 0),
                                        'num_obs': '334',
                                        'arc_length': '5528',
                                        'not_seen' :  6.75,
                                        'orbit_rms' : 0.60,
                                        'update_time' : datetime(2018, 9, 19, 0),
                                        'updated' : True
                                    }

        self.expected_mulepoch_Mar18_params = {
                                        'elements_type': 'MPC_COMET',
                                        'argofperih': '283.56217',
                                        'longascnode' : '87.66076',
                                        'eccentricity' : '0.3591386',
                                        'epochofel': datetime(2018, 3, 23, 0),
                                        'meandist' : None,
                                        'orbinc' : '7.64150',
                                        'meananom': None,
                                        'perihdist' : '2.4544160',
                                        'epochofperih': datetime(2018, 8, 26, 0, 59, 55, int(0.968*1e6)),
                                        'slope': '4.0',
                                        'origin' : 'M',
                                        'active' : True,
                                        'source_type' : 'C',
                                        'discovery_date': datetime(2003, 8, 1, 0),
                                        'num_obs': '334',
                                        'arc_length': '5528',
                                        'not_seen' : -216.87383101851853,
                                        'orbit_rms' : 0.60,
                                        'update_time' : datetime(2018, 9, 19, 0),
                                        'updated' : True
                                    }
        self.maxDiff = None

    @patch('core.views.datetime', MockDateTime)
    def test_clean_2014UR(self):

        MockDateTime.change_datetime(2015, 10, 14, 12, 0, 0)
        params = clean_mpcorbit(self.test_elements)

        self.assertEqual(self.expected_params, params)

    @patch('core.views.datetime', MockDateTime)
    def test_clean_2014UR_no_arclength(self):

        MockDateTime.change_datetime(2015, 10, 14, 12, 0, 0)
        new_test_elements = self.test_elements
        del new_test_elements['arc length']

        params = clean_mpcorbit(new_test_elements)

        self.assertEqual(self.expected_params, params)

    def test_bad_not_seen(self):

        new_test_elements = self.test_elements
        new_test_elements['last observation date used'] = 'Wibble'
        params = clean_mpcorbit(new_test_elements)

        new_expected_params = self.expected_params
        new_expected_params['not_seen'] = None
        new_expected_params['update_time'] = None
        self.assertEqual(new_expected_params, params)

    @patch('core.views.datetime', MockDateTime)
    def test_bad_discovery_date(self):

        MockDateTime.change_datetime(2015, 10, 14, 12, 0, 0)
        new_test_elements = self.test_elements
        new_test_elements['first observation date used'] = 'Wibble'
        params = clean_mpcorbit(new_test_elements)

        new_expected_params = self.expected_params
        new_expected_params['discovery_date'] = None
        self.assertEqual(new_expected_params, params)

    @patch('core.views.datetime', MockDateTime)
    def test_clean_C_2016C2(self):

        MockDateTime.change_datetime(2016, 4, 24, 18, 0, 0)
        params = clean_mpcorbit(self.test_comet_elements)

        self.assertEqual(self.expected_comet_params, params)

    @patch('core.views.datetime', MockDateTime)
    def test_clean_A_2017U7(self):

        MockDateTime.change_datetime(2018, 3, 5, 18, 0, 0)
        params = clean_mpcorbit(self.test_hyperbolic_elements)

        self.assertEqual(self.expected_hyperbolic_params, params)

    @patch('core.views.datetime', MockDateTime)
    def test_clean_243P_postAug18_epoch(self):

        MockDateTime.change_datetime(2018, 9, 25, 18, 0, 0)
        params = clean_mpcorbit(self.test_comet_elements_2018Aug_epoch)

        self.assertEqual(self.expected_mulepoch_params, params)

    @patch('core.views.datetime', MockDateTime)
    def test_clean_243P_preMar18_epoch(self):

        MockDateTime.change_datetime(2018, 2, 14, 3, 1, 41)
        params = clean_mpcorbit(self.test_comet_elements_2018Mar_epoch)

        self.assertEqual(self.expected_mulepoch_Mar18_params, params)


class TestCreate_sourcemeasurement(TestCase):

    def setUp(self):
        # Read in MPC 80 column format observations lines from a static file
        # for testing purposes
        test_fh = open(os.path.join('astrometrics', 'tests', 'test_mpcobs_WSAE9A6.dat'), 'r')
        self.test_obslines = test_fh.readlines()
        test_fh.close()

        WSAE9A6_params = { 'provisional_name' : 'WSAE9A6',
                         }

        self.test_body = Body.objects.create(**WSAE9A6_params)

        test_fh = open(os.path.join('astrometrics', 'tests', 'test_mpcobs_N009ags.dat'), 'r')
        self.sat_test_obslines = test_fh.readlines()
        test_fh.close()

        N009ags_params = { 'provisional_name' : 'N009ags',
                         }

        self.sat_test_body = Body.objects.create(**N009ags_params)

        G07212_params = { 'provisional_name' : 'G07212',
                        }

        self.gbot_test_body = Body.objects.create(**G07212_params)

        self.maxDiff = None

    def test_create_nonLCO(self):
        expected_params = { 'body'  : 'WSAE9A6',
                            'flags' : ' ',
                            'obs_type'  : 'C',
                            'obs_date'  : datetime(2015, 9, 20, 5, 27, 12, int(0.672*1e6)),
                            'obs_ra'    : 325.2828333333333,
                            'obs_dec'   : -10.8525,
                            'obs_mag'   : 21.8,
                            'filter'    : 'V',
                            'astrometric_catalog' : 'UCAC-4',
                            'site_code' : 'G96'
                          }

        source_measures = create_source_measurement(self.test_obslines[0])
        source_measure = source_measures[0]

        self.assertEqual(SourceMeasurement, type(source_measure))
        self.assertEqual(Body, type(source_measure.body))
        self.assertEqual(expected_params['body'], source_measure.body.current_name())
        self.assertEqual(expected_params['filter'], source_measure.frame.filter)
        self.assertEqual(Frame.NONLCO_FRAMETYPE, source_measure.frame.frametype)
        self.assertEqual(expected_params['obs_date'], source_measure.frame.midpoint)
        self.assertEqual(expected_params['site_code'], source_measure.frame.sitecode)
        self.assertAlmostEqual(expected_params['obs_ra'], source_measure.obs_ra, 7)
        self.assertAlmostEqual(expected_params['obs_dec'], source_measure.obs_dec, 7)
        self.assertEqual(expected_params['obs_mag'], source_measure.obs_mag)
        self.assertEqual(expected_params['flags'], source_measure.flags)
        self.assertEqual(None, source_measure.err_obs_ra)
        self.assertEqual(None, source_measure.err_obs_dec)
        self.assertEqual(None, source_measure.err_obs_mag)

    def test_create_nonLCO_nocat(self):
        expected_params = { 'body'  : 'WSAE9A6',
                            'flags' : ' ',
                            'obs_type'  : 'C',
                            'obs_date'  : datetime(2015, 9, 20, 5, 34,  8, int(0.256*1e6)),
                            'obs_ra'    : 325.28441666666663,
                            'obs_dec'   : -10.857111111111111,
                            'obs_mag'   : 20.9,
                            'filter'    : 'V',
                            'astrometric_catalog' : '',
                            'site_code' : 'G96'
                          }

        source_measures = create_source_measurement(self.test_obslines[1])
        source_measure = source_measures[0]

        self.assertEqual(SourceMeasurement, type(source_measure))
        self.assertEqual(Body, type(source_measure.body))
        self.assertEqual(expected_params['body'], source_measure.body.current_name())
        self.assertEqual(expected_params['filter'], source_measure.frame.filter)
        self.assertEqual(Frame.NONLCO_FRAMETYPE, source_measure.frame.frametype)
        self.assertEqual(expected_params['obs_date'], source_measure.frame.midpoint)
        self.assertEqual(expected_params['site_code'], source_measure.frame.sitecode)
        self.assertAlmostEqual(expected_params['obs_ra'], source_measure.obs_ra, 7)
        self.assertAlmostEqual(expected_params['obs_dec'], source_measure.obs_dec, 7)
        self.assertEqual(expected_params['obs_mag'], source_measure.obs_mag)
        self.assertEqual(expected_params['flags'], source_measure.flags)
        self.assertEqual(None, source_measure.err_obs_ra)
        self.assertEqual(None, source_measure.err_obs_dec)
        self.assertEqual(None, source_measure.err_obs_mag)

    def test_create_nonLCO_nomag(self):
        expected_params = { 'body'  : 'WSAE9A6',
                            'flags' : ' ',
                            'obs_type'  : 'C',
                            'obs_date'  : datetime(2015, 9, 20, 5, 41,  6, int(0.432*1e6)),
                            'obs_ra'    : 325.28599999999994,
                            'obs_dec'   : -10.861583333333332,
                            'obs_mag'   : None,
                            'filter'    : 'V',
                            'astrometric_catalog' : 'UCAC-4',
                            'site_code' : 'G96'
                          }

        source_measures = create_source_measurement(self.test_obslines[2])
        source_measure = source_measures[0]

        self.assertEqual(SourceMeasurement, type(source_measure))
        self.assertEqual(Body, type(source_measure.body))
        self.assertEqual(expected_params['body'], source_measure.body.current_name())
        self.assertEqual(expected_params['filter'], source_measure.frame.filter)
        self.assertEqual(Frame.NONLCO_FRAMETYPE, source_measure.frame.frametype)
        self.assertEqual(expected_params['obs_date'], source_measure.frame.midpoint)
        self.assertEqual(expected_params['site_code'], source_measure.frame.sitecode)
        self.assertAlmostEqual(expected_params['obs_ra'], source_measure.obs_ra, 7)
        self.assertAlmostEqual(expected_params['obs_dec'], source_measure.obs_dec, 7)
        self.assertEqual(expected_params['obs_mag'], source_measure.obs_mag)
        self.assertEqual(expected_params['flags'], source_measure.flags)
        self.assertEqual(None, source_measure.err_obs_ra)
        self.assertEqual(None, source_measure.err_obs_dec)
        self.assertEqual(None, source_measure.err_obs_mag)

    def test_create_nonLCO_flags(self):
        expected_params = { 'body'  : 'WSAE9A6',
                            'flags' : 'K',
                            'obs_type'  : 'C',
                            'obs_date'  : datetime(2015, 9, 20, 9, 54, 16, int(0.416*1e6)),
                            'obs_ra'    : 325.34804166666663,
                            'obs_dec'   : -11.01686111111111,
                            'obs_mag'   : 20.9,
                            'filter'    : 'R',
                            'astrometric_catalog' : 'PPMXL',
                            'site_code' : '474'
                          }

        source_measures = create_source_measurement(self.test_obslines[3])
        source_measure = source_measures[0]

        self.assertEqual(SourceMeasurement, type(source_measure))
        self.assertEqual(Body, type(source_measure.body))
        self.assertEqual(expected_params['body'], source_measure.body.current_name())
        self.assertEqual(Frame.NONLCO_FRAMETYPE, source_measure.frame.frametype)
        self.assertEqual(expected_params['filter'], source_measure.frame.filter)
        self.assertEqual(expected_params['obs_date'], source_measure.frame.midpoint)
        self.assertEqual(expected_params['site_code'], source_measure.frame.sitecode)
        self.assertAlmostEqual(expected_params['obs_ra'], source_measure.obs_ra, 7)
        self.assertAlmostEqual(expected_params['obs_dec'], source_measure.obs_dec, 7)
        self.assertEqual(expected_params['obs_mag'], source_measure.obs_mag)
        self.assertEqual(expected_params['flags'], source_measure.flags)
        self.assertEqual(None, source_measure.err_obs_ra)
        self.assertEqual(None, source_measure.err_obs_dec)
        self.assertEqual(None, source_measure.err_obs_mag)

    def test_create_blankline(self):

        source_measures = create_source_measurement(self.test_obslines[4])

        self.assertEqual([], source_measures)

    def test_create_LCO_stack(self):
        expected_params = { 'body'  : 'WSAE9A6',
                            'flags' : 'K',
                            'obs_type'  : 'C',
                            'obs_date'  : datetime(2015, 9, 20, 23, 24, 46, int(0.4832*1e6)),
                            'obs_ra'    : 325.540625,
                            'obs_dec'   : -11.536666666666667,
                            'obs_mag'   : 21.4,
                            'filter'    : 'R',
                            'astrometric_catalog' : '',
                            'site_code' : 'K93'
                          }

        source_measures = create_source_measurement(self.test_obslines[5])
        source_measure = source_measures[0]

        self.assertEqual(SourceMeasurement, type(source_measure))
        self.assertEqual(Body, type(source_measure.body))
        self.assertEqual(expected_params['body'], source_measure.body.current_name())
        self.assertEqual(expected_params['filter'], source_measure.frame.filter)
        self.assertEqual(Frame.STACK_FRAMETYPE, source_measure.frame.frametype)
        self.assertEqual(expected_params['obs_date'], source_measure.frame.midpoint)
        self.assertEqual(expected_params['site_code'], source_measure.frame.sitecode)
        self.assertAlmostEqual(expected_params['obs_ra'], source_measure.obs_ra, 7)
        self.assertAlmostEqual(expected_params['obs_dec'], source_measure.obs_dec, 7)
        self.assertEqual(expected_params['obs_mag'], source_measure.obs_mag)
        self.assertEqual(expected_params['flags'], source_measure.flags)
        self.assertEqual(None, source_measure.err_obs_ra)
        self.assertEqual(None, source_measure.err_obs_dec)
        self.assertEqual(None, source_measure.err_obs_mag)

    def test_create_LCO_flagI(self):
        expected_params = { 'body'  : 'WSAE9A6',
                            'flags' : 'I',
                            'obs_type'  : 'C',
                            'obs_date'  : datetime(2015, 9, 20, 23, 31, 40, int(0.08*1e6)),
                            'obs_ra'    : 325.54225,
                            'obs_dec'   : -11.541111111111112,
                            'obs_mag'   : 21.6,
                            'filter'    : 'R',
                            'astrometric_catalog' : '',
                            'site_code' : 'K93'
                          }

        source_measures = create_source_measurement(self.test_obslines[6])
        source_measure = source_measures[0]

        self.assertEqual(SourceMeasurement, type(source_measure))
        self.assertEqual(Body, type(source_measure.body))
        self.assertEqual(expected_params['body'], source_measure.body.current_name())
        self.assertEqual(expected_params['filter'], source_measure.frame.filter)
        self.assertEqual(Frame.SINGLE_FRAMETYPE, source_measure.frame.frametype)
        self.assertEqual(expected_params['obs_date'], source_measure.frame.midpoint)
        self.assertEqual(expected_params['site_code'], source_measure.frame.sitecode)
        self.assertAlmostEqual(expected_params['obs_ra'], source_measure.obs_ra, 7)
        self.assertAlmostEqual(expected_params['obs_dec'], source_measure.obs_dec, 7)
        self.assertEqual(expected_params['obs_mag'], source_measure.obs_mag)
        self.assertEqual(expected_params['flags'], source_measure.flags)
        self.assertEqual(None, source_measure.err_obs_ra)
        self.assertEqual(None, source_measure.err_obs_dec)
        self.assertEqual(None, source_measure.err_obs_mag)

    def test_create_LCO_flagI_and_discovery(self):
        expected_params = { 'body'  : 'WSAE9A6',
                            'flags' : '*,I',
                            'obs_type'  : 'C',
                            'obs_date'  : datetime(2015, 9, 20, 23, 31, 40, int(0.08*1e6)),
                            'obs_ra'    : 325.54225,
                            'obs_dec'   : -11.541111111111112,
                            'obs_mag'   : 21.6,
                            'filter'    : 'R',
                            'astrometric_catalog' : '',
                            'site_code' : 'K93'
                          }

        test_obsline = self.test_obslines[6].replace('6 IC', '6*IC')
        source_measures = create_source_measurement(test_obsline)
        source_measure = source_measures[0]

        self.assertEqual(SourceMeasurement, type(source_measure))
        self.assertEqual(Body, type(source_measure.body))
        self.assertEqual(expected_params['body'], source_measure.body.current_name())
        self.assertEqual(expected_params['filter'], source_measure.frame.filter)
        self.assertEqual(Frame.SINGLE_FRAMETYPE, source_measure.frame.frametype)
        self.assertEqual(expected_params['obs_date'], source_measure.frame.midpoint)
        self.assertEqual(expected_params['site_code'], source_measure.frame.sitecode)
        self.assertAlmostEqual(expected_params['obs_ra'], source_measure.obs_ra, 7)
        self.assertAlmostEqual(expected_params['obs_dec'], source_measure.obs_dec, 7)
        self.assertEqual(expected_params['obs_mag'], source_measure.obs_mag)
        self.assertEqual(expected_params['flags'], source_measure.flags)
        self.assertEqual(None, source_measure.err_obs_ra)
        self.assertEqual(None, source_measure.err_obs_dec)
        self.assertEqual(None, source_measure.err_obs_mag)

    def test_create_LCO_flagK_and_discovery(self):
        expected_params = { 'body'  : 'WSAE9A6',
                            'flags' : '*,K',
                            'obs_type'  : 'C',
                            'obs_date'  : datetime(2015, 9, 20, 23, 24, 46, int(0.4832*1e6)),
                            'obs_ra'    : 325.540625,
                            'obs_dec'   : -11.536666666666667,
                            'obs_mag'   : 21.4,
                            'filter'    : 'R',
                            'astrometric_catalog' : '',
                            'site_code' : 'K93'
                          }

        test_obsline = self.test_obslines[5].replace('6 KC', '6*KC')
        source_measures = create_source_measurement(test_obsline)
        source_measure = source_measures[0]

        self.assertEqual(SourceMeasurement, type(source_measure))
        self.assertEqual(Body, type(source_measure.body))
        self.assertEqual(expected_params['body'], source_measure.body.current_name())
        self.assertEqual(expected_params['filter'], source_measure.frame.filter)
        self.assertEqual(Frame.SINGLE_FRAMETYPE, source_measure.frame.frametype)
        self.assertEqual(expected_params['obs_date'], source_measure.frame.midpoint)
        self.assertEqual(expected_params['site_code'], source_measure.frame.sitecode)
        self.assertAlmostEqual(expected_params['obs_ra'], source_measure.obs_ra, 7)
        self.assertAlmostEqual(expected_params['obs_dec'], source_measure.obs_dec, 7)
        self.assertEqual(expected_params['obs_mag'], source_measure.obs_mag)
        self.assertEqual(expected_params['flags'], source_measure.flags)
        self.assertEqual(None, source_measure.err_obs_ra)
        self.assertEqual(None, source_measure.err_obs_dec)
        self.assertEqual(None, source_measure.err_obs_mag)

    def test_create_satellite(self):
        expected_params = { 'body'  : 'N009ags',
                            'flags' : '*',
                            'obs_type'  : 'S',
                            'obs_date'  : datetime(2016, 2, 8, 18, 15, 30, int(0.528*1e6)),
                            'obs_ra'    : 228.56833333333333,
                            'obs_dec'   : -9.775,
                            'obs_mag'   : 19.0,
                            'filter'    : 'R',
                            'astrometric_catalog' : '2MASS',
                            'site_code' : 'C51',
                          }

        expected_extrainfo = '     N009ags  s2016 02 08.76077 1 - 3484.5127 - 5749.6261 - 1405.6769   NEOCPC51'

        source_measures = create_source_measurement(self.sat_test_obslines[0:2])
        source_measure = source_measures[0]

        self.assertEqual(SourceMeasurement, type(source_measure))
        self.assertEqual(Body, type(source_measure.body))
        self.assertEqual(expected_params['body'], source_measure.body.current_name())
        self.assertEqual(expected_params['filter'], source_measure.frame.filter)
        self.assertEqual(Frame.SATELLITE_FRAMETYPE, source_measure.frame.frametype)
        self.assertEqual(expected_params['obs_date'], source_measure.frame.midpoint)
        self.assertEqual(expected_params['site_code'], source_measure.frame.sitecode)
        self.assertAlmostEqual(expected_params['obs_ra'], source_measure.obs_ra, 7)
        self.assertAlmostEqual(expected_params['obs_dec'], source_measure.obs_dec, 7)
        self.assertEqual(expected_extrainfo, source_measure.frame.extrainfo)
        self.assertEqual(expected_params['obs_mag'], source_measure.obs_mag)
        self.assertEqual(expected_params['flags'], source_measure.flags)
        self.assertEqual(None, source_measure.err_obs_ra)
        self.assertEqual(None, source_measure.err_obs_dec)
        self.assertEqual(None, source_measure.err_obs_mag)

    def test_create_non_existant_body(self):

        source_measures = create_source_measurement(self.test_obslines[3].replace('WSAE9A6', 'FOOBAR'))

        self.assertEqual([], source_measures)

    def test_create_whole_file(self):

        source_measures = create_source_measurement(self.test_obslines)
        source_measure = source_measures[0]

        sources = SourceMeasurement.objects.filter(body=self.test_body)
        nonLCO_frames = Frame.objects.filter(frametype=Frame.NONLCO_FRAMETYPE)
        LCO_frames = Frame.objects.filter(frametype__in=[Frame.SINGLE_FRAMETYPE, Frame.STACK_FRAMETYPE])

        self.assertEqual(6, len(sources))
        self.assertEqual(4, len(nonLCO_frames))
        self.assertEqual(2, len(LCO_frames))

    def test_create_duplicates(self):

        source_measures = create_source_measurement(self.test_obslines)
        source_measure = source_measures[0]
        source_measure2 = create_source_measurement(self.test_obslines)

        sources = SourceMeasurement.objects.filter(body=self.test_body)
        nonLCO_frames = Frame.objects.filter(frametype=Frame.NONLCO_FRAMETYPE)
        LCO_frames = Frame.objects.filter(frametype__in=[Frame.SINGLE_FRAMETYPE, Frame.STACK_FRAMETYPE])

        self.assertEqual(6, len(sources))
        self.assertEqual(4, len(nonLCO_frames))
        self.assertEqual(2, len(LCO_frames))

    def test_create_with_trailing_space(self):

        expected_params = { 'body' : 'G07212',
                            'flags' : "'",
                            'filter' : 'G',
                            'obs_date' : datetime(2017, 11, 2, 4, 10, 16, int(0.32*1e6)),
                            'site_code' : '309',
                            'obs_ra' : 48.408025,
                            'obs_dec'   : 19.463075,
                            'obs_mag'   : 21.4,
                          }

        test_obslines = u"     G07212  'C2017 11 02.17380 03 13 37.926+19 27 47.07         21.4 GUNEOCP309"

        source_measures = create_source_measurement(test_obslines)
        self.assertIsNot(source_measures, False)
        source_measure = source_measures[0]

        self.assertEqual(SourceMeasurement, type(source_measure))
        self.assertEqual(Body, type(source_measure.body))
        self.assertEqual(expected_params['body'], source_measure.body.current_name())
        self.assertEqual(expected_params['filter'], source_measure.frame.filter)
        self.assertEqual(Frame.NONLCO_FRAMETYPE, source_measure.frame.frametype)
        self.assertEqual(expected_params['obs_date'], source_measure.frame.midpoint)
        self.assertEqual(expected_params['site_code'], source_measure.frame.sitecode)
        self.assertAlmostEqual(expected_params['obs_ra'], source_measure.obs_ra, 7)
        self.assertAlmostEqual(expected_params['obs_dec'], source_measure.obs_dec, 7)
        self.assertEqual(expected_params['obs_mag'], source_measure.obs_mag)
        self.assertEqual(expected_params['flags'], source_measure.flags)
        self.assertEqual(None, source_measure.err_obs_ra)
        self.assertEqual(None, source_measure.err_obs_dec)
        self.assertEqual(None, source_measure.err_obs_mag)


class TestFrames(TestCase):
    def setUp(self):
        # Read in MPC 80 column format observations lines from a static file
        # for testing purposes
        test_fh = open(os.path.join('astrometrics', 'tests', 'test_multiframe.dat'), 'r')
        self.test_obslines = test_fh.readlines()
        test_fh.close()

        WSAE9A6_params = { 'provisional_name' : 'WSAE9A6',
                         }

        self.test_body = Body.objects.create(**WSAE9A6_params)

        WV2997A_params = { 'provisional_name' : 'WV2997A',
                         }
        self.test_body2 = Body.objects.create(**WV2997A_params)

        neo_proposal_params = { 'code'  : 'LCO2015A-009',
                                'title' : 'LCOGT NEO Follow-up Network'
                              }
        self.neo_proposal, created = Proposal.objects.get_or_create(**neo_proposal_params)
        # Create test blocks
        sblock_params = {
                         'body'     : self.test_body,
                         'proposal' : self.neo_proposal,
                         'groupid'  : 'TEMP_GROUP',
                         'block_start' : '2015-09-20 13:00:00',
                         'block_end'   : '2015-09-21 03:00:00',
                         'tracking_number' : '00001',
                         'active'   : True
                       }
        self.test_sblock = SuperBlock.objects.create(**sblock_params)
        block_params = { 'telclass' : '1m0',
                         'site'     : 'CPT',
                         'body'     : self.test_body,
                         'superblock' : self.test_sblock,
                         'block_start' : '2015-09-20 13:00:00',
                         'block_end'   : '2015-09-21 03:00:00',
                         'request_number' : '00001',
                         'num_exposures' : 5,
                         'exp_length' : 42.0,
                         'active'   : True
                       }
        self.test_block = Block.objects.create(**block_params)

        sblock_params = {
                         'body'     : self.test_body,
                         'proposal' : self.neo_proposal,
                         'groupid'  : 'TEMP_GROUP',
                         'block_start' : '2017-12-11 13:00:00',
                         'block_end'   : '2017-12-12 03:00:00',
                         'tracking_number' : '522289',
                         'active'   : True
                       }
        self.test_sblock_0m4 = SuperBlock.objects.create(**sblock_params)
        block_params = { 'telclass' : '0m4',
                         'site'     : 'CPT',
                         'body'     : self.test_body,
                         'superblock' : self.test_sblock_0m4,
                         'block_start' : '2017-12-11 13:00:00',
                         'block_end'   : '2017-12-12 03:00:00',
                         'request_number' : '522289',
                         'num_exposures' : 5,
                         'exp_length' : 145.0,
                         'active'   : True
                       }
        self.test_block_0m4 = Block.objects.create(**block_params)

        sblock_params = {
                         'body'     : self.test_body,
                         'proposal' : self.neo_proposal,
                         'groupid'  : 'TEMP_GROUP_spectra',
                         'block_start' : '2017-12-11 13:00:00',
                         'block_end'   : '2017-12-12 03:00:00',
                         'tracking_number' : '1509481',
                         'active'   : True
                       }
        self.test_sblock_spec = SuperBlock.objects.create(**sblock_params)
        block_params = { 'obstype' : Block.OPT_SPECTRA,
                         'telclass' : '2m0',
                         'site'     : 'coj',
                         'body'     : self.test_body,
                         'superblock' : self.test_sblock_spec,
                         'block_start' : '2017-12-11 13:00:00',
                         'block_end'   : '2017-12-12 03:00:00',
                         'request_number' : '1509481',
                         'num_exposures' : 1,
                         'exp_length' : 1800.0,
                         'active'   : True
                       }
        self.test_spec_block = Block.objects.create(**block_params)

    def test_add_frame(self):
        params = parse_mpcobs(self.test_obslines[-1])
        resp = create_frame(params, self.test_block)
        frames = Frame.objects.filter(sitecode='K93')
        self.assertEqual(1, frames.count())

    def test_add_frames(self):
        for line in self.test_obslines:
            params = parse_mpcobs(line)
            resp = create_frame(params, self.test_block)
        frames = Frame.objects.filter(sitecode='K93')
        self.assertEqual(3, frames.count())
        # Did the block get Added
        frames = Frame.objects.filter(sitecode='K93', block__isnull=False)
        # Although there are 4 sources in the file 2 are in the same frame
        self.assertEqual(3, frames.count())

    def test_ingest_frames_block(self):
        params = {
                        "DATE_OBS": "2016-06-01T09:43:28.067",
                        "ENCID": "doma",
                        "SITEID": "cpt",
                        "TELID": "1m0a",
                        "FILTER": "R",
                        "INSTRUME" : "kb70",
                        "ORIGNAME" : "cpt1m010-kb70-20150420-0001-e00.fits",
                        "EXPTIME" : "30",
                        "GROUPID"   : "TEMP"
                }
        midpoint = datetime.strptime(params['DATE_OBS'], "%Y-%m-%dT%H:%M:%S.%f")
        midpoint += timedelta(seconds=float(params['EXPTIME'])/2.0)

        frame = create_frame(params, self.test_block)
        frames = Frame.objects.filter(sitecode='K91')
        self.assertEqual(1, frames.count())
        self.assertEqual(frames[0].frametype, Frame.SINGLE_FRAMETYPE)
        self.assertEqual(frames[0].sitecode, 'K91')
        self.assertEqual(frames[0].midpoint, midpoint)
        self.assertEqual(frames[0].fwhm, None)

    def test_ingest_frames_block_no_fits_extn(self):
        params = {
                        "DATE_OBS": "2016-06-01T09:43:28.067",
                        "ENCID": "doma",
                        "SITEID": "cpt",
                        "TELID": "1m0a",
                        "FILTER": "R",
                        "INSTRUME" : "kb70",
                        "ORIGNAME" : "cpt1m010-kb70-20150420-0001-e00",
                        "EXPTIME" : "30",
                        "GROUPID"   : "TEMP"
                }
        midpoint = datetime.strptime(params['DATE_OBS'], "%Y-%m-%dT%H:%M:%S.%f")
        midpoint += timedelta(seconds=float(params['EXPTIME'])/2.0)

        frame = create_frame(params, self.test_block)
        frames = Frame.objects.filter(sitecode='K91')
        self.assertEqual(1, frames.count())
        self.assertEqual(frames[0].frametype, Frame.SINGLE_FRAMETYPE)
        self.assertEqual(frames[0].sitecode, 'K91')
        self.assertEqual(frames[0].filename, params['ORIGNAME']+'.fits')
        self.assertEqual(frames[0].midpoint, midpoint)

    def test_ingest_frames_block_fwhm(self):
        params = {
                        "DATE_OBS": "2015-12-31T23:59:28.067",
                        "ENCID": "doma",
                        "SITEID": "cpt",
                        "TELID": "1m0a",
                        "FILTER": "R",
                        "INSTRUME" : "kb70",
                        "ORIGNAME" : "cpt1m010-kb70-20150420-0001-e00.fits",
                        "EXPTIME"  : "145",
                        "GROUPID"  : "TEMP",
                        "L1FWHM"   : "2.42433"
                }
        midpoint = datetime.strptime(params['DATE_OBS'], "%Y-%m-%dT%H:%M:%S.%f")
        midpoint += timedelta(seconds=float(params['EXPTIME']) / 2.0)

        frame = create_frame(params, self.test_block)
        frames = Frame.objects.filter(sitecode='K91')
        self.assertEqual(1, frames.count())
        self.assertEqual(frames[0].frametype, Frame.SINGLE_FRAMETYPE)
        self.assertEqual(frames[0].sitecode, 'K91')
        self.assertEqual(frames[0].midpoint, midpoint)
        self.assertEqual(frames[0].fwhm, float(params['L1FWHM']))

    def test_ingest_frames_block_bad_fwhm(self):
        params = {
                        "DATE_OBS": "2015-12-31T23:59:28.067",
                        "ENCID": "doma",
                        "SITEID": "cpt",
                        "TELID": "1m0a",
                        "FILTER": "R",
                        "INSTRUME" : "kb70",
                        "ORIGNAME" : "cpt1m010-kb70-20150420-0001-e00.fits",
                        "EXPTIME"  : "145",
                        "GROUPID"  : "TEMP",
                        "L1FWHM"   : "NaN"
                }
        midpoint = datetime.strptime(params['DATE_OBS'], "%Y-%m-%dT%H:%M:%S.%f")
        midpoint += timedelta(seconds=float(params['EXPTIME']) / 2.0)

        frame = create_frame(params, self.test_block)
        frames = Frame.objects.filter(sitecode='K91')
        self.assertEqual(1, frames.count())
        self.assertEqual(frames[0].frametype, Frame.SINGLE_FRAMETYPE)
        self.assertEqual(frames[0].sitecode, 'K91')
        self.assertEqual(frames[0].midpoint, midpoint)
        self.assertEqual(frames[0].fwhm, None)

    def test_ingest_frames_banzai_ql(self):
        params = {
                        "DATE_OBS": "2015-12-31T23:59:28.067",
                        "ENCID": "doma",
                        "SITEID": "cpt",
                        "TELID": "1m0a",
                        "FILTER": "R",
                        "INSTRUME" : "kb70",
                        "ORIGNAME" : "cpt1m010-kb70-20150420-0001-e11.fits",
                        "EXPTIME"  : "145",
                        "GROUPID"  : "TEMP",
                        "RLEVEL"   : 11,
                        "L1FWHM"   : "2.42433",
                        "UTSTOP"   : "00:01:53.067"
                }
        midpoint = datetime.strptime(params['DATE_OBS'], "%Y-%m-%dT%H:%M:%S.%f")
        midpoint += timedelta(seconds=float(params['EXPTIME']) / 2.0)

        frame = create_frame(params, self.test_block)
        frames = Frame.objects.filter(sitecode='K91')
        self.assertEqual(1, frames.count())
        self.assertEqual(frames[0].frametype, Frame.BANZAI_QL_FRAMETYPE)
        self.assertEqual(frames[0].sitecode, 'K91')
        self.assertEqual(frames[0].midpoint, midpoint)
        self.assertEqual(frames[0].fwhm, float(params['L1FWHM']))
        self.assertEqual(frames[0].filename, params['ORIGNAME'])

    def test_ingest_frames_banzai_red(self):
        params = {
                        "DATE_OBS": "2015-12-31T23:59:28.067",
                        "ENCID": "doma",
                        "SITEID": "cpt",
                        "TELID": "1m0a",
                        "FILTER": "R",
                        "INSTRUME" : "kb70",
                        "ORIGNAME" : "cpt1m010-kb70-20150420-0001-e00",
                        "EXPTIME"  : "145",
                        "GROUPID"  : "TEMP",
                        "RLEVEL"   : 91,
                        "L1FWHM"   : "2.42433",
                        "CONFMODE" : "full_frame",
                        "UTSTOP"   : "00:01:53.067"
                }
        midpoint = datetime.strptime(params['DATE_OBS'], "%Y-%m-%dT%H:%M:%S.%f")
        midpoint += timedelta(seconds=float(params['EXPTIME']) / 2.0)

        frame = create_frame(params, self.test_block)
        frames = Frame.objects.filter(sitecode='K91')
        self.assertEqual(1, frames.count())
        self.assertEqual(frames[0].frametype, Frame.BANZAI_RED_FRAMETYPE)
        self.assertEqual(frames[0].sitecode, 'K91')
        self.assertEqual(frames[0].midpoint, midpoint)
        self.assertEqual(frames[0].fwhm, float(params['L1FWHM']))
        self.assertEqual(frames[0].instrument, params['INSTRUME'])
        self.assertEqual(frames[0].filename, params['ORIGNAME'].replace('e00', 'e91.fits'))
        self.assertEqual(frames[0].extrainfo, None)

    def test_ingest_frames_2x2_red(self):
        params = {
                        "DATE_OBS": "2015-12-31T23:59:28.067",
                        "ENCID": "doma",
                        "SITEID": "cpt",
                        "TELID": "1m0a",
                        "FILTER": "R",
                        "INSTRUME" : "kb70",
                        "ORIGNAME" : "cpt1m010-kb70-20150420-0001-e00",
                        "EXPTIME"  : "145",
                        "GROUPID"  : "TEMP",
                        "RLEVEL"   : 91,
                        "L1FWHM"   : "2.42433",
                        "CONFMODE" : "central_2k_2x2",
                        "UTSTOP"   : "00:01:53.067"
                }
        midpoint = datetime.strptime(params['DATE_OBS'], "%Y-%m-%dT%H:%M:%S.%f")
        midpoint += timedelta(seconds=float(params['EXPTIME']) / 2.0)

        frame = create_frame(params, self.test_block)
        frames = Frame.objects.filter(sitecode='K91')
        self.assertEqual(1, frames.count())
        self.assertEqual(frames[0].frametype, Frame.BANZAI_RED_FRAMETYPE)
        self.assertEqual(frames[0].sitecode, 'K91')
        self.assertEqual(frames[0].midpoint, midpoint)
        self.assertEqual(frames[0].fwhm, float(params['L1FWHM']))
        self.assertEqual(frames[0].instrument, params['INSTRUME'])
        self.assertEqual(frames[0].filename, params['ORIGNAME'].replace('e00', 'e91.fits'))
        self.assertEqual(frames[0].extrainfo, params['CONFMODE'])

    def test_ingest_frames_banzai_red_badexptime(self):
        """Test that we preferentially take midpoint from UTSTOP over EXPTIME"""
        params = {
                        "DATE_OBS": "2015-12-31T23:59:28.067",
                        "ENCID": "doma",
                        "SITEID": "cpt",
                        "TELID": "1m0a",
                        "FILTER": "R",
                        "INSTRUME" : "kb70",
                        "ORIGNAME" : "cpt1m010-kb70-20150420-0001-e00",
                        "EXPTIME"  : "200",
                        "GROUPID"  : "TEMP",
                        "RLEVEL"   : 91,
                        "L1FWHM"   : "2.42433",
                        "UTSTOP"   : "00:00:54.067"
                }
        midpoint = datetime.strptime(params['DATE_OBS'], "%Y-%m-%dT%H:%M:%S.%f")
        midpoint += timedelta(seconds=float(params['EXPTIME']) / 2.0)

        frame = create_frame(params, self.test_block)
        frames = Frame.objects.filter(sitecode='K91')
        self.assertEqual(1, frames.count())
        self.assertEqual(frames[0].frametype, Frame.BANZAI_RED_FRAMETYPE)
        self.assertEqual(frames[0].sitecode, 'K91')
        self.assertEqual(frames[0].quality, 'ABORTED')
        self.assertNotEqual(frames[0].midpoint, midpoint)
        self.assertEqual(frames[0].fwhm, float(params['L1FWHM']))
        self.assertEqual(frames[0].instrument, params['INSTRUME'])
        self.assertEqual(frames[0].filename, params['ORIGNAME'].replace('e00', 'e91.fits'))

    def test_ingest_frames_cpt_0m4_banzai_red(self):
        params = {
                        "DATE_OBS": "2017-12-11T23:59:28.067",
                        "ENCID": "aqwa",
                        "SITEID": "cpt",
                        "TELID": "0m4a",
                        "FILTER": "R",
                        "INSTRUME" : "kb96",
                        "ORIGNAME" : "cpt0m407-kb96-20171211-0001-e00",
                        "EXPTIME"  : "145",
                        "GROUPID"  : "TEMP",
                        "RLEVEL"   : 91,
                        "L1FWHM"   : "2.42433"
                }
        midpoint = datetime.strptime(params['DATE_OBS'], "%Y-%m-%dT%H:%M:%S.%f")
        midpoint += timedelta(seconds=float(params['EXPTIME']) / 2.0)

        frame = create_frame(params, self.test_block_0m4)
        frames = Frame.objects.filter(sitecode='L09')
        self.assertEqual(1, frames.count())
        self.assertEqual(frames[0].frametype, Frame.BANZAI_RED_FRAMETYPE)
        self.assertEqual(frames[0].sitecode, 'L09')
        self.assertEqual(frames[0].midpoint, midpoint)
        self.assertEqual(frames[0].fwhm, float(params['L1FWHM']))
        self.assertEqual(frames[0].instrument, params['INSTRUME'])
        self.assertEqual(frames[0].filename, params['ORIGNAME'].replace('e00', 'e91.fits'))

    def test_ingest_frames_elp_0m4_banzai_red(self):
        params = {
                        "DATE_OBS": "2017-12-11T23:59:28.067",
                        "ENCID": "aqwa",
                        "SITEID": "elp",
                        "TELID": "0m4a",
                        "FILTER": "w",
                        "INSTRUME" : "kb80",
                        "ORIGNAME" : "elp0m407-kb96-20171211-0001-e00",
                        "EXPTIME"  : "145",
                        "GROUPID"  : "TEMP",
                        "RLEVEL"   : 91,
                        "L1FWHM"   : "2.42433"
                }
        midpoint = datetime.strptime(params['DATE_OBS'], "%Y-%m-%dT%H:%M:%S.%f")
        midpoint += timedelta(seconds=float(params['EXPTIME']) / 2.0)

        frame = create_frame(params, self.test_block_0m4)
        frames = Frame.objects.filter(sitecode='V38')
        self.assertEqual(1, frames.count())
        self.assertEqual(frames[0].frametype, Frame.BANZAI_RED_FRAMETYPE)
        self.assertEqual(frames[0].sitecode, 'V38')
        self.assertEqual(frames[0].midpoint, midpoint)
        self.assertEqual(frames[0].fwhm, float(params['L1FWHM']))
        self.assertEqual(frames[0].instrument, params['INSTRUME'])
        self.assertEqual(frames[0].filename, params['ORIGNAME'].replace('e00', 'e91.fits'))

    def test_ingest_frames_tfn_0m4n1_banzai_red(self):
        params = {
                        "DATE_OBS": "2017-12-11T23:59:28.067",
                        "ENCID": "aqwa",
                        "SITEID": "tfn",
                        "TELID": "0m4a",
                        "FILTER": "w",
                        "INSTRUME" : "kb29",
                        "ORIGNAME" : "tfn0m414-kb29-20171211-0001-e00",
                        "EXPTIME"  : "145",
                        "GROUPID"  : "TEMP",
                        "RLEVEL"   : 91,
                        "L1FWHM"   : "2.42433"
                }
        midpoint = datetime.strptime(params['DATE_OBS'], "%Y-%m-%dT%H:%M:%S.%f")
        midpoint += timedelta(seconds=float(params['EXPTIME']) / 2.0)

        frame = create_frame(params, self.test_block_0m4)
        frames = Frame.objects.filter(sitecode='Z21')
        self.assertEqual(1, frames.count())
        self.assertEqual(frames[0].frametype, Frame.BANZAI_RED_FRAMETYPE)
        self.assertEqual(frames[0].sitecode, 'Z21')
        self.assertEqual(frames[0].midpoint, midpoint)
        self.assertEqual(frames[0].fwhm, float(params['L1FWHM']))
        self.assertEqual(frames[0].instrument, params['INSTRUME'])
        self.assertEqual(frames[0].filename, params['ORIGNAME'].replace('e00', 'e91.fits'))

    def test_ingest_frames_tfn_0m4n2_banzai_red(self):
        params = {
                        "DATE_OBS": "2017-12-11T23:59:28.067",
                        "ENCID": "aqwa",
                        "SITEID": "tfn",
                        "TELID": "0m4b",
                        "FILTER": "w",
                        "INSTRUME" : "kb88",
                        "ORIGNAME" : "tfn0m410-kb88-20171211-0001-e00",
                        "EXPTIME"  : "145",
                        "GROUPID"  : "TEMP",
                        "RLEVEL"   : 91,
                        "L1FWHM"   : "2.42433"
                }
        midpoint = datetime.strptime(params['DATE_OBS'], "%Y-%m-%dT%H:%M:%S.%f")
        midpoint += timedelta(seconds=float(params['EXPTIME']) / 2.0)

        frame = create_frame(params, self.test_block_0m4)
        frames = Frame.objects.filter(sitecode='Z17')
        self.assertEqual(1, frames.count())
        self.assertEqual(frames[0].frametype, Frame.BANZAI_RED_FRAMETYPE)
        self.assertEqual(frames[0].sitecode, 'Z17')
        self.assertEqual(frames[0].midpoint, midpoint)
        self.assertEqual(frames[0].fwhm, float(params['L1FWHM']))
        self.assertEqual(frames[0].instrument, params['INSTRUME'])
        self.assertEqual(frames[0].filename, params['ORIGNAME'].replace('e00', 'e91.fits'))

    def test_ingest_frames_lsc_0m4n1_banzai_red(self):
        params = {
                        "DATE_OBS": "2017-12-12T03:59:28.067",
                        "ENCID": "aqwa",
                        "SITEID": "lsc",
                        "TELID": "0m4a",
                        "FILTER": "w",
                        "INSTRUME" : "kb95",
                        "ORIGNAME" : "lsc0m409-kb95-20171211-0121-e00",
                        "EXPTIME"  : "145",
                        "GROUPID"  : "TEMP",
                        "RLEVEL"   : 91,
                        "L1FWHM"   : "2.42433"
                }
        midpoint = datetime.strptime(params['DATE_OBS'], "%Y-%m-%dT%H:%M:%S.%f")
        midpoint += timedelta(seconds=float(params['EXPTIME']) / 2.0)

        frame = create_frame(params, self.test_block_0m4)
        frames = Frame.objects.filter(sitecode='W89')
        self.assertEqual(1, frames.count())
        self.assertEqual(frames[0].frametype, Frame.BANZAI_RED_FRAMETYPE)
        self.assertEqual(frames[0].sitecode, 'W89')
        self.assertEqual(frames[0].midpoint, midpoint)
        self.assertEqual(frames[0].fwhm, float(params['L1FWHM']))
        self.assertEqual(frames[0].instrument, params['INSTRUME'])
        self.assertEqual(frames[0].filename, params['ORIGNAME'].replace('e00', 'e91.fits'))

    def test_ingest_frames_lsc_0m4n2_banzai_red(self):
        params = {
                        "DATE_OBS": "2017-12-12T03:59:28.067",
                        "ENCID": "aqwb",
                        "SITEID": "lsc",
                        "TELID": "0m4a",
                        "FILTER": "w",
                        "INSTRUME" : "kb26",
                        "ORIGNAME" : "lsc0m412-kb26-20171211-0041-e00",
                        "EXPTIME"  : "145",
                        "GROUPID"  : "TEMP",
                        "RLEVEL"   : 91,
                        "CONFMODE" : 'default',
                        "L1FWHM"   : "2.42433"
                }
        midpoint = datetime.strptime(params['DATE_OBS'], "%Y-%m-%dT%H:%M:%S.%f")
        midpoint += timedelta(seconds=float(params['EXPTIME']) / 2.0)

        frame = create_frame(params, self.test_block_0m4)
        frames = Frame.objects.filter(sitecode='W79')
        self.assertEqual(1, frames.count())
        self.assertEqual(frames[0].frametype, Frame.BANZAI_RED_FRAMETYPE)
        self.assertEqual(frames[0].sitecode, 'W79')
        self.assertEqual(frames[0].midpoint, midpoint)
        self.assertEqual(frames[0].fwhm, float(params['L1FWHM']))
        self.assertEqual(frames[0].instrument, params['INSTRUME'])
        self.assertEqual(frames[0].filename, params['ORIGNAME'].replace('e00', 'e91.fits'))
        self.assertEqual(frames[0].extrainfo, None)

    def test_ingest_frames_spectro_spectrum(self):
        params = {
                    "DATE_OBS": "2018-05-09T13:28:52.383",
                    "ENCID": "clma",
                    "SITEID" : "coj",
                    "TELID" : "2m0a",
                    "OBSTYPE" : "SPECTRUM",
                    "FILTER" : "air     ",
                    "APERTYPE" : "SLIT    ",
                    "APERLEN" : 30.0,
                    "APERWID" : 2.0,
                    "INSTRUME" : "en05",
                    "ORIGNAME" : "coj2m002-en05-20180509-0017-e00",
                    "EXPTIME"  : "1800.0000",
                    "GROUPID"  : "4709_E10-20180509_spectra",
                    "UTSTOP"   : "13:59:13.383"

                  }
        midpoint = datetime.strptime(params['DATE_OBS'], "%Y-%m-%dT%H:%M:%S.%f")
        midpoint += timedelta(seconds=float(params['EXPTIME']) / 2.0)

        frame = create_frame(params, self.test_spec_block)
        frames = Frame.objects.filter(sitecode='E10')
        self.assertEqual(1, frames.count())
        self.assertEqual(frames[0].frametype, Frame.SPECTRUM_FRAMETYPE)
        self.assertEqual(frames[0].sitecode, 'E10')
        self.assertEqual(frames[0].midpoint, midpoint)
        self.assertEqual(frames[0].filter, 'SLIT_30.0x2.0AS')
#        self.assertEqual(frames[0].fwhm, float(params['L1FWHM']))
        self.assertEqual(frames[0].instrument, params['INSTRUME'])
        self.assertEqual(frames[0].filename, params['ORIGNAME'].replace('e00', 'e00.fits'))

    def test_ingest_frames_spectro_spectrum_realistic_exptime(self):
        """ In the wild, FLOYDS exposure times vary by 10s of miliseconds"""
        params = {
                    "DATE_OBS": "2018-05-09T13:28:52.383",
                    "ENCID": "clma",
                    "SITEID" : "coj",
                    "TELID" : "2m0a",
                    "OBSTYPE" : "SPECTRUM",
                    "FILTER" : "air     ",
                    "APERTYPE" : "SLIT    ",
                    "APERLEN" : 30.0,
                    "APERWID" : 2.0,
                    "INSTRUME" : "en05",
                    "ORIGNAME" : "coj2m002-en05-20180509-0017-e00",
                    "EXPTIME"  : "1800.0000",
                    "GROUPID"  : "4709_E10-20180509_spectra",
                    "UTSTOP"   : "13:59:13.327"

                  }
        midpoint = datetime.strptime(params['DATE_OBS'], "%Y-%m-%dT%H:%M:%S.%f")
        midpoint += timedelta(seconds=float(params['EXPTIME']) / 2.0)

        frame = create_frame(params, self.test_spec_block)
        frames = Frame.objects.filter(sitecode='E10')
        expdif = frames[0].midpoint-midpoint
        self.assertEqual(1, frames.count())
        self.assertEqual(frames[0].frametype, Frame.SPECTRUM_FRAMETYPE)
        self.assertEqual(frames[0].sitecode, 'E10')
        self.assertNotEqual(frames[0].midpoint, midpoint)
        self.assertAlmostEqual(expdif.total_seconds(), 0.0, places=1)
        self.assertEqual(frames[0].filter, 'SLIT_30.0x2.0AS')
        self.assertEqual(frames[0].instrument, params['INSTRUME'])
        self.assertEqual(frames[0].filename, params['ORIGNAME'].replace('e00', 'e00.fits'))

    def test_ingest_frames_spectro_arc(self):
        params = {
                    "DATE_OBS": "2018-05-09T11:44:33.898",
                    "ENCID": "clma",
                    "SITEID" : "coj",
                    "TELID" : "2m0a",
                    "OBSTYPE" : "ARC",
                    "FILTER" : "air     ",
                    "APERTYPE" : "SLIT    ",
                    "APERLEN" : 30.0,
                    "APERWID" : 2.0,
                    "INSTRUME" : "en05",
                    "ORIGNAME" : "coj2m002-en05-20180509-0006-a00",
                    "EXPTIME"  : "60.0000",
                    "GROUPID"  : "4709_E10-20180509_spectra",
                  }
        midpoint = datetime.strptime(params['DATE_OBS'], "%Y-%m-%dT%H:%M:%S.%f")
        midpoint += timedelta(seconds=float(params['EXPTIME']) / 2.0)

        frame = create_frame(params, self.test_spec_block)
        frames = Frame.objects.filter(sitecode='E10')
        self.assertEqual(1, frames.count())
        self.assertEqual(frames[0].frametype, Frame.SPECTRUM_FRAMETYPE)
        self.assertEqual(frames[0].sitecode, 'E10')
        self.assertEqual(frames[0].midpoint, midpoint)
        self.assertEqual(frames[0].filter, 'SLIT_30.0x2.0AS')
#        self.assertEqual(frames[0].fwhm, float(params['L1FWHM']))
        self.assertEqual(frames[0].instrument, params['INSTRUME'])
        self.assertEqual(frames[0].filename, params['ORIGNAME'].replace('a00', 'a00.fits'))

    def test_ingest_frames_spectro_lampflat(self):
        params = {
                    "DATE_OBS": "2018-05-09T11:42:18.352",
                    "ENCID": "clma",
                    "SITEID" : "coj",
                    "TELID" : "2m0a",
                    "OBSTYPE" : "LAMPFLAT",
                    "FILTER" : "air",
                    "APERTYPE" : "SLIT",
                    "APERLEN" : 30.0,
                    "APERWID" : 2.0,
                    "INSTRUME" : "en05",
                    "ORIGNAME" : "coj2m002-en05-20180509-0005-w00",
                    "EXPTIME"  : "60.0000",
                    "GROUPID"  : "4709_E10-20180509_spectra",
                  }
        midpoint = datetime.strptime(params['DATE_OBS'], "%Y-%m-%dT%H:%M:%S.%f")
        midpoint += timedelta(seconds=float(params['EXPTIME']) / 2.0)

        frame = create_frame(params, self.test_spec_block)
        frames = Frame.objects.filter(sitecode='E10')
        self.assertEqual(1, frames.count())
        self.assertEqual(frames[0].frametype, Frame.SPECTRUM_FRAMETYPE)
        self.assertEqual(frames[0].sitecode, 'E10')
        self.assertEqual(frames[0].midpoint, midpoint)
        self.assertEqual(frames[0].filter, 'SLIT_30.0x2.0AS')
#        self.assertEqual(frames[0].fwhm, float(params['L1FWHM']))
        self.assertEqual(frames[0].instrument, params['INSTRUME'])
        self.assertEqual(frames[0].filename, params['ORIGNAME'].replace('w00', 'w00.fits'))

    def test_ingest_frames_spectro_lampflat_badslit(self):
        params = {
                    "DATE_OBS": "2018-05-09T13:28:52.383",
                    "ENCID": "clma",
                    "SITEID" : "coj",
                    "TELID" : "2m0a",
                    "OBSTYPE" : "LAMPFLAT",
                    "FILTER" : "air",
                    "APERTYPE" : "SLIT",
                    "APERLEN" : 30.0,
                    "APERWID" : '',
                    "RLEVEL"  : 0,
                    "INSTRUME" : "en05",
                    "ORIGNAME" : "coj2m002-en05-20180509-0017-w00",
                    "EXPTIME"  : "60.0000",
                    "GROUPID"  : "4709_E10-20180509_spectra",
                  }
        midpoint = datetime.strptime(params['DATE_OBS'], "%Y-%m-%dT%H:%M:%S.%f")
        midpoint += timedelta(seconds=float(params['EXPTIME']) / 2.0)

        frame = create_frame(params, self.test_spec_block)
        frames = Frame.objects.filter(sitecode='E10')
        self.assertEqual(1, frames.count())
        self.assertEqual(frames[0].frametype, Frame.SPECTRUM_FRAMETYPE)
        self.assertEqual(frames[0].sitecode, 'E10')
        self.assertEqual(frames[0].midpoint, midpoint)
        self.assertEqual(frames[0].filter, 'SLIT_30.0xUNKAS')
#        self.assertEqual(frames[0].fwhm, float(params['L1FWHM']))
        self.assertEqual(frames[0].instrument, params['INSTRUME'])
        self.assertEqual(frames[0].filename, params['ORIGNAME'].replace('w00', 'w00.fits'))

    def test_ingest_frames_spectro_lampflat_badslit2(self):
        params = {
                    "DATE_OBS": "2018-05-09T13:28:52.383",
                    "ENCID": "clma",
                    "SITEID" : "coj",
                    "TELID" : "2m0a",
                    "OBSTYPE" : "LAMPFLAT",
                    "FILTER" : "air",
                    "APERTYPE" : "SLIT",
                    "APERLEN" : 30.0,
                    "APERWID" : 'UNKNOWN',
                    "INSTRUME" : "en05",
                    "ORIGNAME" : "coj2m002-en05-20180509-0017-w00",
                    "EXPTIME"  : "60.0000",
                    "GROUPID"  : "4709_E10-20180509_spectra",
                  }
        midpoint = datetime.strptime(params['DATE_OBS'], "%Y-%m-%dT%H:%M:%S.%f")
        midpoint += timedelta(seconds=float(params['EXPTIME']) / 2.0)

        frame = create_frame(params, self.test_spec_block)
        frames = Frame.objects.filter(sitecode='E10')
        self.assertEqual(1, frames.count())
        self.assertEqual(frames[0].frametype, Frame.SPECTRUM_FRAMETYPE)
        self.assertEqual(frames[0].sitecode, 'E10')
        self.assertEqual(frames[0].midpoint, midpoint)
        self.assertEqual(frames[0].filter, 'SLIT_30.0xUNKAS')
#        self.assertEqual(frames[0].fwhm, float(params['L1FWHM']))
        self.assertEqual(frames[0].instrument, params['INSTRUME'])
        self.assertEqual(frames[0].filename, params['ORIGNAME'].replace('w00', 'w00.fits'))

    def test_add_source_measurements(self):
        # Test we don't get duplicate frames when adding new source measurements
        # if the sources are in the same frame
        resp = create_source_measurement(self.test_obslines, self.test_block)
        frames = Frame.objects.filter(sitecode='K93', block__isnull=False)
        self.assertEqual(3, frames.count())

    def test_add_source_measurements_twice(self):
        # Test we don't get duplicate frames when adding new source measurements
        # if the sources are in the same frame
        resp = create_source_measurement(self.test_obslines, self.test_block)
        # And we forgot that we've already done this, so we do it again
        resp = create_source_measurement(self.test_obslines, self.test_block)
        frames = Frame.objects.filter(sitecode='K93', block__isnull=False)
        # We should get the same number in the previous test,
        # i.e. on the second run the frames are not created
        self.assertEqual(3, frames.count())


@patch('core.views.datetime', MockDateTime)
@patch('astrometrics.time_subs.datetime', MockDateTime)
class TestCleanCrossid(TestCase):

    def setUp(self):
        MockDateTime.change_datetime(2015, 11, 5, 18, 0, 0)

    def test_regular_asteroid(self):
        crossid = [u'P10p9py', u'2015 VV1', '', u'(Nov. 5.30 UT)']
        expected_params = { 'active' : False,
                            'name' : '2015 VV1',
                            'source_type' : 'A',
                            'source_subtype_1': ''
                          }

        params = clean_crossid(crossid)

        self.assertEqual(expected_params, params)

    def test_NEO_recent_confirm(self):
        crossid = [u'WV82468', u'2015 VB2', u'MPEC 2015-V51', u'(Nov. 5.60 UT)']
        expected_params = { 'active' : True,
                            'name' : '2015 VB2',
                            'source_type' : 'N',
                            'source_subtype_1': ''
                          }

        params = clean_crossid(crossid)

        self.assertEqual(expected_params, params)

    def test_NEO_older_confirm(self):
        crossid = [u'P10o0Ha', u'2015 SE20', u'MPEC 2015-T29', u'(Oct. 8.59 UT)']
        expected_params = { 'active' : False,
                            'name' : '2015 SE20',
                            'source_type' : 'N',
                            'source_subtype_1': ''
                          }

        params = clean_crossid(crossid)

        self.assertEqual(expected_params, params)

    def test_did_not_exist(self):
        crossid = [u'WTB842B', 'doesnotexist', '', u'(Oct. 9.19 UT)']
        expected_params = { 'active' : False,
                            'name' : '',
                            'source_type' : 'X',
                            'source_subtype_1': ''
                          }

        params = clean_crossid(crossid)

        self.assertEqual(expected_params, params)

    def test_was_not_confirmed(self):
        crossid = [u'P10oYZI', 'wasnotconfirmed', '', u'(Nov. 4.81 UT)']
        expected_params = { 'active' : False,
                            'name' : '',
                            'source_type' : 'U',
                            'source_subtype_1': ''
                          }

        params = clean_crossid(crossid)

        self.assertEqual(expected_params, params)

    def test_was_not_interesting(self):
        crossid = [u'P10oYZI', '', '', u'(Nov. 4.81 UT)']
        expected_params = { 'active' : False,
                            'name' : '',
                            'source_type' : 'W',
                            'source_subtype_1': ''
                          }

        params = clean_crossid(crossid)

        self.assertEqual(expected_params, params)

    def test_was_minor_planet(self):
        crossid = [u'A10422t', 'wasnotminorplanet', '', u'(Sept. 20.89 UT)']
        expected_params = { 'active' : False,
                            'name' : '',
                            'source_type' : 'J',
                            'source_subtype_1': ''
                          }

        params = clean_crossid(crossid)

        self.assertEqual(expected_params, params)

    def test_comet_cbet_recent(self):
        crossid = [u'WV2B5A8', u'C/2015 V2', u'CBET 5432', u'(Nov. 5.49 UT)']
        expected_params = { 'active' : True,
                            'name' : 'C/2015 V2',
                            'source_type' : 'C',
                            'source_subtype_1': ''
                          }

        params = clean_crossid(crossid)

        self.assertEqual(expected_params, params)

    def test_comet_cbet_notrecent(self):
        crossid = [u'WV2B5A8', u'C/2015 V2', u'CBET 5432', u'(Nov. 1.49 UT)']
        expected_params = { 'active' : False,
                            'name' : 'C/2015 V2',
                            'source_type' : 'C',
                            'source_subtype_1': ''
                          }

        params = clean_crossid(crossid)

        self.assertEqual(expected_params, params)

    def test_comet_iauc_recent(self):
        crossid = [u'WV2B5A8', u'C/2015 V2', u'IAUC-', u'(Nov. 5.49 UT)']
        expected_params = { 'active' : True,
                            'name' : 'C/2015 V2',
                            'source_type' : 'C',
                            'source_subtype_1': ''
                          }

        params = clean_crossid(crossid)

        self.assertEqual(expected_params, params)

    def test_comet_iauc_notrecent(self):
        crossid = [u'WV2B5A8', u'C/2015 V2', u'IAUC-', u'(Nov. 1.49 UT)']
        expected_params = { 'active' : False,
                            'name' : 'C/2015 V2',
                            'source_type' : 'C',
                            'source_subtype_1': ''
                          }

        params = clean_crossid(crossid)

        self.assertEqual(expected_params, params)

    def test_comet_asteroid_number(self):
        crossid = [u'LM02L2J', u'C/2015 TQ209', u'IAUC 2015-', u'(Oct. 24.07 UT)']
        expected_params = { 'active' : False,
                            'name' : 'C/2015 TQ209',
                            'source_type' : 'C',
                            'source_subtype_1': ''
                          }

        params = clean_crossid(crossid)

        self.assertEqual(expected_params, params)

    def test_comet_mpec_recent(self):
        crossid = [u'NM0015a', u'C/2015 X8', u'MPEC 2015-Y20', u'(Nov. 3.63 UT)']
        expected_params = { 'active' : True,
                            'name' : 'C/2015 X8',
                            'source_type' : 'C',
                            'source_subtype_1': ''
                          }

        params = clean_crossid(crossid)

        self.assertEqual(expected_params, params)

    def test_comet_mpec_notrecent(self):
        crossid = [u'NM0015a', u'C/2015 X8', u'MPEC 2015-Y20', u'(Oct. 18.63 UT)']
        expected_params = { 'active' : False,
                            'name' : 'C/2015 X8',
                            'source_type' : 'C',
                            'source_subtype_1': ''
                          }

        params = clean_crossid(crossid)

        self.assertEqual(expected_params, params)

    def test_comet_numbered(self):
        MockDateTime.change_datetime(2018, 9, 19, 0, 30, 0)

        crossid = ['ZS9E891 ', '0046P  ', '', '(Sept. 16.62 UT)']
        expected_params = { 'active' : True,
                            'name' : '46P',
                            'source_type' : 'C',
                            'source_subtype_1': ''
                          }

        params = clean_crossid(crossid)

        self.assertEqual(expected_params, params)

    def test_comet_numbered_past_time(self):
        MockDateTime.change_datetime(2018, 9, 29, 0, 30, 0)

        crossid = ['ZS9E891 ', '0046P  ', '', '(Sept. 16.62 UT)']
        expected_params = { 'active' : False,
                            'name' : '46P',
                            'source_type' : 'C',
                            'source_subtype_1': ''
                          }

        params = clean_crossid(crossid)

        self.assertEqual(expected_params, params)

    def test_active_asteroid1(self):
        crossid = [u'ZC82561', u'A/2018 C2', u'MPEC 2018-E18', u'(Nov. 4.95 UT)']
        expected_params = { 'active' : True,
                            'name' : 'A/2018 C2',
                            'source_type' : 'A',
                            'source_subtype_1': 'A'
                          }

        params = clean_crossid(crossid)

        self.assertEqual(expected_params, params)

    def test_hyperbolic_asteroid2(self):
        crossid = [u'P10EwQh', u'I/2017 U7', u'MPEC 2018-E17', u'(Nov. 4.94 UT)']
        expected_params = { 'active' : True,
                            'name' : 'I/2017 U7',
                            'source_type' : 'A',
                            'source_subtype_1': 'H'
                          }

        params = clean_crossid(crossid)

        self.assertEqual(expected_params, params)

    def test_new_year_switchover(self):
        MockDateTime.change_datetime(2016, 1, 1, 0, 30, 0)
        crossid = [u'NM0015a', u'C/2015 X8', u'MPEC 2015-Y20', u'(Oct. 18.63 UT)']
        expected_params = { 'active' : False,
                            'name' : 'C/2015 X8',
                            'source_type' : 'C',
                            'source_subtype_1': ''
                          }

        params = clean_crossid(crossid)

        self.assertEqual(expected_params, params)

    def test_bad_date(self):
        MockDateTime.change_datetime(2016, 3, 1, 0, 30, 0)
        crossid = [u'P10sKEk', u'2016 CP264', '', u'(Feb. 30.00 UT)']
        expected_params = { 'active' : False,
                            'name' : '2016 CP264',
                            'source_type' : 'A',
                            'source_subtype_1': ''
                          }

        params = clean_crossid(crossid)

        self.assertEqual(expected_params, params)

    def test_extra_spaces(self):
        MockDateTime.change_datetime(2016, 4, 8, 0, 30, 0)
        crossid = [u'P10tmAL ', u'2013 AM76', '', u'(Mar.  9.97 UT)']
        expected_params = { 'active' : False,
                            'name' : '2013 AM76',
                            'source_type' : 'A',
                            'source_subtype_1': ''
                          }

        params = clean_crossid(crossid)

        self.assertEqual(expected_params, params)

    def test_moon(self):
        MockDateTime.change_datetime(2016, 4, 8, 0, 30, 0)
        crossid = [u'P10tmAL ', u'Mars II', '', u'(Mar.  9.97 UT)']
        expected_params = { 'active' : False,
                            'name' : 'Mars II',
                            'source_type' : 'M',
                            'source_subtype_1': 'P4'
                          }

        params = clean_crossid(crossid)

        self.assertEqual(expected_params, params)

    def test_newstyle_comet_numbered_pre_time(self):
        MockDateTime.change_datetime(2020, 4, 9, 6, 30, 0)

        crossid = ['SWAN20A ', '58P', '', '(Apr. 9.13 UT)']
        expected_params = { 'active' : True,
                            'name' : '58P',
                            'source_type' : 'C',
                            'source_subtype_1': ''
                          }

        params = clean_crossid(crossid)

        self.assertEqual(expected_params, params)

    def test_newstyle_comet_numbered_post_time(self):
        MockDateTime.change_datetime(2020, 4, 19, 6, 30, 0)

        crossid = ['SWAN20A ', '58P', '', '(Apr. 9.13 UT)']
        expected_params = { 'active' : False,
                            'name' : '58P',
                            'source_type' : 'C',
                            'source_subtype_1': ''
                          }

        params = clean_crossid(crossid)

        self.assertEqual(expected_params, params)

    def test_newstyle_comet_unnumbered_pre_time_1(self):
        MockDateTime.change_datetime(2020, 4, 9, 0, 30, 0)

        crossid = ['P10XLLe ', 'C/2020 F6', '', '(Apr. 8.96 UT)']
        expected_params = { 'active' : True,
                            'name' : 'C/2020 F6',
                            'source_type' : 'C',
                            'source_subtype_1': ''
                          }

        params = clean_crossid(crossid)

        self.assertEqual(expected_params, params)

    def test_newstyle_comet_unnumbered_post_time_1(self):
        MockDateTime.change_datetime(2020, 4, 12, 0, 0, 0)

        crossid = ['P10XLLe ', 'C/2020 F6', '', '(Apr. 8.96 UT)']
        expected_params = { 'active' : False,
                            'name' : 'C/2020 F6',
                            'source_type' : 'C',
                            'source_subtype_1': ''
                          }

        params = clean_crossid(crossid)

        self.assertEqual(expected_params, params)

    def test_newstyle_comet_unnumbered_pre_time_2(self):
        MockDateTime.change_datetime(2020, 4, 8, 6, 30, 0)

        crossid = ['M60B7LC ', 'C/2020 F5', '', '(Apr. 8.11 UT)']
        expected_params = { 'active' : True,
                            'name' : 'C/2020 F5',
                            'source_type' : 'C',
                            'source_subtype_1': ''
                          }

        params = clean_crossid(crossid)

        self.assertEqual(expected_params, params)

    def test_newstyle_comet_unnumbered_post_time_2(self):
        MockDateTime.change_datetime(2020, 4, 11, 2, 39, 0)

        crossid = ['M60B7LC ', 'C/2020 F5', '', '(Apr. 8.11 UT)']
        expected_params = { 'active' : False,
                            'name' : 'C/2020 F5',
                            'source_type' : 'C',
                            'source_subtype_1': ''
                          }

        params = clean_crossid(crossid)

        self.assertEqual(expected_params, params)



class TestSummariseBlockEfficiency(TestCase):

    def setUp(self):
        # Initialise with a test body, three test proposals and several blocks.
        # The first proposal has two blocks (one observed, one not), the 2nd one
        # has a block scheduled but not observed and the third has no blocks
        # scheduled.
        params = {  'provisional_name' : 'N999r0q',
                    'abs_mag'       : 21.0,
                    'slope'         : 0.15,
                    'epochofel'     : '2015-03-19 00:00:00',
                    'meananom'      : 325.2636,
                    'argofperih'    : 85.19251,
                    'longascnode'   : 147.81325,
                    'orbinc'        : 8.34739,
                    'eccentricity'  : 0.1896865,
                    'meandist'      : 1.2176312,
                    'source_type'   : 'U',
                    'elements_type' : 'MPC_MINOR_PLANET',
                    'active'        : True,
                    'origin'        : 'M',
                    }
        self.body, created = Body.objects.get_or_create(**params)

    def test_proposal_with_scheduled_and_obs_blocks(self):
        proposal_params = { 'code'  : 'LCO2015A-009',
                            'title' : 'LCOGT NEO Follow-up Network'
                          }
        proposal = Proposal.objects.create(**proposal_params)

        # Create test blocks
        sblock_params = {
                         'body'     : self.body,
                         'proposal' : proposal,
                         'groupid'  : self.body.current_name() + '_CPT-20150420',
                         'block_start' : '2015-04-20 13:00:00',
                         'block_end'   : '2015-04-21 03:00:00',
                         'tracking_number' : '00042',
                         'active'   : True
                       }
        test_sblock = SuperBlock.objects.create(**sblock_params)
        block_params = { 'telclass' : '1m0',
                         'site'     : 'CPT',
                         'body'     : self.body,
                         'superblock' : test_sblock,
                         'block_start' : '2015-04-20 13:00:00',
                         'block_end'   : '2015-04-21 03:00:00',
                         'request_number' : '10042',
                         'num_exposures' : 5,
                         'exp_length' : 42.0,
                         'active'   : True
                       }
        test_block = Block.objects.create(**block_params)

        sblock_params2 = {
                         'body'     : self.body,
                         'proposal' : proposal,
                         'groupid'  : self.body.current_name() + '_CPT-20150420',
                         'block_start' : '2015-04-20 03:00:00',
                         'block_end'   : '2015-04-20 13:00:00',
                         'tracking_number' : '00043',
                         'active'   : False,
                       }
        test_sblock2 = SuperBlock.objects.create(**sblock_params2)
        block_params2 = { 'telclass' : '1m0',
                         'site'     : 'CPT',
                         'body'     : self.body,
                         'superblock' : test_sblock2,
                         'block_start' : '2015-04-20 03:00:00',
                         'block_end'   : '2015-04-20 13:00:00',
                         'request_number' : '10043',
                         'num_exposures' : 7,
                         'exp_length' : 30.0,
                         'active'   : False,
                         'num_observed' : 1,
                         'reported' : True
                       }
        test_block2 = Block.objects.create(**block_params2)

        expected_summary = [{ 'Not Observed': 1,
                              'Observed': 1,
                              'proposal': u'LCO2015A-009'}
                           ]

        summary = summarise_block_efficiency()

        self.assertEqual(expected_summary, summary)

    def test_proposal_with_scheduled_blocks(self):
        proposal_params = { 'code'  : 'LCO2015B-005',
                            'title' : 'LCOGT NEO Follow-up Network'
                          }
        proposal = Proposal.objects.create(**proposal_params)

        # Create test blocks
        sblock_params = {
                         'body'     : self.body,
                         'proposal' : proposal,
                         'groupid'  : self.body.current_name() + '_CPT-20150420',
                         'block_start' : '2015-04-20 13:00:00',
                         'block_end'   : '2015-04-21 03:00:00',
                         'tracking_number' : '00042',
                         'active'   : True
                       }
        test_sblock = SuperBlock.objects.create(**sblock_params)
        block_params = { 'telclass' : '1m0',
                         'site'     : 'CPT',
                         'body'     : self.body,
                         'superblock' : test_sblock,
                         'block_start' : '2015-04-20 13:00:00',
                         'block_end'   : '2015-04-21 03:00:00',
                         'request_number' : '10042',
                         'num_exposures' : 5,
                         'exp_length' : 42.0,
                         'active'   : True
                       }
        test_block = Block.objects.create(**block_params)

        expected_summary = [{ 'Not Observed': 1,
                              'Observed': 0,
                              'proposal': u'LCO2015B-005'}
                           ]

        summary = summarise_block_efficiency()

        self.assertEqual(expected_summary, summary)

    def test_multiple_proposals_with_scheduled_and_obs_blocks(self):
        proposal_params = { 'code'  : 'LCO2015A-009',
                            'title' : 'LCOGT NEO Follow-up Network'
                          }
        proposal1 = Proposal.objects.create(**proposal_params)

        # Create test blocks
        sblock_params = {
                         'body'     : self.body,
                         'proposal' : proposal1,
                         'groupid'  : self.body.current_name() + '_CPT-20150420',
                         'block_start' : '2015-04-20 13:00:00',
                         'block_end'   : '2015-04-21 03:00:00',
                         'tracking_number' : '00042',
                         'active'   : True
                       }
        test_sblock = SuperBlock.objects.create(**sblock_params)
        block_params = { 'telclass' : '1m0',
                         'site'     : 'CPT',
                         'body'     : self.body,
                         'superblock' : test_sblock,
                         'block_start' : '2015-04-20 13:00:00',
                         'block_end'   : '2015-04-21 03:00:00',
                         'request_number' : '10042',
                         'num_exposures' : 5,
                         'exp_length' : 42.0,
                         'active'   : True
                       }
        test_block = Block.objects.create(**block_params)

        sblock_params2 = {
                         'body'     : self.body,
                         'proposal' : proposal1,
                         'groupid'  : self.body.current_name() + '_CPT-20150420',
                         'block_start' : '2015-04-20 03:00:00',
                         'block_end'   : '2015-04-20 13:00:00',
                         'tracking_number' : '00043',
                         'active'   : False,
                       }
        test_sblock2 = SuperBlock.objects.create(**sblock_params2)
        block_params2 = { 'telclass' : '1m0',
                         'site'     : 'CPT',
                         'body'     : self.body,
                         'superblock' : test_sblock2,
                         'block_start' : '2015-04-20 03:00:00',
                         'block_end'   : '2015-04-20 13:00:00',
                         'request_number' : '10043',
                         'num_exposures' : 7,
                         'exp_length' : 30.0,
                         'active'   : False,
                         'num_observed' : 1,
                         'reported' : True
                       }
        test_block2 = Block.objects.create(**block_params2)

        proposal_params = { 'code'  : 'LCO2015B-005',
                            'title' : 'LCOGT NEO Follow-up Network'
                          }
        proposal2 = Proposal.objects.create(**proposal_params)

        # Create test blocks
        sblock_params = {
                         'body'     : self.body,
                         'proposal' : proposal2,
                         'groupid'  : self.body.current_name() + '_CPT-20150420',
                         'block_start' : '2015-04-20 13:00:00',
                         'block_end'   : '2015-04-21 03:00:00',
                         'tracking_number' : '00042',
                         'active'   : True
                       }
        test_sblock = SuperBlock.objects.create(**sblock_params)
        block_params = { 'telclass' : '1m0',
                         'site'     : 'CPT',
                         'body'     : self.body,
                         'superblock' : test_sblock,
                         'block_start' : '2015-04-20 13:00:00',
                         'block_end'   : '2015-04-21 03:00:00',
                         'request_number' : '10042',
                         'num_exposures' : 5,
                         'exp_length' : 42.0,
                         'active'   : True
                       }
        test_block = Block.objects.create(**block_params)

        expected_summary = [
                             { 'Not Observed': 1,
                               'Observed': 0,
                               'proposal': u'LCO2015B-005'},
                            { 'Not Observed': 1,
                               'Observed': 1,
                               'proposal': u'LCO2015A-009'}

                           ]

        summary = summarise_block_efficiency()

        self.assertEqual(expected_summary, summary)

    def test_proposal_with_no_blocks(self):
        proposal_params = { 'code'  : 'LCO2016A-021',
                            'title' : 'LCOGT NEO Follow-up Network (16A)'
                          }
        proposal = Proposal.objects.create(**proposal_params)

        expected_summary = []

        summary = summarise_block_efficiency()

        self.assertEqual(expected_summary, summary)

    def test_no_proposals(self):
        expected_summary = []

        summary = summarise_block_efficiency()

        self.assertEqual(expected_summary, summary)


class TestCheckCatalogAndRefitNew(TestCase):

    def setUp(self):
        self.temp_dir = tempfile.mkdtemp(prefix='tmp_neox_')

#        self.phot_tests_dir = os.path.abspath(os.path.join('photometrics', 'tests'))
#        self.test_catalog = os.path.join(self.phot_tests_dir, 'oracdr_test_catalog.fits')
        self.configs_dir = os.path.abspath(os.path.join('photometrics', 'configs'))

        self.debug_print = False

        original_test_banzai_fits = os.path.abspath(os.path.join('photometrics', 'tests', 'banzai_test_frame.fits'))
        original_test_cat_bad_wcs = os.path.abspath(os.path.join('photometrics', 'tests', 'oracdr_test_catalog.fits'))
        self.test_cat_good_wcs_not_BANZAI = os.path.abspath(os.path.join('photometrics', 'tests', 'ldac_test_catalog.fits'))
        self.test_fits_e10 = os.path.abspath(os.path.join('photometrics', 'tests', 'example-sbig-e10.fits'))

        self.test_banzai_fits = os.path.abspath(os.path.join(self.temp_dir, 'banzai_test_frame.fits'))
        self.test_cat_bad_wcs = os.path.abspath(os.path.join(self.temp_dir, 'oracdr_test_catalog.fits'))

        self.test_externscamp_headfile = os.path.join('photometrics', 'tests', 'example_externcat_scamp.head')
        self.test_externcat_xml = os.path.join('photometrics', 'tests', 'example_externcat_scamp.xml')
        self.test_externscamp_TPV_headfile = os.path.join('photometrics', 'tests', 'example_externcat_scamp_tpv.head')
        self.test_externcat_TPV_xml = os.path.join('photometrics', 'tests', 'example_externcat_scamp_tpv.xml')

        shutil.copyfile(original_test_banzai_fits, self.test_banzai_fits)
        shutil.copyfile(original_test_cat_bad_wcs, self.test_cat_bad_wcs)

        body_params = {     'provisional_name': 'P10w5z5',
                            'origin': 'M',
                            'source_type': 'U',
                            'elements_type': 'MPC Minor Planet',
                            'active': False,
                            'epochofel': '2016-07-11 00:00:00',
                            'orbinc': 6.35992,
                            'longascnode': 108.82267,
                            'argofperih': 202.15361,
                            'eccentricity': 0.384586,
                            'meandist': 2.3057577,
                            'meananom': 352.55523,
                            'abs_mag': 21.3,
                            'slope': 0.15,
                        }
        self.test_body, created = Body.objects.get_or_create(**body_params)

        proposal_params = { 'code': 'test',
                            'title': 'test',
                            'pi': 'sgreenstreet@lcogt.net',
                            'tag': 'LCOGT',
                            'active': True
                          }
        self.test_proposal, created = Proposal.objects.get_or_create(**proposal_params)

        sblock_params = {
                            'body': self.test_body,
                            'proposal': self.test_proposal,
                            'groupid': 'P10w5z5_cpt_20160801',
                            'block_start': datetime(2016, 8, 1, 17),
                            'block_end': datetime(2016, 8, 2, 4),
                            'tracking_number': '0013',
                            'active': False,
                        }
        self.test_sblock, created = SuperBlock.objects.get_or_create(**sblock_params)
        block_params = {    'telclass': '1m0',
                            'site': 'K92',
                            'body': self.test_body,
                            'superblock': self.test_sblock,
                            'block_start': datetime(2016, 8, 1, 17),
                            'block_end': datetime(2016, 8, 2, 4),
                            'request_number': '1013',
                            'num_exposures': 5,
                            'exp_length': 225.0,
                            'num_observed': 1,
                            'when_observed': datetime(2016, 8, 2, 2, 15, 0),
                            'active': False,
                            'reported': True,
                            'when_reported': datetime(2016, 8, 2, 4, 44, 0)
                        }
        self.test_block, created = Block.objects.get_or_create(**block_params)

        frame_params = {    'sitecode': 'K92',
                            'instrument': 'kb76',
                            'filter': 'w',
                            'filename': 'banzai_test_frame.fits',
                            'exptime': 225.0,
                            'midpoint': datetime(2016, 8, 2, 2, 17, 19),
                            'block': self.test_block,
                            'zeropoint': -99,
                            'zeropoint_err': -99,
                            'fwhm': 2.390,
                            'frametype': 0,
                            'rms_of_fit': 0.3,
                            'nstars_in_fit': -4,
                        }
        self.test_frame, created = Frame.objects.get_or_create(**frame_params)

    def tearDown(self):
        remove = True
        if remove:
            try:
                files_to_remove = glob(os.path.join(self.temp_dir, '*'))
                for file_to_rm in files_to_remove:
                    os.remove(file_to_rm)
            except OSError:
                print("Error removing files in temporary test directory", self.temp_dir)
            try:
                os.rmdir(self.temp_dir)
                if self.debug_print:
                    print("Removed", self.temp_dir)
            except OSError:
                print("Error removing temporary test directory", self.temp_dir)

    def test_check_catalog_and_refit_new_good(self):

        expected_status_and_num_frames = (os.path.abspath(os.path.join(self.temp_dir, 'banzai_test_frame_ldac.fits')), 1)

        status = check_catalog_and_refit(self.configs_dir, self.temp_dir, self.test_banzai_fits)

        self.assertEqual(expected_status_and_num_frames, status)

    def test_bad_astrometric_fit(self):

        expected_status_and_num_frames = (-1, 0)

        status = check_catalog_and_refit(self.configs_dir, self.temp_dir, self.test_cat_bad_wcs)

        self.assertEqual(expected_status_and_num_frames, status)

    def test_cattype_not_BANZAI(self):

        expected_status_and_num_frames = (-99, 0)

        status = check_catalog_and_refit(self.configs_dir, self.temp_dir, self.test_cat_good_wcs_not_BANZAI)

        self.assertEqual(expected_status_and_num_frames, status)

    def test_BANZAI_catalog_found(self):

        expected_status_and_num_frames = (os.path.abspath(os.path.join(self.temp_dir, 'banzai_test_frame.fits'.replace('.fits', '_ldac.fits'))), 0)

        status = check_catalog_and_refit(self.configs_dir, self.temp_dir, self.test_banzai_fits)

        status = check_catalog_and_refit(self.configs_dir, self.temp_dir, self.test_banzai_fits)

        self.assertEqual(expected_status_and_num_frames, status)

    def test_matching_image_file_found(self):

        expected_fits_file = self.test_banzai_fits.replace('.fits', '.fits[SCI]')

        fits_file = find_matching_image_file(self.test_banzai_fits)

        self.assertEqual(expected_fits_file, fits_file)

    def test_matching_image_file_not_found(self):

        expected_fits_file = None

        fits_file = find_matching_image_file(self.test_banzai_fits.replace('neox', 'neoxs'))

        self.assertEqual(expected_fits_file, fits_file)

        expected_fits_file = None

        fits_file = find_matching_image_file(self.test_banzai_fits.replace('frame.fits', 'frames.fits'))

        self.assertEqual(expected_fits_file, fits_file)

    def test_matching_image_file_not_found_check_catalog_and_refit_new(self):

        expected_status_and_num_frames = (-1, 0)

        status = check_catalog_and_refit(self.configs_dir, self.temp_dir, self.test_banzai_fits.replace('neox', 'neoxs'))

        self.assertEqual(expected_status_and_num_frames, status)

        expected_status_and_num_frames = (-1, 0)

        status = check_catalog_and_refit(self.configs_dir, self.temp_dir, self.test_banzai_fits.replace('frame.fits', 'frames.fits'))

        self.assertEqual(expected_status_and_num_frames, status)

    def test_run_sextractor_good(self):

        expected_status_and_catalog = (0, os.path.join(self.temp_dir, os.path.basename(self.test_banzai_fits).replace('.fits', '_ldac.fits')))

        (status, new_ldac_catalog) = run_sextractor_make_catalog(self.configs_dir, self.temp_dir, self.test_banzai_fits.replace('.fits', '.fits[SCI]'))

        self.assertEqual(expected_status_and_catalog, (status, new_ldac_catalog))

    def test_run_sextractor_bad(self):

        expected_status_and_catalog = (1, -4)

        (status, new_ldac_catalog) = run_sextractor_make_catalog(self.configs_dir, self.temp_dir, self.test_cat_bad_wcs)

        self.assertEqual(expected_status_and_catalog, (status, new_ldac_catalog))

    @patch('core.views.run_sextractor_make_catalog', mock_run_sextractor_make_catalog)
    def test_cannot_run_sextractor(self):

        expected_num_new_frames_created = 0

        status, num_new_frames_created = check_catalog_and_refit(self.configs_dir, self.temp_dir, self.test_banzai_fits)

        self.assertEqual(-4, status)
        self.assertEqual(expected_num_new_frames_created, num_new_frames_created)

    def test_find_block_for_frame_good(self):

        expected_block = self.test_block

        block = find_block_for_frame(self.test_banzai_fits)

        self.assertEqual(expected_block, block)

    def test_find_block_for_frame_multiple_frames(self):

        frame_params_2 = {  'sitecode': 'K92',
                            'instrument': 'kb76',
                            'filter': 'w',
                            'filename': 'banzai_test_frame.fits',
                            'exptime': 225.0,
                            'midpoint': datetime(2016, 8, 2, 2, 17, 19),
                            'block': self.test_block,
                            'zeropoint': -99,
                            'zeropoint_err': -99,
                            'fwhm': 2.380,
                            'frametype': 0,
                            'rms_of_fit': 0.3,
                            'nstars_in_fit': -4,
                        }
        self.test_frame_2, created = Frame.objects.get_or_create(**frame_params_2)

        expected_block = None

        block = find_block_for_frame(self.test_banzai_fits)

        self.assertEqual(expected_block, block)

    def test_find_block_for_frame_DNE_multiple_frames(self):

        frame_params = {  'sitecode': 'K92',
                            'instrument': 'kb76',
                            'filter': 'w',
                            'filename': 'example-sbig-e00.fits',
                            'exptime': 225.0,
                            'midpoint': datetime(2016, 8, 2, 2, 17, 19),
                            'block': self.test_block,
                            'zeropoint': -99,
                            'zeropoint_err': -99,
                            'fwhm': 2.390,
                            'frametype': 0,
                            'rms_of_fit': 0.3,
                            'nstars_in_fit': -4,
                        }
        self.test_frame, created = Frame.objects.get_or_create(**frame_params)

        frame_params_2 = {  'sitecode': 'K92',
                            'instrument': 'kb76',
                            'filter': 'w',
                            'filename': 'example-sbig-e00.fits',
                            'exptime': 225.0,
                            'midpoint': datetime(2016, 8, 2, 2, 17, 19),
                            'block': self.test_block,
                            'zeropoint': -99,
                            'zeropoint_err': -99,
                            'fwhm': 2.380,
                            'frametype': 0,
                            'rms_of_fit': 0.3,
                            'nstars_in_fit': -4,
                        }
        self.test_frame_2, created = Frame.objects.get_or_create(**frame_params_2)

        expected_block = None

        block = find_block_for_frame(self.test_fits_e10)

        self.assertEqual(expected_block, block)

    def test_find_block_for_frame_DNE(self):

        expected_block = None

        block = find_block_for_frame(self.test_fits_e10)

        self.assertEqual(expected_block, block)

    def test_find_block_for_frame_check_catalog_and_refit_new(self):

        expected_status_and_num_frames = (-3, 0)

        block = Block.objects.last()
        block.delete()

        status = check_catalog_and_refit(self.configs_dir, self.temp_dir, self.test_banzai_fits)

        self.assertEqual(expected_status_and_num_frames, status)

    def test_make_new_catalog_entry_good(self):

        expected_num_new_frames = 1

        fits_header, junk_table, cattype = open_fits_catalog(self.test_banzai_fits, header_only=True)
        header = get_catalog_header(fits_header, cattype)

        (status, new_ldac_catalog) = run_sextractor_make_catalog(self.configs_dir, self.temp_dir, self.test_banzai_fits.replace('.fits', '.fits[SCI]'))

        num_new_frames = make_new_catalog_entry(new_ldac_catalog, header, self.test_block)

    def test_make_new_catalog_entry_multiple_frames(self):

        frame_params_2 = {  'sitecode': 'K92',
                            'instrument': 'kb76',
                            'filter': 'w',
                            'filename': 'banzai_test_frame_ldac.fits',
                            'exptime': 225.0,
                            'midpoint': datetime(2016, 8, 2, 2, 17, 19),
                            'block': self.test_block,
                            'zeropoint': -99,
                            'zeropoint_err': -99,
                            'fwhm': 2.380,
                            'frametype': 0,
                            'rms_of_fit': 0.3,
                            'nstars_in_fit': -4,
                        }
        self.test_frame_2, created = Frame.objects.get_or_create(**frame_params_2)

        expected_num_new_frames = 0

        fits_header, junk_table, cattype = open_fits_catalog(self.test_banzai_fits, header_only=True)
        header = get_catalog_header(fits_header, cattype)

        (status, new_ldac_catalog) = run_sextractor_make_catalog(self.configs_dir, self.temp_dir, self.test_banzai_fits.replace('.fits', '.fits[SCI]'))

        num_new_frames = make_new_catalog_entry(new_ldac_catalog, header, self.test_block)

        self.assertEqual(expected_num_new_frames, num_new_frames)

    def test_make_new_catalog_entry_not_needed(self):

        expected_num_new_frames = 0

        fits_header, junk_table, cattype = open_fits_catalog(self.test_banzai_fits, header_only=True)
        header = get_catalog_header(fits_header, cattype)

        (status, new_ldac_catalog) = run_sextractor_make_catalog(self.configs_dir, self.temp_dir, self.test_banzai_fits.replace('.fits', '.fits[SCI]'))

        num_new_frames = make_new_catalog_entry(new_ldac_catalog, header, self.test_block)

        num_new_frames = make_new_catalog_entry(new_ldac_catalog, header, self.test_block)

        self.assertEqual(expected_num_new_frames, num_new_frames)

    def test_make_new_catalog_entry_gaiadr2(self):
        fits_header, junk_table, cattype = open_fits_catalog(self.test_banzai_fits, header_only=True)
        (status, new_ldac_catalog) = run_sextractor_make_catalog(self.configs_dir, self.temp_dir, self.test_banzai_fits.replace('.fits', '.fits[SCI]'))

        fits_file_output = self.test_banzai_fits.replace('_frame', '_frame_new')
        status, new_header = updateFITSWCS(self.test_banzai_fits, self.test_externscamp_headfile, self.test_externcat_xml, fits_file_output)
        header = get_catalog_header(new_header, cattype)
        new_wcs = WCS(new_header)
        expected_wcs = new_wcs.wcs
        num_new_frames = make_new_catalog_entry(new_ldac_catalog, header, self.test_block)

        frames = Frame.objects.filter(frametype=Frame.BANZAI_LDAC_CATALOG)
        self.assertEqual(1, frames.count())
        frame = frames[0]
        self.assertEqual('GAIA-DR2', frame.astrometric_catalog)
        self.assertEqual(' ', frame.photometric_catalog)
        self.assertEqual(0.30818, frame.rms_of_fit)
        self.assertEqual(23, frame.nstars_in_fit)

        frame_wcs = frame.wcs.wcs
        assert_allclose(expected_wcs.crval, frame_wcs.crval, rtol=1e-8)
        assert_allclose(expected_wcs.crpix, frame_wcs.crpix, rtol=1e-8)
        assert_allclose(expected_wcs.cd, frame_wcs.cd, rtol=1e-8)

    def test_make_new_catalog_entry_gaiadr2_tpv(self):
        fits_header, junk_table, cattype = open_fits_catalog(self.test_banzai_fits, header_only=True)
        (status, new_ldac_catalog) = run_sextractor_make_catalog(self.configs_dir, self.temp_dir, self.test_banzai_fits.replace('.fits', '.fits[SCI]'))

        fits_file_output = self.test_banzai_fits.replace('_frame', '_frame_new')
        status, new_header = updateFITSWCS(self.test_banzai_fits, self.test_externscamp_TPV_headfile, self.test_externcat_TPV_xml, fits_file_output)
        header = get_catalog_header(new_header, cattype)
        new_wcs = WCS(new_header)
        expected_wcs = new_wcs.wcs
        num_new_frames = make_new_catalog_entry(new_ldac_catalog, header, self.test_block)

        frames = Frame.objects.filter(frametype=Frame.BANZAI_LDAC_CATALOG)
        self.assertEqual(1, frames.count())
        frame = frames[0]
        self.assertEqual('GAIA-DR2', frame.astrometric_catalog)
        self.assertEqual(' ', frame.photometric_catalog)
        self.assertAlmostEqual(0.327895, frame.rms_of_fit, 6)
        self.assertEqual(23, frame.nstars_in_fit)

        frame_wcs = frame.wcs.wcs
        assert_allclose(expected_wcs.crval, frame_wcs.crval, rtol=1e-8)
        assert_allclose(expected_wcs.crpix, frame_wcs.crpix, rtol=1e-8)
        assert_allclose(expected_wcs.cd, frame_wcs.cd, rtol=1e-8)


class TestUpdateCrossids(TestCase):

    @classmethod
    def setUpTestData(cls):
        params = {  'provisional_name' : 'LM05OFG',
                    'abs_mag'       : 24.7,
                    'slope'         : 0.15,
                    'epochofel'     : datetime(2016, 7, 31, 00, 0, 0),
                    'meananom'      :   8.5187,
                    'argofperih'    : 227.23234,
                    'longascnode'   :  57.83134,
                    'orbinc'        : 5.40829,
                    'eccentricity'  : 0.6914565,
                    'meandist'      : 2.8126642,
                    'source_type'   : 'N',
                    'elements_type' : 'MPC_MINOR_PLANET',
                    'active'        : True,
                    'origin'        : 'G',
                    }
        cls.body, created = Body.objects.get_or_create(**params)

        des_dict = {'desig_type': 'C',
                    'value': params['provisional_name'],
                    'notes': 'Test_candidate',
                    'preferred': True,
                    }
        cls.body.save_physical_parameters(des_dict)

        params = {  'provisional_name': 'ZC82561',
                    'provisional_packed': None,
                    'origin': 'M',
                    'source_type': 'U',
                    'elements_type': None,
                    'active': False,
                    'fast_moving': False,
                    'urgency': None,
                    'epochofel': None,
                    'orbinc': None,
                    'longascnode': None,
                    'argofperih': None,
                    'eccentricity': None,
                    'meandist': None,
                    'meananom': None,
                    'perihdist': None,
                    'epochofperih': None,
                    'abs_mag': None,
                    'slope': None,
                    'score': None,
                    'discovery_date': None,
                    'num_obs': None,
                    'arc_length': None,
                    'not_seen': None,
                    'updated': False,
                    'ingest': datetime(2018, 5, 24, 16, 45, 42),
                    'update_time': None
                    }
        cls.blank_body, created = Body.objects.get_or_create(**params)

        des_dict['value'] = params['provisional_name']
        cls.blank_body.save_physical_parameters(des_dict)

        neo_proposal_params = { 'code'  : 'LCO2015B-005',
                                'title' : 'LCOGT NEO Follow-up Network'
                              }
        cls.neo_proposal, created = Proposal.objects.get_or_create(**neo_proposal_params)

    def setUp(self):
        self.body.refresh_from_db()

    @patch('core.views.datetime', MockDateTime)
    @patch('astrometrics.time_subs.datetime', MockDateTime)
    def test_crossids_update_designations_to_prov_des(self):
        expected_types = ['C', 'P']
        expected_desigs = ['LM05OFG', '2016 JD18']
        expected_names = list(zip(expected_types, expected_desigs))

        # Set Mock time to more than 3 days past the time of the cross ident.
        MockDateTime.change_datetime(2016, 5, 13, 10, 40, 0)

        crossid_info = [u'LM05OFG', u'2016 JD18', u'MPEC 2016-J96', u'(May 9.64 UT)']

        update_crossids(crossid_info, dbg=False)

        body = Body.objects.get(provisional_name=self.body.provisional_name)
        names = Designations.objects.filter(body=body)

        for name in names:
            test_list = (name.desig_type, name.value)
            self.assertIn(test_list, expected_names)
            expected_names.remove(test_list)
        self.assertEqual(expected_names, [])

    @patch('core.views.datetime', MockDateTime)
    @patch('astrometrics.time_subs.datetime', MockDateTime)
    def test_check_goldstone_is_not_overridden(self):

        # Set Mock time to more than 3 days past the time of the cross ident.
        MockDateTime.change_datetime(2016, 5, 13, 10, 40, 0)

        crossid_info = [u'LM05OFG', u'2016 JD18', u'MPEC 2016-J96', u'(May 9.64 UT)']

        status = update_crossids(crossid_info, dbg=False)

        body = Body.objects.get(provisional_name=self.body.provisional_name)

        self.assertEqual(True, status)
        self.assertEqual(True, body.active)
        self.assertEqual('N', body.source_type)
        self.assertEqual('G', body.origin)
        self.assertEqual('2016 JD18', body.name)

    @patch('core.views.datetime', MockDateTime)
    @patch('astrometrics.time_subs.datetime', MockDateTime)
    def test_check_arecibo_comet_is_not_overridden(self):

        # Set Mock time to more than 3 days past the time of the cross ident.
        MockDateTime.change_datetime(2016, 5, 13, 10, 40, 0)

        crossid_info = [u'LM05OFG', u'C/2016 JD18', u'MPEC 2016-J96', u'(May 9.64 UT)']

        self.body.source_type = u'C'
        self.body.origin = u'A'
        self.body.save()

        status = update_crossids(crossid_info, dbg=False)

        body = Body.objects.get(provisional_name=self.body.provisional_name)

        self.assertEqual(True, status)
        self.assertEqual(True, body.active)
        self.assertEqual('C', body.source_type)
        self.assertEqual('A', body.origin)
        self.assertEqual('C/2016 JD18', body.name)

    @patch('core.views.datetime', MockDateTime)
    @patch('astrometrics.time_subs.datetime', MockDateTime)
    def test_crossids_update_designations_to_comet_des(self):
        expected_types = ['C', 'P']
        expected_desigs = ['LM05OFG', 'C/2016 JD18']
        expected_names = list(zip(expected_types, expected_desigs))

        # Set Mock time to more than 3 days past the time of the cross ident.
        MockDateTime.change_datetime(2016, 5, 13, 10, 40, 0)

        crossid_info = [u'LM05OFG', u'C/2016 JD18', u'MPEC 2016-J96', u'(May 9.64 UT)']

        update_crossids(crossid_info, dbg=False)

        body = Body.objects.get(provisional_name=self.body.provisional_name)
        names = Designations.objects.filter(body=body)

        for name in names:
            test_list = (name.desig_type, name.value)
            self.assertIn(test_list, expected_names)
            expected_names.remove(test_list)
        self.assertEqual(expected_names, [])

    @patch('core.views.datetime', MockDateTime)
    @patch('astrometrics.time_subs.datetime', MockDateTime)
    def test_check_jointradar_neo_is_not_overridden(self):

        # Set Mock time to more than 3 days past the time of the cross ident.
        MockDateTime.change_datetime(2016, 5, 13, 10, 40, 0)

        crossid_info = [u'LM05OFG', u'2016 JD18', u'MPEC 2016-J96', u'(May 9.64 UT)']

        self.body.origin = u'R'
        self.body.save()

        status = update_crossids(crossid_info, dbg=False)

        body = Body.objects.get(provisional_name=self.body.provisional_name)

        self.assertEqual(True, status)
        self.assertEqual(True, body.active)
        self.assertEqual('N', body.source_type)
        self.assertEqual('R', body.origin)
        self.assertEqual('2016 JD18', body.name)

    @patch('core.views.datetime', MockDateTime)
    @patch('astrometrics.time_subs.datetime', MockDateTime)
    def test_check_old_mpc_neo_is_overridden(self):

        # Set Mock time to more than 3 days past the time of the cross ident.
        MockDateTime.change_datetime(2016, 5, 13, 10, 40, 0)

        crossid_info = [u'LM05OFG', u'2016 JD18', u'MPEC 2016-J96', u'(May 9.64 UT)']

        self.body.origin = u'M'
        self.assertEqual(True, self.body.active)
        self.body.save()

        status = update_crossids(crossid_info, dbg=False)

        body = Body.objects.get(provisional_name=self.body.provisional_name)

        self.assertEqual(True, status)
        self.assertEqual(False, body.active)
        self.assertEqual('N', body.source_type)
        self.assertEqual('M', body.origin)
        self.assertEqual('2016 JD18', body.name)

    @patch('core.views.datetime', MockDateTime)
    @patch('astrometrics.time_subs.datetime', MockDateTime)
    def test_check_new_mpc_neo_is_not_overridden(self):

        # Set Mock time to less than 3 days past the time of the cross ident.
        MockDateTime.change_datetime(2016, 5, 11, 10, 40, 0)

        crossid_info = [u'LM05OFG', u'2016 JD18', u'MPEC 2016-J96', u'(May 9.64 UT)']

        self.body.origin = u'M'
        self.body.save()

        status = update_crossids(crossid_info, dbg=False)

        body = Body.objects.get(provisional_name=self.body.provisional_name)

        self.assertEqual(True, status)
        self.assertEqual(True, body.active)
        self.assertEqual('N', body.source_type)
        self.assertEqual('M', body.origin)
        self.assertEqual('2016 JD18', body.name)

    @patch('core.views.datetime', MockDateTime)
    @patch('astrometrics.time_subs.datetime', MockDateTime)
    def test_check_artsat(self):

        # Set Mock time to less than 3 days past the time of the cross ident.
        MockDateTime.change_datetime(2017, 9, 21, 10, 40, 0)

        crossid_info = [u'A10422t', 'wasnotminorplanet', '', u'(Sept. 20.89 UT)']

        self.body.origin = u'M'
        self.body.source_type = u'U'
        self.body.provisional_name = 'A10422t'
        self.body.save()

        status = update_crossids(crossid_info, dbg=False)

        body = Body.objects.get(provisional_name=self.body.provisional_name)

        self.assertEqual(True, status)
        self.assertEqual(False, body.active)
        self.assertEqual('J', body.source_type)
        self.assertEqual('M', body.origin)
        self.assertEqual('', body.name)

    @patch('core.views.datetime', MockDateTime)
    @patch('astrometrics.time_subs.datetime', MockDateTime)
    def test_check_hyperbolic_ast(self):

        # Set Mock time to less than 3 days past the time of the cross ident.
        MockDateTime.change_datetime(2017, 9, 21, 10, 40, 0)

        crossid_info = [u'ZC99999', u'I/2018 C2', u'MPEC 2018-E18', u'(Mar. 4.95 UT)']

        self.body.origin = u'M'
        self.body.source_type = u'U'
        self.body.provisional_name = 'ZC99999'
        self.body.save()

        status = update_crossids(crossid_info, dbg=False)

        body = Body.objects.get(provisional_name=self.body.provisional_name)

        self.assertEqual(True, status)
        self.assertEqual(False, body.active)
        self.assertEqual('A', body.source_type)
        self.assertEqual('H', body.source_subtype_1)
        self.assertEqual('M', body.origin)
        self.assertEqual('I/2018 C2', body.name)
        self.assertEqual('MPC_COMET', body.elements_type)

    @patch('core.views.datetime', MockDateTime)
    @patch('astrometrics.time_subs.datetime', MockDateTime)
    def test_check_active_ast(self):

        # Set Mock time to less than 3 days past the time of the cross ident.
        MockDateTime.change_datetime(2017, 9, 21, 10, 40, 0)

        crossid_info = [u'ZC99999', u'A/2018 C2', u'MPEC 2018-E18', u'(Mar. 4.95 UT)']

        self.body.origin = u'M'
        self.body.source_type = u'U'
        self.body.provisional_name = 'ZC99999'
        self.body.save()

        status = update_crossids(crossid_info, dbg=False)

        body = Body.objects.get(provisional_name=self.body.provisional_name)

        self.assertEqual(True, status)
        self.assertEqual(False, body.active)
        self.assertEqual('A', body.source_type)
        self.assertEqual('A', body.source_subtype_1)
        self.assertEqual('M', body.origin)
        self.assertEqual('A/2018 C2', body.name)
        self.assertEqual('MPC_MINOR_PLANET', body.elements_type)

    @patch('core.views.datetime', MockDateTime)
    @patch('astrometrics.time_subs.datetime', MockDateTime)
    def test_check_moon(self):

        # Set Mock time to less than 3 days past the time of the cross ident.
        MockDateTime.change_datetime(2017, 9, 21, 10, 40, 0)

        crossid_info = [u'ZC99999', u'Saturn XIV', '', u'(Mar. 4.95 UT)']

        self.body.origin = u'M'
        self.body.source_type = u'U'
        self.body.provisional_name = 'ZC99999'
        self.body.save()

        status = update_crossids(crossid_info, dbg=False)

        body = Body.objects.get(provisional_name=self.body.provisional_name)

        self.assertEqual(True, status)
        self.assertEqual(False, body.active)
        self.assertEqual('M', body.source_type)
        self.assertEqual('P6', body.source_subtype_1)
        self.assertEqual('M', body.origin)
        self.assertEqual('Saturn XIV', body.name)
        self.assertEqual('MPC_MINOR_PLANET', body.elements_type)

    @patch('core.views.datetime', MockDateTime)
    @patch('astrometrics.time_subs.datetime', MockDateTime)
    def test_check_new_comet_has_epochperih(self):

        # Remove other Body to check we don't create extra
        self.blank_body.delete()

        # Set Mock time to less than 3 days past the time of the cross ident.
        MockDateTime.change_datetime(2018, 1, 20, 10, 40, 0)

        crossid_info = ['P10G50L', 'C/2018 A5', 'MPEC 2018-B20', '(Jan. 17.81 UT)']

        self.body.origin = u'M'
        self.body.source_type = u'U'
        self.body.provisional_name = 'P10G50L'
        self.body.epochofel = datetime(2018, 1, 2, 0, 0)
        self.body.eccentricity = 0.5415182
        self.body.meandist = 5.8291288
        self.body.meananom = 7.63767
        self.body.perihdist = None
        self.body.epochofperih = None

        self.body.save()

        status = update_crossids(crossid_info, dbg=False)
        self.assertEqual(1, Body.objects.count())

        body = Body.objects.get(provisional_name=self.body.provisional_name)

        self.assertEqual(True, status)
        self.assertEqual(True, body.active)
        self.assertEqual('C', body.source_type)
        self.assertEqual('M', body.origin)
        self.assertEqual('C/2018 A5', body.name)
        self.assertEqual('MPC_COMET', body.elements_type)
        self.assertIsNot(None, body.perihdist)
        self.assertAlmostEqual(2.6725494646558405, body.perihdist, 7)
        self.assertEqual(datetime(2017, 9, 14, 22, 34, 45, 428836), body.epochofperih)

    @patch('core.views.datetime', MockDateTime)
    @patch('astrometrics.time_subs.datetime', MockDateTime)
    def test_check_Hyperbolic_ast_blank_body(self):

        # Set Mock time to more than 3 days past the time of the cross ident.
        MockDateTime.change_datetime(2017, 3,  8, 10, 40, 0)

        crossid_info = [u'ZC82561', u'I/2018 C2', u'MPEC 2018-E18', u'(Mar. 4.95 UT)']

        status = update_crossids(crossid_info, dbg=False)

        body = Body.objects.get(provisional_name=self.blank_body.provisional_name)

        self.assertEqual(True, status)
        self.assertEqual(False, body.active)
        self.assertEqual('A', body.source_type)
        self.assertEqual('H', body.source_subtype_1)
        self.assertEqual('M', body.origin)
        self.assertEqual('I/2018 C2', body.name)
        self.assertEqual('MPC_COMET', body.elements_type)

    @patch('core.views.datetime', MockDateTime)
    @patch('astrometrics.time_subs.datetime', MockDateTime)
    def test_same_obj_different_provids(self):

        # Set Mock time to less than 3 days past the time of the cross ident.
        MockDateTime.change_datetime(2018, 9,  5, 10, 40, 0)

        crossid_info = ['ZTF00Y8 ', '2015 FP118', '', '(Sept. 3.50 UT)']

        self.body.origin = u'A'
        self.body.source_type = u'N'
        self.body.provisional_name = 'P10jZsv'
        self.body.name = '2015 FP118'
        self.body.epochofel = datetime(2018, 9, 5, 0, 0)
        self.body.eccentricity = 0.5415182
        self.body.meandist = 5.8291288
        self.body.meananom = 7.63767
        self.body.perihdist = None
        self.body.epochofperih = None

        self.body.save()

        status = update_crossids(crossid_info, dbg=False)
        self.assertEqual(2, Body.objects.count())

        body = Body.objects.get(provisional_name=self.body.provisional_name)

        self.assertEqual(True, status)
        self.assertEqual(True, body.active)
        self.assertEqual('N', body.source_type)
        self.assertEqual('A', body.origin)
        self.assertEqual('2015 FP118', body.name)
        self.assertEqual('MPC_MINOR_PLANET', body.elements_type)
        self.assertIs(None, body.perihdist)

    @patch('core.views.datetime', MockDateTime)
    @patch('astrometrics.time_subs.datetime', MockDateTime)
    def test_same_obj_multiple_copies_different_provids(self):

        # Set Mock time to less than 3 days past the time of the cross ident.
        MockDateTime.change_datetime(2018, 9,  5, 10, 40, 0)

        crossid_info = ['ZTF00Y8 ', '2015 FP118', '', '(Sept. 3.50 UT)']

        self.body.origin = u'A'
        self.body.source_type = u'N'
        self.body.provisional_name = 'P10jZsv'
        self.body.name = '2015 FP118'
        self.body.epochofel = datetime(2018, 9, 5, 0, 0)
        self.body.eccentricity = 0.5415182
        self.body.meandist = 5.8291288
        self.body.meananom = 7.63767
        self.body.perihdist = None
        self.body.epochofperih = None
        self.body.ingest = datetime(2018, 9, 1, 1, 2, 3)
        self.body.save()

        # Create duplicate with different info
        body = Body.objects.get(pk=self.body.pk)
        body.pk = None
        body.provisional_name = 'A9999'
        body.origin = 'N'
        body.ingest = datetime(2018, 9, 2, 12, 13, 14)
        body.save()
        self.assertEqual(3, Body.objects.count(), msg="Before update_crossids; should be 3 Bodies")

        status = update_crossids(crossid_info, dbg=False)
        self.assertEqual(2, Body.objects.count(), msg="After update_crossids; should be 2 Bodies")

        body = Body.objects.get(name='2015 FP118')

        self.assertEqual(True, status)
        self.assertEqual(True, body.active)
        self.assertEqual('N', body.source_type)
        self.assertEqual('A', body.origin)
        self.assertEqual('2015 FP118', body.name)
        self.assertEqual('MPC_MINOR_PLANET', body.elements_type)
        self.assertIs(None, body.perihdist)

    @patch('core.views.datetime', MockDateTime)
    @patch('astrometrics.time_subs.datetime', MockDateTime)
    def test_crossids_update_multiple_designations(self):
        expected_types = ['C', 'P', 'C', 'C']
        expected_desigs = ['LM05OFG', '2015 FP118', 'ZTF00Y8', 'A9999']
        expected_names = list(zip(expected_types, expected_desigs))

        # Set Mock time to less than 3 days past the time of the cross ident.
        MockDateTime.change_datetime(2018, 9, 5, 10, 40, 0)

        crossid_info = ['ZTF00Y8 ', '2015 FP118', '', '(Sept. 3.50 UT)']

        self.body.origin = u'A'
        self.body.source_type = u'N'
        self.body.name = '2015 FP118'
        self.body.epochofel = datetime(2018, 9, 5, 0, 0)
        self.body.eccentricity = 0.5415182
        self.body.meandist = 5.8291288
        self.body.meananom = 7.63767
        self.body.perihdist = None
        self.body.epochofperih = None
        self.body.ingest = datetime(2018, 9, 1, 1, 2, 3)
        self.body.save()

        # Create duplicate with different info
        body = Body.objects.get(pk=self.body.pk)
        body.pk = None
        body.provisional_name = 'A9999'
        body.origin = 'N'
        body.ingest = datetime(2018, 9, 2, 12, 13, 14)
        body.save()

        des_dicts = [{'desig_type': 'C', 'value': 'A9999'},
                     {'desig_type': 'P', 'value': '2015 FP118'}
                     ]
        for des in des_dicts:
            body.save_physical_parameters(des)

        self.assertEqual(3, Body.objects.count(), msg="Before update_crossids; should be 3 Bodies")

        update_crossids(crossid_info, dbg=False)
        self.assertEqual(2, Body.objects.count(), msg="After update_crossids; should be 2 Bodies")

        body = Body.objects.get(name='2015 FP118')
        names = Designations.objects.filter(body=body)

        for name in names:
            test_list = (name.desig_type, name.value)
            self.assertIn(test_list, expected_names)
            expected_names.remove(test_list)
        self.assertEqual(expected_names, [])

    @patch('core.views.datetime', MockDateTime)
    @patch('astrometrics.time_subs.datetime', MockDateTime)
    def test_same_obj_multiple_copies_different_provids_from_MPC(self):

        # Set Mock time to less than 3 days past the time of the cross ident.
        MockDateTime.change_datetime(2018, 9,  5, 10, 40, 0)

        crossid_info = ['ZTF00Y8 ', '2015 FP118', '', '(Sept. 3.50 UT)']

        self.body.origin = u'A'
        self.body.source_type = u'N'
        self.body.provisional_name = 'P10jZsv'
        self.body.name = '2015 FP118'
        self.body.epochofel = datetime(2018, 9, 5, 0, 0)
        self.body.eccentricity = 0.5415182
        self.body.meandist = 5.8291288
        self.body.meananom = 7.63767
        self.body.perihdist = None
        self.body.epochofperih = None
        self.body.ingest = datetime(2018, 9, 1, 1, 2, 3)
        self.body.save()

        # Create duplicate with different info
        body = Body.objects.get(pk=self.body.pk)
        body.pk = None
        body.provisional_name = 'A9999'
        body.origin = 'M'
        body.ingest = datetime(2018, 9, 2, 12, 13, 14)
        body.save()
        self.assertEqual(3, Body.objects.count(), msg="Before update_crossids; should be 3 Bodies")

        status = update_crossids(crossid_info, dbg=False)
        self.assertEqual(3, Body.objects.count(), msg="After update_crossids; should still be 3 Bodies (MPC origin)")

        body = Body.objects.get(pk=1)

        self.assertEqual(True, status)
        self.assertEqual(True, body.active)
        self.assertEqual('N', body.source_type)
        self.assertEqual('A', body.origin)
        self.assertEqual('2015 FP118', body.name)
        self.assertEqual('MPC_MINOR_PLANET', body.elements_type)
        self.assertIs(None, body.perihdist)

    @patch('core.views.datetime', MockDateTime)
    @patch('astrometrics.time_subs.datetime', MockDateTime)
    def test_same_obj_multiple_copies_with_block(self):

        # Set Mock time to less than 3 days past the time of the cross ident.
        MockDateTime.change_datetime(2018, 9,  5, 10, 40, 0)

        crossid_info = ['ZTF00Y8 ', '2015 FP118', '', '(Sept. 3.50 UT)']

        self.body.origin = u'A'
        self.body.source_type = u'N'
        self.body.provisional_name = 'P10jZsv'
        self.body.name = '2015 FP118'
        self.body.epochofel = datetime(2018, 9, 5, 0, 0)
        self.body.eccentricity = 0.5415182
        self.body.meandist = 5.8291288
        self.body.meananom = 7.63767
        self.body.perihdist = None
        self.body.epochofperih = None
        self.body.ingest = datetime(2018, 9, 1, 1, 2, 3)

        self.body.save()
        # Create duplicate with different info
        body = Body.objects.get(pk=self.body.pk)
        body.pk = None
        body.provisional_name = 'A9999'
        body.origin = 'M'
        body.ingest = datetime(2018, 9, 2, 12, 13, 14)
        body.save()

        block, created = Block.objects.get_or_create(body=body)
        self.assertEqual(3, Body.objects.count(), msg="Before update_crossids; should be 3 Bodies")

        status = update_crossids(crossid_info, dbg=False)
        self.assertEqual(3, Body.objects.count(), msg="After update_crossids; should still be 3 Bodies")

    @patch('core.views.datetime', MockDateTime)
    @patch('astrometrics.time_subs.datetime', MockDateTime)
    def test_same_obj_multiple_copies_with_superblock(self):

        # Set Mock time to less than 3 days past the time of the cross ident.
        MockDateTime.change_datetime(2018, 9,  5, 10, 40, 0)

        crossid_info = ['ZTF00Y8 ', '2015 FP118', '', '(Sept. 3.50 UT)']

        self.body.origin = u'A'
        self.body.source_type = u'N'
        self.body.provisional_name = 'P10jZsv'
        self.body.name = '2015 FP118'
        self.body.epochofel = datetime(2018, 9, 5, 0, 0)
        self.body.eccentricity = 0.5415182
        self.body.meandist = 5.8291288
        self.body.meananom = 7.63767
        self.body.perihdist = None
        self.body.epochofperih = None
        self.body.ingest = datetime(2018, 9, 1, 1, 2, 3)

        self.body.save()
        # Create duplicate with different info
        body = Body.objects.get(pk=self.body.pk)
        body.pk = None
        body.provisional_name = 'A9999'
        body.origin = 'M'
        body.ingest = datetime(2018, 9, 2, 12, 13, 14)
        body.save()

        sblock, created = SuperBlock.objects.get_or_create(body=body, proposal=self.neo_proposal)
        self.assertEqual(3, Body.objects.count(), msg="Before update_crossids; should be 3 Bodies")

        status = update_crossids(crossid_info, dbg=False)
        self.assertEqual(3, Body.objects.count(), msg="After update_crossids; should still be 3 Bodies")

    @patch('core.views.datetime', MockDateTime)
    @patch('astrometrics.time_subs.datetime', MockDateTime)
    def test_NEO_to_numbered_comet_match(self):

        # Set Mock time to less than 3 days past the time of the cross ident.
        MockDateTime.change_datetime(2018, 9,  17, 10, 40, 0)

        crossid_info = ['ZS9E891 ', '0046P  ', '', '(Sept. 16.62 UT)']

        self.body.origin = 'M'
        self.body.source_type = 'U'
        self.body.provisional_name = 'ZS9E891'
        self.body.name = None
        self.body.epochofel = datetime(2018, 9, 5, 0, 0)
        self.body.eccentricity = 0.5415182
        self.body.meandist = 5.8291288
        self.body.meananom = 7.63767
        self.body.perihdist = None
        self.body.epochofperih = None

        self.body.save()

        status = update_crossids(crossid_info, dbg=False)
        self.assertEqual(2, Body.objects.count())

        body = Body.objects.get(provisional_name=self.body.provisional_name)

        self.assertEqual(True, status)
        self.assertEqual(True, body.active)
        self.assertEqual('C', body.source_type)
        self.assertEqual('M', body.origin)
        self.assertEqual('46P', body.name)
        self.assertEqual('MPC_COMET', body.elements_type)
        q = self.body.meandist * (1.0 - self.body.eccentricity)
        self.assertAlmostEqual(q, body.perihdist, 7)

    @patch('core.views.datetime', MockDateTime)
    @patch('astrometrics.time_subs.datetime', MockDateTime)
    def test_NEO_to_numbered_comet_match2(self):

        # Set Mock time to less than 3 days past the time of the cross ident.
        MockDateTime.change_datetime(2018, 9,  19, 10, 40, 0)

        crossid_info = ['ZS0B8B9 ', '0060P  ', '', '(Sept. 18.83 UT)']

        self.body.origin = 'M'
        self.body.source_type = 'U'
        self.body.provisional_name = 'ZS0B8B9'
        self.body.name = None
        self.body.epochofel = datetime(2018, 9, 18, 0, 0)
        self.body.eccentricity = 0.5377759
        self.body.meandist = 3.5105122
        self.body.meananom = 347.37843
        self.body.perihdist = None
        self.body.epochofperih = None

        q = self.body.meandist * (1.0 - self.body.eccentricity)
        self.body.save()

        status = update_crossids(crossid_info, dbg=False)
        self.assertEqual(2, Body.objects.count())

        body = Body.objects.get(provisional_name=self.body.provisional_name)

        self.assertEqual(True, status)
        self.assertEqual(True, body.active)
        self.assertEqual('C', body.source_type)
        self.assertEqual('M', body.origin)
        self.assertEqual('60P', body.name)
        self.assertEqual('MPC_COMET', body.elements_type)
        self.assertAlmostEqual(q, body.perihdist, 7)
        self.assertIs(None, body.meananom)

    @patch('core.views.datetime', MockDateTime)
    @patch('astrometrics.time_subs.datetime', MockDateTime)
    def test_newstyle_to_numbered_comet_match1(self):

        # Set Mock time to less than 3 days past the time of the cross ident.
        MockDateTime.change_datetime(2020, 4,  13, 10, 40, 0)

        crossid_info = ['SWAN20A ', '58P', '', '(Apr. 9.13 UT)']

        self.body.origin = 'M'
        self.body.source_type = 'U'
        self.body.provisional_name = 'SWAN20A'
        self.body.name = None
        self.body.epochofel = datetime(2020, 4, 12, 0, 0)
        self.body.eccentricity = 0.9964264
        self.body.meandist = 118.3168684
        self.body.meananom = 347.37843
        self.body.perihdist = None
        self.body.epochofperih = None

        q = self.body.meandist * (1.0 - self.body.eccentricity)
        self.body.save()

        status = update_crossids(crossid_info, dbg=False)
        self.assertEqual(2, Body.objects.count())

        body = Body.objects.get(provisional_name=self.body.provisional_name)

        self.assertEqual(True, status)
        self.assertEqual('C', body.source_type)
        self.assertEqual('M', body.origin)
        self.assertEqual('58P', body.name)
        self.assertEqual('MPC_COMET', body.elements_type)
        self.assertAlmostEqual(q, body.perihdist, 7)
        self.assertIs(None, body.meananom)
        self.assertEqual(False, body.active)

    @patch('core.views.datetime', MockDateTime)
    @patch('astrometrics.time_subs.datetime', MockDateTime)
    def test_newstyle_to_unnumbered_comet_match1(self):

        # Set Mock time to less than 3 days past the time of the cross ident.
        MockDateTime.change_datetime(2020, 4,  10, 10, 40, 0)

        crossid_info = ['P10XLLe ', 'C/2020 F6', '', '(Apr. 8.96 UT)']

        self.body.origin = 'M'
        self.body.source_type = 'U'
        self.elements_type = 'MPC_COMET'
        self.body.provisional_name = 'P10XLLe'
        self.body.name = None
        self.body.epochofel = datetime(2020, 3, 22, 0, 0)
        self.body.eccentricity = 0.9857459
        self.body.meandist = 246.2398975
        self.body.meananom = 359.93312
        self.body.perihdist = None
        self.body.epochofperih = None

        q = self.body.meandist * (1.0 - self.body.eccentricity)
        self.body.save()

        status = update_crossids(crossid_info, dbg=False)
        self.assertEqual(2, Body.objects.count())

        body = Body.objects.get(provisional_name=self.body.provisional_name)

        self.assertEqual(True, status)
        self.assertEqual('C', body.source_type)
        self.assertEqual('M', body.origin)
        self.assertEqual('C/2020 F6', body.name)
        self.assertEqual('MPC_COMET', body.elements_type)
        self.assertAlmostEqual(q, body.perihdist, 7)
        self.assertIs(None, body.meananom)
        self.assertEqual(True, body.active)

    @patch('core.views.datetime', MockDateTime)
    @patch('astrometrics.time_subs.datetime', MockDateTime)
    def test_newstyle_to_unnumbered_comet_match2(self):

        # Set Mock time to less than 3 days past the time of the cross ident.
        MockDateTime.change_datetime(2020, 4,  8, 10, 40, 0)

        crossid_info = ['M60B7LC ', 'C/2020 F5', '', '(Apr. 8.11 UT)']

        self.body.origin = 'M'
        self.body.source_type = 'U'
        self.body.provisional_name = 'M60B7LC'
        self.body.name = None
        self.body.epochofel = datetime(2020, 3, 23, 0, 0)
        self.body.eccentricity = 0.9997408
        self.body.meandist = 16761.69106
        self.body.meananom = 359.93312
        self.body.perihdist = None
        self.body.epochofperih = None

        q = self.body.meandist * (1.0 - self.body.eccentricity)
        self.body.save()

        status = update_crossids(crossid_info, dbg=False)
        self.assertEqual(2, Body.objects.count())

        body = Body.objects.get(provisional_name=self.body.provisional_name)

        self.assertEqual(True, status)
        self.assertEqual('C', body.source_type)
        self.assertEqual('M', body.origin)
        self.assertEqual('C/2020 F5', body.name)
        self.assertEqual('MPC_COMET', body.elements_type)
        self.assertAlmostEqual(q, body.perihdist, 7)
        self.assertIs(None, body.meananom)
        self.assertEqual(True, body.active)


class TestStoreDetections(TestCase):

    def setUp(self):

        self.phot_tests_dir = os.path.abspath(os.path.join('photometrics', 'tests'))
        self.test_mtds = os.path.join(self.phot_tests_dir, 'elp1m008-fl05-20160225-0095-e90.mtds')
        # Initialise with three test bodies a test proposal and several blocks.
        # The first body has a provisional name (e.g. a NEO candidate), the
        # other 2 do not (e.g. Goldstone targets)
        params = {  'provisional_name' : 'P10sSA6',
                    'abs_mag'       : 21.0,
                    'slope'         : 0.15,
                    'epochofel'     : '2015-03-19 00:00:00',
                    'meananom'      : 325.2636,
                    'argofperih'    : 85.19251,
                    'longascnode'   : 147.81325,
                    'orbinc'        : 8.34739,
                    'eccentricity'  : 0.1896865,
                    'meandist'      : 1.2176312,
                    'source_type'   : 'U',
                    'elements_type' : 'MPC_MINOR_PLANET',
                    'active'        : True,
                    'origin'        : 'M',
                    }
        self.body_with_provname, created = Body.objects.get_or_create(**params)

        neo_proposal_params = { 'code'  : 'LCO2015B-005',
                                'title' : 'LCOGT NEO Follow-up Network'
                              }
        self.neo_proposal, created = Proposal.objects.get_or_create(**neo_proposal_params)

        # Create test blocks
        sblock_params = {
                         'body'     : self.body_with_provname,
                         'proposal' : self.neo_proposal,
                         'groupid'  : self.body_with_provname.current_name() + '_CPT-20150420',
                         'block_start' : '2016-02-26 03:00:00',
                         'block_end'   : '2016-02-26 13:00:00',
                         'tracking_number' : '00042',
                         'active'   : True
                       }
        self.test_sblock = SuperBlock.objects.create(**sblock_params)
        block_params = { 'telclass' : '1m0',
                         'site'     : 'ELP',
                         'body'     : self.body_with_provname,
                         'superblock'  : self.test_sblock,
                         'block_start' : '2016-02-26 03:00:00',
                         'block_end'   : '2016-02-26 13:00:00',
                         'request_number' : '00042',
                         'num_exposures' : 5,
                         'exp_length' : 42.0,
                         'active'   : True
                       }
        self.test_block = Block.objects.create(**block_params)

        frame_params = { 'block'    : self.test_block,
                         'filename' : 'elp1m008-fl05-20160225-0095-e90.fits',
                         'sitecode' : 'V37',
                         'midpoint' : datetime(2016, 2, 26, 3, 44, 42)
                       }

        self.test_frame = Frame.objects.create(**frame_params)

    def test_store_detections(self):
        expected_num_cands = 23

        store_detections(self.test_mtds)

        cands = Candidate.objects.all()
        self.assertEqual(expected_num_cands, len(cands))


class TestGenerateNewCandidateIdBlank(TestCase):

    def test_no_discoveries(self):
        expected_id = 'LNX0001'

        new_id = generate_new_candidate_id()

        self.assertEqual(expected_id, new_id)

    def test_no_discoveries_with_prefix(self):
        expected_id = 'NEOX001'

        new_id = generate_new_candidate_id('NEOX')

        self.assertEqual(expected_id, new_id)

    def test_no_discoveries_other_bodies(self):

        params = {  'provisional_name' : 'LCOTL01',
                    'origin' : 'L'
                 }
        body = Body.objects.create(**params)

        expected_id = 'LNX0001'

        new_id = generate_new_candidate_id()

        self.assertEqual(expected_id, new_id)


class TestGenerateNewCandidateId(TestCase):

    def setUp(self):

        params = { 'provisional_name' : 'LNX0001',
                   'origin' : 'L',
                   'ingest' : datetime(2017, 1, 1)
                 }
        body = Body.objects.create(**params)

    def test_one_body(self):
        expected_id = 'LNX0002'

        new_id = generate_new_candidate_id()

        self.assertEqual(expected_id, new_id)

    def test_one_body_new_prefix(self):
        expected_id = 'LCOTL01'

        new_id = generate_new_candidate_id('LCOTL')

        self.assertEqual(expected_id, new_id)

    def test_three_body(self):
        params = { 'provisional_name' : 'LNX0002',
                   'origin' : 'L',
                   'ingest' : datetime(2017, 1, 2)
                 }

        body = Body.objects.create(**params)

        params = { 'provisional_name' : 'LNX0003',
                   'origin' : 'L',
                   'ingest' : datetime(2017, 1, 1, 12)
                 }

        body = Body.objects.create(**params)

        expected_id = 'LNX0004'

        new_id = generate_new_candidate_id()

        self.assertEqual(expected_id, new_id)
        self.assertEqual(3, Body.objects.count())


class TestAddNewTaxonomyData(TestCase):

    def setUp(self):

        params = { 'name' : '980',
                   'provisional_name' : 'LNX0003',
                   'origin' : 'L',
                 }
        self.body = Body.objects.create(pk=1, **params)

        tax_params = {'body'          : self.body,
                      'taxonomic_class' : 'S3',
                      'tax_scheme'    :   'Ba',
                      'tax_reference' : 'PDS6',
                      'tax_notes'     : '7I',
                      }
        self.test_spectra = SpectralInfo.objects.create(pk=1, **tax_params)

    def test_one_body(self):
        expected_res = 1
        test_obj = [['LNX0003', 'SU', "T", "PDS6", "7G"]]
        new_tax = update_taxonomy(self.body, test_obj)

        self.assertEqual(expected_res, new_tax)

    def test_new_target(self):
        expected_res = False
        test_obj = [['4702', 'S', "B", "PDS6", "s"]]
        new_tax = update_taxonomy(self.body, test_obj)

        self.assertEqual(expected_res, new_tax)

    def test_same_data(self):
        expected_res = 0
        test_obj = [['980', 'S3', "Ba", "PDS6", "7I"]]
        new_tax = update_taxonomy(self.body, test_obj)

        self.assertEqual(expected_res, new_tax)

    def test_same_data_twice(self):
        expected_res = 0
        test_obj = [['980', 'SU', "T", "PDS6", "7G"]]
        new_tax = update_taxonomy(self.body, test_obj)
        new_tax = update_taxonomy(self.body, test_obj)

        self.assertEqual(expected_res, new_tax)


class TestAddExternalSpectroscopyData(TestCase):

    def setUp(self):

        params = {'name': '980',
                  'provisional_name': 'LNX0003',
                  'origin': 'L',
                  'active': True,
                  }
        self.body = Body.objects.create(pk=1, **params)

        spec_params = {'body': self.body,
                       'spec_wav': 'Vis',
                       'spec_vis': 'spex/sp233/a265962.sp233.txt',
                       'spec_ref': 'sp[234]',
                       'spec_source': 'S',
                       'spec_date': '2017-09-25',
                       }
        self.test_spectra = PreviousSpectra.objects.create(pk=1, **spec_params)

    def test_same_body_different_wavelength(self):
        expected_res = True
        test_obj = ['LNX0003', 'NIR', '', "spex/sp233/a416584.sp233.txt", "sp[233]", datetime.strptime('2017-09-25', '%Y-%m-%d').date()]
        new_spec = update_previous_spectra(test_obj, 'S', dbg=True)

        self.assertEqual(expected_res, new_spec)

    def test_same_everything_different_link(self):
        expected_res = False
        new_link = 'spex/sp233/a416584.sp234.txt'
        self.assertNotEqual(new_link, self.test_spectra.spec_vis)
        test_obj = ['LNX0003', 'Vis', new_link, "", "sp[234]", datetime.strptime('2017-09-25', '%Y-%m-%d').date()]
        new_spec = update_previous_spectra(test_obj, 'S', dbg=True)
        self.test_spectra.refresh_from_db()

        self.assertEqual(expected_res, new_spec)
        self.assertEqual(new_link, self.test_spectra.spec_vis)

    def test_same_body_older(self):
        expected_res = False
        test_obj = ['980', 'Vis', 'spex/sp233/a416584.sp234.txt', "", "sp[24]", datetime.strptime('2015-09-25', '%Y-%m-%d').date()]
        new_spec = update_previous_spectra(test_obj, 'S', dbg=True)

        self.assertEqual(expected_res, new_spec)

    def test_same_body_newer(self):
        expected_res = True
        test_obj = ['980', 'Vis', 'spex/sp233/a416584.sp234.txt', "", "sp[24]", datetime.strptime('2017-12-25', '%Y-%m-%d').date()]
        new_spec = update_previous_spectra(test_obj, 'S', dbg=True)

        self.assertEqual(expected_res, new_spec)

    def test_same_body_different_source(self):
        expected_res = True
        test_obj = ['980', 'Vis', '2014/09/1999sh10.png', "", "MANOS Site", datetime.strptime('2015-09-25', '%Y-%m-%d').date()]
        new_spec = update_previous_spectra(test_obj, 'M', dbg=True)

        self.assertEqual(expected_res, new_spec)

    def test_new_body(self):
        expected_res = False
        test_obj = ['9801', 'Vis', '2014/09/1999sh10.png', "", "MANOS Site", datetime.strptime('2015-09-25', '%Y-%m-%d').date()]
        new_spec = update_previous_spectra(test_obj, 'M', dbg=True)

        self.assertEqual(expected_res, new_spec)


class TestCreateStaticSource(TestCase):

    def setUp(self):
        test_fh = open(os.path.join('astrometrics', 'tests', 'flux_standards_lis.html'), 'r')
        test_flux_page = BeautifulSoup(test_fh, "html.parser")
        test_fh.close()
        self.test_flux_standards = fetch_flux_standards(test_flux_page)

        solar_standards_test = os.path.join('astrometrics', 'tests', 'solar_standards_test_list.dat')
        self.test_solar_analogs = read_solar_standards(solar_standards_test)

        self.maxDiff = None
        self.precision = 10

    def test_num_created(self):
        expected_created = 3

        num_created = create_calib_sources(self.test_flux_standards)

        self.assertEqual(expected_created, num_created)
        self.assertEqual(expected_created, StaticSource.objects.count())

    def test_correct_units(self):
        expected_num = 3
        expected_src1_ra = ((((49.42/60.0)+1.0)/60.0)+0)*15.0
        expected_src1_dec = -((((39.0/60.0)+1.0)/60.0)+3.0)
        expected_src3_ra = ((((24.30/60.0)+56.0)/60.0)+5)*15.0
        expected_src3_dec = -((((28.8/60.0)+51.0)/60.0)+27.0)

        num_created = create_calib_sources(self.test_flux_standards)

        cal_sources = StaticSource.objects.filter(source_type=StaticSource.FLUX_STANDARD)
        self.assertEqual(expected_num, cal_sources.count())
        self.assertAlmostEqual(expected_src1_ra, cal_sources[0].ra, self.precision)
        self.assertAlmostEqual(expected_src1_dec, cal_sources[0].dec, self.precision)
        self.assertAlmostEqual(expected_src3_ra, cal_sources[2].ra, self.precision)
        self.assertAlmostEqual(expected_src3_dec, cal_sources[2].dec, self.precision)

    def test_solar_standards(self):
        expected_num = 46
        expected_src1_name = 'Landolt SA93-101'
        expected_src1_ra = ((((18.00/60.0)+53.0)/60.0)+1)*15.0
        expected_src1_dec = ((((25.0/60.0)+22.0)/60.0)+0.0)
        expected_src1_sptype = 'G2V'

        num_created = create_calib_sources(self.test_solar_analogs, cal_type=StaticSource.SOLAR_STANDARD)

        cal_sources = StaticSource.objects.filter(source_type=StaticSource.SOLAR_STANDARD)
        self.assertEqual(expected_num, cal_sources.count())
        self.assertEqual(expected_src1_name, cal_sources[0].name)
        self.assertEqual(expected_src1_sptype, cal_sources[0].spectral_type)
        self.assertAlmostEqual(expected_src1_ra, cal_sources[0].ra, self.precision)
        self.assertAlmostEqual(expected_src1_dec, cal_sources[0].dec, self.precision)


class TestFindBestFluxStandard(TestCase):

    def setUp(self):
        test_fh = open(os.path.join('astrometrics', 'tests', 'flux_standards_lis.html'), 'r')
        test_flux_page = BeautifulSoup(test_fh, "html.parser")
        test_fh.close()
        self.flux_standards = fetch_flux_standards(test_flux_page)
        num_created = create_calib_sources(self.flux_standards)

        self.maxDiff = None
        self.precision = 8

    def test_FTN(self):
        expected_standard = StaticSource.objects.get(name='HR9087')
        expected_params = { 'separation_rad' : 0.9379758789119819}
        # Python 3.5 dict merge; see PEP 448
        expected_params = {**expected_params, **model_to_dict(expected_standard)}

        utc_date = datetime(2017, 11, 15, 1, 10, 0)
        close_standard, close_params = find_best_flux_standard('F65', utc_date)

        self.assertEqual(expected_standard, close_standard)
        for key in expected_params:
            if '_rad' in key:
                self.assertAlmostEqual(expected_params[key], close_params[key], places=self.precision)
            else:
                self.assertEqual(expected_params[key], close_params[key])

    def test_FTS(self):
        expected_standard = StaticSource.objects.get(name='CD-34d241')
        expected_params = { 'separation_rad' : 0.11565764559405214}
        # Python 3.5 dict merge; see PEP 448
        expected_params = {**expected_params, **model_to_dict(expected_standard)}

        utc_date = datetime(2017, 9, 27, 1, 10, 0)
        close_standard, close_params = find_best_flux_standard('E10', utc_date)

        self.assertEqual(expected_standard, close_standard)
        for key in expected_params:
            if '_rad' in key:
                self.assertAlmostEqual(expected_params[key], close_params[key], places=self.precision)
            else:
                self.assertEqual(expected_params[key], close_params[key])


class TestFindBestSolarAnalog(TestCase):

    def setUp(self):

        self.maxDiff = None
        self.precision = 8

    @classmethod
    def setUpTestData(cls):
        test_fh = open(os.path.join('astrometrics', 'tests', 'flux_standards_lis.html'), 'r')
        test_flux_page = BeautifulSoup(test_fh, "html.parser")
        test_fh.close()
        cls.flux_standards = fetch_flux_standards(test_flux_page)
        cls.num_flux_created = create_calib_sources(cls.flux_standards)

        test_file = os.path.join('astrometrics', 'tests', 'solar_standards_test_list.dat')
        cls.test_solar_analogs = read_solar_standards(test_file)
        cls.num_solar_created = create_calib_sources(cls.test_solar_analogs, cal_type=StaticSource.SOLAR_STANDARD)
        params = {
                 'name': '1093',
                 'origin': 'M',
                 'source_type': 'A',
                 'elements_type': 'MPC_MINOR_PLANET',
                 'epochofel': datetime(2018, 3, 23, 0, 0),
                 'orbinc': 25.21507,
                 'longascnode': 55.63599,
                 'argofperih': 251.40338,
                 'eccentricity': 0.2712664,
                 'meandist': 3.1289388,
                 'meananom': 211.36057,
                 'abs_mag': 8.83,
                 'slope': 0.15,
                 'num_obs': 2187,
                }
        cls.test_body, created = Body.objects.get_or_create(pk=1, **params)

    def test_ingest(self):
        calib_sources = StaticSource.objects.all()
        flux_standards = calib_sources.filter(source_type=StaticSource.FLUX_STANDARD)
        solar_standards = calib_sources.filter(source_type=StaticSource.SOLAR_STANDARD)

        self.assertEqual(self.num_flux_created+self.num_solar_created, calib_sources.count())
        self.assertEqual(self.num_flux_created, flux_standards.count())
        self.assertEqual(self.num_solar_created, solar_standards.count())

    def test_FTN(self):
        expected_ra = 2.7772337523336565
        expected_dec = 0.6247970652631909
        expected_standard = StaticSource.objects.get(name='35 Leo')
        expected_params = {'separation_deg': 13.031726234959416}
        # Python 3.5 dict merge; see PEP 448
        expected_params = {**expected_params, **model_to_dict(expected_standard)}

        utc_date = datetime(2017, 11, 15, 14, 0, 0)
        emp = compute_ephem(utc_date, model_to_dict(self.test_body), 'F65', perturb=False)
        self.assertAlmostEqual(expected_ra, emp['ra'], self.precision)
        self.assertAlmostEqual(expected_dec, emp['dec'], self.precision)
        close_standard, close_params, close_std_list = find_best_solar_analog(emp['ra'], emp['dec'], 'F65')

        self.assertEqual(expected_standard, close_standard)
        self.assertEqual(len(close_std_list), 5)
        self.assertGreater(close_std_list[1]["separation"], close_std_list[0]["separation"])
        self.assertGreater(close_std_list[2]["separation"], close_std_list[1]["separation"])
        self.assertGreater(close_std_list[3]["separation"], close_std_list[2]["separation"])

        for key in expected_params:
            if '_deg' in key or '_rad' in key:
                self.assertAlmostEqual(expected_params[key], close_params[key], places=self.precision)
            else:
                self.assertEqual(expected_params[key], close_params[key])

        close_standard2, close_params2, close_std_list2 = find_best_solar_analog(emp['ra'], emp['dec'], 'F65', num=2)
        self.assertNotEqual(expected_params['name'], close_params2['name'])
        self.assertNotEqual(expected_params['ra'], close_params2['ra'])
        self.assertEqual(close_std_list2, close_std_list)
        self.assertEqual(close_std_list[1]['calib'], close_standard2)

    def test_FTS(self):
        expected_ra = 4.334041503242261
        expected_dec = -0.3877173805762358
        expected_standard = StaticSource.objects.get(name='HD 140990')
        expected_params = {'separation_deg': 10.838361371951908}
        # Python 3.5 dict merge; see PEP 448
        expected_params = {**expected_params, **model_to_dict(expected_standard)}

        utc_date = datetime(2014, 4, 20, 13, 30, 0)
        emp = compute_ephem(utc_date, model_to_dict(self.test_body), 'E10', perturb=False)
        self.assertAlmostEqual(expected_ra, emp['ra'], self.precision)
        self.assertAlmostEqual(expected_dec, emp['dec'], self.precision)
        close_standard, close_params, close_std_list = find_best_solar_analog(emp['ra'], emp['dec'], 'E10')

        self.assertEqual(expected_standard, close_standard)
        self.assertEqual(len(close_std_list), 5)
        self.assertGreater(close_std_list[1]["separation"], close_std_list[0]["separation"])
        self.assertGreater(close_std_list[2]["separation"], close_std_list[1]["separation"])
        self.assertGreater(close_std_list[3]["separation"], close_std_list[2]["separation"])
        for key in expected_params:
            if '_deg' in key or '_rad' in key:
                self.assertAlmostEqual(expected_params[key], close_params[key], places=self.precision)
            else:
                self.assertEqual(expected_params[key], close_params[key])

    def test_FTS_no_match(self):
        expected_ra = 5.840671145434903
        expected_dec = -0.9524603478856751
        expected_standard = None
        expected_params = {}
        expected_list = []

        utc_date = datetime(2020, 9, 5, 13, 30, 0)
        emp = compute_ephem(utc_date, model_to_dict(self.test_body), 'E10', perturb=False)
        self.assertAlmostEqual(expected_ra, emp['ra'], self.precision)
        self.assertAlmostEqual(expected_dec, emp['dec'], self.precision)
        close_standard, close_params, close_std_list = find_best_solar_analog(emp['ra'], emp['dec'], 'E10', ha_sep=0.5)

        self.assertEqual(expected_standard, close_standard)
        self.assertEqual(expected_params, close_params)
        self.assertEqual(expected_list, close_std_list)


class TestExportMeasurements(TestCase):

    def setUp(self):
        self.test_dir = tempfile.mkdtemp(prefix='tmp_neox_')

        self.debug_print = False
        self.maxDiff = None

    @classmethod
    def setUpTestData(cls):
        WSAE9A6_params = { 'provisional_name' : 'WSAE9A6',
                         }

        cls.test_body = Body.objects.create(**WSAE9A6_params)

        test_fh = open(os.path.join('astrometrics', 'tests', 'test_mpcobs_WSAE9A6.dat'), 'r')
        test_obslines = test_fh.readlines()
        test_fh.close()
        source_measures = create_source_measurement(test_obslines)

    def tearDown(self):
        remove = True
        if remove:
            try:
                files_to_remove = glob(os.path.join(self.test_dir, '*'))
                for file_to_rm in files_to_remove:
                    os.remove(file_to_rm)
            except OSError:
                print("Error removing files in temporary test directory", self.test_dir)
            try:
                os.rmdir(self.test_dir)
                if self.debug_print:
                    print("Removed", self.test_dir)
            except OSError:
                print("Error removing temporary test directory", self.test_dir)

    def test1(self):
        expected_num_sources = 6
        sources = SourceMeasurement.objects.all()
        self.assertEqual(expected_num_sources, sources.count())

    def test_export(self):
        expected_filename = os.path.join(self.test_dir, 'WSAE9A6.mpc')
        expected_num_lines = 6

        body = Body.objects.get(provisional_name='WSAE9A6')
        filename, num_lines = export_measurements(body.id, self.test_dir)

        self.assertEqual(expected_filename, filename)
        self.assertEqual(expected_num_lines, num_lines)


class TestUpdateElementsWithFindOrb(TestCase):

    def setUp(self):
        self.source_dir = os.path.abspath(os.path.join(os.getenv('HOME'), '.find_orb'))
        self.dest_dir = tempfile.mkdtemp(prefix='tmp_neox_')
        orig_filename = os.path.abspath(os.path.join('astrometrics', 'tests', 'test_mpcobs_P10pqB2.dat'))
        self.filename = os.path.basename(orig_filename)
        os.symlink(orig_filename, os.path.join(self.dest_dir, self.filename))

        self.debug_print = False
        self.maxDiff = None

    def tearDown(self):
        remove = True
        if remove:
            try:
                files_to_remove = glob(os.path.join(self.dest_dir, '*'))
                for file_to_rm in files_to_remove:
                    os.remove(file_to_rm)
            except OSError:
                print("Error removing files in temporary test directory", self.dest_dir)
            try:
                os.rmdir(self.dest_dir)
                if self.debug_print:
                    print("Removed", self.dest_dir)
            except OSError:
                print("Error removing temporary test directory", self.dest_dir)

    @patch('core.views.datetime', MockDateTime)
    @patch('neox.tests.mocks.datetime', MockDateTime)
    def test_goodelements(self):

        MockDateTime.change_datetime(2015, 11, 18, 12, 0, 0)
        # Overwrite real method with Mock. Not sure why 'patch' isn't working
        # but it isn't...
        update_elements_with_findorb = mock_update_elements_with_findorb

        expected_elements = {   'abs_mag' : 21.91,
                                'slope' : 0.15,
                                'active' : True,
                                'origin' : 'M',
                                'source_type' : 'U',
                                'elements_type' : 'MPC_MINOR_PLANET',
                                'provisional_name' : 'P10pqB2',
                                'epochofel' : datetime(2015, 11, 18),
                                'meananom' : 270.89733,
                                'argofperih' : 339.47051,
                                'longascnode' : 197.11047,
                                'orbinc' : 10.74649,
                                'eccentricity' :  0.3001867,
                                'meandist' :  1.1896136,
                                'arc_length' : 22.5/24.0,
                                'num_obs' : 9,
                                'not_seen' : 0.5,
                                'update_time' : datetime(2015, 11, 18, 12, 0, 0),
                                'orbit_rms' : 0.1
                            }

        start_time = datetime(2015, 11, 18, 23)
        site_code = 'Z21'
        elements_or_status = update_elements_with_findorb(self.source_dir, self.dest_dir, self.filename, site_code, start_time)

        self.assertEqual(expected_elements, elements_or_status)

    def test_bad_filename(self):

        # Overwrite real method with Mock. Not sure why 'patch' isn't working
        # but it isn't...
        update_elements_with_findorb = mock_update_elements_with_findorb

        expected_status = 255

        start_time = datetime(2015, 11, 19)
        site_code = 'Z21'

        elements_or_status = update_elements_with_findorb(self.source_dir, self.dest_dir, 'i_am_broken', site_code, start_time)

        self.assertEqual(expected_status, elements_or_status)


class TestRefitWithFindOrb(TestCase):

    @classmethod
    def setUpTestData(cls):
        P10pqB2_params = { 'provisional_name' : 'P10pqB2',
                           'source_type' : 'U',
                           'epochofel' : datetime(2014, 12, 23)
                         }

        cls.test_body = Body.objects.create(**P10pqB2_params)

        test_fh = open(os.path.join('astrometrics', 'tests', 'test_mpcobs_P10pqB2.dat'), 'r')
        test_obslines = test_fh.readlines()
        test_fh.close()
        source_measures = create_source_measurement(test_obslines)

    def setUp(self):
        self.source_dir = os.path.abspath(os.path.join(os.getenv('HOME'), '.find_orb'))
        self.dest_dir = tempfile.mkdtemp(prefix='tmp_neox_')

        self.debug_print = False
        self.remove = True

        self.maxDiff = None

        self.test_body.refresh_from_db()

    def tearDown(self):
        if self.remove:
            try:
                files_to_remove = glob(os.path.join(self.dest_dir, '*'))
                for file_to_rm in files_to_remove:
                    os.remove(file_to_rm)
            except OSError:
                print("Error removing files in temporary test directory", self.dest_dir)
            try:
                os.rmdir(self.dest_dir)
                if self.debug_print:
                    print("Removed", self.dest_dir)
            except OSError:
                print("Error removing temporary test directory", self.dest_dir)
        else:
            print("dest_dir=", self.dest_dir)

    @patch('core.views.update_elements_with_findorb', mock_update_elements_with_findorb)
    def test_Z21(self):
        start_time = datetime(2015, 11, 19)
        site_code = 'Z21'

        expected_emp_info = { 'obj_id' : self.test_body.current_name(),
                              'emp_sitecode' : site_code,
                              'emp_timesys' : '(UTC)',
                              'emp_rateunits' : "'/hr"}
        expected_ephem = [(datetime(2015, 11, 19, 0,  0, 0), 0.9646629670872465, -0.14939257239592119,  21.1, 2.25, 3.16),
                          (datetime(2015, 11, 19, 0, 30, 0), 0.9644540366313723, -0.14964646932071826, 21.1, 2.25, 3.24),
                          (datetime(2015, 11, 19, 1,  0, 0), 0.9642447425652374, -0.14990002687593854, 21.1, 2.25, 3.33),
                          (datetime(2015, 11, 19, 1, 30, 0), 0.9640354484991024, -0.15015324506158206, 21.1, 2.25, 3.42)
                         ]
        expected_ephem_length = 4
        expected_num_srcmeas = SourceMeasurement.objects.filter(body=self.test_body).count()
        expected_meananom = 272.51789
        expected_eccentricity = 0.3006186
        expected_epoch = datetime(2015, 11, 20)
        expected_src_type = 'U'
        expected_origin = 'M'

        emp_info, new_ephem = refit_with_findorb(self.test_body.pk, site_code, start_time, self.dest_dir)
        self.assertEqual(expected_emp_info, emp_info)
        self.assertEqual(expected_ephem_length, len(new_ephem))
        i = 0
        while i < len(expected_ephem):
            self.assertEqual(expected_ephem[i], new_ephem[i])
            i += 1

        body = Body.objects.get(provisional_name=self.test_body.current_name())

        self.assertEqual(expected_num_srcmeas, body.num_obs)
        self.assertEqual(expected_epoch, body.epochofel)
        self.assertEqual(expected_meananom, body.meananom)
        self.assertEqual(expected_eccentricity, body.eccentricity)
        self.assertEqual(expected_src_type, body.source_type)
        self.assertEqual(expected_origin, body.origin)

    @patch('core.views.update_elements_with_findorb', mock_update_elements_with_findorb_badrms)
    def test_with_bad_RMS(self):
        start_time = datetime(2015, 11, 19)
        site_code = 'Z21'

        expected_emp_info = { 'obj_id' : self.test_body.current_name(),
                              'emp_sitecode' : site_code,
                              'emp_timesys' : '(UTC)',
                              'emp_rateunits' : "'/hr"}
        expected_ephem = [(datetime(2015, 11, 19, 0,  0, 0), 0.9646629670872465, -0.14939257239592119,  21.1, 2.25, 3.16),
                          (datetime(2015, 11, 19, 0, 30, 0), 0.9644540366313723, -0.14964646932071826, 21.1, 2.25, 3.24)
                         ]
        expected_ephem_length = 2
        expected_num_srcmeas = None
        expected_meananom = None
        expected_epoch = datetime(2014, 12, 23)
        expected_src_type = 'U'
        expected_origin = 'M'

        emp_info, new_ephem = refit_with_findorb(self.test_body.pk, site_code, start_time, self.dest_dir)

        self.assertEqual(expected_emp_info, emp_info)
        self.assertEqual(expected_ephem_length, len(new_ephem))
        i = 0
        while i < len(expected_ephem):
            self.assertEqual(expected_ephem[i], new_ephem[i])
            i += 1

        body = Body.objects.get(provisional_name=self.test_body.current_name())

        self.assertEqual(expected_num_srcmeas, body.num_obs)
        self.assertEqual(expected_epoch, body.epochofel)
        self.assertEqual(expected_meananom, body.meananom)
        self.assertEqual(expected_src_type, body.source_type)
        self.assertEqual(expected_origin, body.origin)

    @patch('core.views.update_elements_with_findorb', mock_update_elements_with_findorb_badepoch)
    def test_with_bad_epoch(self):
        start_time = datetime(2015, 11, 19)
        site_code = 'T03'

        expected_emp_info = { 'obj_id' : self.test_body.current_name(),
                              'emp_sitecode' : site_code,
                              'emp_timesys' : '(UTC)',
                              'emp_rateunits' : "'/hr"}
        expected_ephem = [(datetime(2015, 11, 19, 0,  0, 0), 0.9646887106937134, -0.14934360621412912,  21.1, 2.13, 3.45),
                          (datetime(2015, 11, 19, 0, 30, 0), 0.9645093781130711, -0.14959818187807974, 21.1, 2.14, 3.62)
                         ]
        expected_ephem_length = 2
        expected_num_srcmeas = None
        expected_meananom = None
        expected_epoch = datetime(2014, 12, 23)
        expected_src_type = 'U'
        expected_origin = 'M'

        emp_info, new_ephem = refit_with_findorb(self.test_body.pk, site_code, start_time, self.dest_dir)

        self.assertEqual(expected_emp_info, emp_info)
        self.assertEqual(expected_ephem_length, len(new_ephem))
        i = 0
        while i < len(expected_ephem):
            self.assertEqual(expected_ephem[i], new_ephem[i])
            i += 1

        body = Body.objects.get(provisional_name=self.test_body.current_name())

        self.assertEqual(expected_num_srcmeas, body.num_obs)
        self.assertEqual(expected_epoch, body.epochofel)
        self.assertEqual(expected_meananom, body.meananom)
        self.assertEqual(expected_src_type, body.source_type)
        self.assertEqual(expected_origin, body.origin)


class TestDetermineActiveProposals(TestCase):

    @classmethod
    def setUpTestData(cls):
        proposal_params = { 'code'   : 'LCO2019A-005',
                                'title'  : 'LCOGT NEO Follow-up Network',
                                'active' : True
                              }
        cls.active_proposal, created = Proposal.objects.get_or_create(**proposal_params)
        proposal_params['code'] = 'LCOEngineering'
        cls.eng_proposal, created = Proposal.objects.get_or_create(**proposal_params)
        proposal_params['code'] = 'LCOEPO2014B-010'
        proposal_params['download'] = False
        cls.epo_proposal, created = Proposal.objects.get_or_create(**proposal_params)
        proposal_params['code'] = 'LCO2018B-010'
        proposal_params['download'] = True
        proposal_params['active'] = False
        cls.inactive_proposal, created = Proposal.objects.get_or_create(**proposal_params)
        proposal_params['code'] = 'LCO2019A-008'
        proposal_params['active'] = True
        proposal_params['download'] = False
        cls.skipped_proposal, created = Proposal.objects.get_or_create(**proposal_params)

    def test_setup(self):
        proposals = Proposal.objects.all()
        self.assertEqual(5, proposals.count())

        active_proposals = proposals.filter(active=True, download=True)
        self.assertEqual(2, active_proposals.count())

        inactive_proposals = proposals.filter(active=False)
        self.assertEqual(1, inactive_proposals.count())

    def test_nodefault(self):
        expected_num = 2
        expected_code_1 = 'LCO2019A-005'
        expected_code_2 = 'LCOEngineering'

        proposals = determine_active_proposals()

        self.assertEqual(expected_num, len(proposals))
        self.assertEqual(expected_code_1, proposals[0])
        self.assertEqual(expected_code_2, proposals[1])

    def test_default_existing_active(self):
        expected_num = 1
        expected_code_1 = 'LCO2019A-005'

        proposals = determine_active_proposals('LCO2019A-005')

        self.assertEqual(expected_num, len(proposals))
        self.assertEqual(expected_code_1, proposals[0])

    def test_default_existing_inactive(self):
        expected_num = 1
        expected_code_1 = 'LCO2018B-010'

        proposals = determine_active_proposals('LCO2018B-010')

        self.assertEqual(expected_num, len(proposals))
        self.assertEqual(expected_code_1, proposals[0])

    def test_default_not_existing(self):
        expected_num = 0
        expected_proposals = []

        proposals = determine_active_proposals('LCO2019A-905')

        self.assertEqual(expected_num, len(proposals))
        self.assertEqual(expected_proposals, proposals)

    def test_default_existing_active_lc(self):
        expected_num = 1
        expected_code_1 = 'LCO2019A-005'

        proposals = determine_active_proposals('lco2019a-005')

        self.assertEqual(expected_num, len(proposals))
        self.assertEqual(expected_code_1, proposals[0])

    def test_include_epo_proposal(self):
        expected_num = 4
        expected_code_1 = 'LCO2019A-005'
        expected_code_2 = 'LCO2019A-008'
        expected_code_3 = 'LCOEPO2014B-010'
        expected_code_4 = 'LCOEngineering'

        proposals = determine_active_proposals(filter_proposals=False)

        self.assertEqual(expected_num, len(proposals))
        self.assertEqual(expected_code_1, proposals[0])
        self.assertEqual(expected_code_2, proposals[1])
        self.assertEqual(expected_code_3, proposals[2])
        self.assertEqual(expected_code_4, proposals[3])

    def test_specific_epo_proposal(self):
        expected_num = 1
        expected_code_1 = 'LCOEPO2014B-010'

        proposals = determine_active_proposals('LCOEPO2014B-010')

        self.assertEqual(expected_num, len(proposals))
        self.assertEqual(expected_code_1, proposals[0])

    def test_specific_skipped_proposal(self):
        expected_num = 1
        expected_code_1 = 'LCO2019A-008'

        proposals = determine_active_proposals('LCO2019A-008')

        self.assertEqual(expected_num, len(proposals))
        self.assertEqual(expected_code_1, proposals[0])


class TestBestStandardsView(TestCase):

    def setUp(self):
        self.precision = 2
        self.HA_hours = 3

    def test_march_default_HA(self):
        # Time is for March Equinox so anti-solar point is ~12h RA (=180 degrees)
        expected_min_ra = 180 - self.HA_hours*15
        expected_max_ra = 180 + self.HA_hours*15

        min_ra, max_ra = BestStandardsView.determine_ra_range(self, utc_dt=datetime(2019, 3, 20,  22, 00, 00))

        self.assertAlmostEqual(expected_min_ra, min_ra, self.precision)
        self.assertAlmostEqual(expected_max_ra, max_ra, self.precision)

    def test_march_HA1(self):
        self.HA_hours = 1
        # Time is for March Equinox so anti-solar point is ~12h RA (=180 degrees)
        expected_min_ra = 180 - self.HA_hours*15
        expected_max_ra = 180 + self.HA_hours*15

        min_ra, max_ra = BestStandardsView.determine_ra_range(self, utc_dt=datetime(2019, 3, 20,  22, 00, 00), HA_hours=self.HA_hours)

        self.assertAlmostEqual(expected_min_ra, min_ra, self.precision)
        self.assertAlmostEqual(expected_max_ra, max_ra, self.precision)

    def test_after_sept_equinox_default_HA(self):
        # Time is for September Equinox so anti-solar point is ~00h RA
        expected_min_ra = (0 - self.HA_hours*15) + 360
        expected_max_ra = 0 + self.HA_hours*15

        min_ra, max_ra = BestStandardsView.determine_ra_range(self, utc_dt=datetime(2019, 9, 23,  7, 40, 50))

        self.assertAlmostEqual(expected_min_ra, min_ra, self.precision)
        self.assertAlmostEqual(expected_max_ra, max_ra, self.precision)

    def test_before_sept_equinox_default_HA(self):
        # Time is for September Equinox so anti-solar point is ~00h RA
        expected_min_ra = (0 - self.HA_hours*15) + 360
        expected_max_ra = 0 + self.HA_hours*15

        min_ra, max_ra = BestStandardsView.determine_ra_range(self, utc_dt=datetime(2019, 9, 23,  7, 40, 30))

        self.assertAlmostEqual(expected_min_ra, min_ra, self.precision)
        self.assertAlmostEqual(expected_max_ra, max_ra, self.precision)


class TestFindSpec(TestCase):

    def setUp(self):
        body_params = {
                         'provisional_name': None,
                         'provisional_packed': 'j5432',
                         'name': '455432',
                         'origin': 'A',
                         'source_type': 'N',
                         'elements_type': 'MPC_MINOR_PLANET',
                         'active': True,
                         'fast_moving': True,
                         'urgency': None,
                         'epochofel': datetime(2019, 7, 31, 0, 0),
                         'orbit_rms': 0.46,
                         'orbinc': 31.23094,
                         'longascnode': 301.42266,
                         'argofperih': 22.30793,
                         'eccentricity': 0.3660154,
                         'meandist': 1.7336673,
                         'meananom': 352.55084,
                         'perihdist': None,
                         'epochofperih': None,
                         'abs_mag': 18.54,
                         'slope': 0.15,
                         'score': None,
                         'discovery_date': datetime(2003, 9, 7, 3, 7, 18),
                         'num_obs': 130,
                         'arc_length': 6209.0,
                         'not_seen': 3.7969329574421296,
                         'updated': True,
                         'ingest': datetime(2019, 7, 4, 5, 28, 39),
                         'update_time': datetime(2019, 7, 30, 19, 7, 35)
                        }
        self.test_body = Body.objects.create(**body_params)

        proposal_params = { 'code'   : 'LCOEngineering',
                                'title'  : 'LCOEngineering',
                                'active' : True
                              }
        self.eng_proposal, created = Proposal.objects.get_or_create(**proposal_params)

        sblock_params = {
                        'body' : self.test_body,
                        'block_start' : datetime(2019, 7, 27, 8, 30),
                        'block_end'   : datetime(2019, 7, 27,19, 30),
                        'proposal' : self.eng_proposal,
                        'tracking_number' : '818566'
                        }
        self.test_sblock = SuperBlock.objects.create(**sblock_params)

        block_params = {
                        'body' : self.test_body,
                        'superblock' : self.test_sblock,
                        'block_start' : datetime(2019, 7, 27, 8, 30),
                        'block_end'   : datetime(2019, 7, 27,19, 30),
                        'obstype' : Block.OPT_SPECTRA,
                        'request_number' : '1878696',
                        'num_exposures' : 1,
                        'exp_length' : 1800
                        }
        self.test_block = Block.objects.create(**block_params)

        frame_params = {
                         'block' : self.test_block,
                         'sitecode': 'E10',
                         'instrument': 'en12',
                         'filter': 'SLIT_30.0x6.0AS',
                         'filename': 'coj2m002-en12-20190727-0014-w00.fits',
                         'frameid' : 12272496,
                         'frametype' : Frame.SPECTRUM_FRAMETYPE,
                         'midpoint': datetime(2019, 7, 27, 15, 52, 29, 495000),

                        }
        self.test_flatframe = Frame.objects.create(**frame_params)

    @patch('core.views.lco_api_call', mock_archive_spectra_header)
    def test_local_data_no_tarball(self):
        settings.USE_S3 = False

        expected_date = '20190727'
        expected_path = os.path.join(expected_date, self.test_body.current_name() + '_' + self.test_block.request_number)

        date_obs, obj, req, path, prop = find_spec(self.test_block.pk)

        self.assertEqual(expected_date, date_obs)
        self.assertEqual(self.test_body.current_name(), obj)
        self.assertEqual(self.test_block.request_number, req)
        self.assertEqual(expected_path, path)
        self.assertEqual(self.eng_proposal.code, prop)

    @patch('core.views.lco_api_call', mock_archive_spectra_header)
    def test_local_data_with_tarball(self):

        with self.settings(MEDIA_ROOT=tempfile.mkdtemp()):
            expected_date = '20190727'
            expected_path = os.path.join(expected_date, self.test_body.current_name() + '_' + self.test_block.request_number)
            # os.makedirs(expected_date)
            fake_tar = os.path.join(expected_date, self.eng_proposal.code + '_' + self.test_block.request_number + '.tar.gz')

            date_obs, obj, req, path, prop = find_spec(self.test_block.pk)

            self.assertEqual(expected_date, date_obs)
            self.assertEqual(self.test_body.current_name(), obj)
            self.assertEqual(self.test_block.request_number, req)
            self.assertEqual(expected_path, path)
            self.assertEqual(self.eng_proposal.code, prop)

    @patch('core.views.lco_api_call', mock_archive_spectra_header)
    def test_S3_data(self):
        settings.USE_S3 = True
        settings.DATA_ROOT = None

        expected_date = '20190727'
        expected_path = os.path.join('', expected_date, self.test_body.current_name() + '_' + self.test_block.request_number)

        date_obs, obj, req, path, prop = find_spec(self.test_block.pk)

        self.assertEqual(expected_date, date_obs)
        self.assertEqual(self.test_body.current_name(), obj)
        self.assertEqual(self.test_block.request_number, req)
        self.assertEqual(expected_path, path)
        self.assertEqual(self.eng_proposal.code, prop)

    @patch('core.views.lco_api_call', mock_lco_api_fail)
    def test_S3_data(self):
        settings.USE_S3 = True
        settings.DATA_ROOT = None

        expected_results = ('', '', '', '', '')
        results = find_spec(self.test_block.pk)
        self.assertEqual(expected_results, results)


class TestFindAnalog(TestCase):

    def setUp(self):
        body_params = {
                         'provisional_name': None,
                         'provisional_packed': 'j5432',
                         'name': '455432',
                         'origin': 'A',
                         'source_type': 'N',
                         'elements_type': 'MPC_MINOR_PLANET',
                         'active': True,
                         'fast_moving': True,
                         'urgency': None,
                         'epochofel': datetime(2019, 7, 31, 0, 0),
                         'orbit_rms': 0.46,
                         'orbinc': 31.23094,
                         'longascnode': 301.42266,
                         'argofperih': 22.30793,
                         'eccentricity': 0.3660154,
                         'meandist': 1.7336673,
                         'meananom': 352.55084,
                         'perihdist': None,
                         'epochofperih': None,
                         'abs_mag': 18.54,
                         'slope': 0.15,
                         'score': None,
                         'discovery_date': datetime(2003, 9, 7, 3, 7, 18),
                         'num_obs': 130,
                         'arc_length': 6209.0,
                         'not_seen': 3.7969329574421296,
                         'updated': True,
                         'ingest': datetime(2019, 7, 4, 5, 28, 39),
                         'update_time': datetime(2019, 7, 30, 19, 7, 35)
                        }
        self.test_body = Body.objects.create(**body_params)

        statsrc_params = {
                         'name': '9 Cet',
                         'ra' : 0.5,
                         'dec' : -12.2,
                         'vmag' : 7.0,
                         'spectral_type' : 'G2.5V',
                         'source_type' : StaticSource.SOLAR_STANDARD
                        }
        self.solar_analog = StaticSource.objects.create(**statsrc_params)

        proposal_params = { 'code'   : 'LCOEngineering',
                                'title'  : 'LCOEngineering',
                                'active' : True
                              }
        self.eng_proposal, created = Proposal.objects.get_or_create(**proposal_params)

        sblock_params = {
                        'body' : self.test_body,
                        'block_start' : datetime(2019, 7, 27, 8, 30),
                        'block_end'   : datetime(2019, 7, 27,19, 30),
                        'proposal' : self.eng_proposal,
                        'tracking_number' : '818566'
                        }
        self.test_sblock = SuperBlock.objects.create(**sblock_params)

        block_params = {
                        'body' : self.test_body,
                        'superblock' : self.test_sblock,
                        'site' : 'coj',
                        'block_start' : datetime(2019, 7, 27, 8, 30),
                        'block_end'   : datetime(2019, 7, 27,19, 30),
                        'obstype' : Block.OPT_SPECTRA,
                        'request_number' : '1878696',
                        'num_observed' : 1,
                        'when_observed' : datetime(2019, 7, 27, 17, 15),
                        'num_exposures' : 1,
                        'exp_length' : 1800
                        }
        self.test_objblock = Block.objects.create(**block_params)

        block_params = {
                        'calibsource' : self.solar_analog,
                        'superblock' : self.test_sblock,
                        'site' : 'coj',
                        'block_start' : datetime(2019, 7, 27, 8, 30),
                        'block_end'   : datetime(2019, 7, 27,19, 30),
                        'obstype' : Block.OPT_SPECTRA_CALIB,
                        'request_number' : '1878697',
                        'num_exposures' : 1,
                        'exp_length' : 120
                        }
        self.test_calblock = Block.objects.create(**block_params)

        frame_params = {
                         'block' : self.test_objblock,
                         'sitecode': 'E10',
                         'instrument': 'en12',
                         'filter': 'SLIT_30.0x6.0AS',
                         'filename': 'coj2m002-en12-20190727-0014-w00.fits',
                         'frameid' : 12272496,
                         'frametype' : Frame.SPECTRUM_FRAMETYPE,
                         'midpoint': datetime(2019, 7, 27, 15, 52, 29, 495000),

                        }
        self.test_specframe = Frame.objects.create(**frame_params)

    def test_no_obsdate(self):
        expected_analog_list = []

        analog_list = find_analog(None, 'coj')

        self.assertEqual(expected_analog_list, analog_list)

    def test_obsdate_in_range(self):
        expected_analog_list = []

        analog_list = find_analog(self.test_objblock.when_observed+timedelta(days=1), 'coj')

        self.assertEqual(expected_analog_list, analog_list)


class TestBuildVisibilitySource(TestCase):

    def setUp(self):
        body_params = {
                         'provisional_name': None,
                         'provisional_packed': 'j5432',
                         'name': '455432',
                         'origin': 'A',
                         'source_type': 'N',
                         'elements_type': 'MPC_MINOR_PLANET',
                         'active': True,
                         'fast_moving': True,
                         'urgency': None,
                         'epochofel': datetime(2019, 7, 31, 0, 0),
                         'orbit_rms': 0.46,
                         'orbinc': 31.23094,
                         'longascnode': 301.42266,
                         'argofperih': 22.30793,
                         'eccentricity': 0.3660154,
                         'meandist': 1.7336673,
                         'meananom': 352.55084,
                         'perihdist': None,
                         'epochofperih': None,
                         'abs_mag': 18.54,
                         'slope': 0.15,
                         'score': None,
                         'discovery_date': datetime(2003, 9, 7, 3, 7, 18),
                         'num_obs': 130,
                         'arc_length': 6209.0,
                         'not_seen': 3.7969329574421296,
                         'updated': True,
                         'ingest': datetime(2019, 7, 4, 5, 28, 39),
                         'update_time': datetime(2019, 7, 30, 19, 7, 35)
                        }
        self.test_body = Body.objects.create(**body_params)

    def test_build_visibility_source(self):
        site_code = ['LSC', 'CPT', 'COJ', 'ELP', 'TFN', 'OGG']
        site_list = ['W85', 'K91', 'Q63', 'V37', 'Z21', 'F65']
        color_list = ['darkviolet', 'forestgreen', 'saddlebrown', 'coral', 'darkslategray', 'dodgerblue']
        d = datetime(2019, 10, 10, 0, 0, 0)
        step_size = '30 m'
        alt_limit = 30
        vis, emp = build_visibility_source(self.test_body, site_list, site_code, color_list, d, alt_limit, step_size)

        expected_vis = {'x': [0, 0, 0, 0, 0, 0],
                        'y': [0, 0, 0, 0, 0, 0],
                        'sun_rise': [10.210176124166827, 8.595746566072073, 6.370451769779303, 4.625122517784973, 9.381144729469522, 5.541420375081996],
                        'sun_set': [7.810348402674624, 6.239552075879727, 3.9706240482870996, 1.9634954084936207, 6.719517620178169, 2.879793265790644],
                        'obj_rise': [0.0, 0.0, 0.0, 0.7853981633974487, 5.366887449882563, 1.5707963267948966],
                        'obj_set': [0, 0, 0, 2.879793265790644, 7.592182246175334, 3.796091123087667],
                        'moon_rise': [1.0471975511965979, -0.5235987755982989, 3.534291735288517, 1.7016960206944711, 0.13089969389957457, 2.4870941840919194],
                        'moon_set': [3.4033920413889427, 1.7016960206944713, 5.759586531581287, 3.9269908169872414, 2.356194490192345, 4.974188368183839],
                        'moon_phase': [0.8706345970199544, 0.8651789635607248, 0.8701262242502456, 0.8701177903593142, 0.8645091870127206, 0.8712568525897345],
                        'colors': ['darkviolet', 'forestgreen', 'saddlebrown', 'coral', 'darkslategray', 'dodgerblue'],
                        'site': ['LSC', 'CPT', 'COJ', 'ELP', 'TFN', 'OGG'],
                        'obj_vis': [0, 0, 0, 3.5, 3.0, 3.5],
                        'max_alt': [0, 0, 0, 60, 57, 50],
                        'line_alpha': [0, 0, 0, 1, 1, 1]}

        for key in vis.keys():
            assertDeepAlmostEqual(self, expected_vis[key], vis[key])


class TestParsePortalErrors(SimpleTestCase):

    def setUp(self):
        self.no_parse_msg = "It was not possible to submit your request to the scheduler."
        self.no_extrainfo_msg = self.no_parse_msg + "\nAdditional information:"

        self.maxDiff = None

    def test_no_response(self):
        params = {}
        msg = parse_portal_errors(params)

        self.assertEqual(self.no_parse_msg, msg)

    def test_empty_response(self):
        params = {'error_msg': {}}
        msg = parse_portal_errors(params)

        self.assertEqual(self.no_parse_msg, msg)

    def test_bad_proposal(self):
        expected_msg = self.no_extrainfo_msg + '\nproposal: Invalid pk "foo" - object does not exist.'
        params = {'error_msg': {'proposal': ['Invalid pk "foo" - object does not exist.']}}

        msg = parse_portal_errors(params)

        self.assertEqual(expected_msg, msg)

    def test_no_visibility(self):
        expected_msg = self.no_extrainfo_msg + "\nrequests: non_field_errors: According to the constraints of the request, the target is never visible within the time window. Check that the target is in the nighttime sky. Consider modifying the time window or loosening the airmass or lunar separation constraints. If the target is non sidereal, double check that the provided elements are correct."
        params = {'error_msg': {'requests': [{'non_field_errors': ['According to the constraints of the request, the target is never visible within the time window. Check that the target is in the nighttime sky. Consider modifying the time window or loosening the airmass or lunar separation constraints. If the target is non sidereal, double check that the provided elements are correct.']}]}}

        msg = parse_portal_errors(params)

        self.assertEqual(expected_msg, msg)

    def test_no_visibility_bad_proposal(self):
        expected_msg = self.no_extrainfo_msg + "\nrequests: non_field_errors: According to the constraints of the request, the target is never visible within the time window. Check that the target is in the nighttime sky. Consider modifying the time window or loosening the airmass or lunar separation constraints. If the target is non sidereal, double check that the provided elements are correct."
        expected_msg += '\nproposal: Invalid pk "foo" - object does not exist.'

        params = {'error_msg': {'requests': [{'non_field_errors': ['According to the constraints of the request, the target is never visible within the time window. Check that the target is in the nighttime sky. Consider modifying the time window or loosening the airmass or lunar separation constraints. If the target is non sidereal, double check that the provided elements are correct.']}],
                                 'proposal': ['Invalid pk "foo" - object does not exist.']}
                  }

        msg = parse_portal_errors(params)

        self.assertEqual(expected_msg, msg)

    def test_multiple_blocks_same_name_error(self):
        expected_msg = self.no_extrainfo_msg
        expected_msg += '\nneox: Multiple Blocks for same day and site found'

        params = {'error_msg': {'neox': ['Multiple Blocks for same day and site found']}}

        msg = parse_portal_errors(params)

        self.assertEqual(expected_msg, msg)

    def test_no_proposal_permission(self):
        expected_msg = self.no_extrainfo_msg
        expected_msg += '\nneox: You do not have permission to schedule using proposal LCO20XXB-003'

        params = {'error_msg': {'neox': ['You do not have permission to schedule using proposal LCO20XXB-003']}}

        msg = parse_portal_errors(params)

        self.assertEqual(expected_msg, msg)

    def test_no_cadence_windows(self):
        expected_msg = self.no_extrainfo_msg
        expected_msg += '\nNo visible requests within cadence window parameters'

        params = {'error_msg' : "No visible requests within cadence window parameters" }

        msg = parse_portal_errors(params)

        self.assertEqual(expected_msg, msg)

    def test_semester_crossing(self):
        expected_msg = self.no_extrainfo_msg
        expected_msg += '\nrequests: windows: non_field_errors: The observation window does not fit within any defined semester.'

        params = {'error_msg': {'requests': [{'windows': [{'non_field_errors': ['The observation window does not fit within any defined semester.']}]}]}
        }

        msg = parse_portal_errors(params)

        self.assertEqual(expected_msg, msg)

    def test_muchfail(self):
        params = {'error_msg': {
                                'requests': [
                                    {
                                        'configurations': [
                                            {
                                                'instrument_configs': [
                                                    {
                                                        'exposure_time':['A valid number is required.']
                                                    }
                                                ],
                                                'target': {
                                                    'name': ['Please provide a name.'],
                                                    'ra': ['A valid number is required.'],
                                                    'dec': ['A valid number is required.']
                                                }
                                            }
                                        ],
                                        'windows': [
                                            {
                                                'non_field_errors': ['The observation window does not fit within any defined semester.']
                                            }
                                        ]
                                    },
                                    {
                                        'configurations':[
                                            {
                                                'instrument_configs': [
                                                    {
                                                        'exposure_time': ['A valid number is required.']
                                                    },
                                                    {
                                                        'exposure_time': ['A valid number is required.']
                                                    }
                                                ],
                                                'target': {
                                                    'name': ['Please provide a name.'],
                                                    'ra': ['A valid number is required.'],
                                                    'dec': ['A valid number is required.']
                                                }
                                            },
                                            {
                                                'instrument_configs': [
                                                    {
                                                        'exposure_time': ['A valid number is required.']
                                                    },
                                                    {
                                                        'exposure_time': ['A valid number is required.']
                                                    }
                                                ],
                                                'target': {
                                                    'name': ['Please provide a name.'],
                                                    'ra': ['A valid number is required.'],
                                                    'dec': ['A valid number is required.']
                                                }
                                            }
                                        ]
                                    }
                                ],
                                'name': ['Please provide a name.'],
                                'proposal': ['Please provide a proposal.']
                            }
                    }

        expected_msg = self.no_extrainfo_msg + "\n".join(["",
                        "requests: configurations: instrument_configs: exposure_time: A valid number is required.",
                        "target: name: Please provide a name.",
                        "ra: A valid number is required.",
                        "dec: A valid number is required.",
                        "windows: non_field_errors: The observation window does not fit within any defined semester.",
                        "configurations: instrument_configs: exposure_time: A valid number is required.",
                        "exposure_time: A valid number is required.",
                        "target: name: Please provide a name.",
                        "ra: A valid number is required.",
                        "dec: A valid number is required.",
                        "instrument_configs: exposure_time: A valid number is required.",
                        "exposure_time: A valid number is required.",
                        "target: name: Please provide a name.",
                        "ra: A valid number is required.",
                        "dec: A valid number is required.",
                        "name: Please provide a name.",
                        "proposal: Please provide a proposal."])

        msg = parse_portal_errors(params)

        self.assertEqual(expected_msg, msg)


@override_settings(MEDIA_ROOT=tempfile.mkdtemp())
class TestDisplayDataproduct(TestCase):
    def setUp(self):
        body_params = {
                         'provisional_name': None,
                         'provisional_packed': 'j5432',
                         'name': '455432',
                         'origin': 'A',
                         'source_type': 'N',
                         'elements_type': 'MPC_MINOR_PLANET',
                         'active': True,
                         'fast_moving': True,
                         'urgency': None,
                         'epochofel': datetime(2019, 7, 31, 0, 0),
                         'orbit_rms': 0.46,
                         'orbinc': 31.23094,
                         'longascnode': 301.42266,
                         'argofperih': 22.30793,
                         'eccentricity': 0.3660154,
                         'meandist': 1.7336673,
                         'meananom': 352.55084,
                         'perihdist': None,
                         'epochofperih': None,
                         'abs_mag': 18.54,
                         'slope': 0.15,
                         'score': None,
                         'discovery_date': datetime(2003, 9, 7, 3, 7, 18),
                         'num_obs': 130,
                         'arc_length': 6209.0,
                         'not_seen': 3.7969329574421296,
                         'updated': True,
                         'ingest': datetime(2019, 7, 4, 5, 28, 39),
                         'update_time': datetime(2019, 7, 30, 19, 7, 35)
                        }
        self.test_body = Body.objects.create(**body_params)

        proposal_params = {'code': 'LCOEngineering',
                           'title': 'LCOEngineering',
                           'active': True
                           }
        self.eng_proposal, created = Proposal.objects.get_or_create(**proposal_params)

        sblock_params = {
                        'body': self.test_body,
                        'block_start': datetime(2019, 7, 27, 8, 30),
                        'block_end': datetime(2019, 7, 27,19, 30),
                        'proposal': self.eng_proposal,
                        'tracking_number': '818566'
                        }
        self.test_sblock = SuperBlock.objects.create(**sblock_params)

        block_params = {
                        'body': self.test_body,
                        'superblock': self.test_sblock,
                        'site': 'coj',
                        'block_start': datetime(2019, 7, 27, 8, 30),
                        'block_end': datetime(2019, 7, 27, 19, 30),
                        'obstype': Block.OPT_IMAGING,
                        'request_number': '1878696',
                        'num_observed': 1,
                        'when_observed': datetime(2019, 7, 27, 17, 15),
                        'num_exposures': 1,
                        'exp_length': 1800
                        }
        self.test_block = Block.objects.create(**block_params)

        frame_params = {'sitecode': 'K92',
                        'instrument': 'kb76',
                        'filter': 'w',
                        'filename': 'banzai_test_frame.fits',
                        'exptime': 225.0,
                        'midpoint': datetime(2016, 8, 2, 2, 17, 19),
                        'block': self.test_block,
                        'zeropoint': -99,
                        'zeropoint_err': -99,
                        'fwhm': 2.390,
                        'frametype': 0,
                        'rms_of_fit': 0.3,
                        'nstars_in_fit': -4,
                        }
        self.test_frame, created = Frame.objects.get_or_create(**frame_params)

        block2_params = {
            'body': self.test_body,
            'superblock': self.test_sblock,
            'site': 'coj',
            'block_start': datetime(2019, 7, 27, 8, 30),
            'block_end': datetime(2019, 7, 27, 19, 30),
            'obstype': Block.OPT_SPECTRA,
            'request_number': '1878696',
            'num_observed': 1,
            'when_observed': datetime(2019, 7, 27, 17, 15),
            'num_exposures': 1,
            'exp_length': 1800
        }
        self.test_block2 = Block.objects.create(**block2_params)

    def test_display_movie(self):
        # test empty response
        request = ''
        response = display_movie(request, self.test_block.id)
        self.assertEqual(b'', response.content)
        # ALCDEF Only (superblock)
        file_name = 'test_SB_ALCDEF.txt'
        file_content = "some text here"
        save_dataproduct(obj=self.test_sblock, filepath=None, filetype=DataProduct.ALCDEF_TXT, filename=file_name, content=file_content)
        response = display_movie(request, self.test_block.id)
        self.assertEqual(b'', response.content)
        # build movie
        fits = os.path.abspath(os.path.join('photometrics', 'tests', 'banzai_test_frame.fits'))
        frames = [fits, fits, fits, fits, fits]
        movie_file = make_gif(frames, sort=False, init_fr=100, out_path=settings.MEDIA_ROOT, center=3, progress=False)
        save_dataproduct(obj=self.test_block, filepath=movie_file, filetype=DataProduct.FRAME_GIF)
        response = display_movie(request, self.test_block.id)
        self.assertIn(b'GIF', response.content)

        # test fits only, no gif
        save_to_default(fits, os.path.abspath(os.path.join('photometrics', 'tests')))
        fits_path = os.path.basename(fits)
        save_dataproduct(obj=self.test_block2, filepath=fits_path, filetype=DataProduct.FITS_SPECTRA)
        response = display_movie(request, self.test_block2.id)
        self.assertEqual(b'', response.content)
        # check Guider gif
        save_dataproduct(obj=self.test_block2, filepath=movie_file, filetype=DataProduct.GUIDER_GIF)
        response = display_movie(request, self.test_block2.id)
        self.assertIn(b'GIF', response.content)

<<<<<<< HEAD
    def test_display_text(self):
        # test non-existant DP
        request = ''
        with self.assertRaises(Http404) as context:
            response = display_textfile(request, 0)
            self.assertTrue("Dataproduct does not exist." in str(context.exception))
        # create ALCDEF
        file_name = 'test_SB_ALCDEF.txt'
        file_content = "some text here"
        save_dataproduct(obj=self.test_sblock, filepath=None, filetype=DataProduct.ALCDEF_TXT, filename=file_name, content=file_content)
        dp = DataProduct.objects.filter(filetype=DataProduct.ALCDEF_TXT)
        response = display_textfile(request, dp[0].id)
        self.assertEqual(b"some text here", response.content)
=======

@override_settings(MEDIA_ROOT=tempfile.mkdtemp())
@override_settings(DATA_ROOT=tempfile.mkdtemp())
class TestLCDataListView(TestCase):
    def setUp(self):
        # Initialise with a test body and test proposal and test block/sblock
        params = {'provisional_name': 'N999r0q',
                  'name'          : '2255',
                  'abs_mag'       : 21.0,
                  'slope'         : 0.15,
                  'epochofel'     : '2015-03-19 00:00:00',
                  'meananom'      : 325.2636,
                  'argofperih'    : 85.19251,
                  'longascnode'   : 147.81325,
                  'orbinc'        : 8.34739,
                  'eccentricity'  : 0.1896865,
                  'meandist'      : 1.2176312,
                  'source_type'   : 'U',
                  'elements_type' : 'MPC_MINOR_PLANET',
                  'active'        : True,
                  'origin'        : 'M',
                  }
        self.body, created = Body.objects.get_or_create(**params)

        neo_proposal_params = {'code': 'LCO2015A-009',
                               'title': 'LCOGT NEO Follow-up Network'
                               }
        self.neo_proposal, created = Proposal.objects.get_or_create(**neo_proposal_params)

        # Create test blocks
        sblock_params = {
                         'body': self.body,
                         'proposal': self.neo_proposal,
                         'block_start': '2015-04-20 13:00:00',
                         'block_end': '2015-04-21 03:00:00',
                         'tracking_number': '00042',
                         'active': True,
                       }
        self.test_sblock = SuperBlock.objects.create(**sblock_params)
        block_params = {'telclass': '1m0',
                        'site': 'cpt',
                        'body': self.body,
                        'superblock': self.test_sblock,
                        'block_start': '2015-04-20 13:00:00',
                        'block_end': '2015-04-21 03:00:00',
                        'request_number': '10042',
                        'num_exposures': 5,
                        'exp_length': 42.0,
                        'active': True,
                        'num_observed': None,
                        'reported': False
                        }
        self.test_block = Block.objects.create(**block_params)

    def test_not_find_lc(self):
        self.assertFalse(LCDataListView().find_lc())

    def test_find_lc(self):
        # Add ALCDEF Data Products
        file_name = 'test_ALCDEF.txt'
        file_content = "some text here"
        save_dataproduct(obj=self.test_sblock, filepath=None, filetype=DataProduct.ALCDEF_TXT, filename=file_name, content=file_content)

        # find Alcdef Body
        self.assertIn(self.body, LCDataListView().find_lc())
>>>>>>> 564e8b04
<|MERGE_RESOLUTION|>--- conflicted
+++ resolved
@@ -8385,7 +8385,6 @@
         response = display_movie(request, self.test_block2.id)
         self.assertIn(b'GIF', response.content)
 
-<<<<<<< HEAD
     def test_display_text(self):
         # test non-existant DP
         request = ''
@@ -8399,7 +8398,6 @@
         dp = DataProduct.objects.filter(filetype=DataProduct.ALCDEF_TXT)
         response = display_textfile(request, dp[0].id)
         self.assertEqual(b"some text here", response.content)
-=======
 
 @override_settings(MEDIA_ROOT=tempfile.mkdtemp())
 @override_settings(DATA_ROOT=tempfile.mkdtemp())
@@ -8464,5 +8462,4 @@
         save_dataproduct(obj=self.test_sblock, filepath=None, filetype=DataProduct.ALCDEF_TXT, filename=file_name, content=file_content)
 
         # find Alcdef Body
-        self.assertIn(self.body, LCDataListView().find_lc())
->>>>>>> 564e8b04
+        self.assertIn(self.body, LCDataListView().find_lc())