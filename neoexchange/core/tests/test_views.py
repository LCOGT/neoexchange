--- conflicted
+++ resolved
@@ -1319,11 +1319,7 @@
 
         resp = schedule_check(data, self.body_mp)
 
-<<<<<<< HEAD
-        self.assertEqual(expected_resp1, resp)
-=======
-        assertDeepAlmostEqual(self, expected_resp, resp)
->>>>>>> 96ff7bc2
+        assertDeepAlmostEqual(self, expected_resp1, resp)
         self.assertLessEqual(len(resp['group_name']), 50)
 
     @patch('core.views.fetch_filter_list', mock_fetch_filter_list)
@@ -1349,11 +1345,7 @@
 
         resp = schedule_check(data, self.body_mp)
 
-<<<<<<< HEAD
-        self.assertEqual(expected_resp1, resp)
-=======
-        assertDeepAlmostEqual(self, expected_resp, resp)
->>>>>>> 96ff7bc2
+        assertDeepAlmostEqual(self, expected_resp1, resp)
         self.assertLessEqual(len(resp['group_name']), 50)
 
     @patch('core.views.fetch_filter_list', mock_fetch_filter_list)
@@ -1375,11 +1367,7 @@
 
         resp = schedule_check(data, self.body_mp)
 
-<<<<<<< HEAD
-        self.assertEqual(expected_resp1, resp)
-=======
         assertDeepAlmostEqual(self,expected_resp, resp)
->>>>>>> 96ff7bc2
         self.assertLessEqual(len(resp['group_name']), 50)
 
     @patch('core.views.fetch_filter_list', mock_fetch_filter_list)
