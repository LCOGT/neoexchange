'''
NEO exchange: NEO observing portal for Las Cumbres Observatory Global Telescope Network
Copyright (C) 2014-2016 LCOGT

This program is free software: you can redistribute it and/or modify
it under the terms of the GNU General Public License as published by
the Free Software Foundation, either version 3 of the License, or
(at your option) any later version.

This program is distributed in the hope that it will be useful,
but WITHOUT ANY WARRANTY; without even the implied warranty of
MERCHANTABILITY or FITNESS FOR A PARTICULAR PURPOSE.  See the
GNU General Public License for more details.
'''

<<<<<<< HEAD
import os
from datetime import datetime
from unittest import skipIf
import tempfile
from glob import glob

=======
from datetime import datetime, timedelta
>>>>>>> 86161d01
from django.test import TestCase
from django.forms.models import model_to_dict
from bs4 import BeautifulSoup
from mock import patch
from astropy.io import fits

from neox.tests.mocks import MockDateTime, mock_check_request_status, mock_check_for_images, \
    mock_check_request_status_null, mock_check_request_status_notfound, \
    mock_check_for_images_no_millisecs, \
    mock_check_for_images_bad_date, mock_ingest_frames, mock_archive_frame_header

#Import module to test
from astrometrics.ephem_subs import call_compute_ephem, determine_darkness_times
from astrometrics.sources_subs import parse_mpcorbit, parse_mpcobs
from core.views import home, clean_NEOCP_object, save_and_make_revision, \
    update_MPC_orbit, check_for_block, clean_mpcorbit, \
<<<<<<< HEAD
    create_source_measurement, block_status, clean_crossid, create_frame, \
    frame_params_from_block, schedule_check, summarise_block_efficiency, \
    check_catalog_and_refit, store_detections, update_crossids
from core.frames import block_status
=======
    create_source_measurement,  clean_crossid, schedule_check, \
    summarise_block_efficiency, update_crossids
from core.frames import block_status, create_frame, frame_params_from_block
>>>>>>> 86161d01

from core.models import Body, Proposal, Block, SourceMeasurement, Frame, Candidate

from core.forms import EphemQuery



class TestClean_NEOCP_Object(TestCase):

    def test_X33656(self):
        obs_page = [u'X33656  23.9  0.15  K1548 330.99052  282.94050   31.81272   13.02458  0.7021329  0.45261672   1.6800247                  3   1    0 days 0.21         NEOCPNomin',
                    u'X33656  23.9  0.15  K1548 250.56430  257.29551   60.34849    2.58054  0.0797769  0.87078998   1.0860765                  3   1    0 days 0.20         NEOCPV0001',
                    u'X33656  23.9  0.15  K1548 256.86580  263.73491   53.18662    3.17001  0.1297341  0.88070404   1.0779106                  3   1    0 days 0.20         NEOCPV0002',
                   ]
        expected_elements = { 'abs_mag'     : 23.9,
                              'slope'       : 0.15,
                              'epochofel'   : datetime(2015, 4, 8, 0, 0, 0),
                              'meananom'    : 330.99052,
                              'argofperih'  : 282.94050,
                              'longascnode' :  31.81272,
                              'orbinc'      :  13.02458,
                              'eccentricity':  0.7021329,
                             # 'MDM':   0.45261672,
                              'meandist'    :  1.6800247,
                              'elements_type': 'MPC_MINOR_PLANET',
                              'origin'      : 'M',
                              'source_type' : 'U',
                              'active'      : True
                            }
        elements = clean_NEOCP_object(obs_page)
        for element in expected_elements:
            self.assertEqual(expected_elements[element], elements[element])

    def test_missing_absmag(self):
        obs_page = ['Object   H     G    Epoch    M         Peri.      Node       Incl.        e           n         a                     NObs NOpp   Arc    r.m.s.       Orbit ID',
                    'N007riz       0.15  K153J 340.52798   59.01148  160.84695   10.51732  0.3080134  0.56802014   1.4439768                  6   1    0 days 0.34         NEOCPNomin',
                    'N007riz       0.15  K153J 293.77087  123.25671  129.78437    3.76739  0.0556350  0.93124537   1.0385481                  6   1    0 days 0.57         NEOCPV0001'
                   ]

        expected_elements = { 'abs_mag'     : 99.99,
                              'slope'       : 0.15,
                              'epochofel'   : datetime(2015, 3, 19, 0, 0, 0),
                              'meananom'    : 340.52798,
                              'argofperih'  :  59.01148,
                              'longascnode' : 160.84695,
                              'orbinc'      :  10.51732,
                              'eccentricity':  0.3080134,
                             # 'MDM':   0.56802014,
                              'meandist'    :  1.4439768,
                              'elements_type': 'MPC_MINOR_PLANET',
                              'origin'      : 'M',
                              'source_type' : 'U',
                              'active'      : True
                            }
        elements = clean_NEOCP_object(obs_page)
        for element in expected_elements:
            self.assertEqual(expected_elements[element], elements[element])

    def test_findorb_without_replace(self):
        obs_page = [u'LSCTLFr 18.04  0.15 K158Q 359.91024    8.53879  335.41846    3.06258  0.1506159  0.29656016   2.2270374    FO 150826     3   1 10.4 min  0.08         Find_Orb   0000 LSCTLFr                     20150826',
                   ]
        expected_elements = {}
        elements = clean_NEOCP_object(obs_page)
        self.assertEqual(expected_elements, elements)

    @patch('core.views.datetime', MockDateTime)
    def test_findorb(self):

        MockDateTime.change_datetime(2015, 8, 27, 12, 0, 0)

        obs_page = [u'LSCTLFr 18.04  0.15 K158Q 359.91024    8.53879  335.41846    3.06258  0.1506159  0.29656016   2.2270374    FO 150826     3   1 10.4 min  0.08         Find_Orb   0000 LSCTLFr                     20150826',
                   ]
        obs_page[0] = obs_page[0].replace('Find_Orb  ', 'NEOCPNomin')

        expected_elements = { 'abs_mag'     : 18.04,
                              'slope'       : 0.15,
                              'epochofel'   : datetime(2015, 8, 26, 0, 0, 0),
                              'meananom'    : 359.91024,
                              'argofperih'  : 8.53879,
                              'longascnode' : 335.41846,
                              'orbinc'      :   3.06258,
                              'eccentricity':  0.1506159,
                             # 'MDM':   0.29656016,
                              'meandist'    :  2.2270374,
                              'elements_type': 'MPC_MINOR_PLANET',
                              'origin'      : 'L',
                              'source_type' : 'U',
                              'active'      : True,
                              'arc_length'  : 10.4/1440.0,
                              'not_seen'    : 1.5
                            }
        elements = clean_NEOCP_object(obs_page)
        for element in expected_elements:
            self.assertEqual(expected_elements[element], elements[element])

    @patch('core.views.datetime', MockDateTime)
    def test_findorb_with_perturbers(self):

        MockDateTime.change_datetime(2015, 9, 27, 6, 00, 00)

        obs_page = [u'CPTTL89 19.03  0.15 K159F 343.17326  209.67924  172.85027   25.18528  0.0920324  0.36954350   1.9232054    FO 150916    30   1    3 days 0.14 M-P 06  Find_Orb   0000 CPTTL89                     20150915',
                   ]
        obs_page[0] = obs_page[0].replace('Find_Orb  ', 'NEOCPNomin')

        expected_elements = { 'abs_mag'     : 19.03,
                              'slope'       : 0.15,
                              'epochofel'   : datetime(2015, 9, 15, 0, 0, 0),
                              'meananom'    : 343.17326,
                              'argofperih'  : 209.67924,
                              'longascnode' : 172.85027,
                              'orbinc'      :  25.18528,
                              'eccentricity':  0.0920324,
                             # 'MDM':   0.36954350,
                              'meandist'    :  1.9232054,
                              'elements_type': 'MPC_MINOR_PLANET',
                              'origin'      : 'L',
                              'source_type' : 'U',
                              'active'      : True,
                              'arc_length'  : 3.0,
                              'not_seen'    : 12.25
                            }
        elements = clean_NEOCP_object(obs_page)
        for element in expected_elements:
            self.assertEqual(expected_elements[element], elements[element])


    def save_N007riz(self):
        obj_id ='N007riz'
        elements = { 'abs_mag'     : 23.9,
                      'slope'       : 0.15,
                      'epochofel'   : datetime(2015, 3, 19, 0, 0, 0),
                      'meananom'    : 340.52798,
                      'argofperih'  :  59.01148,
                      'longascnode' : 160.84695,
                      'orbinc'      :  10.51732,
                      'eccentricity':  0.3080134,
                      'meandist'    :  1.4439768,
                      'elements_type': 'MPC_MINOR_PLANET',
                      'origin'      : 'M',
                      'source_type' : 'U',
                      'active'      : True
                    }
        body, created = Body.objects.get_or_create(provisional_name=obj_id)
        # We are creating this object
        self.assertEqual(True,created)
        resp = save_and_make_revision(body,elements)
        # We are saving all the detailing elements
        self.assertEqual(True,resp)

    def test_revise_N007riz(self):
        self.save_N007riz()
        obj_id ='N007riz'
        elements = { 'abs_mag'     : 23.9,
                      'slope'       : 0.15,
                      'epochofel'   : datetime(2015, 4, 19, 0, 0, 0),
                      'meananom'    : 340.52798,
                      'argofperih'  :  59.01148,
                      'longascnode' : 160.84695,
                      'orbinc'      :  10.51732,
                      'eccentricity':  0.4080134,
                      'meandist'    :  1.4439768,
                      'elements_type': 'MPC_MINOR_PLANET',
                      'origin'      : 'M',
                      'source_type' : 'U',
                      'active'      : False
                    }
        body, created = Body.objects.get_or_create(provisional_name=obj_id)
        # Created should now be false
        self.assertEqual(False, created)
        resp = save_and_make_revision(body,elements)
        # Saving the new elements
        self.assertEqual(True,resp)

    def test_update_MPC_duplicate(self):
        self.save_N007riz()
        obj_id ='N007riz'
        update_MPC_orbit(obj_id)

    def test_create_discovered_object(self):
        obj_id ='LSCTLF8'
        elements = { 'abs_mag'     : 16.2,
                      'slope'       : 0.15,
                      'epochofel'   : datetime(2015, 6, 23, 0, 0, 0),
                      'meananom'    : 333.70614,
                      'argofperih'  :  40.75306,
                      'longascnode' : 287.97838,
                      'orbinc'      :  23.61657,
                      'eccentricity':  0.1186953,
                      'meandist'    :  2.7874893,
                      'elements_type': 'MPC_MINOR_PLANET',
                      'origin'      : 'L',
                      'source_type' : 'D',
                      'active'      : True
                    }
        body, created = Body.objects.get_or_create(provisional_name=obj_id)
        # We are creating this object
        self.assertEqual(True,created)
        resp = save_and_make_revision(body,elements)
        # Need to call full_clean() to validate the fields as this is not
        # done on save() (called by get_or_create() or save_and_make_revision())
        body.full_clean()
        # We are saving all the detailing elements
        self.assertEqual(True,resp)

        # Test it came from LCOGT as a discovery
        self.assertEqual('L', body.origin)
        self.assertEqual('D', body.source_type)

    @patch('core.views.datetime', MockDateTime)
    def test_should_be_comets(self):

        MockDateTime.change_datetime(2016, 8, 1, 23, 00, 00)

        obs_page = [u'P10vY9r 11.8  0.15  K167B 359.98102  162.77868  299.00048  105.84058  0.9976479  0.00002573 1136.349844                 66   1   35 days 0.42         NEOCPNomin',
                   ]

        expected_elements = { 'abs_mag'     : 11.8,
                              'slope'       : 4.0,
                              'epochofel'   : datetime(2016, 7, 11, 0, 0, 0),
                              'argofperih'  : 162.77868,
                              'longascnode' : 299.00048,
                              'orbinc'      : 105.84058,
                              'eccentricity':  0.9976479,
                              'epochofperih': datetime(2018, 7, 18, 16, 0, 8, 802657),
                              'perihdist'   : 1136.349844 * (1.0 - 0.9976479),
                              'meananom'    : None,
                             # 'MDM':   0.36954350,
                              'elements_type': 'MPC_COMET',
                              'origin'      : 'M',
                              'source_type' : 'U',
                              'active'      : True,
                              'arc_length'  : 35.0,
                            }
        elements = clean_NEOCP_object(obs_page)
        for element in expected_elements:
            self.assertEqual(expected_elements[element], elements[element])

class TestCheck_for_block(TestCase):


    def setUp(self):
        # Initialise with three test bodies a test proposal and several blocks.
        # The first body has a provisional name (e.g. a NEO candidate), the
        # other 2 do not (e.g. Goldstone targets)
        params = {  'provisional_name' : 'N999r0q',
                    'abs_mag'       : 21.0,
                    'slope'         : 0.15,
                    'epochofel'     : '2015-03-19 00:00:00',
                    'meananom'      : 325.2636,
                    'argofperih'    : 85.19251,
                    'longascnode'   : 147.81325,
                    'orbinc'        : 8.34739,
                    'eccentricity'  : 0.1896865,
                    'meandist'      : 1.2176312,
                    'source_type'   : 'U',
                    'elements_type' : 'MPC_MINOR_PLANET',
                    'active'        : True,
                    'origin'        : 'M',
                    }
        self.body_with_provname, created = Body.objects.get_or_create(**params)

        params['provisional_name'] = ''
        params['name'] = '2014 UR'
        params['origin'] = 'G'
        self.body_no_provname1, created = Body.objects.get_or_create(**params)

        params['name'] = '436724'
        self.body_no_provname2, created = Body.objects.get_or_create(**params)

        neo_proposal_params = { 'code'  : 'LCO2015A-009',
                                'title' : 'LCOGT NEO Follow-up Network'
                              }
        self.neo_proposal, created = Proposal.objects.get_or_create(**neo_proposal_params)

        # Create test blocks
        block_params = { 'telclass' : '1m0',
                         'site'     : 'CPT',
                         'body'     : self.body_with_provname,
                         'proposal' : self.neo_proposal,
                         'groupid'  : self.body_with_provname.current_name() + '_CPT-20150420',
                         'block_start' : '2015-04-20 13:00:00',
                         'block_end'   : '2015-04-21 03:00:00',
                         'tracking_number' : '00042',
                         'num_exposures' : 5,
                         'exp_length' : 42.0,
                         'active'   : True
                       }
        self.test_block = Block.objects.create(**block_params)

        block_params2 = { 'telclass' : '1m0',
                         'site'     : 'CPT',
                         'body'     : self.body_with_provname,
                         'proposal' : self.neo_proposal,
                         'groupid'  : self.body_with_provname.current_name() + '_CPT-20150420',
                         'block_start' : '2015-04-20 03:00:00',
                         'block_end'   : '2015-04-20 13:00:00',
                         'tracking_number' : '00043',
                         'num_exposures' : 7,
                         'exp_length' : 30.0,
                         'active'   : False,
                         'num_observed' : 1,
                         'reported' : True
                       }
        self.test_block2 = Block.objects.create(**block_params2)

        block_params3 = { 'telclass' : '1m0',
                         'site'     : 'LSC',
                         'body'     : self.body_with_provname,
                         'proposal' : self.neo_proposal,
                         'groupid'  : self.body_with_provname.current_name() + \
                            '_LSC-20150421',
                         'block_start' : '2015-04-21 23:00:00',
                         'block_end'   : '2015-04-22 03:00:00',
                         'tracking_number' : '00044',
                         'num_exposures' : 7,
                         'exp_length' : 30.0,
                         'active'   : True,
                         'num_observed' : 0,
                         'reported' : False
                       }
        self.test_block3 = Block.objects.create(**block_params3)

        block_params4 = { 'telclass' : '1m0',
                         'site'     : 'LSC',
                         'body'     : self.body_no_provname1,
                         'proposal' : self.neo_proposal,
                         'groupid'  : self.body_no_provname1.current_name() + \
                            '_LSC-20150421',
                         'block_start' : '2015-04-21 23:00:00',
                         'block_end'   : '2015-04-22 03:00:00',
                         'tracking_number' : '00045',
                         'num_exposures' : 7,
                         'exp_length' : 30.0,
                         'active'   : True,
                         'num_observed' : 0,
                         'reported' : False
                       }
        self.test_block4 = Block.objects.create(**block_params4)

        block_params5 = { 'telclass' : '1m0',
                         'site'     : 'ELP',
                         'body'     : self.body_no_provname2,
                         'proposal' : self.neo_proposal,
                         'groupid'  : self.body_no_provname2.current_name() + \
                            '_ELP-20141121_lc',
                         'block_start' : '2014-11-21 03:00:00',
                         'block_end'   : '2014-11-21 13:00:00',
                         'tracking_number' : '00006',
                         'num_exposures' : 77,
                         'exp_length' : 30.0,
                         'active'   : True,
                         'num_observed' : 0,
                         'reported' : False
                       }
        self.test_block5 = Block.objects.create(**block_params5)

        block_params6 = { 'telclass' : '1m0',
                         'site'     : 'ELP',
                         'body'     : self.body_no_provname2,
                         'proposal' : self.neo_proposal,
                         'groupid'  : self.body_no_provname2.current_name() + \
                            '_ELP-20141121',
                         'block_start' : '2014-11-21 03:00:00',
                         'block_end'   : '2014-11-21 13:00:00',
                         'tracking_number' : '00007',
                         'num_exposures' : 7,
                         'exp_length' : 30.0,
                         'active'   : True,
                         'num_observed' : 0,
                         'reported' : False
                       }
        self.test_block6 = Block.objects.create(**block_params6)

    def test_body_with_provname_no_blocks(self):

        new_body = self.body_with_provname
        params = { 'site_code' : 'K92'
                 }
        form_data = { 'proposal_code' : self.neo_proposal.code,
                      'group_id' : self.body_with_provname.current_name() + '_CPT-20150422'
                    }
        expected_state = 0

        block_state = check_for_block(form_data, params, new_body)

        self.assertEqual(expected_state, block_state)

    def test_body_with_provname_one_block(self):

        new_body = self.body_with_provname
        params = { 'site_code' : 'W86'
                 }
        form_data = { 'proposal_code' : self.neo_proposal.code,
                      'group_id' : self.body_with_provname.current_name() + '_LSC-20150421'
                    }
        expected_state = 1

        block_state = check_for_block(form_data, params, new_body)

        self.assertEqual(expected_state, block_state)

    def test_body_with_provname_two_blocks(self):

        new_body = self.body_with_provname
        params = { 'site_code' : 'K92'
                 }
        form_data = { 'proposal_code' : self.neo_proposal.code,
                      'group_id' : self.body_with_provname.current_name() + '_CPT-20150420'
                    }
        expected_state = 2

        block_state = check_for_block(form_data, params, new_body)

        self.assertEqual(expected_state, block_state)

    def test_body_with_no_provname1_no_blocks(self):

        new_body = self.body_no_provname1
        params = { 'site_code' : 'K92'
                 }
        form_data = { 'proposal_code' : self.neo_proposal.code,
                      'group_id' : self.body_no_provname1.current_name() + '_CPT-20150422'
                    }
        expected_state = 0

        block_state = check_for_block(form_data, params, new_body)

        self.assertEqual(expected_state, block_state)

    def test_body_with_no_provname1_no_blocks_sinistro(self):

        new_body = self.body_no_provname1
        params = { 'site_code' : 'K93'
                 }
        form_data = { 'proposal_code' : self.neo_proposal.code,
                      'group_id' : self.body_no_provname1.current_name() + '_CPT-20150422'
                    }
        expected_state = 0

        block_state = check_for_block(form_data, params, new_body)

        self.assertEqual(expected_state, block_state)

    def test_body_with_no_provname1_one_block(self):

        new_body = self.body_no_provname1
        params = { 'site_code' : 'W86'
                 }
        form_data = { 'proposal_code' : self.neo_proposal.code,
                      'group_id' : self.body_no_provname1.current_name() + '_LSC-20150421'
                    }
        expected_state = 1

        block_state = check_for_block(form_data, params, new_body)

        self.assertEqual(expected_state, block_state)

    def test_body_with_no_provname2_two_blocks(self):

        new_body = self.body_no_provname2
        params = { 'site_code' : 'V37'
                 }
        form_data = { 'proposal_code' : self.neo_proposal.code,
                      'group_id' : self.body_no_provname2.current_name() + '_ELP-20141121'
                    }
        expected_state = 2

        block_state = check_for_block(form_data, params, new_body)

        self.assertEqual(expected_state, block_state)

    def test_body_does_not_exist(self):

        new_body = self.body_no_provname2
        new_body.provisional_name = 'Wibble'
        params = { 'site_code' : 'V37'
                 }
        form_data = { 'proposal_code' : self.neo_proposal.code,
                      'group_id' : self.body_no_provname1.current_name() + '_ELP-20141121'
                    }
        expected_state = 3

        block_state = check_for_block(form_data, params, new_body)

        self.assertEqual(expected_state, block_state)

    @patch('core.frames.check_request_status', mock_check_request_status)
    @patch('core.frames.check_for_images', mock_check_for_images)
    @patch('core.frames.lcogt_api_call', mock_archive_frame_header)
    def test_block_update_active(self):
        resp = block_status(1)
        self.assertTrue(resp)

    @skipIf(True, "Edward needs to fix...")
    @patch('core.frames.check_request_status', mock_check_request_status)
    @patch('core.frames.check_for_images', mock_check_for_images)
    @patch('core.frames.lcogt_api_call', mock_archive_frame_header)
    def test_block_update_not_active(self):
        resp = block_status(2)
        self.assertFalse(resp)

    @patch('core.frames.check_request_status', mock_check_request_status)
    @patch('core.frames.check_for_images', mock_check_for_images)
    @patch('core.views.ingest_frames', mock_ingest_frames)
    @patch('core.frames.lcogt_api_call', mock_archive_frame_header)
    def test_block_update_check_status_change(self):
        blockid = self.test_block6.id
        resp = block_status(blockid)
        myblock = Block.objects.get(id=blockid)
        self.assertFalse(myblock.active)

    @patch('core.frames.check_request_status', mock_check_request_status_null)
    @patch('core.frames.check_for_images', mock_check_for_images)
    @patch('core.frames.lcogt_api_call', mock_archive_frame_header)
    def test_block_update_check_no_obs(self):
        blockid = self.test_block6.id
        resp = block_status(blockid)
        self.assertFalse(resp)

    @patch('core.frames.check_request_status', mock_check_request_status)
    @patch('core.frames.check_for_images', mock_check_for_images)
    @patch('core.frames.ingest_frames', mock_ingest_frames)
    @patch('core.frames.lcogt_api_call', mock_check_for_images_no_millisecs)
    def test_block_update_no_millisecs(self):
        blockid = self.test_block5.id
        resp = block_status(blockid)
        self.assertTrue(resp)

    @patch('core.frames.check_request_status', mock_check_request_status)
    @patch('core.frames.check_for_images', mock_check_for_images)
    @patch('core.frames.lcogt_api_call', mock_check_for_images_bad_date)
    def test_block_update_bad_datestamp(self):
        blockid = self.test_block5.id
        resp = block_status(blockid)
        self.assertFalse(resp)

    @patch('core.frames.check_request_status', mock_check_request_status)
    @patch('core.frames.check_for_images', mock_check_for_images)
    @patch('core.frames.ingest_frames', mock_ingest_frames)
    @patch('core.frames.lcogt_api_call', mock_check_for_images_no_millisecs)
    def test_block_update_check_num_observed(self):
        bid = 1
        resp = block_status(block_id=bid)
        blk = Block.objects.get(id=bid)
        self.assertEqual(blk.num_observed,1)

    @patch('core.frames.check_request_status', mock_check_request_status_notfound)
    def test_block_not_found(self):
        bid = 1
        resp = block_status(block_id=bid)
        self.assertEqual(False, resp)

class TestSchedule_Check(TestCase):

    def setUp(self):
        # Initialise with three test bodies a test proposal and several blocks.
        # The first body has a provisional name (e.g. a NEO candidate), the
        # other 2 are a comet (specified with MPC_COMET elements type) and 1 that
        # should be a comet (high eccentricity but MPC_MINOR_PLANET)
        params = {  'provisional_name' : 'LM059Y5',
                    'name'          : '2009 HA21',
                    'abs_mag'       : 20.7,
                    'slope'         : 0.15,
                    'epochofel'     : '2016-01-13 00:00:00',
                    'meananom'      : 352.95033,
                    'argofperih'    : 219.7865,
                    'longascnode'   : 205.50221,
                    'orbinc'        : 6.41173,
                    'eccentricity'  : 0.728899,
                    'meandist'      : 1.4607441,
                    'source_type'   : 'U',
                    'elements_type' : 'MPC_MINOR_PLANET',
                    'active'        : True,
                    'origin'        : 'M',
                    }
        self.body_mp, created = Body.objects.get_or_create(**params)

        params['elements_type'] = 'MPC_MINOR_PLANET'
        params['name'] = '2015 ER61'
        params['eccentricity'] = 0.9996344
        self.body_bad_elemtype, created = Body.objects.get_or_create(**params)

        params['elements_type'] = 'MPC_COMET'
        params['perihdist'] = 1.0540487
        params['epochofperih']  = datetime(2017, 5, 17)
        self.body_good_elemtype, created = Body.objects.get_or_create(**params)

        neo_proposal_params = { 'code'  : 'LCO2015A-009',
                                'title' : 'LCOGT NEO Follow-up Network'
                              }
        self.neo_proposal, created = Proposal.objects.get_or_create(**neo_proposal_params)

        self.maxDiff = None

    def test_mp_good(self):

        data = { 'site_code' : 'Q63',
                 'utc_date' : datetime(2016, 4, 6),
                 'proposal_code' : self.neo_proposal.code
               }

        expected_resp = {
                        'target_name': self.body_mp.current_name(),
                        'magnitude': 19.099556975068584,
                        'speed': 2.901241169520825,
                        'slot_length': 20,
                        'exp_count': 19,
                        'exp_length': 40.0,
                        'schedule_ok': True,
                        'site_code': data['site_code'],
                        'proposal_code': data['proposal_code'],
                        'group_id': self.body_mp.current_name() + '_' + data['site_code'].upper() + '-' + datetime.strftime(data['utc_date'], '%Y%m%d'),
                        'utc_date': data['utc_date'].isoformat(),
                        'start_time': '2016-04-06T09:00:00',
                        'end_time': '2016-04-06T19:10:00',
                        'mid_time': '2016-04-06T14:05:00',
                        'ra_midpoint': 3.3121839503195525,
                        'dec_midpoint': -0.16049303559750142,
                        }

        resp = schedule_check(data, self.body_mp)

        self.assertEqual(expected_resp, resp)

    @patch('core.views.datetime', MockDateTime)
    def test_mp_semester_end_B_semester(self):
        MockDateTime.change_datetime(2016, 3, 31, 22, 0, 0)

        data = { 'site_code' : 'K92',
                 'utc_date' : datetime(2016, 4, 1),
                 'proposal_code' : self.neo_proposal.code
               }

        expected_resp = {
                        'target_name': self.body_mp.current_name(),
                        'start_time' : '2016-03-31T17:40:00',
                        'end_time'   : '2016-03-31T23:59:59',
                        'exp_count'  : 26,
                        'exp_length' : 25.0,
                        'mid_time': '2016-03-31T20:49:59.500000',

                        }
        resp = schedule_check(data, self.body_mp)
#        self.assertEqual(expected_resp, resp)

        self.assertEqual(expected_resp['start_time'], resp['start_time'])
        self.assertEqual(expected_resp['end_time'], resp['end_time'])
        self.assertEqual(expected_resp['mid_time'], resp['mid_time'])
        self.assertEqual(expected_resp['exp_count'], resp['exp_count'])
        self.assertEqual(expected_resp['exp_length'], resp['exp_length'])

    @patch('core.views.datetime', MockDateTime)
    def test_mp_semester_start_A_semester(self):
        MockDateTime.change_datetime(2016, 4, 1, 0, 0, 1)

        data = { 'site_code' : 'K92',
                 'utc_date' : datetime(2016, 4, 1),
                 'proposal_code' : self.neo_proposal.code
               }

        expected_resp = {
                        'target_name': self.body_mp.current_name(),
                        'start_time' : '2016-04-01T00:00:00',
                        'end_time'   : '2016-04-01T03:40:00',
                        'exp_count'  : 26,
                        'exp_length' : 25.0,
                        'mid_time': '2016-04-01T01:50:00',

                        }
        resp = schedule_check(data, self.body_mp)
#        self.assertEqual(expected_resp, resp)

        self.assertEqual(expected_resp['start_time'], resp['start_time'])
        self.assertEqual(expected_resp['end_time'], resp['end_time'])
        self.assertEqual(expected_resp['mid_time'], resp['mid_time'])
        self.assertEqual(expected_resp['exp_count'], resp['exp_count'])
        self.assertEqual(expected_resp['exp_length'], resp['exp_length'])

    @patch('core.views.datetime', MockDateTime)
    def test_mp_semester_mid_A_semester(self):
        MockDateTime.change_datetime(2016, 4, 20, 23, 0, 0)

        data = { 'site_code' : 'V37',
                 'utc_date' : datetime(2016, 4, 21),
                 'proposal_code' : self.neo_proposal.code
               }

        expected_resp = {
                        'target_name': self.body_mp.current_name(),
                        'start_time' : '2016-04-21T02:30:00',
                        'end_time'   : '2016-04-21T11:10:00',
                        'exp_count'  : 6,
                        'exp_length' : 165,
                        'mid_time': '2016-04-21T06:50:00',
                        'magnitude' : 20.97
                        }
        resp = schedule_check(data, self.body_mp)
#        self.assertEqual(expected_resp, resp)

        self.assertEqual(expected_resp['start_time'], resp['start_time'])
        self.assertEqual(expected_resp['end_time'], resp['end_time'])
        self.assertEqual(expected_resp['mid_time'], resp['mid_time'])
        self.assertEqual(expected_resp['exp_count'], resp['exp_count'])
        self.assertEqual(expected_resp['exp_length'], resp['exp_length'])
        self.assertAlmostEqual(expected_resp['magnitude'], resp['magnitude'],2)

    @patch('core.views.datetime', MockDateTime)
    def test_mp_semester_mid_past_A_semester(self):
        MockDateTime.change_datetime(2015, 4, 20, 23, 1, 0)

        data = { 'site_code' : 'V37',
                 'utc_date' : datetime(2015, 4, 21),
                 'proposal_code' : self.neo_proposal.code
               }

        expected_resp = {
                        'target_name': self.body_mp.current_name(),
                        'start_time' : '2015-04-21T02:30:00',
                        'end_time'   : '2015-04-21T11:10:00',
                        'exp_count'  : 6,
                        'exp_length' : 165,
                        'mid_time': '2015-04-21T06:50:00',
                        'magnitude' : 20.97
                        }
        resp = schedule_check(data, self.body_mp)
#        self.assertEqual(expected_resp, resp)

        self.assertEqual(expected_resp['start_time'], resp['start_time'])
        self.assertEqual(expected_resp['end_time'], resp['end_time'])
        self.assertEqual(expected_resp['mid_time'], resp['mid_time'])

    @patch('core.views.datetime', MockDateTime)
    def test_mp_semester_end_A_semester(self):
        MockDateTime.change_datetime(2016, 9, 30, 23, 0, 0)

        data = { 'site_code' : 'K92',
                 'utc_date' : datetime(2016, 10, 1),
                 'proposal_code' : self.neo_proposal.code
               }

        expected_resp = {
                        'target_name': self.body_mp.current_name(),
                        'start_time' : '2016-09-30T17:40:00',
                        'end_time'   : '2016-09-30T23:59:59',
                        'mid_time': '2016-09-30T20:49:59.500000',

                        }
        resp = schedule_check(data, self.body_mp)
#        self.assertEqual(expected_resp, resp)

        self.assertEqual(expected_resp['start_time'], resp['start_time'])
        self.assertEqual(expected_resp['end_time'], resp['end_time'])
        self.assertEqual(expected_resp['mid_time'], resp['mid_time'])

    @patch('core.views.datetime', MockDateTime)
    def test_mp_semester_start_B_semester(self):
        MockDateTime.change_datetime(2016, 10, 1, 0, 0, 1)

        data = { 'site_code' : 'K92',
                 'utc_date' : datetime(2016, 10, 1),
                 'proposal_code' : self.neo_proposal.code
               }

        expected_resp = {
                        'target_name': self.body_mp.current_name(),
                        'start_time' : '2016-10-01T00:00:00',
                        'end_time'   : '2016-10-01T03:00:00',
                        'mid_time': '2016-10-01T01:30:00',

                        }
        resp = schedule_check(data, self.body_mp)
#        self.assertEqual(expected_resp, resp)

        self.assertEqual(expected_resp['start_time'], resp['start_time'])
        self.assertEqual(expected_resp['end_time'], resp['end_time'])
        self.assertEqual(expected_resp['mid_time'], resp['mid_time'])

class TestUpdate_MPC_orbit(TestCase):

    def setUp(self):

        # Read and make soup from a static version of the HTML table/page for
        # an object
        test_fh = open(os.path.join('astrometrics', 'tests', 'test_mpcdb_2014UR.html'), 'r')
        self.test_mpcdb_page = BeautifulSoup(test_fh, "html.parser")
        test_fh.close()

        self.nocheck_keys = ['ingest']   # Involves datetime.utcnow(), hard to check

        self.expected_elements = {u'id' : 1,
                             'name' : u'2014 UR',
                             'provisional_name': None,
                             'provisional_packed': None,
                             'elements_type': u'MPC_MINOR_PLANET',
                             'abs_mag' : 26.6,
                             'argofperih': 222.91160,
                             'longascnode': 24.87559,
                             'eccentricity': 0.0120915,
                             'epochofel': datetime(2016,01,13,0),
                             'meandist': 0.9967710,
                             'orbinc': 8.25708,
                             'meananom': 221.74204,
                             'num_obs': None , # '147',
                             'epochofperih': None,
                             'perihdist': None,
                             'slope': 0.15,
                             'origin' : u'M',
                             'active' : True,
                             'arc_length': 357.0,
                             'discovery_date': datetime(2014, 10, 17, 0),
                             'num_obs' : 147,
                             'not_seen' : 5.5,
                             'fast_moving' : False,
                             'score' : None,
                             'source_type' : 'N',
                             'update_time' : datetime(2015, 10, 9, 0),
                             'updated' : True,
                             'urgency' : None
                             }

        self.maxDiff = None

    def test_badresponse(self):

        num_bodies_before = Body.objects.count()
        status = update_MPC_orbit(BeautifulSoup('<html></html>', 'html.parser'), origin='M')
        self.assertEqual(False, status)
        num_bodies_after = Body.objects.count()
        self.assertEqual(num_bodies_before, num_bodies_after)

    @patch('core.views.datetime', MockDateTime)
    def test_2014UR_MPC(self):

        MockDateTime.change_datetime(2015, 10, 14, 12, 0, 0)
        status = update_MPC_orbit(self.test_mpcdb_page, origin='M')
        self.assertEqual(True, status)

        new_body = Body.objects.last()
        new_body_elements = model_to_dict(new_body)

        self.assertEqual(len(self.expected_elements)+len(self.nocheck_keys), len(new_body_elements))
        for key in self.expected_elements:
            if key not in self.nocheck_keys and key !='id':
                self.assertEqual(self.expected_elements[key], new_body_elements[key])

    @patch('core.views.datetime', MockDateTime)
    def test_2014UR_Goldstone(self):

        expected_elements = self.expected_elements
        expected_elements['origin'] = 'G'

        MockDateTime.change_datetime(2015, 10, 14, 12, 0, 0)
        status = update_MPC_orbit(self.test_mpcdb_page, origin='G')
        self.assertEqual(True, status)

        new_body = Body.objects.last()
        new_body_elements = model_to_dict(new_body)

        self.assertEqual(len(expected_elements)+len(self.nocheck_keys), len(new_body_elements))
        for key in expected_elements:
            if key not in self.nocheck_keys and key !='id':
                self.assertEqual(expected_elements[key], new_body_elements[key])

    @patch('core.views.datetime', MockDateTime)
    def test_2014UR_Arecibo(self):

        expected_elements = self.expected_elements
        expected_elements['origin'] = 'A'

        MockDateTime.change_datetime(2015, 10, 14, 12, 0, 0)
        status = update_MPC_orbit(self.test_mpcdb_page, origin='A')
        self.assertEqual(True, status)

        new_body = Body.objects.last()
        new_body_elements = model_to_dict(new_body)

        self.assertEqual(len(expected_elements)+len(self.nocheck_keys), len(new_body_elements))
        for key in expected_elements:
            if key not in self.nocheck_keys and key !='id':
                self.assertEqual(expected_elements[key], new_body_elements[key])

    @patch('core.views.datetime', MockDateTime)
    def test_2014UR_goldstone_then_arecibo(self):

        expected_elements = self.expected_elements
        expected_elements['origin'] = 'R'

        MockDateTime.change_datetime(2015, 10, 14, 12, 0, 0)
        status = update_MPC_orbit(self.test_mpcdb_page, origin='G')
        self.assertEqual(True, status)

        MockDateTime.change_datetime(2015, 10, 14, 12, 0, 0)
        status = update_MPC_orbit(self.test_mpcdb_page, origin='A')
        self.assertEqual(True, status)

        new_body = Body.objects.last()
        new_body_elements = model_to_dict(new_body)

        self.assertEqual(len(expected_elements)+len(self.nocheck_keys), len(new_body_elements))
        for key in expected_elements:
            if key not in self.nocheck_keys and key !='id':
                self.assertEqual(expected_elements[key], new_body_elements[key])

    @patch('core.views.datetime', MockDateTime)
    def test_2014UR_arecibo_then_goldstone(self):

        expected_elements = self.expected_elements
        expected_elements['origin'] = 'R'

        MockDateTime.change_datetime(2015, 10, 14, 12, 0, 0)
        status = update_MPC_orbit(self.test_mpcdb_page, origin='A')
        self.assertEqual(True, status)

        MockDateTime.change_datetime(2015, 10, 14, 12, 0, 0)
        status = update_MPC_orbit(self.test_mpcdb_page, origin='G')
        self.assertEqual(True, status)

        new_body = Body.objects.last()
        new_body_elements = model_to_dict(new_body)

        self.assertEqual(len(expected_elements)+len(self.nocheck_keys), len(new_body_elements))
        for key in expected_elements:
            if key not in self.nocheck_keys and key !='id':
                self.assertEqual(expected_elements[key], new_body_elements[key])

    @patch('core.views.datetime', MockDateTime)
    def test_2014UR_arecibo_then_ARM(self):

        expected_elements = self.expected_elements
        expected_elements['origin'] = 'N'

        MockDateTime.change_datetime(2015, 10, 14, 12, 0, 0)
        status = update_MPC_orbit(self.test_mpcdb_page, origin='A')
        self.assertEqual(True, status)

        MockDateTime.change_datetime(2015, 10, 14, 12, 0, 0)
        status = update_MPC_orbit(self.test_mpcdb_page, origin='N')
        self.assertEqual(True, status)

        new_body = Body.objects.last()
        new_body_elements = model_to_dict(new_body)

        self.assertEqual(len(expected_elements)+len(self.nocheck_keys), len(new_body_elements))
        for key in expected_elements:
            if key not in self.nocheck_keys and key !='id':
                self.assertEqual(expected_elements[key], new_body_elements[key])

class TestClean_mpcorbit(TestCase):

    def setUp(self):
        # Read and make soup from a static version of the HTML table/page for
        # an object
        test_fh = open(os.path.join('astrometrics', 'tests', 'test_mpcdb_2014UR.html'), 'r')
        test_mpcdb_page = BeautifulSoup(test_fh, "html.parser")
        test_fh.close()

        self.test_elements = parse_mpcorbit(test_mpcdb_page)

        test_fh = open(os.path.join('astrometrics', 'tests', 'test_mpcdb_Comet2016C2.html'), 'r')
        test_mpcdb_page = BeautifulSoup(test_fh, "html.parser")
        test_fh.close()

        self.test_comet_elements = parse_mpcorbit(test_mpcdb_page)

        self.expected_params = {
                             'elements_type': 'MPC_MINOR_PLANET',
                             'abs_mag' : '26.6',
                             'argofperih': '222.91160',
                             'longascnode': '24.87559',
                             'eccentricity': '0.0120915',
                             'epochofel': datetime(2016,01,13,0),
                             'meandist': '0.9967710',
                             'orbinc': '8.25708',
                             'meananom': '221.74204',
                             'slope': '0.15',
                             'origin' : 'M',
                             'active' : True,
                             'source_type' : 'N',
                             'discovery_date': datetime(2014,10,17,0),
                             'num_obs': '147',
                             'arc_length': '357',
                             'not_seen' : 5.5,
#                             'score' : None,
                             'update_time' : datetime(2015,10,9,0),
                             'updated' : True
                             }
        self.expected_comet_params = {
                                        'elements_type': 'MPC_COMET',
                                        'argofperih': '214.01052',
                                        'longascnode' : '24.55858',
                                        'eccentricity' : '1.0000000',
                                        'epochofel': datetime(2016, 04, 19, 0),
                                        'meandist' : None,
                                        'orbinc' : '38.19233',
                                        'meananom': None,
                                        'perihdist' : '1.5671127',
                                        'epochofperih': datetime(2016, 4, 19, 0, 41, 44, int(0.736*1e6)),
                                        'slope': '4.0',
                                        'origin' : 'M',
                                        'active' : True,
                                        'source_type' : 'C',
                                        'discovery_date': datetime(2016, 2, 8, 0),
                                        'num_obs': '89',
                                        'arc_length': '10',
                                        'not_seen' : 6.75,
                                        'update_time' : datetime(2016, 2, 18, 0),
                                        'updated' : True
                                     }

        self.maxDiff = None

    @patch('core.views.datetime', MockDateTime)
    def test_clean_2014UR(self):

        MockDateTime.change_datetime(2015, 10, 14, 12, 0, 0)
        params = clean_mpcorbit(self.test_elements)

        self.assertEqual(self.expected_params, params)

    @patch('core.views.datetime', MockDateTime)
    def test_clean_2014UR_no_arclength(self):

        MockDateTime.change_datetime(2015, 10, 14, 12, 0, 0)
        new_test_elements = self.test_elements
        del new_test_elements['arc length']

        params = clean_mpcorbit(new_test_elements)

        self.assertEqual(self.expected_params, params)

    def test_bad_not_seen(self):

        new_test_elements = self.test_elements
        new_test_elements['last observation date used'] = 'Wibble'
        params = clean_mpcorbit(new_test_elements)

        new_expected_params = self.expected_params
        new_expected_params['not_seen'] = None
        new_expected_params['update_time'] = None
        self.assertEqual(new_expected_params, params)

    @patch('core.views.datetime', MockDateTime)
    def test_bad_discovery_date(self):

        MockDateTime.change_datetime(2015, 10, 14, 12, 0, 0)
        new_test_elements = self.test_elements
        new_test_elements['first observation date used'] = 'Wibble'
        params = clean_mpcorbit(new_test_elements)

        new_expected_params = self.expected_params
        new_expected_params['discovery_date'] = None
        self.assertEqual(new_expected_params, params)

    @patch('core.views.datetime', MockDateTime)
    def test_clean_C_2016C2(self):

        MockDateTime.change_datetime(2016, 2, 24, 18, 0, 0)
        params = clean_mpcorbit(self.test_comet_elements)

        self.assertEqual(self.expected_comet_params, params)

class TestCreate_sourcemeasurement(TestCase):

    def setUp(self):
        # Read in MPC 80 column format observations lines from a static file
        # for testing purposes
        test_fh = open(os.path.join('astrometrics', 'tests', 'test_mpcobs_WSAE9A6.dat'), 'r')
        self.test_obslines = test_fh.readlines()
        test_fh.close()

        WSAE9A6_params = { 'provisional_name' : 'WSAE9A6',
                         }

        self.test_body = Body.objects.create(**WSAE9A6_params)

        test_fh = open(os.path.join('astrometrics', 'tests', 'test_mpcobs_N009ags.dat'), 'r')
        self.sat_test_obslines = test_fh.readlines()
        test_fh.close()

        N009ags_params = { 'provisional_name' : 'N009ags',
                         }

        self.sat_test_body = Body.objects.create(**N009ags_params)

        self.maxDiff = None

    def test_create_nonLCO(self):
        expected_params = { 'body'  : 'WSAE9A6',
                            'flags' : ' ',
                            'obs_type'  : 'C',
                            'obs_date'  : datetime(2015, 9, 20, 5, 27, 12, int(0.672*1e6)),
                            'obs_ra'    : 325.2828333333333,
                            'obs_dec'   : -10.8525,
                            'obs_mag'   : 21.8,
                            'filter'    : 'V',
                            'astrometric_catalog' : 'UCAC-4',
                            'site_code' : 'G96'
                          }

        source_measures = create_source_measurement(self.test_obslines[0])
        source_measure = source_measures[0]

        self.assertEqual(SourceMeasurement, type(source_measure))
        self.assertEqual(Body, type(source_measure.body))
        self.assertEqual(expected_params['body'], source_measure.body.current_name())
        self.assertEqual(expected_params['filter'], source_measure.frame.filter)
        self.assertEqual(Frame.NONLCO_FRAMETYPE, source_measure.frame.frametype)
        self.assertEqual(expected_params['obs_date'], source_measure.frame.midpoint)
        self.assertEqual(expected_params['site_code'], source_measure.frame.sitecode)
        self.assertAlmostEqual(expected_params['obs_ra'], source_measure.obs_ra,7)
        self.assertAlmostEqual(expected_params['obs_dec'], source_measure.obs_dec,7)
        self.assertEqual(expected_params['astrometric_catalog'], source_measure.astrometric_catalog)
        self.assertEqual(expected_params['astrometric_catalog'], source_measure.photometric_catalog)

    def test_create_nonLCO_nocat(self):
        expected_params = { 'body'  : 'WSAE9A6',
                            'flags' : ' ',
                            'obs_type'  : 'C',
                            'obs_date'  : datetime(2015, 9, 20, 5, 34,  8, int(0.256*1e6)),
                            'obs_ra'    : 325.28441666666663,
                            'obs_dec'   : -10.857111111111111,
                            'obs_mag'   : 20.9,
                            'filter'    : 'V',
                            'astrometric_catalog' : '',
                            'site_code' : 'G96'
                          }

        source_measures = create_source_measurement(self.test_obslines[1])
        source_measure = source_measures[0]

        self.assertEqual(SourceMeasurement, type(source_measure))
        self.assertEqual(Body, type(source_measure.body))
        self.assertEqual(expected_params['body'], source_measure.body.current_name())
        self.assertEqual(expected_params['filter'], source_measure.frame.filter)
        self.assertEqual(Frame.NONLCO_FRAMETYPE, source_measure.frame.frametype)
        self.assertEqual(expected_params['obs_date'], source_measure.frame.midpoint)
        self.assertEqual(expected_params['site_code'], source_measure.frame.sitecode)
        self.assertAlmostEqual(expected_params['obs_ra'], source_measure.obs_ra,7)
        self.assertAlmostEqual(expected_params['obs_dec'], source_measure.obs_dec,7)
        self.assertEqual(expected_params['astrometric_catalog'], source_measure.astrometric_catalog)
        self.assertEqual(expected_params['astrometric_catalog'], source_measure.photometric_catalog)

    def test_create_nonLCO_nomag(self):
        expected_params = { 'body'  : 'WSAE9A6',
                            'flags' : ' ',
                            'obs_type'  : 'C',
                            'obs_date'  : datetime(2015, 9, 20, 5, 41,  6, int(0.432*1e6)),
                            'obs_ra'    : 325.28599999999994,
                            'obs_dec'   : -10.861583333333332,
                            'obs_mag'   : None,
                            'filter'    : 'V',
                            'astrometric_catalog' : 'UCAC-4',
                            'site_code' : 'G96'
                          }

        source_measures = create_source_measurement(self.test_obslines[2])
        source_measure = source_measures[0]

        self.assertEqual(SourceMeasurement, type(source_measure))
        self.assertEqual(Body, type(source_measure.body))
        self.assertEqual(expected_params['body'], source_measure.body.current_name())
        self.assertEqual(expected_params['filter'], source_measure.frame.filter)
        self.assertEqual(Frame.NONLCO_FRAMETYPE, source_measure.frame.frametype)
        self.assertEqual(expected_params['obs_date'], source_measure.frame.midpoint)
        self.assertEqual(expected_params['site_code'], source_measure.frame.sitecode)
        self.assertAlmostEqual(expected_params['obs_ra'], source_measure.obs_ra,7)
        self.assertAlmostEqual(expected_params['obs_dec'], source_measure.obs_dec,7)
        self.assertEqual(expected_params['astrometric_catalog'], source_measure.astrometric_catalog)
        self.assertEqual(expected_params['astrometric_catalog'], source_measure.photometric_catalog)

    def test_create_nonLCO_flags(self):
        expected_params = { 'body'  : 'WSAE9A6',
                            'flags' : 'K',
                            'obs_type'  : 'C',
                            'obs_date'  : datetime(2015, 9, 20, 9, 54, 16, int(0.416*1e6)),
                            'obs_ra'    : 325.34804166666663,
                            'obs_dec'   : -11.01686111111111,
                            'obs_mag'   : 20.9,
                            'filter'    : 'R',
                            'astrometric_catalog' : 'PPMXL',
                            'site_code' : '474'
                          }

        source_measures = create_source_measurement(self.test_obslines[3])
        source_measure = source_measures[0]

        self.assertEqual(SourceMeasurement, type(source_measure))
        self.assertEqual(Body, type(source_measure.body))
        self.assertEqual(expected_params['body'], source_measure.body.current_name())
        self.assertEqual(Frame.NONLCO_FRAMETYPE, source_measure.frame.frametype)
        self.assertEqual(expected_params['filter'], source_measure.frame.filter)
        self.assertEqual(expected_params['obs_date'], source_measure.frame.midpoint)
        self.assertEqual(expected_params['site_code'], source_measure.frame.sitecode)
        self.assertAlmostEqual(expected_params['obs_ra'], source_measure.obs_ra,7)
        self.assertAlmostEqual(expected_params['obs_dec'], source_measure.obs_dec,7)
        self.assertEqual(expected_params['astrometric_catalog'], source_measure.astrometric_catalog)
        self.assertEqual(expected_params['astrometric_catalog'], source_measure.photometric_catalog)

    def test_create_blankline(self):

        source_measures = create_source_measurement(self.test_obslines[4])

        self.assertEqual([], source_measures)

    def test_create_LCO_stack(self):
        expected_params = { 'body'  : 'WSAE9A6',
                            'flags' : 'K',
                            'obs_type'  : 'C',
                            'obs_date'  : datetime(2015, 9, 20, 23, 24, 46, int(0.4832*1e6)),
                            'obs_ra'    : 325.540625,
                            'obs_dec'   : -11.536666666666667,
                            'obs_mag'   : 21.4,
                            'filter'    : 'R',
                            'astrometric_catalog' : '',
                            'site_code' : 'K93'
                          }

        source_measures = create_source_measurement(self.test_obslines[5])
        source_measure = source_measures[0]

        self.assertEqual(SourceMeasurement, type(source_measure))
        self.assertEqual(Body, type(source_measure.body))
        self.assertEqual(expected_params['body'], source_measure.body.current_name())
        self.assertEqual(expected_params['filter'], source_measure.frame.filter)
        self.assertEqual(Frame.STACK_FRAMETYPE, source_measure.frame.frametype)
        self.assertEqual(expected_params['obs_date'], source_measure.frame.midpoint)
        self.assertEqual(expected_params['site_code'], source_measure.frame.sitecode)
        self.assertAlmostEqual(expected_params['obs_ra'], source_measure.obs_ra,7)
        self.assertAlmostEqual(expected_params['obs_dec'], source_measure.obs_dec,7)
        self.assertEqual(expected_params['astrometric_catalog'], source_measure.astrometric_catalog)
        self.assertEqual(expected_params['astrometric_catalog'], source_measure.photometric_catalog)

    def test_create_LCO_flagI(self):
        expected_params = { 'body'  : 'WSAE9A6',
                            'flags' : 'I',
                            'obs_type'  : 'C',
                            'obs_date'  : datetime(2015, 9, 20, 23, 31, 40, int(0.08*1e6)),
                            'obs_ra'    : 325.54225,
                            'obs_dec'   : -11.541111111111112,
                            'obs_mag'   : 21.6,
                            'filter'    : 'R',
                            'astrometric_catalog' : '',
                            'site_code' : 'K93'
                          }

        source_measures = create_source_measurement(self.test_obslines[6])
        source_measure = source_measures[0]

        self.assertEqual(SourceMeasurement, type(source_measure))
        self.assertEqual(Body, type(source_measure.body))
        self.assertEqual(expected_params['body'], source_measure.body.current_name())
        self.assertEqual(expected_params['filter'], source_measure.frame.filter)
        self.assertEqual(Frame.SINGLE_FRAMETYPE, source_measure.frame.frametype)
        self.assertEqual(expected_params['obs_date'], source_measure.frame.midpoint)
        self.assertEqual(expected_params['site_code'], source_measure.frame.sitecode)
        self.assertAlmostEqual(expected_params['obs_ra'], source_measure.obs_ra,7)
        self.assertAlmostEqual(expected_params['obs_dec'], source_measure.obs_dec,7)
        self.assertEqual(expected_params['astrometric_catalog'], source_measure.astrometric_catalog)
        self.assertEqual(expected_params['astrometric_catalog'], source_measure.photometric_catalog)

    def test_create_satellite(self):
        expected_params = { 'body'  : 'N009ags',
                            'flags' : '',
                            'obs_type'  : 'S',
                            'obs_date'  : datetime(2016, 2, 8, 18, 15, 30, int(0.528*1e6)),
                            'obs_ra'    : 228.56833333333333,
                            'obs_dec'   : -9.775,
                            'obs_mag'   : '19',
                            'filter'    : 'R',
                            'astrometric_catalog' : '2MASS',
                            'site_code' : 'C51',
                          }

        expected_extrainfo = '     N009ags  s2016 02 08.76077 1 - 3484.5127 - 5749.6261 - 1405.6769   NEOCPC51'

        source_measures = create_source_measurement(self.sat_test_obslines[0:2])
        source_measure = source_measures[0]

        self.assertEqual(SourceMeasurement, type(source_measure))
        self.assertEqual(Body, type(source_measure.body))
        self.assertEqual(expected_params['body'], source_measure.body.current_name())
        self.assertEqual(expected_params['filter'], source_measure.frame.filter)
        self.assertEqual(Frame.SATELLITE_FRAMETYPE, source_measure.frame.frametype)
        self.assertEqual(expected_params['obs_date'], source_measure.frame.midpoint)
        self.assertEqual(expected_params['site_code'], source_measure.frame.sitecode)
        self.assertAlmostEqual(expected_params['obs_ra'], source_measure.obs_ra,7)
        self.assertAlmostEqual(expected_params['obs_dec'], source_measure.obs_dec,7)
        self.assertEqual(expected_params['astrometric_catalog'], source_measure.astrometric_catalog)
        self.assertEqual(expected_params['astrometric_catalog'], source_measure.photometric_catalog)
        self.assertEqual(expected_extrainfo, source_measure.frame.extrainfo)

    def test_create_non_existant_body(self):

        source_measures = create_source_measurement(self.test_obslines[3].replace('WSAE9A6', 'FOOBAR'))

        self.assertEqual([], source_measures)

    def test_create_whole_file(self):

        source_measures = create_source_measurement(self.test_obslines)
        source_measure = source_measures[0]

        sources = SourceMeasurement.objects.filter(body=self.test_body)
        nonLCO_frames = Frame.objects.filter(frametype=Frame.NONLCO_FRAMETYPE)
        LCO_frames = Frame.objects.filter(frametype__in=[Frame.SINGLE_FRAMETYPE, Frame.STACK_FRAMETYPE])

        self.assertEqual(6, len(sources))
        self.assertEqual(4, len(nonLCO_frames))
        self.assertEqual(2, len(LCO_frames))

    def test_create_duplicates(self):

        source_measures = create_source_measurement(self.test_obslines)
        source_measure = source_measures[0]
        source_measure2 = create_source_measurement(self.test_obslines)

        sources = SourceMeasurement.objects.filter(body=self.test_body)
        nonLCO_frames = Frame.objects.filter(frametype=Frame.NONLCO_FRAMETYPE)
        LCO_frames = Frame.objects.filter(frametype__in=[Frame.SINGLE_FRAMETYPE, Frame.STACK_FRAMETYPE])

        self.assertEqual(6, len(sources))
        self.assertEqual(4, len(nonLCO_frames))
        self.assertEqual(2, len(LCO_frames))

class TestFrames(TestCase):
    def setUp(self):
        # Read in MPC 80 column format observations lines from a static file
        # for testing purposes
        test_fh = open(os.path.join('astrometrics', 'tests', 'test_multiframe.dat'), 'r')
        self.test_obslines = test_fh.readlines()
        test_fh.close()

        WSAE9A6_params = { 'provisional_name' : 'WSAE9A6',
                         }

        self.test_body = Body.objects.create(**WSAE9A6_params)

        WV2997A_params = { 'provisional_name' : 'WV2997A',
                         }
        self.test_body2 = Body.objects.create(**WV2997A_params)

        neo_proposal_params = { 'code'  : 'LCO2015A-009',
                                'title' : 'LCOGT NEO Follow-up Network'
                              }
        self.neo_proposal, created = Proposal.objects.get_or_create(**neo_proposal_params)
        # Create test blocks
        block_params = { 'telclass' : '1m0',
                         'site'     : 'CPT',
                         'body'     : self.test_body,
                         'proposal' : self.neo_proposal,
                         'groupid'  : 'TEMP_GROUP',
                         'block_start' : '2015-09-20 13:00:00',
                         'block_end'   : '2015-09-21 03:00:00',
                         'tracking_number' : '00001',
                         'num_exposures' : 5,
                         'exp_length' : 42.0,
                         'active'   : True
                       }
        self.test_block = Block.objects.create(**block_params)


    def test_add_frame(self):
        params = parse_mpcobs(self.test_obslines[-1])
        resp = create_frame(params, self.test_block)
        frames = Frame.objects.filter(sitecode='K93')
        self.assertEqual(1,frames.count())

    def test_add_frames(self):
        for line in self.test_obslines:
            params = parse_mpcobs(line)
            resp = create_frame(params, self.test_block)
        frames = Frame.objects.filter(sitecode='K93')
        self.assertEqual(3,frames.count())
        # Did the block get Added
        frames = Frame.objects.filter(sitecode='K93', block__isnull=False)
        # Although there are 4 sources in the file 2 are in the same frame
        self.assertEqual(3, frames.count())

    def test_add_frames_block(self):
        params = {
                    'date_obs': "2015-04-20 21:41:05",
                    'siteid': 'cpt',
                    'encid': 'doma',
                    'telid': '1m0a',
                    'filter_name': 'R',
                    'instrume': "kb70",
                    'origname': "cpt1m010-kb70-20150420-0001-e00.fits",
                    'exptime': '30'
                 }
        frame_params = frame_params_from_block(params, self.test_block)
        frame, frame_created = Frame.objects.get_or_create(**frame_params)
        frames = Frame.objects.filter(sitecode='K91')
        self.assertEqual(1,frames.count())
        self.assertEqual(frames[0].frametype, Frame.SINGLE_FRAMETYPE)

    def test_ingest_frames_block(self):
        params = {
                        "DATE_OBS": "2016-06-01T09:43:28.067",
                        "ENCID": "doma",
                        "SITEID":"cpt",
                        "TELID":"1m0a",
                        "FILTER": "R",
                        "INSTRUME" : "kb70",
                        "ORIGNAME" : "cpt1m010-kb70-20150420-0001-e00.fits",
                        "EXPTIME" : "30",
                        "GROUPID"   : "TEMP"
                }
        midpoint = datetime.strptime(params['DATE_OBS'], "%Y-%m-%dT%H:%M:%S.%f")
        midpoint += timedelta(seconds=float(params['EXPTIME'])/2.0)

        frame = create_frame(params, self.test_block)
        frames = Frame.objects.filter(sitecode='K91')
        self.assertEqual(1,frames.count())
        self.assertEqual(frames[0].frametype, Frame.SINGLE_FRAMETYPE)
        self.assertEqual(frames[0].sitecode, 'K91')
        self.assertEqual(frames[0].midpoint, midpoint)
        self.assertEqual(frames[0].fwhm, None)

    def test_ingest_frames_block_no_fits_extn(self):
        params = {
                        "DATE_OBS": "2016-06-01T09:43:28.067",
                        "ENCID": "doma",
                        "SITEID":"cpt",
                        "TELID":"1m0a",
                        "FILTER": "R",
                        "INSTRUME" : "kb70",
                        "ORIGNAME" : "cpt1m010-kb70-20150420-0001-e00",
                        "EXPTIME" : "30",
                        "GROUPID"   : "TEMP"
                }
        midpoint = datetime.strptime(params['DATE_OBS'], "%Y-%m-%dT%H:%M:%S.%f")
        midpoint += timedelta(seconds=float(params['EXPTIME'])/2.0)

        frame = create_frame(params, self.test_block)
        frames = Frame.objects.filter(sitecode='K91')
        self.assertEqual(1,frames.count())
        self.assertEqual(frames[0].frametype, Frame.SINGLE_FRAMETYPE)
        self.assertEqual(frames[0].sitecode, 'K91')
        self.assertEqual(frames[0].filename, params['ORIGNAME']+'.fits')
        self.assertEqual(frames[0].midpoint, midpoint)

    def test_ingest_frames_block_fwhm(self):
        params = {
                        "DATE_OBS": "2015-12-31T23:59:28.067",
                        "ENCID": "doma",
                        "SITEID":"cpt",
                        "TELID":"1m0a",
                        "FILTER": "R",
                        "INSTRUME" : "kb70",
                        "ORIGNAME" : "cpt1m010-kb70-20150420-0001-e00.fits",
                        "EXPTIME"  : "145",
                        "GROUPID"  : "TEMP",
                        "L1FWHM"   : "2.42433"
                }
        midpoint = datetime.strptime(params['DATE_OBS'], "%Y-%m-%dT%H:%M:%S.%f")
        midpoint += timedelta(seconds=float(params['EXPTIME']) /2.0)

        frame = create_frame(params, self.test_block)
        frames = Frame.objects.filter(sitecode='K91')
        self.assertEqual(1,frames.count())
        self.assertEqual(frames[0].frametype, Frame.SINGLE_FRAMETYPE)
        self.assertEqual(frames[0].sitecode, 'K91')
        self.assertEqual(frames[0].midpoint, midpoint)
        self.assertEqual(frames[0].fwhm, float(params['L1FWHM']))

    def test_add_source_measurements(self):
        # Test we don't get duplicate frames when adding new source measurements
        # if the sources are in the same frame
        for line in self.test_obslines:
            resp = create_source_measurement(line, self.test_block)
        frames = Frame.objects.filter(sitecode='K93', block__isnull=False)
        self.assertEqual(3, frames.count())

    def test_add_source_measurements_twice(self):
        # Test we don't get duplicate frames when adding new source measurements
        # if the sources are in the same frame
        for line in self.test_obslines:
            resp = create_source_measurement(line, self.test_block)
        # And we forgot that we've already done this, so we do it again
        for line in self.test_obslines:
            resp = create_source_measurement(line, self.test_block)
        frames = Frame.objects.filter(sitecode='K93', block__isnull=False)
        # We should get the same number in the previous test,
        # i.e. on the second run the frames are not created
        self.assertEqual(3, frames.count())



@patch('core.views.datetime', MockDateTime)
class TestClean_crossid(TestCase):

    def setUp(self):
        MockDateTime.change_datetime(2015, 11, 5, 18, 0, 0)

    def test_regular_asteroid(self):
        crossid = u'P10p9py', u'2015 VV1', '', u'(Nov. 5.30 UT)'
        expected_params = { 'active' : False,
                            'name' : '2015 VV1',
                            'source_type' : 'A'
                          }

        params = clean_crossid(crossid)

        self.assertEqual(expected_params, params)

    def test_NEO_recent_confirm(self):
        crossid = u'WV82468', u'2015 VB2', u'MPEC 2015-V51', u'(Nov. 5.60 UT)'
        expected_params = { 'active' : True,
                            'name' : '2015 VB2',
                            'source_type' : 'N'
                          }

        params = clean_crossid(crossid)

        self.assertEqual(expected_params, params)

    def test_NEO_older_confirm(self):
        crossid = u'P10o0Ha', u'2015 SE20', u'MPEC 2015-T29', u'(Oct. 8.59 UT)'
        expected_params = { 'active' : False,
                            'name' : '2015 SE20',
                            'source_type' : 'N'
                          }

        params = clean_crossid(crossid)

        self.assertEqual(expected_params, params)

    def test_did_not_exist(self):
        crossid =  u'WTB842B', 'doesnotexist', '', u'(Oct. 9.19 UT)'
        expected_params = { 'active' : False,
                            'name' : '',
                            'source_type' : 'X'
                          }

        params = clean_crossid(crossid)

        self.assertEqual(expected_params, params)

    def test_was_not_confirmed(self):
        crossid =  u'P10oYZI', 'wasnotconfirmed', '', u'(Nov. 4.81 UT)'
        expected_params = { 'active' : False,
                            'name' : '',
                            'source_type' : 'U'
                          }

        params = clean_crossid(crossid)

        self.assertEqual(expected_params, params)

    def test_was_not_interesting(self):
        crossid =  u'P10oYZI', '', '', u'(Nov. 4.81 UT)'
        expected_params = { 'active' : False,
                            'name' : '',
                            'source_type' : 'W'
                          }

        params = clean_crossid(crossid)

        self.assertEqual(expected_params, params)

    def test_comet_cbet_recent(self):
        crossid =  u'WV2B5A8', u'C/2015 V2', u'CBET 5432', u'(Nov. 5.49 UT)'
        expected_params = { 'active' : True,
                            'name' : 'C/2015 V2',
                            'source_type' : 'C'
                          }

        params = clean_crossid(crossid)

        self.assertEqual(expected_params, params)

    def test_comet_cbet_notrecent(self):
        crossid =  u'WV2B5A8', u'C/2015 V2', u'CBET 5432', u'(Nov. 1.49 UT)'
        expected_params = { 'active' : False,
                            'name' : 'C/2015 V2',
                            'source_type' : 'C'
                          }

        params = clean_crossid(crossid)

        self.assertEqual(expected_params, params)

    def test_comet_iauc_recent(self):
        crossid =  u'WV2B5A8', u'C/2015 V2', u'IAUC-', u'(Nov. 5.49 UT)'
        expected_params = { 'active' : True,
                            'name' : 'C/2015 V2',
                            'source_type' : 'C'
                          }

        params = clean_crossid(crossid)

        self.assertEqual(expected_params, params)

    def test_comet_iauc_notrecent(self):
        crossid =  u'WV2B5A8', u'C/2015 V2', u'IAUC-', u'(Nov. 1.49 UT)'
        expected_params = { 'active' : False,
                            'name' : 'C/2015 V2',
                            'source_type' : 'C'
                          }

        params = clean_crossid(crossid)

        self.assertEqual(expected_params, params)

    def test_comet_asteroid_number(self):
        crossid =  u'LM02L2J', u'C/2015 TQ209', u'IAUC 2015-', u'(Oct. 24.07 UT)'
        expected_params = { 'active' : False,
                            'name' : 'C/2015 TQ209',
                            'source_type' : 'C'
                          }

        params = clean_crossid(crossid)

        self.assertEqual(expected_params, params)

    def test_comet_mpec_recent(self):
        crossid =  u'NM0015a', u'C/2015 X8', u'MPEC 2015-Y20', u'(Nov. 18.63 UT)'
        expected_params = { 'active' : True,
                            'name' : 'C/2015 X8',
                            'source_type' : 'C'
                          }

        params = clean_crossid(crossid)

        self.assertEqual(expected_params, params)

    def test_comet_mpec_notrecent(self):
        crossid =  u'NM0015a', u'C/2015 X8', u'MPEC 2015-Y20', u'(Oct. 18.63 UT)'
        expected_params = { 'active' : False,
                            'name' : 'C/2015 X8',
                            'source_type' : 'C'
                          }

        params = clean_crossid(crossid)

        self.assertEqual(expected_params, params)

    def test_new_year_switchover(self):
        MockDateTime.change_datetime(2016, 1, 1, 0, 30, 0)
        crossid =  u'NM0015a', u'C/2015 X8', u'MPEC 2015-Y20', u'(Oct. 18.63 UT)'
        expected_params = { 'active' : False,
                            'name' : 'C/2015 X8',
                            'source_type' : 'C'
                          }

        params = clean_crossid(crossid)

        self.assertEqual(expected_params, params)

    def test_bad_date(self):
        MockDateTime.change_datetime(2016, 3, 1, 0, 30, 0)
        crossid = u'P10sKEk', u'2016 CP264', '', u'(Feb. 30.00 UT)'
        expected_params = { 'active' : False,
                            'name' : '2016 CP264',
                            'source_type' : 'A'
                          }

        params = clean_crossid(crossid)

        self.assertEqual(expected_params, params)

    def test_extra_spaces(self):
        MockDateTime.change_datetime(2016, 4, 8, 0, 30, 0)
        crossid = [u'P10tmAL ', u'2013 AM76', '', u'(Mar.  9.97 UT)']
        expected_params = { 'active' : False,
                            'name' : '2013 AM76',
                            'source_type' : 'A'
                          }

        params = clean_crossid(crossid)

        self.assertEqual(expected_params, params)

class TestSummarise_Block_Efficiency(TestCase):

    def setUp(self):
        # Initialise with a test body, three test proposals and several blocks.
        # The first proposal has two blocks (one observed, one not), the 2nd one
        # has a block scheduled but not observed and the third has no blocks
        # scheduled.
        params = {  'provisional_name' : 'N999r0q',
                    'abs_mag'       : 21.0,
                    'slope'         : 0.15,
                    'epochofel'     : '2015-03-19 00:00:00',
                    'meananom'      : 325.2636,
                    'argofperih'    : 85.19251,
                    'longascnode'   : 147.81325,
                    'orbinc'        : 8.34739,
                    'eccentricity'  : 0.1896865,
                    'meandist'      : 1.2176312,
                    'source_type'   : 'U',
                    'elements_type' : 'MPC_MINOR_PLANET',
                    'active'        : True,
                    'origin'        : 'M',
                    }
        self.body, created = Body.objects.get_or_create(**params)

    def test_proposal_with_scheduled_and_obs_blocks(self):
        proposal_params = { 'code'  : 'LCO2015A-009',
                            'title' : 'LCOGT NEO Follow-up Network'
                          }
        proposal = Proposal.objects.create(**proposal_params)

        # Create test blocks
        block_params = { 'telclass' : '1m0',
                         'site'     : 'CPT',
                         'body'     : self.body,
                         'proposal' : proposal,
                         'groupid'  : self.body.current_name() + '_CPT-20150420',
                         'block_start' : '2015-04-20 13:00:00',
                         'block_end'   : '2015-04-21 03:00:00',
                         'tracking_number' : '00042',
                         'num_exposures' : 5,
                         'exp_length' : 42.0,
                         'active'   : True
                       }
        test_block = Block.objects.create(**block_params)

        block_params2 = { 'telclass' : '1m0',
                         'site'     : 'CPT',
                         'body'     : self.body,
                         'proposal' : proposal,
                         'groupid'  : self.body.current_name() + '_CPT-20150420',
                         'block_start' : '2015-04-20 03:00:00',
                         'block_end'   : '2015-04-20 13:00:00',
                         'tracking_number' : '00043',
                         'num_exposures' : 7,
                         'exp_length' : 30.0,
                         'active'   : False,
                         'num_observed' : 1,
                         'reported' : True
                       }
        test_block2 = Block.objects.create(**block_params2)

        expected_summary = [{ 'Not Observed': 1,
                              'Observed': 1,
                              'proposal': u'LCO2015A-009'}
                           ]

        summary = summarise_block_efficiency()

        self.assertEqual(expected_summary, summary)

    def test_proposal_with_scheduled_blocks(self):
        proposal_params = { 'code'  : 'LCO2015B-005',
                            'title' : 'LCOGT NEO Follow-up Network'
                          }
        proposal = Proposal.objects.create(**proposal_params)

        # Create test blocks
        block_params = { 'telclass' : '1m0',
                         'site'     : 'CPT',
                         'body'     : self.body,
                         'proposal' : proposal,
                         'groupid'  : self.body.current_name() + '_CPT-20150420',
                         'block_start' : '2015-04-20 13:00:00',
                         'block_end'   : '2015-04-21 03:00:00',
                         'tracking_number' : '00042',
                         'num_exposures' : 5,
                         'exp_length' : 42.0,
                         'active'   : True
                       }
        test_block = Block.objects.create(**block_params)

        expected_summary = [{ 'Not Observed': 1,
                              'Observed': 0,
                              'proposal': u'LCO2015B-005'}
                           ]

        summary = summarise_block_efficiency()

        self.assertEqual(expected_summary, summary)

    def test_multiple_proposals_with_scheduled_and_obs_blocks(self):
        proposal_params = { 'code'  : 'LCO2015A-009',
                            'title' : 'LCOGT NEO Follow-up Network'
                          }
        proposal1 = Proposal.objects.create(**proposal_params)

        # Create test blocks
        block_params = { 'telclass' : '1m0',
                         'site'     : 'CPT',
                         'body'     : self.body,
                         'proposal' : proposal1,
                         'groupid'  : self.body.current_name() + '_CPT-20150420',
                         'block_start' : '2015-04-20 13:00:00',
                         'block_end'   : '2015-04-21 03:00:00',
                         'tracking_number' : '00042',
                         'num_exposures' : 5,
                         'exp_length' : 42.0,
                         'active'   : True
                       }
        test_block = Block.objects.create(**block_params)

        block_params2 = { 'telclass' : '1m0',
                         'site'     : 'CPT',
                         'body'     : self.body,
                         'proposal' : proposal1,
                         'groupid'  : self.body.current_name() + '_CPT-20150420',
                         'block_start' : '2015-04-20 03:00:00',
                         'block_end'   : '2015-04-20 13:00:00',
                         'tracking_number' : '00043',
                         'num_exposures' : 7,
                         'exp_length' : 30.0,
                         'active'   : False,
                         'num_observed' : 1,
                         'reported' : True
                       }
        test_block2 = Block.objects.create(**block_params2)

        proposal_params = { 'code'  : 'LCO2015B-005',
                            'title' : 'LCOGT NEO Follow-up Network'
                          }
        proposal2 = Proposal.objects.create(**proposal_params)

        # Create test blocks
        block_params = { 'telclass' : '1m0',
                         'site'     : 'CPT',
                         'body'     : self.body,
                         'proposal' : proposal2,
                         'groupid'  : self.body.current_name() + '_CPT-20150420',
                         'block_start' : '2015-04-20 13:00:00',
                         'block_end'   : '2015-04-21 03:00:00',
                         'tracking_number' : '00042',
                         'num_exposures' : 5,
                         'exp_length' : 42.0,
                         'active'   : True
                       }
        test_block = Block.objects.create(**block_params)

        expected_summary = [ { 'Not Observed': 1,
                               'Observed': 1,
                               'proposal': u'LCO2015A-009'},
                             { 'Not Observed': 1,
                               'Observed': 0,
                               'proposal': u'LCO2015B-005'}
                           ]

        summary = summarise_block_efficiency()

        self.assertEqual(expected_summary, summary)

    def test_proposal_with_no_blocks(self):
        proposal_params = { 'code'  : 'LCO2016A-021',
                            'title' : 'LCOGT NEO Follow-up Network (16A)'
                          }
        proposal = Proposal.objects.create(**proposal_params)

        expected_summary = []

        summary = summarise_block_efficiency()

        self.assertEqual(expected_summary, summary)

    def test_no_proposals(self):
        expected_summary = []

        summary = summarise_block_efficiency()

        self.assertEqual(expected_summary, summary)

class TestCheckCatalogAndRefit(TestCase):

    def setUp(self):
        self.temp_dir = tempfile.mkdtemp(prefix = 'tmp_neox_')

        self.phot_tests_dir = os.path.abspath(os.path.join('photometrics', 'tests'))
        self.test_catalog = os.path.join(self.phot_tests_dir, 'oracdr_test_catalog.fits')
        self.configs_dir = os.path.abspath(os.path.join('photometrics', 'configs'))

        self.debug_print = False

        self.test_cat_good_wcs = os.path.join(os.environ['HOME'], 'Asteroids', '20160505', '2016GS2', 'cpt1m013-kb76-20160505-0207-e10_cat.fits')

        body_params = {     'provisional_name': '2016 DX',
                            'origin': 'M',
                            'source_type': 'U',
                            'elements_type': 'MPC Minor Planet',
                            'active': False,
                            'epochofel': '2016-07-31 00:00:00',
                            'orbinc': 27.93004,
                            'longascnode': 124.91942,
                            'argofperih': 82.05117,
                            'eccentricity': 0.3916546,
                            'meandist': 2.6852071,
                            'meananom': 12.96218,
                            'perihdist': 1.6335335,
                            'abs_mag': 17.7,
                            'slope': 0.15,
                        }
        self.test_body, created = Body.objects.get_or_create(**body_params)

        proposal_params = { 'code': 'test',
                            'title': 'test',
                            'pi':'sgreenstreet@lcogt.net',
                            'tag': 'LCOGT',
                            'active': True
                          }
        self.test_proposal, created = Proposal.objects.get_or_create(**proposal_params)

        block_params = {    'telclass': '1m0',
                            'site': 'K92',
                            'body': self.test_body,
                            'proposal': self.test_proposal,
                            'groupid': None,
                            'block_start': datetime(2016, 5, 5,19),
                            'block_end': datetime(2016, 5, 5, 21),
                            'tracking_number': '0009',
                            'num_exposures': 6,
                            'exp_length': 60.0,
                            'num_observed': 1,
                            'when_observed': datetime(2016, 5, 5, 20, 12, 44),
                            'active': False,
                            'reported': False,
                            'when_reported':None
                        }
        self.test_block, created = Block.objects.get_or_create(**block_params)

        frame_params = {    'sitecode':'K92',
                            'instrument':'kb76',
                            'filter':'w',
                            'filename':'cpt1m013-kb76-20160505-0207-e00.fits',
                            'exptime':60.0,
                            'midpoint':datetime(2016, 5, 5, 20, 4, 45),
                            'block':self.test_block,
                            'zeropoint':-99,
                            'zeropoint_err':-99,
                            'fwhm':2.825,
                            'frametype':0,
                            'rms_of_fit':None,
                            'nstars_in_fit':3.0,
                        }
        self.test_frame, created = Frame.objects.get_or_create(**frame_params)

        self.test_cat_bad_wcs = os.path.join(os.environ['HOME'], 'Asteroids', '20160505', '2016GS2', 'cpt1m013-kb76-20160505-0205-e10_cat.fits')
        self.test_fits_bad_wcs = os.path.join(os.environ['HOME'], 'Asteroids', '20160505', '2016GS2', 'cpt1m013-kb76-20160505-0205-e10.fits')

        frame_params2 = {    'sitecode':'K92',
                            'instrument':'kb76',
                            'filter':'w',
                            'filename':'cpt1m013-kb76-20160505-0205-e00.fits',
                            'exptime':60.0,
                            'midpoint':datetime(2016, 5, 5, 20, 2, 29),
                            'block':self.test_block,
                            'zeropoint':-99,
                            'zeropoint_err':-99,
                            'fwhm':2.825,
                            'frametype':0,
                            'rms_of_fit':None,
                            'nstars_in_fit':3.0,
                        }
        self.test_frame2, created = Frame.objects.get_or_create(**frame_params2)

    def tearDown(self):
        remove = True
        if remove:
            try:
                files_to_remove = glob(os.path.join(self.temp_dir, '*'))
                for file_to_rm in files_to_remove:
                    os.remove(file_to_rm)
            except OSError:
                print "Error removing files in temporary test directory", self.temp_dir
            try:
                os.rmdir(self.temp_dir)
                if self.debug_print: print "Removed", self.temp_dir
            except OSError:
                print "Error removing temporary test directory", self.temp_dir

    def test_good_catalog_nofit_needed(self):

        expected_status_and_num_frames = (0, 1)

#        status = check_catalog_and_refit(self.configs_dir, self.temp_dir, self.test_catalog_good_wcs)
        status = check_catalog_and_refit(self.configs_dir, self.temp_dir, self.test_cat_good_wcs)

        self.assertEqual(expected_status_and_num_frames, status)

    def test_bad_catalog_name(self):

        expected_status = (-1, 0)

        status = check_catalog_and_refit(self.configs_dir, self.temp_dir, self.test_catalog)

        self.assertEqual(expected_status, status)

    def test_no_matching_image(self):

        expected_status = (-1, 0)

        # Symlink catalog to temp dir with valid name
        temp_test_catalog = os.path.join(self.temp_dir, 'oracdr_test_e08_cat.fits')
        os.symlink(self.test_catalog, temp_test_catalog)

        status = check_catalog_and_refit(self.configs_dir, self.temp_dir, temp_test_catalog)

        self.assertEqual(expected_status, status)

    def test_good_catalog_refit(self):

        expected_file = os.path.join(self.temp_dir, 'cpt1m013-kb76-20160505-0205-e11_ldac.fits')
        expected_num_new_frames_created = 1

        # Symlink catalog and image to temp dir with valid name
        temp_test_catalog = os.path.join(self.temp_dir, 'cpt1m013-kb76-20160505-0205-e10_cat.fits')
        os.symlink(self.test_cat_bad_wcs, temp_test_catalog)
        temp_test_image = os.path.join(self.temp_dir, 'cpt1m013-kb76-20160505-0205-e10.fits')
        os.symlink(self.test_fits_bad_wcs, temp_test_image)

        status, num_new_frames_created = check_catalog_and_refit(self.configs_dir, self.temp_dir, temp_test_catalog)

        self.assertEqual(expected_file, status)
        self.assertTrue(os.path.exists(expected_file))
        self.assertEqual(expected_num_new_frames_created, num_new_frames_created)


class TestUpdate_Crossids(TestCase):

    def setUp(self):
        params = {  'provisional_name' : 'LM05OFG',
                    'abs_mag'       : 24.7,
                    'slope'         : 0.15,
                    'epochofel'     : datetime(2016,07,31,00,00,00),
                    'meananom'      :   8.5187,
                    'argofperih'    : 227.23234,
                    'longascnode'   :  57.83134,
                    'orbinc'        : 5.40829,
                    'eccentricity'  : 0.6914565,
                    'meandist'      : 2.8126642,
                    'source_type'   : 'N',
                    'elements_type' : 'MPC_MINOR_PLANET',
                    'active'        : True,
                    'origin'        : 'G',
                    }
        self.body, created = Body.objects.get_or_create(**params)

    @patch('core.views.datetime', MockDateTime)
    def test_check_goldstone_is_not_overridden(self):

        # Set Mock time to more than 3 days past the time of the cross ident.
        MockDateTime.change_datetime(2016, 5, 13, 10, 40, 0)

        crossid_info = [u'LM05OFG', u'2016 JD18', u'MPEC 2016-J96', u'(May 9.64 UT)']

        status = update_crossids(crossid_info, dbg=False)

        body = Body.objects.get(provisional_name=self.body.provisional_name)

        self.assertEqual(True, status)
        self.assertEqual(True, body.active)
        self.assertEqual('N', body.source_type)
        self.assertEqual('G', body.origin)
        self.assertEqual('2016 JD18', body.name)

    @patch('core.views.datetime', MockDateTime)
    def test_check_arecibo_comet_is_not_overridden(self):

        # Set Mock time to more than 3 days past the time of the cross ident.
        MockDateTime.change_datetime(2016, 5, 13, 10, 40, 0)

        crossid_info = [u'LM05OFG', u'C/2016 JD18', u'MPEC 2016-J96', u'(May 9.64 UT)']

        self.body.source_type = u'C'
        self.body.origin = u'A'
        self.body.save()

        status = update_crossids(crossid_info, dbg=False)

        body = Body.objects.get(provisional_name=self.body.provisional_name)

        self.assertEqual(True, status)
        self.assertEqual(True, body.active)
        self.assertEqual('C', body.source_type)
        self.assertEqual('A', body.origin)
        self.assertEqual('C/2016 JD18', body.name)

    @patch('core.views.datetime', MockDateTime)
    def test_check_jointradar_neo_is_not_overridden(self):

        # Set Mock time to more than 3 days past the time of the cross ident.
        MockDateTime.change_datetime(2016, 5, 13, 10, 40, 0)

        crossid_info = [u'LM05OFG', u'2016 JD18', u'MPEC 2016-J96', u'(May 9.64 UT)']

        self.body.origin = u'R'
        self.body.save()

        status = update_crossids(crossid_info, dbg=False)

        body = Body.objects.get(provisional_name=self.body.provisional_name)

        self.assertEqual(True, status)
        self.assertEqual(True, body.active)
        self.assertEqual('N', body.source_type)
        self.assertEqual('R', body.origin)
        self.assertEqual('2016 JD18', body.name)

    @patch('core.views.datetime', MockDateTime)
    def test_check_old_mpc_neo_is_overridden(self):

        # Set Mock time to more than 3 days past the time of the cross ident.
        MockDateTime.change_datetime(2016, 5, 13, 10, 40, 0)

        crossid_info = [u'LM05OFG', u'2016 JD18', u'MPEC 2016-J96', u'(May 9.64 UT)']

        self.body.origin = u'M'
        self.body.save()

        status = update_crossids(crossid_info, dbg=False)

        body = Body.objects.get(provisional_name=self.body.provisional_name)

        self.assertEqual(True, status)
        self.assertEqual(False, body.active)
        self.assertEqual('N', body.source_type)
        self.assertEqual('M', body.origin)
        self.assertEqual('2016 JD18', body.name)

    @patch('core.views.datetime', MockDateTime)
    def test_check_new_mpc_neo_is_not_overridden(self):

        # Set Mock time to less than 3 days past the time of the cross ident.
        MockDateTime.change_datetime(2016, 5, 11, 10, 40, 0)

        crossid_info = [u'LM05OFG', u'2016 JD18', u'MPEC 2016-J96', u'(May 9.64 UT)']

        self.body.origin = u'M'
        self.body.save()

        status = update_crossids(crossid_info, dbg=False)

        body = Body.objects.get(provisional_name=self.body.provisional_name)

        self.assertEqual(True, status)
        self.assertEqual(True, body.active)
        self.assertEqual('N', body.source_type)
        self.assertEqual('M', body.origin)
        self.assertEqual('2016 JD18', body.name)

class TestStoreDetections(TestCase):

    def setUp(self):

        self.phot_tests_dir = os.path.abspath(os.path.join('photometrics', 'tests'))
        self.test_mtds = os.path.join(self.phot_tests_dir, 'elp1m008-fl05-20160225-0095-e90.mtds')
        # Initialise with three test bodies a test proposal and several blocks.
        # The first body has a provisional name (e.g. a NEO candidate), the
        # other 2 do not (e.g. Goldstone targets)
        params = {  'provisional_name' : 'P10sSA6',
                    'abs_mag'       : 21.0,
                    'slope'         : 0.15,
                    'epochofel'     : '2015-03-19 00:00:00',
                    'meananom'      : 325.2636,
                    'argofperih'    : 85.19251,
                    'longascnode'   : 147.81325,
                    'orbinc'        : 8.34739,
                    'eccentricity'  : 0.1896865,
                    'meandist'      : 1.2176312,
                    'source_type'   : 'U',
                    'elements_type' : 'MPC_MINOR_PLANET',
                    'active'        : True,
                    'origin'        : 'M',
                    }
        self.body_with_provname, created = Body.objects.get_or_create(**params)

        neo_proposal_params = { 'code'  : 'LCO2015B-005',
                                'title' : 'LCOGT NEO Follow-up Network'
                              }
        self.neo_proposal, created = Proposal.objects.get_or_create(**neo_proposal_params)

        # Create test blocks
        block_params = { 'telclass' : '1m0',
                         'site'     : 'ELP',
                         'body'     : self.body_with_provname,
                         'proposal' : self.neo_proposal,
                         'groupid'  : self.body_with_provname.current_name() + '_CPT-20150420',
                         'block_start' : '2016-02-26 03:00:00',
                         'block_end'   : '2016-02-26 13:00:00',
                         'tracking_number' : '00042',
                         'num_exposures' : 5,
                         'exp_length' : 42.0,
                         'active'   : True
                       }
        self.test_block = Block.objects.create(**block_params)

        frame_params = { 'block'    : self.test_block,
                         'filename' : 'elp1m008-fl05-20160225-0095-e90.fits',
                         'sitecode' : 'V37',
                         'midpoint' : datetime(2016, 2, 26, 3, 44, 42)
                       }

        self.test_frame = Frame.objects.create(**frame_params)

    def test_store_detections(self):
        expected_num_cands = 23

        store_detections(self.test_mtds)

        cands = Candidate.objects.all()
        self.assertEqual(expected_num_cands, len(cands))<|MERGE_RESOLUTION|>--- conflicted
+++ resolved
@@ -13,16 +13,12 @@
 GNU General Public License for more details.
 '''
 
-<<<<<<< HEAD
 import os
-from datetime import datetime
+from datetime import datetime, timedelta
 from unittest import skipIf
 import tempfile
 from glob import glob
 
-=======
-from datetime import datetime, timedelta
->>>>>>> 86161d01
 from django.test import TestCase
 from django.forms.models import model_to_dict
 from bs4 import BeautifulSoup
@@ -39,19 +35,11 @@
 from astrometrics.sources_subs import parse_mpcorbit, parse_mpcobs
 from core.views import home, clean_NEOCP_object, save_and_make_revision, \
     update_MPC_orbit, check_for_block, clean_mpcorbit, \
-<<<<<<< HEAD
-    create_source_measurement, block_status, clean_crossid, create_frame, \
-    frame_params_from_block, schedule_check, summarise_block_efficiency, \
+    create_source_measurement, clean_crossid, create_frame, \
+    schedule_check, summarise_block_efficiency, \
     check_catalog_and_refit, store_detections, update_crossids
-from core.frames import block_status
-=======
-    create_source_measurement,  clean_crossid, schedule_check, \
-    summarise_block_efficiency, update_crossids
 from core.frames import block_status, create_frame, frame_params_from_block
->>>>>>> 86161d01
-
 from core.models import Body, Proposal, Block, SourceMeasurement, Frame, Candidate
-
 from core.forms import EphemQuery
 
 
