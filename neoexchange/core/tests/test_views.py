--- conflicted
+++ resolved
@@ -27,15 +27,12 @@
 #Import module to test
 from astrometrics.ephem_subs import call_compute_ephem, determine_darkness_times
 from astrometrics.sources_subs import parse_mpcorbit, parse_mpcobs
-<<<<<<< HEAD
 from core.views import home, clean_NEOCP_object, save_and_make_revision, \
     update_MPC_orbit, check_for_block, clean_mpcorbit, \
     create_source_measurement,  clean_crossid, create_frame, \
     frame_params_from_block, schedule_check, summarise_block_efficiency
 from core.frames import block_status
-=======
-from core.views import *
->>>>>>> 0169acce
+
 from core.models import Body, Proposal, Block, SourceMeasurement, Frame
 from core.forms import EphemQuery
 
