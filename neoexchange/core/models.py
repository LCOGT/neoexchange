"""
NEO exchange: NEO observing portal for Las Cumbres Observatory
Copyright (C) 2014-2018 LCO

This program is free software: you can redistribute it and/or modify
it under the terms of the GNU General Public License as published by
the Free Software Foundation, either version 3 of the License, or
(at your option) any later version.

This program is distributed in the hope that it will be useful,
but WITHOUT ANY WARRANTY; without even the implied warranty of
MERCHANTABILITY or FITNESS FOR A PARTICULAR PURPOSE.  See the
GNU General Public License for more details.
"""
from __future__ import unicode_literals
from datetime import datetime
from math import pi, log10
from collections import Counter
import reversion

from django.conf import settings
from django.contrib.auth.models import User
from django.db import models
from django.utils.timezone import now
from django.utils.translation import ugettext_lazy as _
from django.utils.encoding import force_text, python_2_unicode_compatible
from django.forms.models import model_to_dict
from astropy.time import Time
from astropy.wcs import WCS
from numpy import fromstring
from requests.compat import urljoin
try:
    # cpython 2.x
    from cPickle import loads, dumps
except ImportError:
    from pickle import loads, dumps
from base64 import b64decode, b64encode

from astrometrics.ast_subs import normal_to_packed
from astrometrics.ephem_subs import compute_ephem, comp_FOM, get_sitecam_params, comp_sep
from astrometrics.sources_subs import translate_catalog_code
from astrometrics.time_subs import dttodecimalday, degreestohms, degreestodms
from astrometrics.albedo import asteroid_albedo, asteroid_diameter


OBJECT_TYPES = (
                ('N', 'NEO'),
                ('A', 'Asteroid'),
                ('C', 'Comet'),
                ('K', 'KBO'),
                ('E', 'Centaur'),
                ('T', 'Trojan'),
                ('U', 'Candidate'),
                ('X', 'Did not exist'),
                ('W', 'Was not interesting'),
                ('D', 'Discovery, non NEO'),
                ('J', 'Artificial satellite'),
                ('H', 'Hyperbolic asteroids')
            )

ELEMENTS_TYPES = (('MPC_MINOR_PLANET', 'MPC Minor Planet'), ('MPC_COMET', 'MPC Comet'))

ORIGINS = (
            ('M', 'Minor Planet Center'),
            ('N', 'NASA'),
            ('S', 'Spaceguard'),
            ('D', 'NEODSYS'),
            ('G', 'Goldstone'),
            ('A', 'Arecibo'),
            ('R', 'Goldstone & Arecibo'),
            ('L', 'LCOGT'),
            ('Y', 'Yarkovsky'),
            ('T', 'Trojan')
            )

TELESCOPE_CHOICES = (
                        ('1m0', '1-meter'),
                        ('2m0', '2-meter'),
                        ('0m4', '0.4-meter')
                    )

SITE_CHOICES = (
                    ('ogg', 'Haleakala'),
                    ('coj', 'Siding Spring'),
                    ('lsc', 'Cerro Tololo'),
                    ('elp', 'McDonald'),
                    ('cpt', 'Sutherland'),
                    ('tfn', 'Tenerife'),
                    ('sbg', 'SBIG cameras'),
                    ('sin', 'Sinistro cameras')
    )

TAX_SCHEME_CHOICES = (
                        ('T', 'Tholen'),
                        ('Ba', 'Barucci'),
                        ('Td', 'Tedesco'),
                        ('H', 'Howell'),
                        ('S', 'SMASS'),
                        ('B', 'Bus'),
                        ('3T', 'S3OS2_TH'),
                        ('3B', 'S3OS2_BB'),
                        ('BD', 'Bus-DeMeo')
                     )

TAX_REFERENCE_CHOICES = (
                        ('PDS6', 'Neese, Asteroid Taxonomy V6.0. (2010).'),
                        ('BZ04', 'Binzel, et al. (2004).'),
                     )


@python_2_unicode_compatible
class Proposal(models.Model):
    code = models.CharField(max_length=20)
    title = models.CharField(max_length=255)
    pi = models.CharField("PI", max_length=50, default='', help_text='Principal Investigator (PI)')
    tag = models.CharField(max_length=10, default='LCOGT')
    active = models.BooleanField('Proposal active?', default=True)

    class Meta:
        db_table = 'ingest_proposal'
        ordering = ['-id', ]

    def __str__(self):
        if len(self.title) >= 10:
            title = "%s..." % self.title[0:9]
        else:
            title = self.title[0:10]
        return "%s %s" % (self.code, title)


@python_2_unicode_compatible
class Body(models.Model):
    provisional_name    = models.CharField('Provisional MPC designation', max_length=15, blank=True, null=True)
    provisional_packed  = models.CharField('MPC name in packed format', max_length=7, blank=True, null=True)
    name                = models.CharField('Designation', max_length=15, blank=True, null=True)
    origin              = models.CharField('Where did this target come from?', max_length=1, choices=ORIGINS, default="M", blank=True, null=True)
    source_type         = models.CharField('Type of object', max_length=1, choices=OBJECT_TYPES, blank=True, null=True)
    elements_type       = models.CharField('Elements type', max_length=16, choices=ELEMENTS_TYPES, blank=True, null=True)
    active              = models.BooleanField('Actively following?', default=False)
    fast_moving         = models.BooleanField('Is this object fast?', default=False)
    urgency             = models.IntegerField(help_text='how urgent is this?', blank=True, null=True)
    epochofel           = models.DateTimeField('Epoch of elements', blank=True, null=True)
    orbinc              = models.FloatField('Orbital inclination in deg', blank=True, null=True)
    longascnode         = models.FloatField('Longitude of Ascending Node (deg)', blank=True, null=True)
    argofperih          = models.FloatField('Arg of perihelion (deg)', blank=True, null=True)
    eccentricity        = models.FloatField('Eccentricity', blank=True, null=True)
    meandist            = models.FloatField('Mean distance (AU)', blank=True, null=True, help_text='for asteroids')
    meananom            = models.FloatField('Mean Anomaly (deg)', blank=True, null=True, help_text='for asteroids')
    perihdist           = models.FloatField('Perihelion distance (AU)', blank=True, null=True, help_text='for comets')
    epochofperih        = models.DateTimeField('Epoch of perihelion', blank=True, null=True, help_text='for comets')
    abs_mag             = models.FloatField('H - absolute magnitude', blank=True, null=True)
    slope               = models.FloatField('G - slope parameter', blank=True, null=True)
    score               = models.IntegerField(help_text='NEOCP digest2 score', blank=True, null=True)
    discovery_date      = models.DateTimeField(blank=True, null=True)
    num_obs             = models.IntegerField('Number of observations', blank=True, null=True)
    arc_length          = models.FloatField('Length of observed arc (days)', blank=True, null=True)
    not_seen            = models.FloatField('Time since last observation (days)', blank=True, null=True)
    updated             = models.BooleanField('Has this object been updated?', default=False)
    ingest              = models.DateTimeField(default=now)
    update_time         = models.DateTimeField(blank=True, null=True)

    def diameter(self):        
        m = self.abs_mag
        avg = 0.167
        d_avg = asteroid_diameter(avg, m)
        return d_avg
        
    def diameter_range(self):
        m = self.abs_mag
        mn = 0.01
        mx = 0.6       
        d_max = asteroid_diameter(mn, m)
        d_min = asteroid_diameter(mx, m)
        return d_min, d_max
        
    def epochofel_mjd(self):
        mjd = None
        try:
            t = Time(self.epochofel.isoformat(), format='isot', scale='tt')
            mjd = t.mjd
        except:
            pass
        return mjd

    def epochofperih_mjd(self):
        mjd = None
        try:
            t = Time(self.epochofperih.isoformat(), format='isot', scale='tt')
            mjd = t.mjd
        except:
            pass
        return mjd

    def current_name(self):
        if self.name:
            return self.name
        elif self.provisional_name:
            return self.provisional_name
        else:
            return "Unknown"

    def old_name(self):
        if self.provisional_name and self.name:
            return self.provisional_name
        else:
            return False

    def compute_position(self):
        d = datetime.utcnow()
        if self.epochofel:
            orbelems = model_to_dict(self)
            sitecode = '500'
            emp_line = compute_ephem(d, orbelems, sitecode, dbg=False, perturb=False, display=False)
<<<<<<< HEAD
            # Return just numerical values (RA, Dec, Mag, Speed)
            return (emp_line[1], emp_line[2], emp_line[3], emp_line[6])
=======
            # Return just numerical values
            return emp_line[1], emp_line[2], emp_line[3], emp_line[6]
>>>>>>> 3a6508e4
        else:
            # Catch the case where there is no Epoch
            return False

    def compute_FOM(self):
        d = datetime.utcnow()
        if self.epochofel:
            orbelems = model_to_dict(self)
            sitecode = '500'
            emp_line = compute_ephem(d, orbelems, sitecode, dbg=False, perturb=False, display=False)
            if 'U' in orbelems['source_type'] and orbelems['not_seen'] is not None and orbelems['arc_length'] is not None and orbelems['score'] is not None:
                FOM = comp_FOM(orbelems, emp_line)
                return FOM
            else:
                return None
        # Catch the case where there is no Epoch
        else:
            return None

    def get_block_info(self):
        blocks = Block.objects.filter(body=self.id)
        num_blocks = blocks.count()
        if num_blocks > 0:
            num_blocks_observed = blocks.filter(num_observed__gte=1).count()
            num_blocks_reported = blocks.filter(reported=True).count()
            observed = "%d/%d" % (num_blocks_observed, num_blocks)
            reported = "%d/%d" % (num_blocks_reported, num_blocks)
        else:
            observed = 'Not yet'
            reported = 'Not yet'
        return observed, reported

    class Meta:
        verbose_name = _('Minor Body')
        verbose_name_plural = _('Minor Bodies')
        db_table = 'ingest_body'
        ordering = ['-ingest', '-active']

    def __str__(self):
        if self.active:
            text = ''
        else:
            text = 'not '
        return_name = self.provisional_name
        if (self.provisional_name is None or self.provisional_name == u'')\
                and self.name is not None and self.name != u'':
            return_name = self.name
        return u'%s is %sactive' % (return_name, text)


@python_2_unicode_compatible
class SpectralInfo(models.Model):
    body                = models.ForeignKey(Body, on_delete=models.CASCADE)
    taxonomic_class     = models.CharField('Taxonomic Class', blank=True, null=True, max_length=6)
    tax_scheme          = models.CharField('Taxonomic Scheme', blank=True, choices=TAX_SCHEME_CHOICES, null=True, max_length=2)
    tax_reference       = models.CharField('Reference source for Taxonomic data', max_length=6, choices=TAX_REFERENCE_CHOICES, blank=True, null=True)
    tax_notes           = models.CharField('Notes on Taxonomic Classification', max_length=30, blank=True, null=True)

    def make_readable_tax_notes(self):
        text = self.tax_notes
        text_out = ''
        end = ''
        if self.tax_reference == 'PDS6':
            if "|" in text:
                chunks = text.split('|')
                text = chunks[0]
                end = chunks[1]
            if self.tax_scheme in "T,Ba,Td,H,S,B":
                if text[0].isdigit():
                    if len(text) > 1:
                        if text[1].isdigit():
                            text_out = text_out + ' %s color indices were used.\n' % (text[0:2])
                        else:
                            text_out = text_out + ' %s color indices were used.\n' % (text[0])
                    else:
                        text_out = text_out + ' %s color indices were used.\n' % (text[0])
                if "G" in text:
                    text_out = text_out + ' Used groundbased radiometric albedo.'
                if "I" in text:
                    text_out = text_out + ' Used IRAS radiometric albedo.'
                if "A" in text:
                    text_out = text_out + ' An Unspecified albedo was used to eliminate Taxonomic degeneracy.'
                if "S" in text:
                    text_out = text_out + ' Used medium-resolution spectrum by Chapman and Gaffey (1979).'
                if "s" in text:
                    text_out = text_out + ' Used high-resolution spectrum by Xu et al (1995) or Bus and Binzel (2002).'
            elif self.tax_scheme == "BD":
                if "a" in text:
                    text_out = text_out + ' Visible: Bus (1999), Bus and Binzel (2002a), Bus and Binzel (2002b). NIR: DeMeo et al. (2009).'
                if "b" in text:
                    text_out = text_out + ' Visible: Xu (1994), Xu et al. (1995). NIR: DeMeo et al. (2009).'
                if "c" in text:
                    text_out = text_out + ' Visible: Burbine (2000), Burbine and Binzel (2002). NIR: DeMeo et al. (2009).'
                if "d" in text:
                    text_out = text_out + ' Visible: Binzel et al. (2004c). NIR: DeMeo et al. (2009).'
                if "e" in text:
                    text_out = text_out + ' Visible and NIR: DeMeo et al. (2009).'
                if "f" in text:
                    text_out = text_out + ' Visible: Binzel et al. (2004b).  NIR: DeMeo et al. (2009).'
                if "g" in text:
                    text_out = text_out + ' Visible: Binzel et al. (2001).  NIR: DeMeo et al. (2009).'
                if "h" in text:
                    text_out = text_out + ' Visible: Bus (1999), Bus and Binzel (2002a), Bus and Binzel (2002b).  NIR: Binzel et al. (2004a).'
                if "i" in text:
                    text_out = text_out + ' Visible: Bus (1999), Bus and Binzel (2002a), Bus and Binzel (2002b).  NIR: Rivkin et al. (2005).'
        text_out = text_out+end
        return text_out

    class Meta:
        verbose_name = _('Spectroscopy Detail')
        verbose_name_plural = _('Spectroscopy Details')
        db_table = 'ingest_taxonomy'

    def __str__(self):
        return "%s is a %s-Type Asteroid" % (self.body.name, self.taxonomic_class)


@python_2_unicode_compatible
class SuperBlock(models.Model):

    cadence         = models.BooleanField(default=False)
    rapid_response  = models.BooleanField('Is this a ToO/Rapid Response observation?', default=False)
    body            = models.ForeignKey(Body)
    proposal        = models.ForeignKey(Proposal)
    block_start     = models.DateTimeField(null=True, blank=True)
    block_end       = models.DateTimeField(null=True, blank=True)
    groupid         = models.CharField(max_length=55, null=True, blank=True)
    tracking_number = models.CharField(max_length=10, null=True, blank=True)
    period          = models.FloatField('Spacing between cadence observations (hours)', null=True, blank=True)
    jitter          = models.FloatField('Acceptable deviation before or after strict period (hours)', null=True, blank=True)
    timeused        = models.FloatField('Time used (seconds)', null=True, blank=True)
    active          = models.BooleanField(default=False)

    def make_obsblock_link(self):
        url = ''
        if self.tracking_number is not None and self.tracking_number != '':
            url = urljoin(settings.PORTAL_REQUEST_URL, self.tracking_number)
        return url

    def get_sites(self):
        qs = Block.objects.filter(superblock=self.id).values_list('site', flat=True).distinct()

        return ", ".join(qs)

    def get_telclass(self):
        qs = Block.objects.filter(superblock=self.id).values_list('telclass', flat=True).distinct()

        return ", ".join(qs)

    def get_obsdetails(self):
        qs = Block.objects.filter(superblock=self.id).values_list('num_exposures', 'exp_length')

        # Count number of unique N exposure x Y exposure length combinations
        counts = Counter([elem for elem in qs])

        if len(counts) > 1:
            obs_details = []
            for c in counts.items():
                obs_details.append("%d of %dx%.1f secs" % (c[1], c[0][0], c[0][1]))

            obs_details_str = ", ".join(obs_details)
        else:
            c = list(counts)
            obs_details_str = "%dx%.1f secs" % (c[0][0], c[0][1])

        return obs_details_str

    def get_num_observed(self):
        qs = Block.objects.filter(superblock=self.id)

        return qs.filter(num_observed__gte=1).count(), qs.count()

    def get_num_reported(self):
        qs = Block.objects.filter(superblock=self.id)

        return qs.filter(reported=True).count(), qs.count()

    def get_last_observed(self):
        last_observed = None
        qs = Block.objects.filter(superblock=self.id, num_observed__gte=1)
        if qs.count() > 0:
            last_observed = qs.latest('when_observed').when_observed

        return last_observed

    def get_last_reported(self):
        last_reported = None
        qs = Block.objects.filter(superblock=self.id, reported=True)
        if qs.count() > 0:
            last_reported = qs.latest('when_reported').when_reported

        return last_reported

    class Meta:
        verbose_name = _('SuperBlock')
        verbose_name_plural = _('SuperBlocks')
        db_table = 'ingest_superblock'

    def __str__(self):
        if self.active:
            text = ''
        else:
            text = 'not '

        return '%s is %sactive' % (self.tracking_number, text)


@python_2_unicode_compatible
class Block(models.Model):

    telclass        = models.CharField(max_length=3, null=False, blank=False, default='1m0', choices=TELESCOPE_CHOICES)
    site            = models.CharField(max_length=3, choices=SITE_CHOICES)
    body            = models.ForeignKey(Body)
    proposal        = models.ForeignKey(Proposal)
    superblock      = models.ForeignKey(SuperBlock, null=True, blank=True)
    groupid         = models.CharField(max_length=55, null=True, blank=True)
    block_start     = models.DateTimeField(null=True, blank=True)
    block_end       = models.DateTimeField(null=True, blank=True)
    tracking_number = models.CharField(max_length=10, null=True, blank=True)
    num_exposures   = models.IntegerField(null=True, blank=True)
    exp_length      = models.FloatField('Exposure length in seconds', null=True, blank=True)
    num_observed    = models.IntegerField(help_text='No. of scheduler blocks executed', null=True, blank=True)
    when_observed   = models.DateTimeField(help_text='Date/time of latest frame', null=True, blank=True)
    active          = models.BooleanField(default=False)
    reported        = models.BooleanField(default=False)
    when_reported   = models.DateTimeField(null=True, blank=True)

    def make_obsblock_link(self):
        url = ''
        # XXX Change to request number and point at requests endpoint (https://observe.lco.global/requests/<request no.>/
        if self.tracking_number is not None and self.tracking_number != '':
            url = urljoin(settings.PORTAL_REQUEST_URL, self.tracking_number)
        return url

    def num_red_frames(self):
        """Returns the total number of reduced frames (quicklook and fully reduced)"""
        return Frame.objects.filter(block=self.id, frametype__in=Frame.reduced_frames(Frame())).count()

    def num_unique_red_frames(self):
        """Returns the number of *unique* reduced frames (quicklook OR fully reduced)"""
        reduced_frames = Frame.objects.filter(block=self.id, frametype=Frame.BANZAI_RED_FRAMETYPE)
        ql_frames = Frame.objects.filter(block=self.id, frametype=Frame.BANZAI_QL_FRAMETYPE)
        if reduced_frames.count() >= ql_frames.count():
            total_exposure_number = reduced_frames.count()
        else:
            total_exposure_number = ql_frames.count()
        return total_exposure_number

    def num_candidates(self):
        return Candidate.objects.filter(block=self.id).count()

    def save(self, *args, **kwargs):
        if not self.superblock:
            sblock_kwargs = {
                                'body' : self.body,
                                'proposal' : self.proposal,
                                'block_start' : self.block_start,
                                'block_end' : self.block_end,
                                'groupid' : self.groupid,
                                'tracking_number' : self.tracking_number,
                                'active' : self.active
                            }
            sblock, created = SuperBlock.objects.get_or_create(pk=self.id, **sblock_kwargs)
            self.superblock = sblock
        super(Block, self).save(*args, **kwargs)

    class Meta:
        verbose_name = _('Observation Block')
        verbose_name_plural = _('Observation Blocks')
        db_table = 'ingest_block'

    def __str__(self):
        if self.active:
            text = ''
        else:
            text = 'not '

        return '%s is %sactive' % (self.tracking_number, text)


def unpickle_wcs(wcs_string):
    """Takes a pickled string and turns into an astropy WCS object"""
    wcs_bytes = wcs_string.encode()     # encode str to bytes
    wcs_bytes = b64decode(wcs_bytes)
    wcs_header = loads(wcs_bytes)
    return WCS(wcs_header)


def pickle_wcs(wcs_object):
    """Turn out base64encoded string from astropy WCS object. This does
    not use the inbuilt pickle/__reduce__ which loses needed information"""
    pickle_protocol = 2

    if wcs_object is not None and isinstance(wcs_object, WCS):
        wcs_header = wcs_object.to_header()
        # Add back missing NAXIS keywords, change back to CD matrix
        wcs_header.insert(0, ("NAXIS", 2, "number of array dimensions"))
        wcs_header.insert(1, ("NAXIS1", wcs_object._naxis1, ""))
        wcs_header.insert(2, ("NAXIS2", wcs_object._naxis2, ""))
        wcs_header.remove("CDELT1")
        wcs_header.remove("CDELT2")
        # Some of these may be missing depending on whether there was any rotation
        num_missing = 0
        for pc in ['PC1_1', 'PC1_2', 'PC2_1', 'PC2_2']:
            if pc in wcs_header:
                wcs_header.rename_keyword(pc, pc.replace("PC", "CD"))
            else:
                num_missing += 1
        # Check if there was no PC matrix at all, insert a unity CD matrix
        if num_missing == 4:
            cd_comment = "Coordinate transformation matrix element"
            wcs_header.insert("CRVAL2", ("CD1_1", 1.0, cd_comment), after=True)
            wcs_header.insert( "CD1_1", ("CD1_2", 0.0, cd_comment), after=True)
            wcs_header.insert( "CD1_2", ("CD2_1", 0.0, cd_comment), after=True)
            wcs_header.insert( "CD2_1", ("CD2_2", 1.0, cd_comment), after=True)

        value = dumps(wcs_header, protocol=pickle_protocol)
        value = b64encode(value).decode()
    else:
        value = wcs_object
    return value


class WCSField(models.Field):

    description = "Store astropy.wcs objects"

    def __init__(self, *args, **kwargs):
        kwargs.setdefault('editable', False)
        kwargs['editable'] = False
        super(WCSField, self).__init__(*args, **kwargs)

    def deconstruct(self):
        name, path, args, kwargs = super(WCSField, self).deconstruct()
        del kwargs["editable"]
        return name, path, args, kwargs

    def from_db_value(self, value, expression, connection, context):
        if value is None:
            return value
        return unpickle_wcs(value)

    def to_python(self, value):
        if isinstance(value, WCS):
            return value

        if value is None:
            return value

        return unpickle_wcs(value)

    def get_prep_value(self, value):
        return pickle_wcs(value)

    def get_db_prep_value(self, value, connection=None, prepared=False):
        if value is not None:
            value = force_text(pickle_wcs(value))
        return value

    def value_to_string(self, obj):
        value = self.value_from_object(obj)
        return self.get_db_prep_value(value)

    def get_internal_type(self):
        return 'TextField'


@python_2_unicode_compatible
class Frame(models.Model):
    """ Model to represent (FITS) frames of data from observations successfully
    made and filename of data which resulted.
    """
    SINGLE_FRAMETYPE = 0
    STACK_FRAMETYPE = 1
    NONLCO_FRAMETYPE = 2
    SATELLITE_FRAMETYPE = 3
    SPECTRUM_FRAMETYPE = 4
    FITS_LDAC_CATALOG = 5
    BANZAI_LDAC_CATALOG = 6
    ORACDR_QL_FRAMETYPE = 10
    BANZAI_QL_FRAMETYPE = 11
    ORACDR_RED_FRAMETYPE = 90
    BANZAI_RED_FRAMETYPE = 91
    FRAMETYPE_CHOICES = (
                        (SINGLE_FRAMETYPE, 'Single frame'),
                        (STACK_FRAMETYPE, 'Stack of frames'),
                        (NONLCO_FRAMETYPE, 'Non-LCOGT data'),
                        (SATELLITE_FRAMETYPE, 'Satellite data'),
                        (SPECTRUM_FRAMETYPE, 'Spectrum'),
                        (FITS_LDAC_CATALOG,    'FITS LDAC catalog'),
                        (BANZAI_LDAC_CATALOG,  'BANZAI LDAC catalog'),
                        (ORACDR_QL_FRAMETYPE,  'ORACDR QL frame'),
                        (BANZAI_QL_FRAMETYPE,  'BANZAI QL frame'),
                        (ORACDR_RED_FRAMETYPE, 'ORACDR reduced frame'),
                        (BANZAI_RED_FRAMETYPE, 'BANZAI reduced frame'),

                    )
    sitecode    = models.CharField('MPC site code', max_length=4, blank=False)
    instrument  = models.CharField('instrument code', max_length=4, blank=True, null=True)
    filter      = models.CharField('filter class', max_length=15, blank=False, default="B")
    filename    = models.CharField('FITS filename', max_length=50, blank=True, null=True)
    exptime     = models.FloatField('Exposure time in seconds', null=True, blank=True)
    midpoint    = models.DateTimeField('UTC date/time of frame midpoint', null=False, blank=False)
    block       = models.ForeignKey(Block, null=True, blank=True)
    quality     = models.CharField('Frame Quality flags', help_text='Comma separated list of frame/condition flags', max_length=40, blank=True, default=' ')
    zeropoint   = models.FloatField('Frame zeropoint (mag.)', null=True, blank=True)
    zeropoint_err = models.FloatField('Error on Frame zeropoint (mag.)', null=True, blank=True)
    fwhm        = models.FloatField('Full width at half maximum (FWHM; arcsec)', null=True, blank=True)
    frametype   = models.SmallIntegerField('Frame Type', null=False, blank=False, default=0, choices=FRAMETYPE_CHOICES)
    extrainfo   = models.TextField(blank=True, null=True)
    rms_of_fit  = models.FloatField('RMS of astrometric fit (arcsec)', null=True, blank=True)
    nstars_in_fit  = models.FloatField('No. of stars used in astrometric fit', null=True, blank=True)
    time_uncertainty = models.FloatField('Time uncertainty (seconds)', null=True, blank=True)
    frameid     = models.IntegerField('Archive ID', null=True, blank=True)
    wcs         = WCSField('WCS info', blank=True, null=True, editable=False)
    astrometric_catalog = models.CharField('Astrometric catalog used', max_length=40, default=' ')
    photometric_catalog = models.CharField('Photometric catalog used', max_length=40, default=' ')

    def get_x_size(self):
        x_size = None
        try:
            x_size = self.wcs._naxis1
        except AttributeError:
            pass
        return x_size

    def get_y_size(self):
        y_size = None
        try:
            y_size = self.wcs._naxis2
        except AttributeError:
            pass
        return y_size

    def is_catalog(self):
        is_catalog = False
        if self.frametype == self.FITS_LDAC_CATALOG or self.frametype == self.BANZAI_LDAC_CATALOG:
            is_catalog = True
        return is_catalog

    def is_quicklook(self):
        is_quicklook = False
        if self.frametype == self.ORACDR_QL_FRAMETYPE or self.frametype == self.BANZAI_QL_FRAMETYPE:
            is_quicklook = True
        return is_quicklook

    def is_reduced(self):
        is_reduced = False
        if self.frametype == self.ORACDR_RED_FRAMETYPE or self.frametype == self.BANZAI_RED_FRAMETYPE:
            is_reduced = True
        return is_reduced

    def is_processed(self):
        is_processed = False
        if self.is_quicklook() or self.is_reduced():
            is_processed = True
        return is_processed

    def reduced_frames(self, include_oracdr=False):
        frametypes = (self.BANZAI_QL_FRAMETYPE, self.BANZAI_RED_FRAMETYPE)
        if include_oracdr:
            frametypes = (self.BANZAI_QL_FRAMETYPE, self.BANZAI_RED_FRAMETYPE, self.ORACDR_QL_FRAMETYPE, self.ORACDR_RED_FRAMETYPE)

        return frametypes

    def return_site_string(self):
        site_strings = {
                        'K91' : 'LCO CPT Node 1m0 Dome A at Sutherland, South Africa',
                        'K92' : 'LCO CPT Node 1m0 Dome B at Sutherland, South Africa',
                        'K93' : 'LCO CPT Node 1m0 Dome C at Sutherland, South Africa',
                        'W85' : 'LCO LSC Node 1m0 Dome A at Cerro Tololo, Chile',
                        'W86' : 'LCO LSC Node 1m0 Dome B at Cerro Tololo, Chile',
                        'W87' : 'LCO LSC Node 1m0 Dome C at Cerro Tololo, Chile',
                        'V37' : 'LCO ELP Node at McDonald Observatory, Texas',
                        'Z21' : 'LCO TFN Node Aqawan A 0m4a at Tenerife, Spain',
                        'Z17' : 'LCO TFN Node Aqawan A 0m4b at Tenerife, Spain',
                        'Q58' : 'LCO COJ Node 0m4a at Siding Spring, Australia',
                        'Q59' : 'LCO COJ Node 0m4b at Siding Spring, Australia',
                        'Q63' : 'LCO COJ Node 1m0 Dome A at Siding Spring, Australia',
                        'Q64' : 'LCO COJ Node 1m0 Dome B at Siding Spring, Australia',
                        'E10' : 'LCO COJ Node 2m0 FTS at Siding Spring, Australia',
                        'F65' : 'LCO OGG Node 2m0 FTN at Haleakala, Maui',
                        'T04' : 'LCO OGG Node 0m4b at Haleakala, Maui',
                        'T03' : 'LCO OGG Node 0m4c at Haleakala, Maui',
                        'W89' : 'LCO LSC Node Aqawan A 0m4a at Cerro Tololo, Chile',
                        'W79' : 'LCO LSC Node Aqawan B 0m4a at Cerro Tololo, Chile',
                        'V38' : 'LCO ELP Node Aqawan A 0m4a at McDonald Observatory, Texas',
                        'L09' : 'LCO CPT Node Aqawan A 0m4a at Sutherland, South Africa',
                        }
        return site_strings.get(self.sitecode, 'Unknown LCO site')

    def return_tel_string(self):

        point4m_string = '0.4-m f/8 Schmidt-Cassegrain + CCD'
        onem_string = '1.0-m f/8 Ritchey-Chretien + CCD'
        twom_string = '2.0-m f/10 Ritchey-Chretien + CCD'

        tels_strings = {
                        'K91' : onem_string,
                        'K92' : onem_string,
                        'K93' : onem_string,
                        'W85' : onem_string,
                        'W86' : onem_string,
                        'W87' : onem_string,
                        'V37' : onem_string,
                        'Z21' : point4m_string,
                        'Z17' : point4m_string,
                        'Q58' : point4m_string,
                        'Q59' : point4m_string,
                        'Q63' : onem_string,
                        'Q64' : onem_string,
                        'E10' : twom_string,
                        'F65' : twom_string,
                        'T04' : point4m_string,
                        'T03' : point4m_string,
                        'W89' : point4m_string,
                        'W79' : point4m_string,
                        'V38' : point4m_string,
                        'L09' : point4m_string,
                        }
        return tels_strings.get(self.sitecode, 'Unknown LCO telescope')

    def map_filter(self):
        """Maps somewhat odd observed filters (e.g. 'solar') into the filter
        (e.g. 'R') that would be used for the photometric calibration"""

        new_filter = self.filter
        # Don't perform any mapping if it's not LCO data
        if self.frametype not in [self.NONLCO_FRAMETYPE, self.SATELLITE_FRAMETYPE]:
            if self.filter == 'solar' or self.filter == 'w':
                new_filter = 'R'
            if self.photometric_catalog == 'GAIA-DR1':
                new_filter = 'G'
        return new_filter

    class Meta:
        verbose_name = _('Observed Frame')
        verbose_name_plural = _('Observed Frames')
        db_table = 'ingest_frame'

    def __str__(self):

        if self.filename:
            name = self.filename
        else:
            name = "%s@%s" % ( self.midpoint, self.sitecode.rstrip())
        return name


class SourceMeasurement(models.Model):
    """Class to represent the measurements (RA, Dec, Magnitude and errors)
    performed on a Frame (having site code, date/time etc.).
    These will provide the way of storing past measurements of an object and
    any new measurements performed on data from the LCOGT NEO Follow-up Network
    """

    body = models.ForeignKey(Body)
    frame = models.ForeignKey(Frame)
    obs_ra = models.FloatField('Observed RA', blank=True, null=True)
    obs_dec = models.FloatField('Observed Dec', blank=True, null=True)
    obs_mag = models.FloatField('Observed Magnitude', blank=True, null=True)
    err_obs_ra = models.FloatField('Error on Observed RA', blank=True, null=True)
    err_obs_dec = models.FloatField('Error on Observed Dec', blank=True, null=True)
    err_obs_mag = models.FloatField('Error on Observed Magnitude', blank=True, null=True)
    astrometric_catalog = models.CharField('Astrometric catalog used', max_length=40, default=' ')
    photometric_catalog = models.CharField('Photometric catalog used', max_length=40, default=' ')
    aperture_size = models.FloatField('Size of aperture (arcsec)', blank=True, null=True)
    snr = models.FloatField('Size of aperture (arcsec)', blank=True, null=True)
    flags = models.CharField('Frame Quality flags', help_text='Comma separated list of frame/condition flags', max_length=40, blank=True, default=' ')

    def format_mpc_line(self):

        if self.body.name:
            name, status = normal_to_packed(self.body.name)
            if status != 0:
                name = "%5s       " % self.body.name
        else:
            name = "     %7s" % self.body.provisional_name

        try:
            mag = "%4.1f" % self.obs_mag
        except TypeError:
            mag = "    "

        obs_type = 'C'
        microday = True
        if self.frame.frametype == Frame.SATELLITE_FRAMETYPE:
            obs_type = 'S'
            microday = False
        flags = self.flags
        if len(self.flags) == 1:
            if self.flags == '*':
                # Discovery asterisk needs to go into column 12
                flags = '* '
            else:
                flags = ' ' + self.flags
        elif len(self.flags) > 2:
            logger.warn("Flags longer than will fit into field - needs mapper")
            flags = self.flags[0:2]

        mpc_line = "%12s%2s%1s%16s%11s %11s          %4s %1s%1s     %3s" % (name,
            flags, obs_type, dttodecimalday(self.frame.midpoint, microday),
            degreestohms(self.obs_ra, ' '), degreestodms(self.obs_dec, ' '),
            mag, self.frame.map_filter(), translate_catalog_code(self.astrometric_catalog), self.frame.sitecode)
        if self.frame.frametype == Frame.SATELLITE_FRAMETYPE:
            extrainfo = self.frame.extrainfo
            if self.body.name:
                name, status = normal_to_packed(self.body.name)
                if status == 0:
                    extrainfo = name + extrainfo[12:]
            mpc_line = mpc_line + '\n' + extrainfo
        return mpc_line

    class Meta:
        verbose_name = _('Source Measurement')
        verbose_name_plural = _('Source Measurements')
        db_table = 'source_measurement'


class CatalogSources(models.Model):
    """Class to represent the measurements (X, Y, RA, Dec, Magnitude, shape and
    errors) extracted from a catalog extraction performed on a Frame (having
    site code, date/time etc.). These will allow the storage of information for
    reference stars and candidate objects, allowing the display and measurement
    of objects.
    """

    frame = models.ForeignKey(Frame)
    obs_x = models.FloatField('CCD X co-ordinate')
    obs_y = models.FloatField('CCD Y co-ordinate')
    obs_ra = models.FloatField('Observed RA')
    obs_dec = models.FloatField('Observed Dec')
    obs_mag = models.FloatField('Observed Magnitude', blank=True, null=True)
    err_obs_ra = models.FloatField('Error on Observed RA', blank=True, null=True)
    err_obs_dec = models.FloatField('Error on Observed Dec', blank=True, null=True)
    err_obs_mag = models.FloatField('Error on Observed Magnitude', blank=True, null=True)
    background = models.FloatField('Background')
    major_axis = models.FloatField('Ellipse major axis')
    minor_axis = models.FloatField('Ellipse minor axis')
    position_angle = models.FloatField('Ellipse position angle')
    ellipticity = models.FloatField('Ellipticity')
    aperture_size = models.FloatField('Size of aperture (arcsec)', blank=True, null=True)
    flags = models.IntegerField('Source flags', help_text='Bitmask of flags', default=0)
    flux_max = models.FloatField('Peak flux above background', blank=True, null=True)
    threshold = models.FloatField('Detection threshold above background', blank=True, null=True)

    class Meta:
        verbose_name = _('Catalog Source')
        verbose_name_plural = _('Catalog Sources')
        db_table = 'catalog_source'

    def make_elongation(self):
        elongation = self.major_axis/self.minor_axis
        return elongation

    def make_fwhm(self):
        fwhm = ((self.major_axis+self.minor_axis)/2)*2
        return fwhm

    def make_mu_max(self):
        pixel_scale = get_sitecam_params(self.frame.sitecode)[3]
        mu_max = 0.0
        if self.flux_max > 0.0:
            mu_max = (-2.5*log10(self.flux_max/pixel_scale**2))+self.frame.zeropoint
        return mu_max

    def make_mu_threshold(self):
        pixel_scale = get_sitecam_params(self.frame.sitecode)[3]
        mu_threshold = 0.0
        if self.threshold > 0.0:
            mu_threshold = (-2.5*log10(self.threshold/pixel_scale**2))+self.frame.zeropoint
        return mu_threshold

    def make_flux(self):
        flux = 10.0**((self.obs_mag-self.frame.zeropoint)/-2.5)
        return flux

    def make_area(self):
        area = pi*self.major_axis*self.minor_axis
        return area


def detections_array_dtypes():
    """Declare the columns and types of the structured numpy array for holding
    the per-frame detections from the mtdlink moving object code"""

    dtypes = {  'names' : ('det_number', 'frame_number', 'sext_number', 'jd_obs', 'ra', 'dec', 'x', 'y', 'mag', 'fwhm', 'elong', 'theta', 'rmserr', 'deltamu', 'area', 'score', 'velocity', 'sky_pos_angle', 'pixels_frame', 'streak_length'),
                'formats' : ('i4',       'i1',           'i4',          'f8',     'f8', 'f8', 'f4', 'f4', 'f4', 'f4',   'f4',    'f4',    'f4',     'f4',       'i4',   'f4',   'f4',       'f4',        'f4',           'f4')
             }

    return dtypes


@python_2_unicode_compatible
class Candidate(models.Model):
    """Class to hold candidate moving object detections found by the moving
    object code"""

    block = models.ForeignKey(Block)
    cand_id = models.PositiveIntegerField('Candidate Id')
    score = models.FloatField('Candidate Score')
    avg_midpoint = models.DateTimeField('Average UTC midpoint')
    avg_x = models.FloatField('Average CCD X co-ordinate')
    avg_y = models.FloatField('Average CCD Y co-ordinate')
    avg_ra = models.FloatField('Average Observed RA (degrees)')
    avg_dec = models.FloatField('Average Observed Dec (degrees)')
    avg_mag = models.FloatField('Average Observed Magnitude', blank=True, null=True)
    speed = models.FloatField('Speed (degrees/day)')
    sky_motion_pa = models.FloatField('Position angle of motion on the sky (degrees)')
    detections = models.BinaryField('Detections array', blank=True, null=True, editable=False)

    def convert_speed(self):
        """Convert speed in degrees/day into arcsec/min"""
        new_speed = (self.speed*3600.0)/(24.0*60.0)
        return new_speed

    def unpack_dets(self):
        """Unpacks the binary BLOB from the detections field into a numpy
        structured array"""
        dtypes = detections_array_dtypes()
        dets = fromstring(self.detections, dtype=dtypes)
        return dets

    def compute_separation(self, body=None, time=None):
        """Computes the separation between the Candidate's avg_ra and avg_dec
        and the RA, Dec of the body at a time of avg_midpoint"""
        if body is None or type(body) != 'core.models.Body':
            body = self.block.body
        if time is None:
            time = self.avg_midpoint

        try:
            elements = model_to_dict(body)
            emp_line = compute_ephem(time, elements, self.block.site, perturb=False)
            separation = comp_sep(self.avg_ra, self.avg_dec, emp_line[1], emp_line[2])
        except AttributeError:
            separation = None

        return separation

    class Meta:
        verbose_name = _('Candidate')

    def __str__(self):
        return "%s#%04d" % (self.block.tracking_number, self.cand_id)


@python_2_unicode_compatible
class ProposalPermission(models.Model):
    """
    Linking a user to proposals in NEOx to control their access
    """
    proposal = models.ForeignKey(Proposal)
    user = models.ForeignKey(User)

    class Meta:
        verbose_name = _('Proposal Permission')

    def __str__(self):
        return "%s is a member of %s" % (self.user, self.proposal)


@python_2_unicode_compatible
class PanoptesReport(models.Model):
    """
    Status of block
    """
    block = models.ForeignKey(Block)
    when_submitted = models.DateTimeField('Date sent to Zooniverse', blank=True, null=True)
    last_check = models.DateTimeField(blank=True, null=True)
    active = models.BooleanField(default=False)
    subject_id = models.IntegerField('Subject ID', blank=True, null=True)
    candidate = models.ForeignKey(Candidate)
    verifications = models.IntegerField(default=0)
    classifiers = models.TextField(help_text='Volunteers usernames who found NEOs', blank=True, null=True)

    class Meta:
        verbose_name = _('Zooniverse Report')

    def __str__(self):
        return "Block {} Candidate {} is Subject {}".format(self.block.id, self.candidate.id, self.subject_id)<|MERGE_RESOLUTION|>--- conflicted
+++ resolved
@@ -211,13 +211,8 @@
             orbelems = model_to_dict(self)
             sitecode = '500'
             emp_line = compute_ephem(d, orbelems, sitecode, dbg=False, perturb=False, display=False)
-<<<<<<< HEAD
-            # Return just numerical values (RA, Dec, Mag, Speed)
-            return (emp_line[1], emp_line[2], emp_line[3], emp_line[6])
-=======
             # Return just numerical values
             return emp_line[1], emp_line[2], emp_line[3], emp_line[6]
->>>>>>> 3a6508e4
         else:
             # Catch the case where there is no Epoch
             return False
