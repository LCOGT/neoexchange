--- conflicted
+++ resolved
@@ -23,7 +23,6 @@
 from django.utils.encoding import force_text
 from django.forms.models import model_to_dict
 from astropy.time import Time
-<<<<<<< HEAD
 from astropy.wcs import WCS
 from numpy import fromstring
 try:
@@ -37,9 +36,7 @@
 from astrometrics.ephem_subs import compute_ephem, comp_FOM, get_sitecam_params
 from astrometrics.sources_subs import translate_catalog_code
 from astrometrics.time_subs import dttodecimalday, degreestohms, degreestodms
-=======
-from datetime import datetime
->>>>>>> 86161d01
+
 
 OBJECT_TYPES = (
                 ('N','NEO'),
