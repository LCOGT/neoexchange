--- conflicted
+++ resolved
@@ -212,11 +212,7 @@
             sitecode = '500'
             emp_line = compute_ephem(d, orbelems, sitecode, dbg=False, perturb=False, display=False)
             # Return just numerical values
-<<<<<<< HEAD
-            return (emp_line[1], emp_line[2], emp_line[3], emp_line[6], emp_line[4], emp_line[7])
-=======
-            return emp_line[1], emp_line[2], emp_line[3], emp_line[6]
->>>>>>> 3a6508e4
+            return emp_line[1], emp_line[2], emp_line[3], emp_line[6], emp_line[4], emp_line[7]
         else:
             # Catch the case where there is no Epoch
             return False
