"""
NEO exchange: NEO observing portal for Las Cumbres Observatory
Copyright (C) 2014-2019 LCO
This program is free software: you can redistribute it and/or modify
it under the terms of the GNU General Public License as published by
the Free Software Foundation, either version 3 of the License, or
(at your option) any later version.
This program is distributed in the hope that it will be useful,
but WITHOUT ANY WARRANTY; without even the implied warranty of
MERCHANTABILITY or FITNESS FOR A PARTICULAR PURPOSE.  See the
GNU General Public License for more details.
"""
from __future__ import unicode_literals
from datetime import datetime, timedelta, date
from math import pi, log10, sqrt, cos, degrees
from collections import Counter, OrderedDict
import reversion
import logging

from django.conf import settings
from django.contrib.auth.models import User
from django.db import models
from django.utils.timezone import now
from django.utils.translation import ugettext_lazy as _
from django.utils.encoding import force_text, python_2_unicode_compatible
from django.forms.models import model_to_dict
from astropy.time import Time
from astropy.wcs import WCS
from numpy import fromstring
from requests.compat import urljoin
try:
    # cpython 2.x
    from cPickle import loads, dumps
except ImportError:
    from pickle import loads, dumps
from base64 import b64decode, b64encode

from astrometrics.ast_subs import normal_to_packed
from astrometrics.ephem_subs import compute_ephem, comp_FOM, get_sitecam_params, comp_sep
from astrometrics.sources_subs import translate_catalog_code
from astrometrics.time_subs import dttodecimalday, degreestohms, degreestodms
from astrometrics.albedo import asteroid_albedo, asteroid_diameter
from core.archive_subs import check_for_archive_images

logger = logging.getLogger(__name__)


OBJECT_TYPES = (
                ('N', 'NEO'),
                ('A', 'Asteroid'),
                ('C', 'Comet'),
                ('K', 'KBO'),
                ('E', 'Centaur'),
                ('T', 'Trojan'),
                ('U', 'Candidate'),
                ('X', 'Did not exist'),
                ('W', 'Was not interesting'),
                ('D', 'Discovery, non NEO'),
                ('J', 'Artificial satellite'),
                ('H', 'Hyperbolic asteroids')
            )

ELEMENTS_TYPES = (('MPC_MINOR_PLANET', 'MPC Minor Planet'), ('MPC_COMET', 'MPC Comet'))

ORIGINS = (
            ('M', 'Minor Planet Center'),
            ('N', 'NASA'),
            ('S', 'Spaceguard'),
            ('D', 'NEODSYS'),
            ('G', 'Goldstone'),
            ('A', 'Arecibo'),
            ('R', 'Goldstone & Arecibo'),
            ('L', 'LCOGT'),
            ('Y', 'Yarkovsky'),
            ('T', 'Trojan')
            )

TELESCOPE_CHOICES = (
                        ('1m0', '1-meter'),
                        ('2m0', '2-meter'),
                        ('0m4', '0.4-meter')
                    )

SITE_CHOICES = (
                    ('ogg', 'Haleakala'),
                    ('coj', 'Siding Spring'),
                    ('lsc', 'Cerro Tololo'),
                    ('elp', 'McDonald'),
                    ('cpt', 'Sutherland'),
                    ('tfn', 'Tenerife'),
                    ('sbg', 'SBIG cameras'),
                    ('sin', 'Sinistro cameras'),
                    ('spc', 'Spectral cameras')
    )

TAX_SCHEME_CHOICES = (
                        ('T', 'Tholen'),
                        ('Ba', 'Barucci'),
                        ('Td', 'Tedesco'),
                        ('H', 'Howell'),
                        ('S', 'SMASS'),
                        ('B', 'Bus'),
                        ('3T', 'S3OS2_TH'),
                        ('3B', 'S3OS2_BB'),
                        ('BD', 'Bus-DeMeo')
                     )

TAX_REFERENCE_CHOICES = (
                        ('PDS6', 'Neese, Asteroid Taxonomy V6.0. (2010).'),
                        ('BZ04', 'Binzel, et al. (2004).'),
                     )

SPECTRAL_WAV_CHOICES = (
                        ('Vis', 'Visible'),
                        ('NIR', 'Near Infrared'),
                        ('Vis+NIR', 'Both Visible and Near IR'),
                        ('NA', 'None Yet.'),
                     )

SPECTRAL_SOURCE_CHOICES = (
                        ('S', 'SMASS'),
                        ('M', 'MANOS'),
                        ('U', 'Unknown'),
                        ('O', 'Other')
                     )


@python_2_unicode_compatible
class Proposal(models.Model):
    code = models.CharField(max_length=20)
    title = models.CharField(max_length=255)
    pi = models.CharField("PI", max_length=50, default='', help_text='Principal Investigator (PI)')
    tag = models.CharField(max_length=10, default='LCOGT')
    active = models.BooleanField('Proposal active?', default=True)

    class Meta:
        db_table = 'ingest_proposal'
        ordering = ['-id', ]

    def __str__(self):
        if len(self.title) >= 10:
            title = "%s..." % self.title[0:9]
        else:
            title = self.title[0:10]
        return "%s %s" % (self.code, title)


@python_2_unicode_compatible
class Body(models.Model):
    provisional_name    = models.CharField('Provisional MPC designation', max_length=15, blank=True, null=True)
    provisional_packed  = models.CharField('MPC name in packed format', max_length=7, blank=True, null=True)
    name                = models.CharField('Designation', max_length=15, blank=True, null=True)
    origin              = models.CharField('Where did this target come from?', max_length=1, choices=ORIGINS, default="M", blank=True, null=True)
    source_type         = models.CharField('Type of object', max_length=1, choices=OBJECT_TYPES, blank=True, null=True)
    elements_type       = models.CharField('Elements type', max_length=16, choices=ELEMENTS_TYPES, blank=True, null=True)
    active              = models.BooleanField('Actively following?', default=False)
    fast_moving         = models.BooleanField('Is this object fast?', default=False)
    urgency             = models.IntegerField(help_text='how urgent is this?', blank=True, null=True)
    epochofel           = models.DateTimeField('Epoch of elements', blank=True, null=True)
    orbinc              = models.FloatField('Orbital inclination in deg', blank=True, null=True)
    longascnode         = models.FloatField('Longitude of Ascending Node (deg)', blank=True, null=True)
    argofperih          = models.FloatField('Arg of perihelion (deg)', blank=True, null=True)
    eccentricity        = models.FloatField('Eccentricity', blank=True, null=True)
    meandist            = models.FloatField('Mean distance (AU)', blank=True, null=True, help_text='for asteroids')
    meananom            = models.FloatField('Mean Anomaly (deg)', blank=True, null=True, help_text='for asteroids')
    perihdist           = models.FloatField('Perihelion distance (AU)', blank=True, null=True, help_text='for comets')
    epochofperih        = models.DateTimeField('Epoch of perihelion', blank=True, null=True, help_text='for comets')
    abs_mag             = models.FloatField('H - absolute magnitude', blank=True, null=True)
    slope               = models.FloatField('G - slope parameter', blank=True, null=True)
    score               = models.IntegerField(help_text='NEOCP digest2 score', blank=True, null=True)
    discovery_date      = models.DateTimeField(blank=True, null=True)
    num_obs             = models.IntegerField('Number of observations', blank=True, null=True)
    arc_length          = models.FloatField('Length of observed arc (days)', blank=True, null=True)
    not_seen            = models.FloatField('Time since last observation (days)', blank=True, null=True)
    updated             = models.BooleanField('Has this object been updated?', default=False)
    ingest              = models.DateTimeField(default=now)
    update_time         = models.DateTimeField(blank=True, null=True)

<<<<<<< HEAD
 
    def diameter(self):        
        m = self.abs_mag
        avg = 0.167
        if m == None:
            return None
        else:
            d_avg = asteroid_diameter(avg, m)
            return d_avg
        
    def diameter_range(self):
        m = self.abs_mag
        mn = 0.01
        mx = 0.6       
        if m == None:
            return None
        else:
            d_max = asteroid_diameter(mn, m)
            d_min = asteroid_diameter(mx, m)
            return d_min, d_max
        
=======
    def characterization_target(self):
        # If we change the definition of Characterization Target,
        # also update views.build_characterization_list
        if self.active is True and self.origin != 'M':
            return True
        else:
            return False

    def diameter(self):
        m = self.abs_mag
        avg = 0.167
        d_avg = asteroid_diameter(avg, m)
        return d_avg

    def diameter_range(self):
        m = self.abs_mag
        mn = 0.01
        mx = 0.6
        d_max = asteroid_diameter(mn, m)
        d_min = asteroid_diameter(mx, m)
        return d_min, d_max

>>>>>>> 51287615
    def epochofel_mjd(self):
        mjd = None
        try:
            t = Time(self.epochofel.isoformat(), format='isot', scale='tt')
            mjd = t.mjd
        except:
            pass
        return mjd

    def epochofperih_mjd(self):
        mjd = None
        try:
            t = Time(self.epochofperih.isoformat(), format='isot', scale='tt')
            mjd = t.mjd
        except:
            pass
        return mjd

    def current_name(self):
        if self.name:
            return self.name
        elif self.provisional_name:
            return self.provisional_name
        else:
            return "Unknown"

    def old_name(self):
        if self.provisional_name and self.name:
            return self.provisional_name
        else:
            return False

    def compute_position(self):
        d = datetime.utcnow()
        if self.epochofel:
            orbelems = model_to_dict(self)
            sitecode = '500'
            emp_line = compute_ephem(d, orbelems, sitecode, dbg=False, perturb=False, display=False)
            # Return just numerical values
            return emp_line[1], emp_line[2], emp_line[3], emp_line[6], emp_line[4], emp_line[7]
        else:
            # Catch the case where there is no Epoch
            return False

    def compute_obs_window(self, d=None, dbg=False):
        """
        Compute rough window during which target may be observable based on when it is brighter than a
        given mag_limit amd further from the sun than sep_limit.
        """
        if not isinstance(d, datetime):
            d = datetime.utcnow()
        d0 = d
        df = 90  # days to look forward
        delta_t = 10  # size of steps in days
        mag_limit = 18
        sep_limit = 45  # degrees away from Sun
        i = 0
        dstart = ''
        dend = ''
        if self.epochofel:
            if dbg:
                logger.debug('Body: {}'.format(self.name))
            orbelems = model_to_dict(self)
            sitecode = '500'
            # calculate the ephemeris for each step (delta_t) within the time span df.
            while i <= df / delta_t + 1:

                emp_line, mag_dot, separation = compute_ephem(d, orbelems, sitecode, dbg=False, perturb=False, display=False, detailed=True)
                vmag = emp_line[3]

                # Eliminate bad magnitudes
                if vmag < 0:
                    return dstart, dend, d0

                # Calculate time since/until reaching Magnitude limit
                t_diff = (mag_limit - vmag) / mag_dot
                if abs(t_diff) > 10000:
                    t_diff = 10000*t_diff/abs(t_diff)

                # create separation test.
                sep_test = degrees(separation) > sep_limit

                # Filter likely results based on Mag/mag_dot to speed results.
                # Cuts load time by 60% will occasionally and temporarily miss
                # objects with either really short windows or unusual behavior
                # at the edges. These objects will be found as the date changes.

                # Check first and last dates first
                if d == d0 + timedelta(days=df) and i == 1:
                    # if Valid for beginning and end of window, assume valid for window
                    if vmag <= mag_limit and dstart and sep_test:
                        if dbg:
                            logger.debug("good at begining and end, mag: {}, sep {}".format(vmag, sep_test))
                        return dstart, dend, d0
                    elif not dstart:
                        # If not valid for beginning of window or end of window, check if Change in mag implies it will ever be good.
                        if d + timedelta(days=t_diff) < d0 or d + timedelta(days=t_diff) > d0 + timedelta(days=df):
                            if dbg:
                                logger.debug("bad at begining and end, Delta Mag no good, mag:{}, sep: {}".format(vmag, sep_test))
                            return dstart, dend, d0
                        else:
                            d = d0 + timedelta(days=delta_t)
                    else:
                        d = d0 + timedelta(days=delta_t)
                # if a valid start has been found, check if we are now invalid. Exit if so.
                elif (vmag > mag_limit or not sep_test) and dstart:
                    dend = d
                    if dbg:
                        logger.debug("Ended at {}, mag: {}, sep: {}".format(i, vmag, sep_test))
                    return dstart, dend, d0
                # If no start date, and we are valid, set start date
                elif vmag <= mag_limit and not dstart and sep_test:
                    dstart = d
                    if dbg:
                        logger.debug("started at {}, mag: {}, sep: {}".format(i, vmag, sep_test))
                    # if this is our first iteration (i.e. we started valid) test end date
                    if i == 0:
                        d += timedelta(days=df)
                    # otherwise step forward
                    else:
                        d += timedelta(days=delta_t)
                # if we are not valid from the start, check if we might be valid in middle. Otherwise, check end.
                elif vmag > mag_limit and i == 0:
                    if d + timedelta(days=t_diff) < d0 or d + timedelta(days=t_diff) > d0 + timedelta(days=df):
                        d += timedelta(days=df)
                    else:
                        d += timedelta(days=delta_t)
                # if nothing has changed, step forward.
                else:
                    d += timedelta(days=delta_t)
#                d += timedelta(days=delta_t)
                i += 1
            # Return dates
            if dbg:
                logger.debug("no end change, mag: {}, sep: {}".format(vmag, sep_test))
            return dstart, dend, d0
        else:
            # Catch the case where there is no Epoch
            return False

    def compute_FOM(self):
        d = datetime.utcnow()
        if self.epochofel:
            orbelems = model_to_dict(self)
            sitecode = '500'
            emp_line = compute_ephem(d, orbelems, sitecode, dbg=False, perturb=False, display=False)
            if 'U' in orbelems['source_type'] and orbelems['not_seen'] is not None and orbelems['arc_length'] is not None and orbelems['score'] is not None:
                FOM = comp_FOM(orbelems, emp_line)
                return FOM
            else:
                return None
        # Catch the case where there is no Epoch
        else:
            return None

    def get_block_info(self):
        blocks = Block.objects.filter(body=self.id)
        num_blocks = blocks.count()
        if num_blocks > 0:
            num_blocks_observed = blocks.filter(num_observed__gte=1).count()
            num_blocks_reported = blocks.filter(reported=True).count()
            observed = "%d/%d" % (num_blocks_observed, num_blocks)
            reported = "%d/%d" % (num_blocks_reported, num_blocks)
        else:
            observed = 'Not yet'
            reported = 'Not yet'
        return observed, reported

    class Meta:
        verbose_name = _('Minor Body')
        verbose_name_plural = _('Minor Bodies')
        db_table = 'ingest_body'
        ordering = ['-ingest', '-active']

    def __str__(self):
        if self.active:
            text = ''
        else:
            text = 'not '
        return_name = self.provisional_name
        if (self.provisional_name is None or self.provisional_name == u'')\
                and self.name is not None and self.name != u'':
            return_name = self.name
        return u'%s is %sactive' % (return_name, text)


@python_2_unicode_compatible
class SpectralInfo(models.Model):
    body                = models.ForeignKey(Body, on_delete=models.CASCADE)
    taxonomic_class     = models.CharField('Taxonomic Class', blank=True, null=True, max_length=6)
    tax_scheme          = models.CharField('Taxonomic Scheme', blank=True, choices=TAX_SCHEME_CHOICES, null=True, max_length=2)
    tax_reference       = models.CharField('Reference source for Taxonomic data', max_length=6, choices=TAX_REFERENCE_CHOICES, blank=True, null=True)
    tax_notes           = models.CharField('Notes on Taxonomic Classification', max_length=30, blank=True, null=True)

    def make_readable_tax_notes(self):
        text = self.tax_notes
        text_out = ''
        end = ''
        if self.tax_reference == 'PDS6':
            if "|" in text:
                chunks = text.split('|')
                text = chunks[0]
                end = chunks[1]
            if self.tax_scheme in "T,Ba,Td,H,S,B":
                if text[0].isdigit():
                    if len(text) > 1:
                        if text[1].isdigit():
                            text_out = text_out + ' %s color indices were used.\n' % (text[0:2])
                        else:
                            text_out = text_out + ' %s color indices were used.\n' % (text[0])
                    else:
                        text_out = text_out + ' %s color indices were used.\n' % (text[0])
                if "G" in text:
                    text_out = text_out + ' Used groundbased radiometric albedo.'
                if "I" in text:
                    text_out = text_out + ' Used IRAS radiometric albedo.'
                if "A" in text:
                    text_out = text_out + ' An Unspecified albedo was used to eliminate Taxonomic degeneracy.'
                if "S" in text:
                    text_out = text_out + ' Used medium-resolution spectrum by Chapman and Gaffey (1979).'
                if "s" in text:
                    text_out = text_out + ' Used high-resolution spectrum by Xu et al (1995) or Bus and Binzel (2002).'
            elif self.tax_scheme == "BD":
                if "a" in text:
                    text_out = text_out + ' Visible: Bus (1999), Bus and Binzel (2002a), Bus and Binzel (2002b). NIR: DeMeo et al. (2009).'
                if "b" in text:
                    text_out = text_out + ' Visible: Xu (1994), Xu et al. (1995). NIR: DeMeo et al. (2009).'
                if "c" in text:
                    text_out = text_out + ' Visible: Burbine (2000), Burbine and Binzel (2002). NIR: DeMeo et al. (2009).'
                if "d" in text:
                    text_out = text_out + ' Visible: Binzel et al. (2004c). NIR: DeMeo et al. (2009).'
                if "e" in text:
                    text_out = text_out + ' Visible and NIR: DeMeo et al. (2009).'
                if "f" in text:
                    text_out = text_out + ' Visible: Binzel et al. (2004b).  NIR: DeMeo et al. (2009).'
                if "g" in text:
                    text_out = text_out + ' Visible: Binzel et al. (2001).  NIR: DeMeo et al. (2009).'
                if "h" in text:
                    text_out = text_out + ' Visible: Bus (1999), Bus and Binzel (2002a), Bus and Binzel (2002b).  NIR: Binzel et al. (2004a).'
                if "i" in text:
                    text_out = text_out + ' Visible: Bus (1999), Bus and Binzel (2002a), Bus and Binzel (2002b).  NIR: Rivkin et al. (2005).'
        text_out = text_out+end
        return text_out

    class Meta:
        verbose_name = _('Spectroscopy Detail')
        verbose_name_plural = _('Spectroscopy Details')
        db_table = 'ingest_taxonomy'

    def __str__(self):
        return "%s is a %s-Type Asteroid" % (self.body.name, self.taxonomic_class)


class PreviousSpectra(models.Model):
    body                = models.ForeignKey(Body, on_delete=models.CASCADE)
    spec_wav            = models.CharField('Wavelength', blank=True, null=True, max_length=7, choices=SPECTRAL_WAV_CHOICES)
    spec_vis            = models.URLField('Visible Spectra Link', blank=True, null=True)
    spec_ir             = models.URLField('IR Spectra Link', blank=True, null=True)
    spec_ref            = models.CharField('Spectra Reference', max_length=10, blank=True, null=True)
    spec_source         = models.CharField('Source', max_length=1, blank=True, null=True, choices=SPECTRAL_SOURCE_CHOICES)
    spec_date           = models.DateField(blank=True, null=True)

    class Meta:
        verbose_name = _('External Spectroscopy')
        verbose_name_plural = _('External Spectroscopy')
        db_table = 'ingest_previous_spectra'

    def __unicode__(self):
        return "%s has %s spectra of %s" % (self.spec_source, self.spec_wav, self.body.name)


@python_2_unicode_compatible
class SuperBlock(models.Model):

    cadence         = models.BooleanField(default=False)
    rapid_response  = models.BooleanField('Is this a ToO/Rapid Response observation?', default=False)
    body            = models.ForeignKey(Body, null=True, blank=True)
    calibsource     = models.ForeignKey('StaticSource', null=True, blank=True)
    proposal        = models.ForeignKey(Proposal)
    block_start     = models.DateTimeField(null=True, blank=True)
    block_end       = models.DateTimeField(null=True, blank=True)
    groupid         = models.CharField(max_length=55, null=True, blank=True)
    tracking_number = models.CharField(max_length=10, null=True, blank=True)
    period          = models.FloatField('Spacing between cadence observations (hours)', null=True, blank=True)
    jitter          = models.FloatField('Acceptable deviation before or after strict period (hours)', null=True, blank=True)
    timeused        = models.FloatField('Time used (seconds)', null=True, blank=True)
    active          = models.BooleanField(default=False)

    def current_name(self):
        name = ''
        if self.body is not None:
            name = self.body.current_name()
        elif self.calibsource is not None:
            name = self.calibsource.current_name()
        return name

    def make_obsblock_link(self):
        url = ''
        if self.tracking_number is not None and self.tracking_number != '':
            url = urljoin(settings.PORTAL_USERREQUEST_URL, self.tracking_number)
        return url

    def get_sites(self):
        qs = Block.objects.filter(superblock=self.id).values_list('site', flat=True).distinct()
        qs = [q for q in qs if q is not None]
        if qs:
            return ", ".join(qs)
        else:
            return None

    def get_telclass(self):
        qs = Block.objects.filter(superblock=self.id).values_list('telclass', 'obstype').distinct()

        # Convert obstypes into "(S)" suffix for spectra, nothing for imaging
        class_obstype = [x[0]+str(x[1]).replace(str(Block.OPT_SPECTRA),'(S)').replace(str(Block.OPT_SPECTRA_CALIB),'(SC)').replace(str(Block.OPT_IMAGING), '') for x in qs]

        return ", ".join(class_obstype)

    def get_obsdetails(self):
        obs_details_str = ""

        qs = Block.objects.filter(superblock=self.id).values_list('num_exposures', 'exp_length')

        # Count number of unique N exposure x Y exposure length combinations
        counts = Counter([elem for elem in qs])

        if len(counts) > 1:
            obs_details = []
            for c in counts.items():
                obs_details.append("%d of %dx%.1f secs" % (c[1], c[0][0], c[0][1]))

            obs_details_str = ", ".join(obs_details)
        elif len(counts) == 1:
            c = list(counts)
            obs_details_str = "%dx%.1f secs" % (c[0][0], c[0][1])

        return obs_details_str

    def get_num_observed(self):
        qs = Block.objects.filter(superblock=self.id)

        return qs.filter(num_observed__gte=1).count(), qs.count()

    def get_num_reported(self):
        qs = Block.objects.filter(superblock=self.id)

        return qs.filter(reported=True).count(), qs.count()

    def get_last_observed(self):
        last_observed = None
        qs = Block.objects.filter(superblock=self.id, num_observed__gte=1)
        if qs.count() > 0:
            last_observed = qs.latest('when_observed').when_observed

        return last_observed

    def get_last_reported(self):
        last_reported = None
        qs = Block.objects.filter(superblock=self.id, reported=True)
        if qs.count() > 0:
            last_reported = qs.latest('when_reported').when_reported

        return last_reported

    def get_obstypes(self):
        obstype = []
        obstypes = Block.objects.filter(superblock=self.id).values_list('obstype', flat=True).distinct()

        return ",".join([str(x) for x in obstypes])

    class Meta:
        verbose_name = _('SuperBlock')
        verbose_name_plural = _('SuperBlocks')
        db_table = 'ingest_superblock'

    def __str__(self):
        if self.active:
            text = ''
        else:
            text = 'not '

        return '%s is %sactive' % (self.tracking_number, text)


@python_2_unicode_compatible
class Block(models.Model):

    OPT_IMAGING = 0
    OPT_SPECTRA = 1
    OPT_IMAGING_CALIB = 2
    OPT_SPECTRA_CALIB = 3
    OBSTYPE_CHOICES = (
                        (OPT_IMAGING, 'Optical imaging'),
                        (OPT_SPECTRA, 'Optical spectra'),
                        (OPT_IMAGING_CALIB, 'Optical imaging calibration'),
                        (OPT_SPECTRA_CALIB, 'Optical spectro calibration')
                      )

    telclass        = models.CharField(max_length=3, null=False, blank=False, default='1m0', choices=TELESCOPE_CHOICES)
    site            = models.CharField(max_length=3, choices=SITE_CHOICES, null=True)
    body            = models.ForeignKey(Body, null=True, blank=True)
    calibsource     = models.ForeignKey('StaticSource', null=True, blank=True)
    proposal        = models.ForeignKey(Proposal)
    superblock      = models.ForeignKey(SuperBlock, null=True, blank=True)
    obstype         = models.SmallIntegerField('Observation Type', null=False, blank=False, default=0, choices=OBSTYPE_CHOICES)
    groupid         = models.CharField(max_length=55, null=True, blank=True)
    block_start     = models.DateTimeField(null=True, blank=True)
    block_end       = models.DateTimeField(null=True, blank=True)
    tracking_number = models.CharField(max_length=10, null=True, blank=True)
    num_exposures   = models.IntegerField(null=True, blank=True)
    exp_length      = models.FloatField('Exposure length in seconds', null=True, blank=True)
    num_observed    = models.IntegerField(help_text='No. of scheduler blocks executed', null=True, blank=True)
    when_observed   = models.DateTimeField(help_text='Date/time of latest frame', null=True, blank=True)
    active          = models.BooleanField(default=False)
    reported        = models.BooleanField(default=False)
    when_reported   = models.DateTimeField(null=True, blank=True)

    def current_name(self):
        name = ''
        if self.body is not None:
            name = self.body.current_name()
        elif self.calibsource is not None:
            name = self.calibsource.name
        return name

    def make_obsblock_link(self):
        url = ''
        # XXX Change to request number and point at requests endpoint (https://observe.lco.global/requests/<request no.>/
        if self.tracking_number is not None and self.tracking_number != '':
            url = urljoin(settings.PORTAL_REQUEST_URL, self.tracking_number)
        return url

    def num_red_frames(self):
        """Returns the total number of reduced frames (quicklook and fully reduced)"""
        return Frame.objects.filter(block=self.id, frametype__in=Frame.reduced_frames(Frame())).count()

    def num_unique_red_frames(self):
        """Returns the number of *unique* reduced frames (quicklook OR fully reduced)"""
        reduced_frames = Frame.objects.filter(block=self.id, frametype=Frame.BANZAI_RED_FRAMETYPE)
        ql_frames = Frame.objects.filter(block=self.id, frametype=Frame.BANZAI_QL_FRAMETYPE)
        if reduced_frames.count() >= ql_frames.count():
            total_exposure_number = reduced_frames.count()
        else:
            total_exposure_number = ql_frames.count()
        return total_exposure_number

    def num_spectro_frames(self):
        """Returns the numbers of different types of spectroscopic frames"""
        num_moltypes_string = 'No data'
        data, num_frames = check_for_archive_images(self.tracking_number, obstype='')
        if num_frames > 0:
            moltypes = [x['OBSTYPE'] if x['RLEVEL'] != 90 else "TAR" for x in data]
            num_moltypes = {x : moltypes.count(x) for x in set(moltypes)}
            num_moltypes_sort = OrderedDict(sorted(num_moltypes.items(), reverse=True))
            num_moltypes_string = ", ".join([x+": "+str(num_moltypes_sort[x]) for x in num_moltypes_sort])
        return num_moltypes_string

    def num_spectra_complete(self):
        """Returns the number of actually completed spectra excluding lamps/arcs"""
        num_spectra = 0
        data, num_frames = check_for_archive_images(self.tracking_number, obstype='')
        if num_frames > 0:
            moltypes = [x['OBSTYPE'] if x['RLEVEL'] != 90 else "TAR" for x in data]
            num_spectra = moltypes.count('SPECTRUM')
        return num_spectra

    def num_candidates(self):
        return Candidate.objects.filter(block=self.id).count()

    def save(self, *args, **kwargs):
        if not self.superblock:
            sblock_kwargs = {
                                'body' : self.body,
                                'calibsource' : self.calibsource,
                                'proposal' : self.proposal,
                                'block_start' : self.block_start,
                                'block_end' : self.block_end,
                                'groupid' : self.groupid,
                                'tracking_number' : self.tracking_number,
                                'active' : self.active
                            }
            sblock, created = SuperBlock.objects.get_or_create(pk=self.id, **sblock_kwargs)
            self.superblock = sblock
        super(Block, self).save(*args, **kwargs)

    class Meta:
        verbose_name = _('Observation Block')
        verbose_name_plural = _('Observation Blocks')
        db_table = 'ingest_block'

    def __str__(self):
        if self.active:
            text = ''
        else:
            text = 'not '

        return '%s is %sactive' % (self.tracking_number, text)


def unpickle_wcs(wcs_string):
    """Takes a pickled string and turns into an astropy WCS object"""
    wcs_bytes = wcs_string.encode()     # encode str to bytes
    wcs_bytes = b64decode(wcs_bytes)
    wcs_header = loads(wcs_bytes)
    return WCS(wcs_header)


def pickle_wcs(wcs_object):
    """Turn out base64encoded string from astropy WCS object. This does
    not use the inbuilt pickle/__reduce__ which loses needed information"""
    pickle_protocol = 2

    if wcs_object is not None and isinstance(wcs_object, WCS):
        wcs_header = wcs_object.to_header()
        # Add back missing NAXIS keywords, change back to CD matrix
        wcs_header.insert(0, ("NAXIS", 2, "number of array dimensions"))
        naxis1 = 0
        naxis2 = 0
        if wcs_object.pixel_shape is not None and wcs_object.naxis == 2:
            naxis1 = wcs_object.pixel_shape[0]
            naxis2 = wcs_object.pixel_shape[1]
        wcs_header.insert(1, ("NAXIS1", naxis1, ""))
        wcs_header.insert(2, ("NAXIS2", naxis2, ""))
        wcs_header.remove("CDELT1")
        wcs_header.remove("CDELT2")
        # Some of these may be missing depending on whether there was any rotation
        num_missing = 0
        for pc in ['PC1_1', 'PC1_2', 'PC2_1', 'PC2_2']:
            if pc in wcs_header:
                wcs_header.rename_keyword(pc, pc.replace("PC", "CD"))
            else:
                num_missing += 1
        # Check if there was no PC matrix at all, insert a unity CD matrix
        if num_missing == 4:
            cd_comment = "Coordinate transformation matrix element"
            wcs_header.insert("CRVAL2", ("CD1_1", 1.0, cd_comment), after=True)
            wcs_header.insert( "CD1_1", ("CD1_2", 0.0, cd_comment), after=True)
            wcs_header.insert( "CD1_2", ("CD2_1", 0.0, cd_comment), after=True)
            wcs_header.insert( "CD2_1", ("CD2_2", 1.0, cd_comment), after=True)

        value = dumps(wcs_header, protocol=pickle_protocol)
        value = b64encode(value).decode()
    else:
        value = wcs_object
    return value


class WCSField(models.Field):

    description = "Store astropy.wcs objects"

    def __init__(self, *args, **kwargs):
        kwargs.setdefault('editable', False)
        kwargs['editable'] = False
        super(WCSField, self).__init__(*args, **kwargs)

    def deconstruct(self):
        name, path, args, kwargs = super(WCSField, self).deconstruct()
        del kwargs["editable"]
        return name, path, args, kwargs

    def from_db_value(self, value, expression, connection, context):
        if value is None:
            return value
        return unpickle_wcs(value)

    def to_python(self, value):
        if isinstance(value, WCS):
            return value

        if value is None:
            return value

        return unpickle_wcs(value)

    def get_prep_value(self, value):
        return pickle_wcs(value)

    def get_db_prep_value(self, value, connection=None, prepared=False):
        if value is not None:
            value = force_text(pickle_wcs(value))
        return value

    def value_to_string(self, obj):
        value = self.value_from_object(obj)
        return self.get_db_prep_value(value)

    def get_internal_type(self):
        return 'TextField'


@python_2_unicode_compatible
class Frame(models.Model):
    """ Model to represent (FITS) frames of data from observations successfully
    made and filename of data which resulted.
    """
    SINGLE_FRAMETYPE = 0
    STACK_FRAMETYPE = 1
    NONLCO_FRAMETYPE = 2
    SATELLITE_FRAMETYPE = 3
    SPECTRUM_FRAMETYPE = 4
    FITS_LDAC_CATALOG = 5
    BANZAI_LDAC_CATALOG = 6
    ORACDR_QL_FRAMETYPE = 10
    BANZAI_QL_FRAMETYPE = 11
    ORACDR_RED_FRAMETYPE = 90
    BANZAI_RED_FRAMETYPE = 91
    FRAMETYPE_CHOICES = (
                        (SINGLE_FRAMETYPE, 'Single frame'),
                        (STACK_FRAMETYPE, 'Stack of frames'),
                        (NONLCO_FRAMETYPE, 'Non-LCOGT data'),
                        (SATELLITE_FRAMETYPE, 'Satellite data'),
                        (SPECTRUM_FRAMETYPE, 'Spectrum'),
                        (FITS_LDAC_CATALOG,    'FITS LDAC catalog'),
                        (BANZAI_LDAC_CATALOG,  'BANZAI LDAC catalog'),
                        (ORACDR_QL_FRAMETYPE,  'ORACDR QL frame'),
                        (BANZAI_QL_FRAMETYPE,  'BANZAI QL frame'),
                        (ORACDR_RED_FRAMETYPE, 'ORACDR reduced frame'),
                        (BANZAI_RED_FRAMETYPE, 'BANZAI reduced frame'),

                    )
    sitecode    = models.CharField('MPC site code', max_length=4, blank=False)
    instrument  = models.CharField('instrument code', max_length=4, blank=True, null=True)
    filter      = models.CharField('filter class', max_length=15, blank=False, default="B")
    filename    = models.CharField('FITS filename', max_length=50, blank=True, null=True)
    exptime     = models.FloatField('Exposure time in seconds', null=True, blank=True)
    midpoint    = models.DateTimeField('UTC date/time of frame midpoint', null=False, blank=False, db_index=True)
    block       = models.ForeignKey(Block, null=True, blank=True)
    quality     = models.CharField('Frame Quality flags', help_text='Comma separated list of frame/condition flags', max_length=40, blank=True, default=' ')
    zeropoint   = models.FloatField('Frame zeropoint (mag.)', null=True, blank=True)
    zeropoint_err = models.FloatField('Error on Frame zeropoint (mag.)', null=True, blank=True)
    fwhm        = models.FloatField('Full width at half maximum (FWHM; arcsec)', null=True, blank=True)
    frametype   = models.SmallIntegerField('Frame Type', null=False, blank=False, default=0, choices=FRAMETYPE_CHOICES)
    extrainfo   = models.TextField(blank=True, null=True)
    rms_of_fit  = models.FloatField('RMS of astrometric fit (arcsec)', null=True, blank=True)
    nstars_in_fit  = models.FloatField('No. of stars used in astrometric fit', null=True, blank=True)
    time_uncertainty = models.FloatField('Time uncertainty (seconds)', null=True, blank=True)
    frameid     = models.IntegerField('Archive ID', null=True, blank=True)
    wcs         = WCSField('WCS info', blank=True, null=True, editable=False)
    astrometric_catalog = models.CharField('Astrometric catalog used', max_length=40, default=' ')
    photometric_catalog = models.CharField('Photometric catalog used', max_length=40, default=' ')

    def get_x_size(self):
        x_size = None
        try:
            x_size = self.wcs.pixel_shape[0]
        except AttributeError:
            pass
        return x_size

    def get_y_size(self):
        y_size = None
        try:
            y_size = self.wcs.pixel_shape[1]
        except AttributeError:
            pass
        return y_size

    def is_catalog(self):
        is_catalog = False
        if self.frametype == self.FITS_LDAC_CATALOG or self.frametype == self.BANZAI_LDAC_CATALOG:
            is_catalog = True
        return is_catalog

    def is_quicklook(self):
        is_quicklook = False
        if self.frametype == self.ORACDR_QL_FRAMETYPE or self.frametype == self.BANZAI_QL_FRAMETYPE:
            is_quicklook = True
        return is_quicklook

    def is_reduced(self):
        is_reduced = False
        if self.frametype == self.ORACDR_RED_FRAMETYPE or self.frametype == self.BANZAI_RED_FRAMETYPE:
            is_reduced = True
        return is_reduced

    def is_processed(self):
        is_processed = False
        if self.is_quicklook() or self.is_reduced():
            is_processed = True
        return is_processed

    def reduced_frames(self, include_oracdr=False):
        frametypes = (self.BANZAI_QL_FRAMETYPE, self.BANZAI_RED_FRAMETYPE)
        if include_oracdr:
            frametypes = (self.BANZAI_QL_FRAMETYPE, self.BANZAI_RED_FRAMETYPE, self.ORACDR_QL_FRAMETYPE, self.ORACDR_RED_FRAMETYPE)

        return frametypes

    def return_site_string(self):
        site_strings = {
                        'K91' : 'LCO CPT Node 1m0 Dome A at Sutherland, South Africa',
                        'K92' : 'LCO CPT Node 1m0 Dome B at Sutherland, South Africa',
                        'K93' : 'LCO CPT Node 1m0 Dome C at Sutherland, South Africa',
                        'W85' : 'LCO LSC Node 1m0 Dome A at Cerro Tololo, Chile',
                        'W86' : 'LCO LSC Node 1m0 Dome B at Cerro Tololo, Chile',
                        'W87' : 'LCO LSC Node 1m0 Dome C at Cerro Tololo, Chile',
                        'V37' : 'LCO ELP Node at McDonald Observatory, Texas',
                        'Z21' : 'LCO TFN Node Aqawan A 0m4a at Tenerife, Spain',
                        'Z17' : 'LCO TFN Node Aqawan A 0m4b at Tenerife, Spain',
                        'Q58' : 'LCO COJ Node 0m4a at Siding Spring, Australia',
                        'Q59' : 'LCO COJ Node 0m4b at Siding Spring, Australia',
                        'Q63' : 'LCO COJ Node 1m0 Dome A at Siding Spring, Australia',
                        'Q64' : 'LCO COJ Node 1m0 Dome B at Siding Spring, Australia',
                        'E10' : 'LCO COJ Node 2m0 FTS at Siding Spring, Australia',
                        'F65' : 'LCO OGG Node 2m0 FTN at Haleakala, Maui',
                        'T04' : 'LCO OGG Node 0m4b at Haleakala, Maui',
                        'T03' : 'LCO OGG Node 0m4c at Haleakala, Maui',
                        'W89' : 'LCO LSC Node Aqawan A 0m4a at Cerro Tololo, Chile',
                        'W79' : 'LCO LSC Node Aqawan B 0m4a at Cerro Tololo, Chile',
                        'V38' : 'LCO ELP Node Aqawan A 0m4a at McDonald Observatory, Texas',
                        'L09' : 'LCO CPT Node Aqawan A 0m4a at Sutherland, South Africa',
                        }
        return site_strings.get(self.sitecode, 'Unknown LCO site')

    def return_tel_string(self):

        point4m_string = '0.4-m f/8 Schmidt-Cassegrain + CCD'
        onem_string = '1.0-m f/8 Ritchey-Chretien + CCD'
        twom_string = '2.0-m f/10 Ritchey-Chretien + CCD'

        tels_strings = {
                        'K91' : onem_string,
                        'K92' : onem_string,
                        'K93' : onem_string,
                        'W85' : onem_string,
                        'W86' : onem_string,
                        'W87' : onem_string,
                        'V37' : onem_string,
                        'Z21' : point4m_string,
                        'Z17' : point4m_string,
                        'Q58' : point4m_string,
                        'Q59' : point4m_string,
                        'Q63' : onem_string,
                        'Q64' : onem_string,
                        'E10' : twom_string,
                        'F65' : twom_string,
                        'T04' : point4m_string,
                        'T03' : point4m_string,
                        'W89' : point4m_string,
                        'W79' : point4m_string,
                        'V38' : point4m_string,
                        'L09' : point4m_string,
                        }
        return tels_strings.get(self.sitecode, 'Unknown LCO telescope')

    def map_filter(self):
        """Maps somewhat odd observed filters (e.g. 'solar') into the filter
        (e.g. 'R') that would be used for the photometric calibration"""

        new_filter = self.filter
        # Don't perform any mapping if it's not LCO data
        if self.frametype not in [self.NONLCO_FRAMETYPE, self.SATELLITE_FRAMETYPE]:
            if self.filter == 'solar' or self.filter == 'w':
                new_filter = 'R'
            if self.photometric_catalog in ['GAIA-DR1', 'GAIA-DR2']:
                new_filter = 'G'
        return new_filter

    def ALCDEF_filter_format(self):
        """Formats current filter into acceptable name for printing in ALCDEF output."""
        new_filt = self.filter
        if len(new_filt) > 1 and new_filt[1] == 'p':
            new_filt = 's'+new_filt[0]
        return new_filt.upper()

    class Meta:
        verbose_name = _('Observed Frame')
        verbose_name_plural = _('Observed Frames')
        db_table = 'ingest_frame'

    def __str__(self):

        if self.filename:
            name = self.filename
        else:
            name = "%s@%s" % ( self.midpoint, self.sitecode.rstrip())
        return name


class SourceMeasurement(models.Model):
    """Class to represent the measurements (RA, Dec, Magnitude and errors)
    performed on a Frame (having site code, date/time etc.).
    These will provide the way of storing past measurements of an object and
    any new measurements performed on data from the LCOGT NEO Follow-up Network
    """

    body = models.ForeignKey(Body)
    frame = models.ForeignKey(Frame)
    obs_ra = models.FloatField('Observed RA', blank=True, null=True)
    obs_dec = models.FloatField('Observed Dec', blank=True, null=True)
    obs_mag = models.FloatField('Observed Magnitude', blank=True, null=True)
    err_obs_ra = models.FloatField('Error on Observed RA', blank=True, null=True)
    err_obs_dec = models.FloatField('Error on Observed Dec', blank=True, null=True)
    err_obs_mag = models.FloatField('Error on Observed Magnitude', blank=True, null=True)
    astrometric_catalog = models.CharField('Astrometric catalog used', max_length=40, default=' ')
    photometric_catalog = models.CharField('Photometric catalog used', max_length=40, default=' ')
    aperture_size = models.FloatField('Size of aperture (arcsec)', blank=True, null=True)
    snr = models.FloatField('Size of aperture (arcsec)', blank=True, null=True)
    flags = models.CharField('Frame Quality flags', help_text='Comma separated list of frame/condition flags', max_length=40, blank=True, default=' ')

    def format_mpc_line(self, include_catcode=False):
        """Format the contents of 'self' (a SourceMeasurement i.e. the confirmed
        measurement of an object on a particular frame) into MPC 1992 80 column
        format. This handles the discovery asterisk in column 12, some of the mapping
        from flags into the MPC codes in column 14, mapping of non-standard
        filters and potentially inclusion of the catalog code in column 72 (if
        [include_catcode] is True; catalog code should not be included in new
        submissions to the MPC)"""

        if self.body.name:
            name, status = normal_to_packed(self.body.name)
            if status != 0:
                name = "%5s       " % self.body.name
        else:
            name = "     %7s" % self.body.provisional_name

        try:
            mag = "%4.1f" % self.obs_mag
        except TypeError:
            mag = "    "

        obs_type = 'C'
        microday = True
        if self.frame.frametype == Frame.SATELLITE_FRAMETYPE:
            obs_type = 'S'
            microday = False
        flags = self.flags
        if len(self.flags) == 1:
            if self.flags == '*':
                # Discovery asterisk needs to go into column 13
                flags = '* '
            else:
                flags = ' ' + self.flags
        elif len(self.flags) > 2:
            logger.warning("Flags longer than will fit into field - needs mapper")
            flags = self.flags[0:2]

        # Catalog code for column 72 (if desired)
        catalog_code = ' '
        if include_catcode is True:
            catalog_code = translate_catalog_code(self.astrometric_catalog)
        mpc_line = "%12s%2s%1s%16s%11s %11s          %4s %1s%1s     %3s" % (name,
            flags, obs_type, dttodecimalday(self.frame.midpoint, microday),
            degreestohms(self.obs_ra, ' '), degreestodms(self.obs_dec, ' '),
            mag, self.frame.map_filter(), catalog_code, self.frame.sitecode)
        if self.frame.frametype == Frame.SATELLITE_FRAMETYPE:
            extrainfo = self.frame.extrainfo
            if extrainfo:
                if self.body.name:
                    name, status = normal_to_packed(self.body.name)
                    if status == 0:
                        extrainfo = name + extrainfo[12:]
            else:
                extrainfo = ''
            mpc_line = mpc_line + '\n' + extrainfo
        return mpc_line

    class Meta:
        verbose_name = _('Source Measurement')
        verbose_name_plural = _('Source Measurements')
        db_table = 'source_measurement'


class CatalogSources(models.Model):
    """Class to represent the measurements (X, Y, RA, Dec, Magnitude, shape and
    errors) extracted from a catalog extraction performed on a Frame (having
    site code, date/time etc.). These will allow the storage of information for
    reference stars and candidate objects, allowing the display and measurement
    of objects.
    """

    frame = models.ForeignKey(Frame)
    obs_x = models.FloatField('CCD X co-ordinate')
    obs_y = models.FloatField('CCD Y co-ordinate')
    obs_ra = models.FloatField('Observed RA')
    obs_dec = models.FloatField('Observed Dec')
    obs_mag = models.FloatField('Observed Magnitude', blank=True, null=True)
    err_obs_ra = models.FloatField('Error on Observed RA', blank=True, null=True)
    err_obs_dec = models.FloatField('Error on Observed Dec', blank=True, null=True)
    err_obs_mag = models.FloatField('Error on Observed Magnitude', blank=True, null=True)
    background = models.FloatField('Background')
    major_axis = models.FloatField('Ellipse major axis')
    minor_axis = models.FloatField('Ellipse minor axis')
    position_angle = models.FloatField('Ellipse position angle')
    ellipticity = models.FloatField('Ellipticity')
    aperture_size = models.FloatField('Size of aperture (arcsec)', blank=True, null=True)
    flags = models.IntegerField('Source flags', help_text='Bitmask of flags', default=0)
    flux_max = models.FloatField('Peak flux above background', blank=True, null=True)
    threshold = models.FloatField('Detection threshold above background', blank=True, null=True)

    class Meta:
        verbose_name = _('Catalog Source')
        verbose_name_plural = _('Catalog Sources')
        db_table = 'catalog_source'

    def make_elongation(self):
        elongation = self.major_axis/self.minor_axis
        return elongation

    def make_fwhm(self):
        fwhm = ((self.major_axis+self.minor_axis)/2)*2
        return fwhm

    def make_mu_max(self):
        pixel_scale = get_sitecam_params(self.frame.sitecode)[3]
        mu_max = 0.0
        if self.flux_max > 0.0:
            mu_max = (-2.5*log10(self.flux_max/pixel_scale**2))+self.frame.zeropoint
        return mu_max

    def make_mu_threshold(self):
        pixel_scale = get_sitecam_params(self.frame.sitecode)[3]
        mu_threshold = 0.0
        if self.threshold > 0.0:
            mu_threshold = (-2.5*log10(self.threshold/pixel_scale**2))+self.frame.zeropoint
        return mu_threshold

    def make_flux(self):
        flux = 10.0**((self.obs_mag-self.frame.zeropoint)/-2.5)
        return flux

    def make_area(self):
        area = pi*self.major_axis*self.minor_axis
        return area

    def make_snr(self):
        snr = None
        if self.obs_mag > 0.0 and self.err_obs_mag > 0.0:
            snr = self.err_obs_mag / self.obs_mag
        return snr

    def map_numeric_to_mpc_flags(self):
        """Maps SExtractor numeric flags to MPC character flags
        FLAGS contains, coded in decimal, all the extraction flags as a sum
        of powers of 2:
        1:  The object has neighbours, bright and close enough to significantly
            bias the MAG_AUTO photometry, or bad pixels (more than 10% of the
            integrated area affected),
        2:  The object was originally blended with another one,
        4:  At least one pixel of the object is saturated (or very close to),
        8:  The object is truncated (too close to an image boundary),
        16: Object's aperture data are incomplete or corrupted,
        32: Object's isophotal data are incomplete or corrupted (SExtractor V1 compat; no consequence),
        64: A memory overflow occurred during deblending,
        128:A memory overflow occurred during extraction.
        """

        flag = ' '
        if self.flags >= 1 and self.flags <=3:
            # Set 'Involved with star'
            flag = 'I'
        elif self.flags >= 8:
            # Set 'close to Edge'
            flag = 'E'
        return flag

def detections_array_dtypes():
    """Declare the columns and types of the structured numpy array for holding
    the per-frame detections from the mtdlink moving object code"""

    dtypes = {  'names' : ('det_number', 'frame_number', 'sext_number', 'jd_obs', 'ra', 'dec', 'x', 'y', 'mag', 'fwhm', 'elong', 'theta', 'rmserr', 'deltamu', 'area', 'score', 'velocity', 'sky_pos_angle', 'pixels_frame', 'streak_length'),
                'formats' : ('i4',       'i1',           'i4',          'f8',     'f8', 'f8', 'f4', 'f4', 'f4', 'f4',   'f4',    'f4',    'f4',     'f4',       'i4',   'f4',   'f4',       'f4',        'f4',           'f4')
             }

    return dtypes


@python_2_unicode_compatible
class Candidate(models.Model):
    """Class to hold candidate moving object detections found by the moving
    object code"""

    block = models.ForeignKey(Block)
    cand_id = models.PositiveIntegerField('Candidate Id')
    score = models.FloatField('Candidate Score')
    avg_midpoint = models.DateTimeField('Average UTC midpoint')
    avg_x = models.FloatField('Average CCD X co-ordinate')
    avg_y = models.FloatField('Average CCD Y co-ordinate')
    avg_ra = models.FloatField('Average Observed RA (degrees)')
    avg_dec = models.FloatField('Average Observed Dec (degrees)')
    avg_mag = models.FloatField('Average Observed Magnitude', blank=True, null=True)
    speed = models.FloatField('Speed (degrees/day)')
    sky_motion_pa = models.FloatField('Position angle of motion on the sky (degrees)')
    detections = models.BinaryField('Detections array', blank=True, null=True, editable=False)

    def convert_speed(self):
        """Convert speed in degrees/day into arcsec/min"""
        new_speed = (self.speed*3600.0)/(24.0*60.0)
        return new_speed

    def unpack_dets(self):
        """Unpacks the binary BLOB from the detections field into a numpy
        structured array"""
        dtypes = detections_array_dtypes()
        dets = fromstring(self.detections, dtype=dtypes)
        return dets

    def compute_separation(self, body=None, time=None):
        """Computes the separation between the Candidate's avg_ra and avg_dec
        and the RA, Dec of the body at a time of avg_midpoint"""
        if body is None or type(body) != 'core.models.Body':
            body = self.block.body
        if time is None:
            time = self.avg_midpoint

        try:
            elements = model_to_dict(body)
            emp_line = compute_ephem(time, elements, self.block.site, perturb=False)
            separation = comp_sep(self.avg_ra, self.avg_dec, emp_line[1], emp_line[2])
        except AttributeError:
            separation = None

        return separation

    class Meta:
        verbose_name = _('Candidate')

    def __str__(self):
        return "%s#%04d" % (self.block.tracking_number, self.cand_id)


@python_2_unicode_compatible
class ProposalPermission(models.Model):
    """
    Linking a user to proposals in NEOx to control their access
    """
    proposal = models.ForeignKey(Proposal)
    user = models.ForeignKey(User)

    class Meta:
        verbose_name = _('Proposal Permission')

    def __str__(self):
        return "%s is a member of %s" % (self.user, self.proposal)


@python_2_unicode_compatible
class PanoptesReport(models.Model):
    """
    Status of block
    """
    block = models.ForeignKey(Block)
    when_submitted = models.DateTimeField('Date sent to Zooniverse', blank=True, null=True)
    last_check = models.DateTimeField(blank=True, null=True)
    active = models.BooleanField(default=False)
    subject_id = models.IntegerField('Subject ID', blank=True, null=True)
    candidate = models.ForeignKey(Candidate)
    verifications = models.IntegerField(default=0)
    classifiers = models.TextField(help_text='Volunteers usernames who found NEOs', blank=True, null=True)

    class Meta:
        verbose_name = _('Zooniverse Report')

    def __str__(self):
        return "Block {} Candidate {} is Subject {}".format(self.block.id, self.candidate.id, self.subject_id)

@python_2_unicode_compatible
class StaticSource(models.Model):
    """
    Class for static (sidereal) sources, normally calibration sources (solar
    standards, RV standards, flux standards etc)
    """
    UNKNOWN_SOURCE = 0
    FLUX_STANDARD = 1
    RV_STANDARD = 2
    SOLAR_STANDARD = 4
    SPECTRAL_STANDARD = 8
    SOURCETYPE_CHOICES = [
                            (UNKNOWN_SOURCE, 'Unknown source type'),
                            (FLUX_STANDARD, 'Spectrophotometric standard'),
                            (RV_STANDARD, 'Radial velocity standard'),
                            (SOLAR_STANDARD, 'Solar spectrum standard'),
                            (SPECTRAL_STANDARD, 'Spectral standard')
                         ]

    name = models.CharField('Name of calibration source', max_length=55)
    ra = models.FloatField('RA of source (degrees)')
    dec = models.FloatField('Dec of source (degrees)')
    pm_ra = models.FloatField('Proper motion in RA of source (pmra*cos(dec); mas/yr)', default=0.0)
    pm_dec = models.FloatField('Proper motion in Dec of source (mas/yr)', default=0.0)
    parallax = models.FloatField('Parallax (mas)', default=0.0)
    vmag = models.FloatField('V magnitude')
    spectral_type = models.CharField('Spectral type of source', max_length=10, blank=True)
    source_type = models.IntegerField('Source Type', null=False, blank=False, default=0, choices=SOURCETYPE_CHOICES)
    notes = models.TextField(blank=True)
    quality = models.SmallIntegerField('Source quality', default=0, blank=True, null=True)
    reference = models.CharField('Reference for the source', max_length=255, blank=True)

    def return_source_type(self):
        srctype_name = "Undefined type"
        srctype = [x[1] for x in self.SOURCETYPE_CHOICES if x[0] == self.source_type]
        if len(srctype) == 1:
            srctype_name = srctype[0]
        return srctype_name

    def current_name(self):
        return self.name

    class Meta:
        verbose_name = _('Static Source')
        verbose_name_plural = _('Static Sources')
        db_table = 'ingest_staticsource'

    def __str__(self):
        return "{} ({})".format(self.name, self.return_source_type())<|MERGE_RESOLUTION|>--- conflicted
+++ resolved
@@ -176,29 +176,6 @@
     ingest              = models.DateTimeField(default=now)
     update_time         = models.DateTimeField(blank=True, null=True)
 
-<<<<<<< HEAD
- 
-    def diameter(self):        
-        m = self.abs_mag
-        avg = 0.167
-        if m == None:
-            return None
-        else:
-            d_avg = asteroid_diameter(avg, m)
-            return d_avg
-        
-    def diameter_range(self):
-        m = self.abs_mag
-        mn = 0.01
-        mx = 0.6       
-        if m == None:
-            return None
-        else:
-            d_max = asteroid_diameter(mn, m)
-            d_min = asteroid_diameter(mx, m)
-            return d_min, d_max
-        
-=======
     def characterization_target(self):
         # If we change the definition of Characterization Target,
         # also update views.build_characterization_list
@@ -221,7 +198,6 @@
         d_min = asteroid_diameter(mx, m)
         return d_min, d_max
 
->>>>>>> 51287615
     def epochofel_mjd(self):
         mjd = None
         try:
