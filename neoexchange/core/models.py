--- conflicted
+++ resolved
@@ -244,11 +244,7 @@
     def make_obsblock_link(self):
         url = ''
         if self.tracking_number != None and self.tracking_number != '':
-<<<<<<< HEAD
-            url = urljoin(settings.PORTAL_REQUEST_API, self.tracking_number)
-=======
             url = urljoin(settings.PORTAL_REQUEST_URL, self.tracking_number)
->>>>>>> 4fd63a08
         return url
 
     def num_frames(self):
