'''
NEO exchange: NEO observing portal for Las Cumbres Observatory Global Telescope Network
Copyright (C) 2014-2015 LCOGT

This program is free software: you can redistribute it and/or modify
it under the terms of the GNU General Public License as published by
the Free Software Foundation, either version 3 of the License, or
(at your option) any later version.

This program is distributed in the hope that it will be useful,
but WITHOUT ANY WARRANTY; without even the implied warranty of
MERCHANTABILITY or FITNESS FOR A PARTICULAR PURPOSE.  See the
GNU General Public License for more details.
'''

from datetime import datetime
from django.db.models import Q
from django.forms.models import model_to_dict
from django.shortcuts import render
from django.views.generic import DetailView, ListView
<<<<<<< HEAD
from ingest.ephem_subs import call_compute_ephem, determine_darkness_times
from ingest.forms import EphemQuery
=======
from ingest.ephem_subs import call_compute_ephem, compute_ephem, \
    determine_darkness_times, determine_slot_length, determine_exp_time_count
from ingest.forms import EphemQuery, ScheduleForm
>>>>>>> b49595e2
from ingest.models import *
from ingest.sources_subs import fetchpage_and_make_soup, packed_to_normal, \
    fetch_mpcorbit, submit_block_to_scheduler
from ingest.time_subs import extract_mpc_epoch, parse_neocp_date
import logging
import reversion

logger = logging.getLogger(__name__)


def home(request):
    params = {
            'targets'   : Body.objects.filter(active=True).count(),
            'blocks'    : Block.objects.filter(active=True).count(),
            'latest'    : Body.objects.latest('ingest'),
            'form'      : EphemQuery()
    }
    return render(request,'ingest/home.html',params)

class BodyDetailView(DetailView):

    context_object_name = "body"
    model = Body

    def get_context_data(self, **kwargs):
        # Call the base implementation first to get a context
        context = super(BodyDetailView, self).get_context_data(**kwargs)
        # Add in a QuerySet of all the books
        context['body_list'] = Body.objects.filter(active=True)
        return context

class BodySearchView(ListView):
    template_name = 'ingest/body_list.html'
    model = Body

    def get_queryset(self):
        print self.kwargs
        try:
            name = self.request.REQUEST.get("q")
        except:
            name = ''
        if (name != ''):
            object_list = self.model.objects.filter(Q(provisional_name__icontains = name )|Q(provisional_packed__icontains = name)|Q(name__icontains = name))
        else:
            object_list = self.model.objects.all()
        return object_list

def ephemeris(request):

    form = EphemQuery(request.GET)
    ephem_lines = []
    if form.is_valid():
        data = form.cleaned_data
        body_elements = model_to_dict(data['target'])
        dark_start, dark_end = determine_darkness_times(data['site_code'], data['utc_date'])
        ephem_lines = call_compute_ephem(body_elements, dark_start, dark_end, data['site_code'], 300, data['alt_limit'] )
    else:
        return render(request, 'ingest/home.html', {'form' : form})

    return render(request, 'ingest/ephem.html',
<<<<<<< HEAD
        {'new_target_name' : form['target'].value, 
         'ephem_lines'  : ephem_lines, 
         'site_code' : form['site_code'].value(),
        }
=======
        {'new_target_name' : form['target'].value,
         'ephem_lines'  : ephem_lines, 
         'site_code' : form['site_code'].value(),
        }
    )

def schedule(request):

    body_id = request.GET.get('body_id', 1)
    ok_to_schedule = request.GET.get('ok_to_schedule', False)
    print "top of form", ok_to_schedule, body_id
    form = ScheduleForm(request.GET, initial={'body_id' : body_id, 'ok_to_schedule' : ok_to_schedule})
    body = Body.objects.get(id=form.initial['body_id'])
    if form.is_valid():
        data = form.cleaned_data
        print data
        body_elements = model_to_dict(body)
        # Check for valid proposal
        # validate_proposal_time(data['proposal_code'])

        # Determine magnitude
        dark_start, dark_end = determine_darkness_times(data['site_code'], data['utc_date'])
        dark_midpoint = dark_start + (dark_end-dark_start)/2
        emp = compute_ephem(dark_midpoint, body_elements, data['site_code'], False, False, False)
        magnitude = emp[3]
        speed = emp[4]

        # Determine slot length
        try:
            slot_length = determine_slot_length(body_elements['provisional_name'], magnitude, data['site_code'])
        except MagRangeError:
            ok_to_schedule = False
        # Determine exposure length and count
        exp_length, exp_count = determine_exp_time_count(speed, data['site_code'], slot_length)
        if exp_length == None or exp_count == None:
            ok_to_schedule = False

        if data['ok_to_schedule'] == True:
            print body_elements
            # Assemble request
            body_elements['epochofel_mjd'] = body.epochofel_mjd()
            body_elements['current_name'] = body.current_name()
            params = {  'proposal_code' : data['proposal_code'],
                        'exp_count' : exp_count,
                        'exp_time' : exp_length,
                        'site_code' : data['site_code'],
                        'start_time' : dark_start,
                        'end_time' : dark_end,
                        'group_id' : body_elements['current_name'] + '_' + data['site_code'].upper() + '-'  + datetime.strftime(data['utc_date'], '%Y%m%d')
                     }
            # Record block and submit to scheduler
#    if check_block_exists == 0:
            request_number = submit_block_to_scheduler(body_elements, params)
#        record_block()
        return render(request, 'ingest/schedule.html',
            {'form' : form, 'target_name' : body.current_name(),
             'magnitude' : magnitude,
             'speed' : speed,
             'slot_length' : slot_length,
             'exp_count' : exp_count,
             'exp_length' : exp_length,
             'schedule_ok' : ok_to_schedule,
             'request_number' : request_number}
        )
    else:
        return render(request, 'ingest/schedule.html', {'form' : form, 'target_name' : body.current_name()})

    return render(request, 'ingest/schedule.html',
        {'target_name' : body.current_name()}
>>>>>>> b49595e2
    )

def save_and_make_revision(body,kwargs):
    ''' Make a revision if any of the parameters have changed, but only do it once per ingest not for each parameter
    '''
    update = False
    body_dict = model_to_dict(body)
    for k, v in kwargs.items():
        param = body_dict[k]
        if type(body_dict[k]) == type(float()):
            v = float(body_dict[k])
        if v != param:
            setattr(body, k, v)
            update = True
    if update:
        with reversion.create_revision():
            body.save()
    return update

def update_NEOCP_orbit(obj_id, dbg=False):
    '''Query the MPC's showobs service with the specified <obj_id> and
    it will write the orbit found into the neox database.
    a) If the object does not have a response it will be marked as active = False
    b) If the object's parameters have changed they will be updated and a revision logged
    c) New objects get marked as active = True automatically 
    '''

    NEOCP_orb_url = 'http://scully.cfa.harvard.edu/cgi-bin/showobsorbs.cgi?Obj='+obj_id+'&orb=y'
    
    neocp_obs_page = fetchpage_and_make_soup(NEOCP_orb_url)
    
    if neocp_obs_page:
        obs_page_list = neocp_obs_page.text.split('\n')
    else:
        return False
    
# If the object has left the NEOCP, the HTML will say 'None available at this time.'
# and the length of the list will be 1
    body, created = Body.objects.get_or_create(provisional_name=obj_id)
    if len(obs_page_list) > 1:
        # Clean up the header and top line of input
        kwargs = clean_NEOCP_object(obs_page_list)
        if not created:
            # Find out if the details have changed, if they have, save a revision
            check_body = Body.objects.filter(provisional_name=obj_id, **kwargs)
            if check_body.count() == 0:
                if save_and_make_revision(body,kwargs):
                    logger.info("Updated %s" % obj_id)
        else:
            save_and_make_revision(body,kwargs)
            logger.info("Added %s" % obj_id)
    else:
        save_and_make_revision(check_body,{'active':False})
        logger.info("Object %s no longer exists on the NEOCP." % obj_id)
    return True

def clean_NEOCP_object(page_list):
    '''Parse response from the MPC NEOCP page making sure we only return 
    parameters from the 'NEOCPNomin' (nominal orbit)'''
    current = False
    if page_list[0] == '':
        page_list.pop(0)
    if page_list[0][:6] == 'Object':
        page_list.pop(0)
    for line in page_list:
        if 'NEOCPNomin' in line:
            current = line.strip().split()
            break
    if current:
        if len(current) == 16:
            # Missing H parameter, probably...
            try:
                slope = float(current[2])
            except ValueError:
                # Insert a high magnitude for the missing H
                current.insert(1,99.99)
                logger.warn("Missing H magnitude for %s; assuming 99.99", current[0])
            except:
                logger.error("Missing field in NEOCP orbit for %s which wasn't correctable", current[0])

        if len(current) == 17:
            params = {
                    'abs_mag'       : float(current[1]),
                    'slope'         : float(current[2]),
                    'epochofel'     : extract_mpc_epoch(current[3]),
                    'meananom'      : float(current[4]),
                    'argofperih'    : float(current[5]),
                    'longascnode'   : float(current[6]),
                    'orbinc'        : float(current[7]),
                    'eccentricity'  : float(current[8]),
                    'meandist'      : float(current[10]),
                    'source_type'   : 'U',
                    'elements_type' : 'MPC_MINOR_PLANET',
                    'active'        : True,
                    'origin'        : 'M',
                    }
        else:
            logger.warn("Did not get right number of parameters for %s. Values %s", current[0], current)
            params = {}
    else:
        params = {}
    return params

def update_crossids(astobj, dbg=False):
    '''Update the passed <astobj> for a new cross-identification.
    <astobj> is expected to be a list of:
    provisional id, final id/failure reason, reference, confirmation date
    normally produced by the fetch_previous_NEOCP_desigs() method.'''

    if len(astobj) != 4:
        return False

    obj_id = astobj[0].rstrip()

    body, created = Body.objects.get_or_create(provisional_name=obj_id)
    # Determine what type of new object it is and whether to keep it active
    kwargs = clean_crossid(astobj, dbg)
    if not created:
        if dbg: print "Did not create new Body"
        # Find out if the details have changed, if they have, save a revision
        check_body = Body.objects.filter(provisional_name=obj_id, **kwargs)
        if check_body.count() == 0:
            save_and_make_revision(body,kwargs)
            logger.info("Updated cross identification for %s" % obj_id)
    else:
        # Didn't know about this object before so create but make inactive
        kwargs['active'] = False
        save_and_make_revision(body,kwargs)
        logger.info("Added cross identification for %s" % obj_id)
    return True


def clean_crossid(astobj, dbg=False):
    '''Takes an <astobj> (a list of new designation, provisional designation,
    reference and confirm date produced from the MPC's Previous NEOCP Objects
    page) and determines the type and whether it should still be followed.

    Objects that were not confirmed, did not exist or "were not interesting
    (normally a satellite) are set inactive immediately. For NEOs and comets,
    we set it to inactive if more than 3 days have passed since the
    confirmation date'''

    interesting_cutoff = 3 * 86400  # 3 days in seconds

    confirm_date = parse_neocp_date(astobj[3])
    obj_id = astobj[0].rstrip()
    desig = astobj[1]
    reference = astobj[2]

    time_from_confirm = datetime.utcnow() - confirm_date
    time_from_confirm = time_from_confirm.total_seconds()

    active = True
    if obj_id != '' and desig == 'wasnotconfirmed':
        # Unconfirmed, no longer interesting so set inactive
        objtype = 'U'
        desig = ''
        active = False
    elif obj_id != '' and desig == 'doesnotexist':
        # Did not exist, no longer interesting so set inactive
        objtype = 'X'
        desig = ''
        active = False
    elif obj_id != '' and desig == '' and reference == '':
        # "Was not interesting" (normally a satellite), no longer interesting 
        # so set inactive
        objtype = 'W'
        desig = ''
        active = False
    elif obj_id != '' and desig != '':
        # Confirmed
        if 'CBET' in reference:
            # There is a reference to an CBET so we assume it's "very
            # interesting" i.e. a comet
            objtype = 'C'
            if time_from_confirm > interesting_cutoff:
                active = False
        elif 'MPEC' in reference:
            # There is a reference to an MPEC so we assume it's
            # "interesting" i.e. an NEO
            objtype = 'N'
            if time_from_confirm > interesting_cutoff:
                active = False
        else:
            objtype = 'A'
            active = False

    params = { 'source_type'  : objtype,
               'name'         : desig,
               'active'       : active
             }
    if dbg: print "%07s->%s (%s) %s" % ( obj_id, params['name'], params['source_type'], params['active'])

    return params

def clean_mpcorbit(elements, dbg=False, origin='M'):
    '''Takes a list of (proto) element lines from fetch_mpcorbit() and plucks
    out the appropriate bits. origin defaults to 'M'(PC) if not specified'''

    params = {}
    if elements != None:
        params = {
                'epochofel'     : datetime.strptime(elements['epoch'].replace('.0', ''), '%Y-%m-%d'),
                'meananom'      : elements['mean anomaly'],
                'argofperih'    : elements['argument of perihelion'],
                'longascnode'   : elements['ascending node'],
                'orbinc'        : elements['inclination'],
                'eccentricity'  : elements['eccentricity'],
                'meandist'      : elements['semimajor axis'],
                'source_type'   : 'A',
                'elements_type' : 'MPC_MINOR_PLANET',
                'active'        : True,
                'origin'        : origin,
                }
    return params

    
def update_MPC_orbit(obj_id, dbg=False, origin='M'):

    elements = fetch_mpcorbit(obj_id, dbg)

    body, created = Body.objects.get_or_create(name=obj_id)
    # Determine what type of new object it is and whether to keep it active
    kwargs = clean_mpcorbit(elements, dbg, origin)
    if not created:
        # Find out if the details have changed, if they have, save a revision
        check_body = Body.objects.filter(name=obj_id, **kwargs)
        if check_body.count() == 1 and check_body[0] == body:
            if save_and_make_revision(check_body[0],kwargs):
                logger.info("Updated elements for %s" % obj_id)
    else:
        # Didn't know about this object before so create 
        save_and_make_revision(body,kwargs)
        logger.info("Added new orbit for %s" % obj_id)
    return True<|MERGE_RESOLUTION|>--- conflicted
+++ resolved
@@ -18,14 +18,9 @@
 from django.forms.models import model_to_dict
 from django.shortcuts import render
 from django.views.generic import DetailView, ListView
-<<<<<<< HEAD
-from ingest.ephem_subs import call_compute_ephem, determine_darkness_times
-from ingest.forms import EphemQuery
-=======
 from ingest.ephem_subs import call_compute_ephem, compute_ephem, \
     determine_darkness_times, determine_slot_length, determine_exp_time_count
 from ingest.forms import EphemQuery, ScheduleForm
->>>>>>> b49595e2
 from ingest.models import *
 from ingest.sources_subs import fetchpage_and_make_soup, packed_to_normal, \
     fetch_mpcorbit, submit_block_to_scheduler
@@ -86,12 +81,6 @@
         return render(request, 'ingest/home.html', {'form' : form})
 
     return render(request, 'ingest/ephem.html',
-<<<<<<< HEAD
-        {'new_target_name' : form['target'].value, 
-         'ephem_lines'  : ephem_lines, 
-         'site_code' : form['site_code'].value(),
-        }
-=======
         {'new_target_name' : form['target'].value,
          'ephem_lines'  : ephem_lines, 
          'site_code' : form['site_code'].value(),
@@ -161,7 +150,6 @@
 
     return render(request, 'ingest/schedule.html',
         {'target_name' : body.current_name()}
->>>>>>> b49595e2
     )
 
 def save_and_make_revision(body,kwargs):
