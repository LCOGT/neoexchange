'''
NEO exchange: NEO observing portal for Las Cumbres Observatory Global Telescope Network
Copyright (C) 2014-2015 LCOGT

This program is free software: you can redistribute it and/or modify
it under the terms of the GNU General Public License as published by
the Free Software Foundation, either version 3 of the License, or
(at your option) any later version.

This program is distributed in the hope that it will be useful,
but WITHOUT ANY WARRANTY; without even the implied warranty of
MERCHANTABILITY or FITNESS FOR A PARTICULAR PURPOSE.  See the
GNU General Public License for more details.
'''

from datetime import datetime
from django.test import TestCase
from django.http import HttpRequest
from django.core.urlresolvers import resolve, reverse
from django.template.loader import render_to_string
from django.views.generic import ListView
from django.forms.models import model_to_dict
from django.utils.html import escape
from unittest import skipIf

#Import module to test
from ingest.ephem_subs import call_compute_ephem, determine_darkness_times
from ingest.views import home, clean_NEOCP_object
<<<<<<< HEAD
from ingest.models import Body
=======
from ingest.models import Body, Proposal
>>>>>>> b49595e2
from ingest.forms import EphemQuery


class TestClean_NEOCP_Object(TestCase):

    def test_X33656(self):
        obs_page = [u'X33656  23.9  0.15  K1548 330.99052  282.94050   31.81272   13.02458  0.7021329  0.45261672   1.6800247                  3   1    0 days 0.21         NEOCPNomin',
                    u'X33656  23.9  0.15  K1548 250.56430  257.29551   60.34849    2.58054  0.0797769  0.87078998   1.0860765                  3   1    0 days 0.20         NEOCPV0001',
                    u'X33656  23.9  0.15  K1548 256.86580  263.73491   53.18662    3.17001  0.1297341  0.88070404   1.0779106                  3   1    0 days 0.20         NEOCPV0002',
                   ]
        expected_elements = { 'abs_mag'     : 23.9,
                              'slope'       : 0.15,
                              'epochofel'   : datetime(2015, 4, 8, 0, 0, 0),
                              'meananom'    : 330.99052,
                              'argofperih'  : 282.94050,
                              'longascnode' :  31.81272,
                              'orbinc'      :  13.02458,
                              'eccentricity':  0.7021329,
                             # 'MDM':   0.45261672,
                              'meandist'    :  1.6800247,
                              'elements_type': 'MPC_MINOR_PLANET',
                              'origin'      : 'M',
                              'source_type' : 'U',
                              'active'      : True
                            }
        elements = clean_NEOCP_object(obs_page)
        for element in expected_elements:
            self.assertEqual(expected_elements[element], elements[element])

    def test_missing_absmag(self):
        obs_page = ['Object   H     G    Epoch    M         Peri.      Node       Incl.        e           n         a                     NObs NOpp   Arc    r.m.s.       Orbit ID',
                    'N007riz       0.15  K153J 340.52798   59.01148  160.84695   10.51732  0.3080134  0.56802014   1.4439768                  6   1    0 days 0.34         NEOCPNomin',
                    'N007riz       0.15  K153J 293.77087  123.25671  129.78437    3.76739  0.0556350  0.93124537   1.0385481                  6   1    0 days 0.57         NEOCPV0001'
                   ]

        expected_elements = { 'abs_mag'     : 99.99,
                              'slope'       : 0.15,
                              'epochofel'   : datetime(2015, 3, 19, 0, 0, 0),
                              'meananom'    : 340.52798,
                              'argofperih'  :  59.01148,
                              'longascnode' : 160.84695,
                              'orbinc'      :  10.51732,
                              'eccentricity':  0.3080134,
                             # 'MDM':   0.56802014,
                              'meandist'    :  1.4439768,
                              'elements_type': 'MPC_MINOR_PLANET',
                              'origin'      : 'M',
                              'source_type' : 'U',
                              'active'      : True
                            }
        elements = clean_NEOCP_object(obs_page)
        for element in expected_elements:
            self.assertEqual(expected_elements[element], elements[element])

class HomePageTest(TestCase):

    def setUp(self):
        params = {  'provisional_name' : 'N999r0q',
                    'abs_mag'       : 21.0,
                    'slope'         : 0.15,
                    'epochofel'     : '2015-03-19 00:00:00',
                    'meananom'      : 325.2636,
                    'argofperih'    : 85.19251,
                    'longascnode'   : 147.81325,
                    'orbinc'        : 8.34739,
                    'eccentricity'  : 0.1896865,
                    'meandist'      : 1.2176312,
                    'source_type'   : 'U',
                    'elements_type' : 'MPC_MINOR_PLANET',
                    'active'        : True,
                    'origin'        : 'M',
                    }
<<<<<<< HEAD
        self.body = Body.objects.create(**params)
        self.body.save()
=======
        self.body, created = Body.objects.get_or_create(**params)
>>>>>>> b49595e2

    def test_home_page_renders_home_template(self):
        response = self.client.get('/')
        self.assertTemplateUsed(response, 'ingest/home.html')

    def test_home_page_uses_ephemquery_form(self):
        response = self.client.get('/')
        self.assertIsInstance(response.context['form'], EphemQuery)


class EphemPageTest(TestCase):
    maxDiff = None

    def setUp(self):
        params = {  'provisional_name' : 'N999r0q',
                    'abs_mag'       : 21.0,
                    'slope'         : 0.15,
                    'epochofel'     : '2015-03-19 00:00:00',
                    'meananom'      : 325.2636,
                    'argofperih'    : 85.19251,
                    'longascnode'   : 147.81325,
                    'orbinc'        : 8.34739,
                    'eccentricity'  : 0.1896865,
                    'meandist'      : 1.2176312,
                    'source_type'   : 'U',
                    'elements_type' : 'MPC_MINOR_PLANET',
                    'active'        : True,
                    'origin'        : 'M',
                    }
        self.body, created = Body.objects.get_or_create(**params)

    def test_home_page_can_save_a_GET_request(self):

        site_code = 'V37'
        utc_date = datetime(2015, 4, 21, 3,0,0)
        dark_start, dark_end = determine_darkness_times(site_code, utc_date )

        response = self.client.get('/ephemeris/',
            data={'target'      : 'N999r0q',
                  'site_code'   : site_code,
                  'utc_date'    : '2015-04-21',
                  'alt_limit'   : 0}
        )
        self.assertIn('N999r0q', response.content.decode())
        body_elements = model_to_dict(self.body)
        ephem_lines = call_compute_ephem(body_elements, dark_start, dark_end, site_code, '5m' )
        expected_html = render_to_string(
            'ingest/ephem.html',
            {'new_target_name' : 'N999r0q',
            'ephem_lines'  : ephem_lines,
            'site_code' : site_code }
        )
        self.assertMultiLineEqual(response.content.decode(), expected_html)

    def test_displays_ephem(self):
        response = self.client.get('/ephemeris/',
            data ={'target' : 'N999r0q',
                   'utc_date' : '2015-05-11',
                   'site_code' : 'V37',
                   'alt_limit' : 30.0
                   }
            )
        self.assertContains(response, 'Ephemeris for')

    def test_uses_ephem_template(self):
        response = self.client.get('/ephemeris/',
            data = {'target' : 'N999r0q',
                    'site_code' : 'W86',
                    'utc_date'  : '2015-04-20',
                    'alt_limit' : 40.0
                    }
            )
        self.assertTemplateUsed(response, 'ingest/ephem.html')

    def test_form_errors_are_sent_back_to_home_page(self):
        response = self.client.get('/ephemeris/', data={'target' : ''})
        self.assertEqual(response.status_code, 200)
        self.assertTemplateUsed(response, 'ingest/home.html')
        expected_error = escape("Target name is required")
        self.assertContains(response, expected_error)

    def test_ephem_page_displays_site_code(self):
        response = self.client.get('/ephemeris/',
            data = {'target' : 'N999r0q',
                    'site_code' : 'F65',
                    'utc_date'  : '2015-04-20',
                    'alt_limit' : 30.0
                    }
            )
        self.assertContains(response, 'Ephemeris for N999r0q at F65')

class TargetsPageTest(TestCase):

    def test_target_url_resolves_to_targets_view(self):
        found = reverse('targetlist')
        self.assertEqual(found, '/target/')

    @skipIf(True, "to be fixed")
    def test_target_page_returns_correct_html(self):
        request = HttpRequest()
        targetlist = ListView.as_view(model=Body, queryset=Body.objects.filter(active=True))
        response = targetlist.render_to_response(targetlist)
        expected_html = render_to_string('ingest/body_list.html')
        self.assertEqual(response, expected_html)

class ScheduleTargetsPageTest(TestCase):
    maxDiff = None

    def setUp(self):
        # Initialise with a test body and two test proposals
        params = {  'provisional_name' : 'N999r0q',
                    'abs_mag'       : 21.0,
                    'slope'         : 0.15,
                    'epochofel'     : '2015-03-19 00:00:00',
                    'meananom'      : 325.2636,
                    'argofperih'    : 85.19251,
                    'longascnode'   : 147.81325,
                    'orbinc'        : 8.34739,
                    'eccentricity'  : 0.1896865,
                    'meandist'      : 1.2176312,
                    'source_type'   : 'U',
                    'elements_type' : 'MPC_MINOR_PLANET',
                    'active'        : True,
                    'origin'        : 'M',
                    }
        self.body, created = Body.objects.get_or_create(**params)

        neo_proposal_params = { 'code'  : 'LCO2015A-009',
                                'title' : 'LCOGT NEO Follow-up Network'
                              }
        self.neo_proposal, created = Proposal.objects.get_or_create(**neo_proposal_params)

        test_proposal_params = { 'code'  : 'LCOEngineering',
                                 'title' : 'Test Proposal'
                               }
        self.test_proposal, created = Proposal.objects.get_or_create(**test_proposal_params)

    def test_uses_schedule_template(self):
        response = self.client.get('/schedule/',
            data = {'body_id'   : self.body.pk,
                    'site_code' : 'F65',
                    'utc_date'  : '2015-04-20',
                    }
        )
        self.assertTemplateUsed(response, 'ingest/schedule.html')

    def test_schedule_page_contains_object_name(self):
        response = self.client.get('/schedule/',
            data = {'body_id'   : self.body.pk,
                    'site_code' : 'F65',
                    'utc_date'  : '2015-04-20',
                    'proposal_code' : self.neo_proposal.code
                    }
            )
        self.assertContains(response, 'Scheduling for: ' + self.body.current_name())<|MERGE_RESOLUTION|>--- conflicted
+++ resolved
@@ -26,11 +26,7 @@
 #Import module to test
 from ingest.ephem_subs import call_compute_ephem, determine_darkness_times
 from ingest.views import home, clean_NEOCP_object
-<<<<<<< HEAD
-from ingest.models import Body
-=======
 from ingest.models import Body, Proposal
->>>>>>> b49595e2
 from ingest.forms import EphemQuery
 
 
@@ -103,12 +99,8 @@
                     'active'        : True,
                     'origin'        : 'M',
                     }
-<<<<<<< HEAD
-        self.body = Body.objects.create(**params)
-        self.body.save()
-=======
+
         self.body, created = Body.objects.get_or_create(**params)
->>>>>>> b49595e2
 
     def test_home_page_renders_home_template(self):
         response = self.client.get('/')
