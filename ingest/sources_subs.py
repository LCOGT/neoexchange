--- conflicted
+++ resolved
@@ -93,14 +93,12 @@
     crossids = []
     for row in divs[0].find_all('li'):
         items = row.contents
-<<<<<<< HEAD
-        if dbg: print items, len(items)
-=======
+
         if dbg: print items,len(items)
 # Skip the first "Processing" list item
         if items[0].strip() == 'Processing':
             continue
->>>>>>> dc4bd70d
+
         crossmatch = ['', '', '', '']
         if len(items) == 1:
 # Is of the form "<foo> does not exist" or "<foo> was not confirmed"
