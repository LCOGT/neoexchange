--- conflicted
+++ resolved
@@ -53,12 +53,8 @@
 # Install packages and update base system
 RUN yum -y install epel-release \
         && yum -y install cronie libjpeg-devel nginx python-pip mysql-devel python-devel \
-<<<<<<< HEAD
-        && yum -y install supervisor libffi libffi-devel \
+        && yum -y install supervisor uwsgi uwsgi-plugin-python libssl libffi libffi-devel \
         && yum -y install wget tcsh plplot plplot-libs plplot-devel numpy-f2py \
-=======
-        && yum -y install supervisor uwsgi uwsgi-plugin-python libssl libffi libffi-devel \
->>>>>>> 22cb7226
         && yum -y groupinstall "Development Tools" \
         && yum -y update
 
@@ -75,8 +71,8 @@
 # Install the LCO NEO exchange Python required packages
 # Upgrade pip first
 # Then the LCO packages which have to be installed after the normal pip install
-# numpy needs to be explicitly installed first otherwise pySLALIB (pulled in by 
-# newer reqdbclient) fails with a missing numpy.distutils.core reference 
+# numpy needs to be explicitly installed first otherwise pySLALIB (pulled in by
+# newer reqdbclient) fails with a missing numpy.distutils.core reference
 # for...reasons...
 RUN pip install --upgrade pip \
     && pip install numpy \
