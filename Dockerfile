--- conflicted
+++ resolved
@@ -74,15 +74,9 @@
 # numpy needs to be explicitly installed first otherwise pySLALIB (pulled in by newer reqdbclient) fails
 # with a missing numpy.distutils.core reference for...reasons...
 RUN pip install --upgrade pip \
-<<<<<<< HEAD
-  && pip install uwsgi==2.0.8 \
-  && pip install numpy \
-  && pip install --trusted-host buildsba.lco.gtn -r /var/www/apps/neoexchange/requirements.txt
-=======
     && pip install uwsgi==2.0.8 \
     && pip install numpy \
     && pip install --trusted-host buildsba.lco.gtn -r /var/www/apps/neoexchange/requirements.txt
->>>>>>> 72d4fecc
 
 # Ensure crond will run on all host operating systems
 RUN sed -i -e 's/\(session\s*required\s*pam_loginuid.so\)/#\1/' /etc/pam.d/crond
