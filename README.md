## NEO Exchange

Portal for scheduling observations of NEOs using Las Cumbres Observatory.

## History

<<<<<<< HEAD
### 2.6.0
Add plotting support for spectroscopy data
=======
### 2.5.3

Update light curve extraction.
* Pull from Tracking Number rather than block number
* Capable of incorporating any number of blocks for a given target within a given time frame. 
Add motion details to characterization page.

### 2.5.2

Robotic scheduler and low-level ToO support.

### 2.5.1
Add block record keeping for spectroscopy.
>>>>>>> e0ba1846

### 2.5.0
Create a characterization page for spectroscopy support
* Pull out targets of interest.
* Check of previous spectroscopy from SMASS and MANOS.
* Calculate observing window for the next 3 months for each target.

### 2.4.1

* Change default binning for 0.4m's to bin 1x1.
* Change default proposals for 2018B semester.
* Switch from OpBeat to Rollbar.

### 2.4.0

Add basic spectroscopy support to NEOexchange:
* Added a SNR estimator which can transform the predicted V mag to a variety of different magnitudes for several different taxonomic types (SDSS-i and a Mean taxonomic class is assumed right now) and include the effects of the Moon and zodiacal light. The SNR estimator includes a generalized telescope and instrument model which can be adapted to other telescopes/instruments in the future.
* Added ability to submit spectroscopic observations and associated calibrations to the LCO Network.

### 2.3.6

Bite the Bullet and Update to Python 3.6

### 2.2.0

Added capability of requesting multiple filters when making a user request. 

### 2.1.6

Reduce connection maximum age to 60 seconds. Switch off perturbations in ephemeris computation calls.

### 2.1.5

Update Selenium to 3.11 and Django to 1.11. Refactor functional tests for Valhalla/JavaScript-based authentication. Add functionality to ingest targets from text file list of target names.

### 2.1.4

Better separate Block Registration from SuperBlock Registation so that Blocks only see frames taken during that individual Block and Block times are separate from SuperBlock Start and End times.

### 2.1.3

Add support and new object type for hyperbolic asteroids such as A/2017 U7 and A/2018 C2. Increase ephemeris spacing to 15 mins prevent timeouts.

### 2.1.2

Add support for the 0.4m telescopes at Cerro Tololo, Sutherland and McDonald.

### 2.1.1

Fix for missing absolute magnitudes breaking the diameter calculation.

### 2.1.0

Fixes for non-cadence submitting. Improved error message passthrough from scheduling endpoints. Fixes for block reporting. First part of spectroscopy support for storing spectral taxonomies.

### 1.9.0

Add cadence support.

### 1.8.3

Add check for and marking of 'was not a minor planet' in the Previous NEOCP page
as spacecraft. 
Fixes for POND submitted blocks and lightcurve extraction.
Changes for the new semester boundaries.

### 1.8.2

Bug fix for zooming Analyser view. Feature update on making markers for candidates clickable.

### 1.8.1

New MPC site codes for the second 0.4m telescopes at Tenerife and Maui.

### 1.8.0

- Adding ability to push candidates to Agent NEO on the Zooniverse platform
- Change ReqDB observation submission to Valhalla API submission

### 1.7.2

New MPC site code (Q58) for the 0.4m telescope at Siding Spring. Use case-sensitive searches for updating NEOCP Bodies.

### 1.7.1

Bug fixes in zeropoint determination for newer versions of astroquery. Deploy mtdlink into the container.

### 1.7.0

Astrometry in the browser

### 1.6.9

Change overheads for Sinisto observations. Handle scheduling problems at semester changover at CPT.

### 1.6.8

Cleanups for leaner docker containers.

### 1.6.7.1

Lower the default IPP values. Round arc and not-seen values on the home page.

### 1.6.7

Trap the submission of objects that have no visibility windows.

### 1.6.6

Fix for incorrect revisions being created and clean up script

### 1.6.5

Add fix and trap for a site which has no working telescopes.

### 1.6.4

Addition of 0.4m telescope support.

### 1.6.0-1.6.3

Internal version numbers during addition of 0.4m telescope support.

### 1.5.5

Switch over telescope at Cerro Tololo (W85) to Sinistro. Increase the InterProposal Priority (IPP) value for requests at McDonald (V37). Switch imports to newer pySLALIB module.

### 1.5.4

Update for LCO rebranding.

### 1.5.3

Switch over 2 telescopes at South Africa (K91 & K92) to Sinistro. Filter out proposals with <10 blocks from the block efficiency plot.

### 1.5.2

### 1.5.1

Correct a long-running problem where we didn't correct the Frame midpoint for
half of the exposure time for our own frames. Store FWHM in the Frame objects
when creating.

### 1.5.0

Django 1.10 release

### 1.4.6
Prevent creation of Bodies without orbital elements. Add 0.4m site codes for
proper attribution when creating frames. Fix missing `.fits` extensions in archive
replies when creating Frames.

### 1.4.5
Fix for Arecibo object parsing.

### 1.4.4
Adding short delay when polling MPC for object info.

### 1.4.3
Adding support for new Sinistro (K93) camera at CPT

### 1.4.2
Better comet handling

### 1.4.1
Better support for new request and frame APIs

### 1.4.0
- Adding support for new request and frame APIs

### 1.3.0
- Restructuring frame parsing out of `views.py`

### 1.2.5alpha
- Moon phase on homepage<|MERGE_RESOLUTION|>--- conflicted
+++ resolved
@@ -4,15 +4,11 @@
 
 ## History
 
-<<<<<<< HEAD
-### 2.6.0
-Add plotting support for spectroscopy data
-=======
 ### 2.5.3
 
 Update light curve extraction.
 * Pull from Tracking Number rather than block number
-* Capable of incorporating any number of blocks for a given target within a given time frame. 
+* Capable of incorporating any number of blocks for a given target within a given time frame.
 Add motion details to characterization page.
 
 ### 2.5.2
@@ -21,7 +17,6 @@
 
 ### 2.5.1
 Add block record keeping for spectroscopy.
->>>>>>> e0ba1846
 
 ### 2.5.0
 Create a characterization page for spectroscopy support
@@ -47,7 +42,7 @@
 
 ### 2.2.0
 
-Added capability of requesting multiple filters when making a user request. 
+Added capability of requesting multiple filters when making a user request.
 
 ### 2.1.6
 
@@ -84,7 +79,7 @@
 ### 1.8.3
 
 Add check for and marking of 'was not a minor planet' in the Previous NEOCP page
-as spacecraft. 
+as spacecraft.
 Fixes for POND submitted blocks and lightcurve extraction.
 Changes for the new semester boundaries.
 
