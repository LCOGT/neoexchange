# NEO Exchange

Portal for scheduling observations of NEOs using LCOGT

## History

<<<<<<< HEAD
### 1.7.0

Astrometry in the browser
=======
### 1.6.6

Fix for incorrect revisions being created and clean up script
>>>>>>> 72d4fecc

### 1.6.5

Add fix and trap for a site which has no working telescopes.

### 1.6.4

Addition of 0.4m telescope support.

### 1.6.0-1.6.3

Internal version numbers during addition of 0.4m telescope support.

### 1.5.5

Switch over telescope at Cerro Tololo (W85) to Sinistro. Increase the InterProposal Priority (IPP) value for requests at McDonald (V37). Switch imports to newer pySLALIB module.

### 1.5.4

Update for LCO rebranding.

### 1.5.3

Switch over 2 telescopes at South Africa (K91 & K92) to Sinistro. Filter out proposals with <10 blocks from the block efficiency plot.

### 1.5.2

### 1.5.1

Correct a long-running problem where we didn't correct the Frame midpoint for
half of the exposure time for our own frames. Store FWHM in the Frame objects
when creating.

### 1.5.0

Django 1.10 release

### 1.4.6
Prevent creation of Bodies without orbital elements. Add 0.4m site codes for
proper attribution when creating frames. Fix missing `.fits` extensions in archive
replies when creating Frames.

### 1.4.5
Fix for Arecibo object parsing.

### 1.4.4
Adding short delay when polling MPC for object info.

### 1.4.3
Adding support for new Sinistro (K93) camera at CPT

### 1.4.2
Better comet handling

### 1.4.1
Better support for new request and frame APIs

### 1.4.0
- Adding support for new request and frame APIs

### 1.3.0
- Restructuring frame parsing out of `views.py`

### 1.2.5alpha
- Moon phase on homepage<|MERGE_RESOLUTION|>--- conflicted
+++ resolved
@@ -4,15 +4,13 @@
 
 ## History
 
-<<<<<<< HEAD
 ### 1.7.0
 
 Astrometry in the browser
-=======
+
 ### 1.6.6
 
 Fix for incorrect revisions being created and clean up script
->>>>>>> 72d4fecc
 
 ### 1.6.5
 
