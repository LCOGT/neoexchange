--- conflicted
+++ resolved
@@ -4,12 +4,11 @@
 
 ## History
 
+### 3.0.5
+Convert Spectroscopy plots into Bokeh for added interactivity.
+
 ### 3.0.4
-<<<<<<< HEAD
-Convert Spectroscopy plots into Bokeh for added interactivity.
-=======
 Change to LCO Request V3 language
->>>>>>> e784120f
 
 ### 3.0.3
 Add long-term planning plots showing how the sky position, helio/geocentric distance, magnitude, elongation, Moon-object separation and Moon phase, positional uncertainty and visibility and on-sky rate of motion change with time.
