--- conflicted
+++ resolved
@@ -4,15 +4,13 @@
 
 ## History
 
-<<<<<<< HEAD
 ### 2.2.0
 
 Added capability of requesting multiple filters when making a user request. 
-=======
+
 ### 2.1.6
 
 Reduce connection maximum age to 60 seconds. Switch off perturbations in ephemeris computation calls.
->>>>>>> a325742d
 
 ### 2.1.5
 
