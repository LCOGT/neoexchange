## NEO Exchange

Portal for scheduling observations of NEOs (and other Solar System objects) using Las Cumbres Observatory.

## History

<<<<<<< HEAD
### 3.10
* Add support for DAMIT and advanced LC plotting features.
=======
### 3.9.1
* Implement dithering capabilities
>>>>>>> cb94429d

### 3.9.0
* Implement DataProducts refactor for ALCDEF, Gifs, and Floyds Traces

### 3.8.13
* Adds galactic plane into the visualization plots.

### 3.8.12
* Adds support for multi-target spectroscopy blocks.

### 3.8.11
* Adds support for the two 1-m telescopes at Tenerife (Issue #555)

### 3.8.10
* Updates gif movies to fix intermitent issues and sort by filter.
* Add error to spectra plots.

### 3.8.9
* Fix issue with an alternative reporting format for artificial satellites which broke the Previous NEOCP page parser.
* Fix rare issue where scheduling form would reset to previous day in cases where there was limited visibility.

### 3.8.8
* Fix issue in error reporting when submitting cadence with no valid requests.
* Allow a specific FTP URL file to be passed for the Yarkovsky fetcher and planner (for when the 'latest' symlink doesn't get updated)

### 3.8.7
* Add support for generating PDS XML labels.
* Add support for fetching Yarkovsky targets from JPL ftp site.

### 3.8.6
* Update spectroscopy analysis capabilities.
* Add new Body method to compute and return distances and use this for the LOOK targets page.

### 3.8.5
Paginate new gif movie page to speed up load times and prevent connection errors

### 3.8.4
* Add observed location to observation timeline.
* Fix bugs and add features for lightcurve extraction.

### 3.8.3
Add support for adding new LOOK project targets.

### 3.8.2
Fix for cadences crossing semester boundaries.

### 3.8.1
Update default exposure time estimate to be instrument agnostic.

### 3.8.0.2
Fix for occasional OSError on LDAC catalogs.

### 3.8.0.1
make Gif creation more robust.

### 3.8.0
Add postgres support.

### 3.7.0
Add MuSCAT3 support and Repeat Exposure for long blocks

### 3.6.2
* Add support for Mt John observatory (MPC site code 474) for ephemeris computation. (Issue #499)
* Add a Time Critical option for scheduling spectroscopy (Issue #500)
* Fix a rare case when position computation using `sla_planel()` fails (Issue #498)

### 3.6.1
Change the retrieval or creation of new Frame records to eliminate chance of creating duplicates.

### 3.6.0
Update to Django 3.1 (and CentOS 8 for the Docker build)

### 3.5.2
Various small backend fixes:
* Fix HORIZONS SPK lookup on some comets (Issue #480)
* Prevent objects inheriting old elements when refitting with `find_orb` fails
* Fix crazy time from perihelion when mean anomaly is extremely close to 0/360.0 (Issue #484)
* Catch various URL connection errors
* Update internal links to SMASS datasets if they change after ingestion (Issue #486)

### 3.5.1.4
Limit Solar Analog spectra to 1 regardless of frames requested for Target
Fix more Server Error Bugs

### 3.5.1.3
A couple bug fixes

### 3.5.1.2
Implement lc_plot fix to read in comet mags from Horizons.

### 3.5.1.1
Fix creation of hours-up plots (Due to a need to work around [astropy/numpy bug](https://github.com/astropy/astropy/issues/9374) with filtering on `datetime`s in AstroPy `Table`s with AstroPy >= 3.2.2)

### 3.5.1
* Allow editing of window for spectroscopic calibration targets.
* Fix for incorrect slot length calculation with multiple spectra exposures.
* Upgrades astropy minimum version to 3.2.3 for updated USNO Earth Orientation Parameter URLs and also the minimum version that works on python 3.8
* Adds storage of the orbit RMS from MPC DB
* LOOK Project updates:
  * Adds storage of reciprocal semi-major axis from MPC DB as a PhysicalParameter
  * Adds additional Body attribute to return reciprocal semi-major axis
  * Adds new get_cadence_info() method to summarize whether an object's cadence is underway or has halted and adds this into the LOOK Project template
* Allow search of static (sidereal) calibration sources.

### 3.5.0
Add Light curve analysis tools
* active plotting of light curves
* uploading and displaying annotated gifs for images
* automatic light curve extraction for all image sets
* uploading ALCDEF files to S3

### 3.4.1
Add Parallactic angle option for spectroscopic observations.

### 3.4.0
Update Photometry to use GAIA-DR2

### 3.3.2
Initial support for the LCO Outbursting Objects Key (LOOK) Project

### 3.3.0
* Send proper motion details for solar analogs through to the LCO observing system.
* Display the most recent time of ingest or update on the Body details page.
* Truncate observing windows by the object's visibility as well as the site's darkness times.
* Warn about scheduling of objects that would fail lunar distance constrains before submitting.
* Fix the light curve extraction code to work with comet names
* Refactor all the Django models into separate domain-specific files.

### 3.2.9
Add ability to cancel observations.

### 3.2.8
* Add 2x2 binning & central chip section mode suppport (for faster readout on speedy rocks).
* Fix table parsing of Arecibo targets.

### 3.2.7
* Allow ingestion of numbered comet and comet fragment observations.
* Fix various time out issues with prefetching.
* Update pagination format.
* Fix parsing of comets in Arecibo target lists.
* Add ability to query HORIZONS for comets which have multiple element sets/target bodies available.

### 3.2.6.1
Index frequently used model fields.

### 3.2.6
Fix broken spectra plot
Update Minimum Django Requirements

### 3.2.5
Fix a rare comet bug.

### 3.2.4
Fix a few rare bugs.

### 3.2.3
Allow Time Critical observations within the same proposal and allow selection of this from the scheduling form.

### 3.2.2
Add observation timeline.

### 3.2.0
Add models for physical parameters and Designations
*Includes specific model for colors
*Search includes any of a body's several designations
*Does not remove anything from the Body model

### 3.1.1
Convert Spectroscopy plots into Bokeh for added interactivity.

### 3.0.5
Fix lingering tests for the LCO Request V3 language change

### 3.0.4
Change to LCO Request V3 language

### 3.0.3
Add long-term planning plots showing how the sky position, helio/geocentric distance, magnitude, elongation, Moon-object separation and Moon phase, positional uncertainty and visibility and on-sky rate of motion change with time.

### 3.0.2
Minor bug fixes

### 3.0.1
Minor bug fixes

### 3.0.0
Support for deploying into Amazon Web Services (AWS) using Kubernetes and Helm

### 2.8.9
Add support for the ELP Dome B 1-meter telescope.

### 2.8.6
Change URL scheme for new prefix

### 2.8.5
Modifications to scheme on refitting elements.

### 2.8.4
Add support for displaying log Flux plots of spectrophotometric standards with CTIO/HST/Oke spectra. Add view to show best calibration sources for the telescopes for the current night.

### 2.8.3
* Enhance guide movie creation.
* Allow for graceful failure when outside web endpoints are down.

### 2.8.2
Add ADES PSV export and MPC1992 and ADES PSV download options.

### 2.8.1
Several small updates and fixes
* Improve tests for updated firefox
* Remove gaps between RADAR target ingest & orbit update
* Add error handling for spectroscopy when a 2m isn't available

### 2.8.0
Improve Static Source Scheduling
* Add features to Calib Scheduling Confirmation page to bring it up to date with standard version.
* Add warning for potentially saturated targets.
* Add Tests for Calib scheduling confirmation page
* Add Solar Analog details to NEO scheduling confirmation page
* Make exposure time calculator for Spectroscopic observations of Solar Analogs

### 2.7.13
Calculate frame midpoint based on UTSTOP rather than EXPTIME. Improve ingestion of new objects and record and output discovery asterisks.

### 2.7.12
Output of compute_ephem is now a dictionary.

### 2.7.11
Allow for automatic updating of targets.
* Update observations from MPC daily.
* Update orbits with FindOrb or from MPC daily.
* Be smarter about when and how FindOrb updates an orbit.
* Update taxonomy daily.
* Update external spectroscopy weekly.

### 2.7.10
Several bug fixes
* Allow Download for all Programs
* Allow for no visible ephemeris for very close objects
* Fix data pull from Arecibo page

### 2.7.9
Improve Cadence scheduling
* Default end-date is current date + 24 hours
* Adjust jitter/Period from the confirmation page
* Handle bad dates rather than crashing
* Various warnings and tips to help with scheduling

### 2.7.8
Comet elements are now selected based on nearest in time.

### 2.7.7
Several patches for tests and minor issue fixes

### 2.7.6
Add Generic Telescope Classes

### 2.7.5
Update the scheduling interface to allow for more options
* Display UT time on website
* Display Site/Telescope class on Confirmation page
* Display Visibility of requested target
* Allow for Exposure time Adjustment
* Display Moon info
* Adjust Max Airmass
* Adjust IPP
* Adjust Minimum Moon Distance
* Adjust Acceptability Threshold

### 2.7.4

Improve the cross-identification code for multiply desiginated objects and periodic comets.

### 2.7.3

Fix issues with interactions between FindOrb and candidates/comets
* Remove Perturbation Code


### 2.7.2

Spectroscopic Graphical tools
* Create and display a gif of the guidefreames during an observation
* Create and display a spectroscopic trace based on the reduced data

### 2.7.1

Add latitude, longitude, height for 0m4b at Tenerife (Z17). Update find_orb build procedure.

### 2.7.0

Flux Standards
* Add Static Source Model to hold flux, spectral, solar and RV standards.
* Add Calibrations List page.
* Add Calibration detail descriptions.
* Allow for sorting out and scheduling spectra for Solar analogs.

### 2.6.0

Calculate and forward more precise orbital elements for spectroscopic observations.

### 2.5.3

Update light curve extraction.
* Pull from Tracking Number rather than block number
* Capable of incorporating any number of blocks for a given target within a given time frame.
Add motion details to characterization page.

### 2.5.2

Robotic scheduler and low-level ToO support.

### 2.5.1
Add block record keeping for spectroscopy.

### 2.5.0
Create a characterization page for spectroscopy support
* Pull out targets of interest.
* Check of previous spectroscopy from SMASS and MANOS.
* Calculate observing window for the next 3 months for each target.

### 2.4.1

* Change default binning for 0.4m's to bin 1x1.
* Change default proposals for 2018B semester.
* Switch from OpBeat to Rollbar.

### 2.4.0

Add basic spectroscopy support to NEOexchange:
* Added a SNR estimator which can transform the predicted V mag to a variety of different magnitudes for several different taxonomic types (SDSS-i and a Mean taxonomic class is assumed right now) and include the effects of the Moon and zodiacal light. The SNR estimator includes a generalized telescope and instrument model which can be adapted to other telescopes/instruments in the future.
* Added ability to submit spectroscopic observations and associated calibrations to the LCO Network.

### 2.3.6

Bite the Bullet and Update to Python 3.6

### 2.2.0

Added capability of requesting multiple filters when making a user request.

### 2.1.6

Reduce connection maximum age to 60 seconds. Switch off perturbations in ephemeris computation calls.

### 2.1.5

Update Selenium to 3.11 and Django to 1.11. Refactor functional tests for Valhalla/JavaScript-based authentication. Add functionality to ingest targets from text file list of target names.

### 2.1.4

Better separate Block Registration from SuperBlock Registation so that Blocks only see frames taken during that individual Block and Block times are separate from SuperBlock Start and End times.

### 2.1.3

Add support and new object type for hyperbolic asteroids such as A/2017 U7 and A/2018 C2. Increase ephemeris spacing to 15 mins prevent timeouts.

### 2.1.2

Add support for the 0.4m telescopes at Cerro Tololo, Sutherland and McDonald.

### 2.1.1

Fix for missing absolute magnitudes breaking the diameter calculation.

### 2.1.0

Fixes for non-cadence submitting. Improved error message passthrough from scheduling endpoints. Fixes for block reporting. First part of spectroscopy support for storing spectral taxonomies.

### 1.9.0

Add cadence support.

### 1.8.3

Add check for and marking of 'was not a minor planet' in the Previous NEOCP page
as spacecraft.
Fixes for POND submitted blocks and lightcurve extraction.
Changes for the new semester boundaries.

### 1.8.2

Bug fix for zooming Analyser view. Feature update on making markers for candidates clickable.

### 1.8.1

New MPC site codes for the second 0.4m telescopes at Tenerife and Maui.

### 1.8.0

- Adding ability to push candidates to Agent NEO on the Zooniverse platform
- Change ReqDB observation submission to Valhalla API submission

### 1.7.2

New MPC site code (Q58) for the 0.4m telescope at Siding Spring. Use case-sensitive searches for updating NEOCP Bodies.

### 1.7.1

Bug fixes in zeropoint determination for newer versions of astroquery. Deploy mtdlink into the container.

### 1.7.0

Astrometry in the browser

### 1.6.9

Change overheads for Sinisto observations. Handle scheduling problems at semester changover at CPT.

### 1.6.8

Cleanups for leaner docker containers.

### 1.6.7.1

Lower the default IPP values. Round arc and not-seen values on the home page.

### 1.6.7

Trap the submission of objects that have no visibility windows.

### 1.6.6

Fix for incorrect revisions being created and clean up script

### 1.6.5

Add fix and trap for a site which has no working telescopes.

### 1.6.4

Addition of 0.4m telescope support.

### 1.6.0-1.6.3

Internal version numbers during addition of 0.4m telescope support.

### 1.5.5

Switch over telescope at Cerro Tololo (W85) to Sinistro. Increase the InterProposal Priority (IPP) value for requests at McDonald (V37). Switch imports to newer pySLALIB module.

### 1.5.4

Update for LCO rebranding.

### 1.5.3

Switch over 2 telescopes at South Africa (K91 & K92) to Sinistro. Filter out proposals with <10 blocks from the block efficiency plot.

### 1.5.2

### 1.5.1

Correct a long-running problem where we didn't correct the Frame midpoint for
half of the exposure time for our own frames. Store FWHM in the Frame objects
when creating.

### 1.5.0

Django 1.10 release

### 1.4.6
Prevent creation of Bodies without orbital elements. Add 0.4m site codes for
proper attribution when creating frames. Fix missing `.fits` extensions in archive
replies when creating Frames.

### 1.4.5
Fix for Arecibo object parsing.

### 1.4.4
Adding short delay when polling MPC for object info.

### 1.4.3
Adding support for new Sinistro (K93) camera at CPT

### 1.4.2
Better comet handling

### 1.4.1
Better support for new request and frame APIs

### 1.4.0
- Adding support for new request and frame APIs

### 1.3.0
- Restructuring frame parsing out of `views.py`

### 1.2.5alpha
- Moon phase on homepage<|MERGE_RESOLUTION|>--- conflicted
+++ resolved
@@ -4,13 +4,11 @@
 
 ## History
 
-<<<<<<< HEAD
 ### 3.10
 * Add support for DAMIT and advanced LC plotting features.
-=======
+
 ### 3.9.1
 * Implement dithering capabilities
->>>>>>> cb94429d
 
 ### 3.9.0
 * Implement DataProducts refactor for ALCDEF, Gifs, and Floyds Traces
