--- conflicted
+++ resolved
@@ -6,12 +6,8 @@
 
 ### 3.6.2
 * Add support for Mt John observatory (MPC site code 474) for ephemeris computation. (Issue #499)
-<<<<<<< HEAD
-* Fix a rare case when position computation using `sla_planel()` fails (Issue #398)
 * Add a Time Critical option for scheduling spectroscopy (Issue #500)
-=======
 * Fix a rare case when position computation using `sla_planel()` fails (Issue #498)
->>>>>>> b7946c57
 
 ### 3.6.1
 Change the retrieval or creation of new Frame records to eliminate chance of creating duplicates.
