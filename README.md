## NEO Exchange

Portal for scheduling observations of NEOs using Las Cumbres Observatory.

## History

<<<<<<< HEAD
### 3.0.4
Change to LCO Request V3 language
=======
### 3.0.3
Add long-term planning plots showing how the sky position, helio/geocentric distance, magnitude, elongation, Moon-object separation and Moon phase, positional uncertainty and visibility and on-sky rate of motion change with time.
>>>>>>> c5bdc310

### 3.0.2
Minor bug fixes

### 3.0.1
Minor bug fixes

### 3.0.0
Support for deploying into Amazon Web Services (AWS) using Kubernetes and Helm

### 2.8.9
Add support for the ELP Dome B 1-meter telescope.

### 2.8.6
Change URL scheme for new prefix

### 2.8.5
Modifications to scheme on refitting elements.

### 2.8.4
Add support for displaying log Flux plots of spectrophotometric standards with CTIO/HST/Oke spectra. Add view to show best calibration sources for the telescopes for the current night.

### 2.8.3
* Enhance guide movie creation.
* Allow for graceful failure when outside web endpoints are down.

### 2.8.2
Add ADES PSV export and MPC1992 and ADES PSV download options.

### 2.8.1
Several small updates and fixes
* Improve tests for updated firefox
* Remove gaps between RADAR target ingest & orbit update
* Add error handling for spectroscopy when a 2m isn't available

### 2.8.0
Improve Static Source Scheduling
* Add features to Calib Scheduling Confirmation page to bring it up to date with standard version.
* Add warning for potentially saturated targets.
* Add Tests for Calib scheduling confirmation page
* Add Solar Analog details to NEO scheduling confirmation page
* Make exposure time calculator for Spectroscopic observations of Solar Analogs

### 2.7.13
Calculate frame midpoint based on UTSTOP rather than EXPTIME. Improve ingestion of new objects and record and output discovery asterisks.

### 2.7.12
Output of compute_ephem is now a dictionary.

### 2.7.11
Allow for automatic updating of targets.
* Update observations from MPC daily.
* Update orbits with FindOrb or from MPC daily.
* Be smarter about when and how FindOrb updates an orbit.
* Update taxonomy daily.
* Update external spectroscopy weekly.

### 2.7.10
Several bug fixes
* Allow Download for all Programs
* Allow for no visible ephemeris for very close objects
* Fix data pull from Arecibo page

### 2.7.9
Improve Cadence scheduling
* Default end-date is current date + 24 hours
* Adjust jitter/Period from the confirmation page
* Handle bad dates rather than crashing
* Various warnings and tips to help with scheduling

### 2.7.8
Comet elements are now selected based on nearest in time.

### 2.7.7
Several patches for tests and minor issue fixes

### 2.7.6
Add Generic Telescope Classes

### 2.7.5
Update the scheduling interface to allow for more options
* Display UT time on website
* Display Site/Telescope class on Confirmation page
* Display Visibility of requested target
* Allow for Exposure time Adjustment
* Display Moon info
* Adjust Max Airmass
* Adjust IPP
* Adjust Minimum Moon Distance
* Adjust Acceptability Threshold

### 2.7.4

Improve the cross-identification code for multiply desiginated objects and periodic comets.

### 2.7.3

Fix issues with interactions between FindOrb and candidates/comets
* Remove Perturbation Code


### 2.7.2

Spectroscopic Graphical tools
* Create and display a gif of the guidefreames during an observation
* Create and display a spectroscopic trace based on the reduced data

### 2.7.1

Add latitude, longitude, height for 0m4b at Tenerife (Z17). Update find_orb build procedure.

### 2.7.0

Flux Standards
* Add Static Source Model to hold flux, spectral, solar and RV standards.
* Add Calibrations List page.
* Add Calibration detail descriptions.
* Allow for sorting out and scheduling spectra for Solar analogs.

### 2.6.0

Calculate and forward more precise orbital elements for spectroscopic observations.

### 2.5.3

Update light curve extraction.
* Pull from Tracking Number rather than block number
* Capable of incorporating any number of blocks for a given target within a given time frame.
Add motion details to characterization page.

### 2.5.2

Robotic scheduler and low-level ToO support.

### 2.5.1
Add block record keeping for spectroscopy.

### 2.5.0
Create a characterization page for spectroscopy support
* Pull out targets of interest.
* Check of previous spectroscopy from SMASS and MANOS.
* Calculate observing window for the next 3 months for each target.

### 2.4.1

* Change default binning for 0.4m's to bin 1x1.
* Change default proposals for 2018B semester.
* Switch from OpBeat to Rollbar.

### 2.4.0

Add basic spectroscopy support to NEOexchange:
* Added a SNR estimator which can transform the predicted V mag to a variety of different magnitudes for several different taxonomic types (SDSS-i and a Mean taxonomic class is assumed right now) and include the effects of the Moon and zodiacal light. The SNR estimator includes a generalized telescope and instrument model which can be adapted to other telescopes/instruments in the future.
* Added ability to submit spectroscopic observations and associated calibrations to the LCO Network.

### 2.3.6

Bite the Bullet and Update to Python 3.6

### 2.2.0

Added capability of requesting multiple filters when making a user request.

### 2.1.6

Reduce connection maximum age to 60 seconds. Switch off perturbations in ephemeris computation calls.

### 2.1.5

Update Selenium to 3.11 and Django to 1.11. Refactor functional tests for Valhalla/JavaScript-based authentication. Add functionality to ingest targets from text file list of target names.

### 2.1.4

Better separate Block Registration from SuperBlock Registation so that Blocks only see frames taken during that individual Block and Block times are separate from SuperBlock Start and End times.

### 2.1.3

Add support and new object type for hyperbolic asteroids such as A/2017 U7 and A/2018 C2. Increase ephemeris spacing to 15 mins prevent timeouts.

### 2.1.2

Add support for the 0.4m telescopes at Cerro Tololo, Sutherland and McDonald.

### 2.1.1

Fix for missing absolute magnitudes breaking the diameter calculation.

### 2.1.0

Fixes for non-cadence submitting. Improved error message passthrough from scheduling endpoints. Fixes for block reporting. First part of spectroscopy support for storing spectral taxonomies.

### 1.9.0

Add cadence support.

### 1.8.3

Add check for and marking of 'was not a minor planet' in the Previous NEOCP page
as spacecraft.
Fixes for POND submitted blocks and lightcurve extraction.
Changes for the new semester boundaries.

### 1.8.2

Bug fix for zooming Analyser view. Feature update on making markers for candidates clickable.

### 1.8.1

New MPC site codes for the second 0.4m telescopes at Tenerife and Maui.

### 1.8.0

- Adding ability to push candidates to Agent NEO on the Zooniverse platform
- Change ReqDB observation submission to Valhalla API submission

### 1.7.2

New MPC site code (Q58) for the 0.4m telescope at Siding Spring. Use case-sensitive searches for updating NEOCP Bodies.

### 1.7.1

Bug fixes in zeropoint determination for newer versions of astroquery. Deploy mtdlink into the container.

### 1.7.0

Astrometry in the browser

### 1.6.9

Change overheads for Sinisto observations. Handle scheduling problems at semester changover at CPT.

### 1.6.8

Cleanups for leaner docker containers.

### 1.6.7.1

Lower the default IPP values. Round arc and not-seen values on the home page.

### 1.6.7

Trap the submission of objects that have no visibility windows.

### 1.6.6

Fix for incorrect revisions being created and clean up script

### 1.6.5

Add fix and trap for a site which has no working telescopes.

### 1.6.4

Addition of 0.4m telescope support.

### 1.6.0-1.6.3

Internal version numbers during addition of 0.4m telescope support.

### 1.5.5

Switch over telescope at Cerro Tololo (W85) to Sinistro. Increase the InterProposal Priority (IPP) value for requests at McDonald (V37). Switch imports to newer pySLALIB module.

### 1.5.4

Update for LCO rebranding.

### 1.5.3

Switch over 2 telescopes at South Africa (K91 & K92) to Sinistro. Filter out proposals with <10 blocks from the block efficiency plot.

### 1.5.2

### 1.5.1

Correct a long-running problem where we didn't correct the Frame midpoint for
half of the exposure time for our own frames. Store FWHM in the Frame objects
when creating.

### 1.5.0

Django 1.10 release

### 1.4.6
Prevent creation of Bodies without orbital elements. Add 0.4m site codes for
proper attribution when creating frames. Fix missing `.fits` extensions in archive
replies when creating Frames.

### 1.4.5
Fix for Arecibo object parsing.

### 1.4.4
Adding short delay when polling MPC for object info.

### 1.4.3
Adding support for new Sinistro (K93) camera at CPT

### 1.4.2
Better comet handling

### 1.4.1
Better support for new request and frame APIs

### 1.4.0
- Adding support for new request and frame APIs

### 1.3.0
- Restructuring frame parsing out of `views.py`

### 1.2.5alpha
- Moon phase on homepage<|MERGE_RESOLUTION|>--- conflicted
+++ resolved
@@ -4,13 +4,11 @@
 
 ## History
 
-<<<<<<< HEAD
 ### 3.0.4
 Change to LCO Request V3 language
-=======
+
 ### 3.0.3
 Add long-term planning plots showing how the sky position, helio/geocentric distance, magnitude, elongation, Moon-object separation and Moon phase, positional uncertainty and visibility and on-sky rate of motion change with time.
->>>>>>> c5bdc310
 
 ### 3.0.2
 Minor bug fixes
