--- conflicted
+++ resolved
@@ -4,16 +4,12 @@
 
 ## History
 
-<<<<<<< HEAD
-### 3.12.1
-* Various fixes for pipeline processing. Increase depth of cross match catalog to r=16.5
-=======
 ### 3.12.2
 * Fix issue for 73P where visibility plots were plotting fragment 73P-BV instead (Issue #606)
 
 ### 3.12.1
 * Add Gaia EDR3, DR3 and ATLAS-2 MPC catalog codes (Issue #603)
->>>>>>> 8029e622
+* Various fixes for pipeline processing. Increase depth of cross match catalog to r=16.5
 
 ### 3.12.0
 * Add option to set fractional ephemeris rate.
