## NEO Exchange

Portal for scheduling observations of NEOs (and other Solar System objects) using Las Cumbres Observatory.

## History

### 3.10.3
<<<<<<< HEAD
* Update Summary pages for enhanced usability and utility
* Add body publication status
* Add form for updating period from LC plot page
=======
* Minor bug fixes and error handling.
>>>>>>> f37f0f9a

### 3.10.2
* Fix ADES header info for new telescopes and MuSCAT instrument (Issue #578)
* Fix gif movie creation permission issues (Issue #580)

### 3.10.1
* Fix orbit plots for cometary elements.

### 3.10.0
* Add support for DAMIT and advanced LC plotting features.

### 3.9.1
* Implement dithering capabilities

### 3.9.0
* Implement DataProducts refactor for ALCDEF, Gifs, and Floyds Traces

### 3.8.13
* Adds galactic plane into the visualization plots.

### 3.8.12
* Adds support for multi-target spectroscopy blocks.

### 3.8.11
* Adds support for the two 1-m telescopes at Tenerife (Issue #555)

### 3.8.10
* Updates gif movies to fix intermitent issues and sort by filter.
* Add error to spectra plots.

### 3.8.9
* Fix issue with an alternative reporting format for artificial satellites which broke the Previous NEOCP page parser.
* Fix rare issue where scheduling form would reset to previous day in cases where there was limited visibility.

### 3.8.8
* Fix issue in error reporting when submitting cadence with no valid requests.
* Allow a specific FTP URL file to be passed for the Yarkovsky fetcher and planner (for when the 'latest' symlink doesn't get updated)

### 3.8.7
* Add support for generating PDS XML labels.
* Add support for fetching Yarkovsky targets from JPL ftp site.

### 3.8.6
* Update spectroscopy analysis capabilities.
* Add new Body method to compute and return distances and use this for the LOOK targets page.

### 3.8.5
Paginate new gif movie page to speed up load times and prevent connection errors

### 3.8.4
* Add observed location to observation timeline.
* Fix bugs and add features for lightcurve extraction.

### 3.8.3
Add support for adding new LOOK project targets.

### 3.8.2
Fix for cadences crossing semester boundaries.

### 3.8.1
Update default exposure time estimate to be instrument agnostic.

### 3.8.0.2
Fix for occasional OSError on LDAC catalogs.

### 3.8.0.1
make Gif creation more robust.

### 3.8.0
Add postgres support.

### 3.7.0
Add MuSCAT3 support and Repeat Exposure for long blocks

### 3.6.2
* Add support for Mt John observatory (MPC site code 474) for ephemeris computation. (Issue #499)
* Add a Time Critical option for scheduling spectroscopy (Issue #500)
* Fix a rare case when position computation using `sla_planel()` fails (Issue #498)

### 3.6.1
Change the retrieval or creation of new Frame records to eliminate chance of creating duplicates.

### 3.6.0
Update to Django 3.1 (and CentOS 8 for the Docker build)

### 3.5.2
Various small backend fixes:
* Fix HORIZONS SPK lookup on some comets (Issue #480)
* Prevent objects inheriting old elements when refitting with `find_orb` fails
* Fix crazy time from perihelion when mean anomaly is extremely close to 0/360.0 (Issue #484)
* Catch various URL connection errors
* Update internal links to SMASS datasets if they change after ingestion (Issue #486)

### 3.5.1.4
Limit Solar Analog spectra to 1 regardless of frames requested for Target
Fix more Server Error Bugs

### 3.5.1.3
A couple bug fixes

### 3.5.1.2
Implement lc_plot fix to read in comet mags from Horizons.

### 3.5.1.1
Fix creation of hours-up plots (Due to a need to work around [astropy/numpy bug](https://github.com/astropy/astropy/issues/9374) with filtering on `datetime`s in AstroPy `Table`s with AstroPy >= 3.2.2)

### 3.5.1
* Allow editing of window for spectroscopic calibration targets.
* Fix for incorrect slot length calculation with multiple spectra exposures.
* Upgrades astropy minimum version to 3.2.3 for updated USNO Earth Orientation Parameter URLs and also the minimum version that works on python 3.8
* Adds storage of the orbit RMS from MPC DB
* LOOK Project updates:
  * Adds storage of reciprocal semi-major axis from MPC DB as a PhysicalParameter
  * Adds additional Body attribute to return reciprocal semi-major axis
  * Adds new get_cadence_info() method to summarize whether an object's cadence is underway or has halted and adds this into the LOOK Project template
* Allow search of static (sidereal) calibration sources.

### 3.5.0
Add Light curve analysis tools
* active plotting of light curves
* uploading and displaying annotated gifs for images
* automatic light curve extraction for all image sets
* uploading ALCDEF files to S3

### 3.4.1
Add Parallactic angle option for spectroscopic observations.

### 3.4.0
Update Photometry to use GAIA-DR2

### 3.3.2
Initial support for the LCO Outbursting Objects Key (LOOK) Project

### 3.3.0
* Send proper motion details for solar analogs through to the LCO observing system.
* Display the most recent time of ingest or update on the Body details page.
* Truncate observing windows by the object's visibility as well as the site's darkness times.
* Warn about scheduling of objects that would fail lunar distance constrains before submitting.
* Fix the light curve extraction code to work with comet names
* Refactor all the Django models into separate domain-specific files.

### 3.2.9
Add ability to cancel observations.

### 3.2.8
* Add 2x2 binning & central chip section mode suppport (for faster readout on speedy rocks).
* Fix table parsing of Arecibo targets.

### 3.2.7
* Allow ingestion of numbered comet and comet fragment observations.
* Fix various time out issues with prefetching.
* Update pagination format.
* Fix parsing of comets in Arecibo target lists.
* Add ability to query HORIZONS for comets which have multiple element sets/target bodies available.

### 3.2.6.1
Index frequently used model fields.

### 3.2.6
Fix broken spectra plot
Update Minimum Django Requirements

### 3.2.5
Fix a rare comet bug.

### 3.2.4
Fix a few rare bugs.

### 3.2.3
Allow Time Critical observations within the same proposal and allow selection of this from the scheduling form.

### 3.2.2
Add observation timeline.

### 3.2.0
Add models for physical parameters and Designations
*Includes specific model for colors
*Search includes any of a body's several designations
*Does not remove anything from the Body model

### 3.1.1
Convert Spectroscopy plots into Bokeh for added interactivity.

### 3.0.5
Fix lingering tests for the LCO Request V3 language change

### 3.0.4
Change to LCO Request V3 language

### 3.0.3
Add long-term planning plots showing how the sky position, helio/geocentric distance, magnitude, elongation, Moon-object separation and Moon phase, positional uncertainty and visibility and on-sky rate of motion change with time.

### 3.0.2
Minor bug fixes

### 3.0.1
Minor bug fixes

### 3.0.0
Support for deploying into Amazon Web Services (AWS) using Kubernetes and Helm

### 2.8.9
Add support for the ELP Dome B 1-meter telescope.

### 2.8.6
Change URL scheme for new prefix

### 2.8.5
Modifications to scheme on refitting elements.

### 2.8.4
Add support for displaying log Flux plots of spectrophotometric standards with CTIO/HST/Oke spectra. Add view to show best calibration sources for the telescopes for the current night.

### 2.8.3
* Enhance guide movie creation.
* Allow for graceful failure when outside web endpoints are down.

### 2.8.2
Add ADES PSV export and MPC1992 and ADES PSV download options.

### 2.8.1
Several small updates and fixes
* Improve tests for updated firefox
* Remove gaps between RADAR target ingest & orbit update
* Add error handling for spectroscopy when a 2m isn't available

### 2.8.0
Improve Static Source Scheduling
* Add features to Calib Scheduling Confirmation page to bring it up to date with standard version.
* Add warning for potentially saturated targets.
* Add Tests for Calib scheduling confirmation page
* Add Solar Analog details to NEO scheduling confirmation page
* Make exposure time calculator for Spectroscopic observations of Solar Analogs

### 2.7.13
Calculate frame midpoint based on UTSTOP rather than EXPTIME. Improve ingestion of new objects and record and output discovery asterisks.

### 2.7.12
Output of compute_ephem is now a dictionary.

### 2.7.11
Allow for automatic updating of targets.
* Update observations from MPC daily.
* Update orbits with FindOrb or from MPC daily.
* Be smarter about when and how FindOrb updates an orbit.
* Update taxonomy daily.
* Update external spectroscopy weekly.

### 2.7.10
Several bug fixes
* Allow Download for all Programs
* Allow for no visible ephemeris for very close objects
* Fix data pull from Arecibo page

### 2.7.9
Improve Cadence scheduling
* Default end-date is current date + 24 hours
* Adjust jitter/Period from the confirmation page
* Handle bad dates rather than crashing
* Various warnings and tips to help with scheduling

### 2.7.8
Comet elements are now selected based on nearest in time.

### 2.7.7
Several patches for tests and minor issue fixes

### 2.7.6
Add Generic Telescope Classes

### 2.7.5
Update the scheduling interface to allow for more options
* Display UT time on website
* Display Site/Telescope class on Confirmation page
* Display Visibility of requested target
* Allow for Exposure time Adjustment
* Display Moon info
* Adjust Max Airmass
* Adjust IPP
* Adjust Minimum Moon Distance
* Adjust Acceptability Threshold

### 2.7.4

Improve the cross-identification code for multiply desiginated objects and periodic comets.

### 2.7.3

Fix issues with interactions between FindOrb and candidates/comets
* Remove Perturbation Code


### 2.7.2

Spectroscopic Graphical tools
* Create and display a gif of the guidefreames during an observation
* Create and display a spectroscopic trace based on the reduced data

### 2.7.1

Add latitude, longitude, height for 0m4b at Tenerife (Z17). Update find_orb build procedure.

### 2.7.0

Flux Standards
* Add Static Source Model to hold flux, spectral, solar and RV standards.
* Add Calibrations List page.
* Add Calibration detail descriptions.
* Allow for sorting out and scheduling spectra for Solar analogs.

### 2.6.0

Calculate and forward more precise orbital elements for spectroscopic observations.

### 2.5.3

Update light curve extraction.
* Pull from Tracking Number rather than block number
* Capable of incorporating any number of blocks for a given target within a given time frame.
Add motion details to characterization page.

### 2.5.2

Robotic scheduler and low-level ToO support.

### 2.5.1
Add block record keeping for spectroscopy.

### 2.5.0
Create a characterization page for spectroscopy support
* Pull out targets of interest.
* Check of previous spectroscopy from SMASS and MANOS.
* Calculate observing window for the next 3 months for each target.

### 2.4.1

* Change default binning for 0.4m's to bin 1x1.
* Change default proposals for 2018B semester.
* Switch from OpBeat to Rollbar.

### 2.4.0

Add basic spectroscopy support to NEOexchange:
* Added a SNR estimator which can transform the predicted V mag to a variety of different magnitudes for several different taxonomic types (SDSS-i and a Mean taxonomic class is assumed right now) and include the effects of the Moon and zodiacal light. The SNR estimator includes a generalized telescope and instrument model which can be adapted to other telescopes/instruments in the future.
* Added ability to submit spectroscopic observations and associated calibrations to the LCO Network.

### 2.3.6

Bite the Bullet and Update to Python 3.6

### 2.2.0

Added capability of requesting multiple filters when making a user request.

### 2.1.6

Reduce connection maximum age to 60 seconds. Switch off perturbations in ephemeris computation calls.

### 2.1.5

Update Selenium to 3.11 and Django to 1.11. Refactor functional tests for Valhalla/JavaScript-based authentication. Add functionality to ingest targets from text file list of target names.

### 2.1.4

Better separate Block Registration from SuperBlock Registation so that Blocks only see frames taken during that individual Block and Block times are separate from SuperBlock Start and End times.

### 2.1.3

Add support and new object type for hyperbolic asteroids such as A/2017 U7 and A/2018 C2. Increase ephemeris spacing to 15 mins prevent timeouts.

### 2.1.2

Add support for the 0.4m telescopes at Cerro Tololo, Sutherland and McDonald.

### 2.1.1

Fix for missing absolute magnitudes breaking the diameter calculation.

### 2.1.0

Fixes for non-cadence submitting. Improved error message passthrough from scheduling endpoints. Fixes for block reporting. First part of spectroscopy support for storing spectral taxonomies.

### 1.9.0

Add cadence support.

### 1.8.3

Add check for and marking of 'was not a minor planet' in the Previous NEOCP page
as spacecraft.
Fixes for POND submitted blocks and lightcurve extraction.
Changes for the new semester boundaries.

### 1.8.2

Bug fix for zooming Analyser view. Feature update on making markers for candidates clickable.

### 1.8.1

New MPC site codes for the second 0.4m telescopes at Tenerife and Maui.

### 1.8.0

- Adding ability to push candidates to Agent NEO on the Zooniverse platform
- Change ReqDB observation submission to Valhalla API submission

### 1.7.2

New MPC site code (Q58) for the 0.4m telescope at Siding Spring. Use case-sensitive searches for updating NEOCP Bodies.

### 1.7.1

Bug fixes in zeropoint determination for newer versions of astroquery. Deploy mtdlink into the container.

### 1.7.0

Astrometry in the browser

### 1.6.9

Change overheads for Sinisto observations. Handle scheduling problems at semester changover at CPT.

### 1.6.8

Cleanups for leaner docker containers.

### 1.6.7.1

Lower the default IPP values. Round arc and not-seen values on the home page.

### 1.6.7

Trap the submission of objects that have no visibility windows.

### 1.6.6

Fix for incorrect revisions being created and clean up script

### 1.6.5

Add fix and trap for a site which has no working telescopes.

### 1.6.4

Addition of 0.4m telescope support.

### 1.6.0-1.6.3

Internal version numbers during addition of 0.4m telescope support.

### 1.5.5

Switch over telescope at Cerro Tololo (W85) to Sinistro. Increase the InterProposal Priority (IPP) value for requests at McDonald (V37). Switch imports to newer pySLALIB module.

### 1.5.4

Update for LCO rebranding.

### 1.5.3

Switch over 2 telescopes at South Africa (K91 & K92) to Sinistro. Filter out proposals with <10 blocks from the block efficiency plot.

### 1.5.2

### 1.5.1

Correct a long-running problem where we didn't correct the Frame midpoint for
half of the exposure time for our own frames. Store FWHM in the Frame objects
when creating.

### 1.5.0

Django 1.10 release

### 1.4.6
Prevent creation of Bodies without orbital elements. Add 0.4m site codes for
proper attribution when creating frames. Fix missing `.fits` extensions in archive
replies when creating Frames.

### 1.4.5
Fix for Arecibo object parsing.

### 1.4.4
Adding short delay when polling MPC for object info.

### 1.4.3
Adding support for new Sinistro (K93) camera at CPT

### 1.4.2
Better comet handling

### 1.4.1
Better support for new request and frame APIs

### 1.4.0
- Adding support for new request and frame APIs

### 1.3.0
- Restructuring frame parsing out of `views.py`

### 1.2.5alpha
- Moon phase on homepage<|MERGE_RESOLUTION|>--- conflicted
+++ resolved
@@ -4,14 +4,13 @@
 
 ## History
 
-### 3.10.3
-<<<<<<< HEAD
+### 3.10.4
 * Update Summary pages for enhanced usability and utility
 * Add body publication status
 * Add form for updating period from LC plot page
-=======
+
+### 3.10.3
 * Minor bug fixes and error handling.
->>>>>>> f37f0f9a
 
 ### 3.10.2
 * Fix ADES header info for new telescopes and MuSCAT instrument (Issue #578)
