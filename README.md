## NEO Exchange

Portal for scheduling observations of NEOs (and other Solar System objects) using Las Cumbres Observatory.

## History

<<<<<<< HEAD
### 3.7.0
Add MuSCAT3 support.
=======
### 3.6.2
* Add support for Mt John observatory (MPC site code 474) for ephemeris computation. (Issue #499)
* Add a Time Critical option for scheduling spectroscopy (Issue #500)
* Fix a rare case when position computation using `sla_planel()` fails (Issue #498)
>>>>>>> 7f3721cb

### 3.6.1
Change the retrieval or creation of new Frame records to eliminate chance of creating duplicates.

### 3.6.0
Update to Django 3.1 (and CentOS 8 for the Docker build)

### 3.5.2
Various small backend fixes:
* Fix HORIZONS SPK lookup on some comets (Issue #480)
* Prevent objects inheriting old elements when refitting with `find_orb` fails
* Fix crazy time from perihelion when mean anomaly is extremely close to 0/360.0 (Issue #484)
* Catch various URL connection errors
* Update internal links to SMASS datasets if they change after ingestion (Issue #486)

### 3.5.1.4
Limit Solar Analog spectra to 1 regardless of frames requested for Target
Fix more Server Error Bugs

### 3.5.1.3
A couple bug fixes

### 3.5.1.2
Implement lc_plot fix to read in comet mags from Horizons.

### 3.5.1.1
Fix creation of hours-up plots (Due to a need to work around [astropy/numpy bug](https://github.com/astropy/astropy/issues/9374) with filtering on `datetime`s in AstroPy `Table`s with AstroPy >= 3.2.2)

### 3.5.1
* Allow editing of window for spectroscopic calibration targets.
* Fix for incorrect slot length calculation with multiple spectra exposures.
* Upgrades astropy minimum version to 3.2.3 for updated USNO Earth Orientation Parameter URLs and also the minimum version that works on python 3.8
* Adds storage of the orbit RMS from MPC DB
* LOOK Project updates:
  * Adds storage of reciprocal semi-major axis from MPC DB as a PhysicalParameter
  * Adds additional Body attribute to return reciprocal semi-major axis
  * Adds new get_cadence_info() method to summarize whether an object's cadence is underway or has halted and adds this into the LOOK Project template
* Allow search of static (sidereal) calibration sources.

### 3.5.0
Add Light curve analysis tools
* active plotting of light curves
* uploading and displaying annotated gifs for images
* automatic light curve extraction for all image sets
* uploading ALCDEF files to S3

### 3.4.1
Add Parallactic angle option for spectroscopic observations.

### 3.4.0
Update Photometry to use GAIA-DR2

### 3.3.2
Initial support for the LCO Outbursting Objects Key (LOOK) Project

### 3.3.0
* Send proper motion details for solar analogs through to the LCO observing system.
* Display the most recent time of ingest or update on the Body details page.
* Truncate observing windows by the object's visibility as well as the site's darkness times.
* Warn about scheduling of objects that would fail lunar distance constrains before submitting.
* Fix the light curve extraction code to work with comet names
* Refactor all the Django models into separate domain-specific files.

### 3.2.9
Add ability to cancel observations.

### 3.2.8
* Add 2x2 binning & central chip section mode suppport (for faster readout on speedy rocks).
* Fix table parsing of Arecibo targets.

### 3.2.7
* Allow ingestion of numbered comet and comet fragment observations.
* Fix various time out issues with prefetching.
* Update pagination format.
* Fix parsing of comets in Arecibo target lists.
* Add ability to query HORIZONS for comets which have multiple element sets/target bodies available.

### 3.2.6.1
Index frequently used model fields.

### 3.2.6
Fix broken spectra plot
Update Minimum Django Requirements

### 3.2.5
Fix a rare comet bug.

### 3.2.4
Fix a few rare bugs.

### 3.2.3
Allow Time Critical observations within the same proposal and allow selection of this from the scheduling form.

### 3.2.2
Add observation timeline.

### 3.2.0
Add models for physical parameters and Designations
*Includes specific model for colors
*Search includes any of a body's several designations
*Does not remove anything from the Body model

### 3.1.1
Convert Spectroscopy plots into Bokeh for added interactivity.

### 3.0.5
Fix lingering tests for the LCO Request V3 language change

### 3.0.4
Change to LCO Request V3 language

### 3.0.3
Add long-term planning plots showing how the sky position, helio/geocentric distance, magnitude, elongation, Moon-object separation and Moon phase, positional uncertainty and visibility and on-sky rate of motion change with time.

### 3.0.2
Minor bug fixes

### 3.0.1
Minor bug fixes

### 3.0.0
Support for deploying into Amazon Web Services (AWS) using Kubernetes and Helm

### 2.8.9
Add support for the ELP Dome B 1-meter telescope.

### 2.8.6
Change URL scheme for new prefix

### 2.8.5
Modifications to scheme on refitting elements.

### 2.8.4
Add support for displaying log Flux plots of spectrophotometric standards with CTIO/HST/Oke spectra. Add view to show best calibration sources for the telescopes for the current night.

### 2.8.3
* Enhance guide movie creation.
* Allow for graceful failure when outside web endpoints are down.

### 2.8.2
Add ADES PSV export and MPC1992 and ADES PSV download options.

### 2.8.1
Several small updates and fixes
* Improve tests for updated firefox
* Remove gaps between RADAR target ingest & orbit update
* Add error handling for spectroscopy when a 2m isn't available

### 2.8.0
Improve Static Source Scheduling
* Add features to Calib Scheduling Confirmation page to bring it up to date with standard version.
* Add warning for potentially saturated targets.
* Add Tests for Calib scheduling confirmation page
* Add Solar Analog details to NEO scheduling confirmation page
* Make exposure time calculator for Spectroscopic observations of Solar Analogs

### 2.7.13
Calculate frame midpoint based on UTSTOP rather than EXPTIME. Improve ingestion of new objects and record and output discovery asterisks.

### 2.7.12
Output of compute_ephem is now a dictionary.

### 2.7.11
Allow for automatic updating of targets.
* Update observations from MPC daily.
* Update orbits with FindOrb or from MPC daily.
* Be smarter about when and how FindOrb updates an orbit.
* Update taxonomy daily.
* Update external spectroscopy weekly.

### 2.7.10
Several bug fixes
* Allow Download for all Programs
* Allow for no visible ephemeris for very close objects
* Fix data pull from Arecibo page

### 2.7.9
Improve Cadence scheduling
* Default end-date is current date + 24 hours
* Adjust jitter/Period from the confirmation page
* Handle bad dates rather than crashing
* Various warnings and tips to help with scheduling

### 2.7.8
Comet elements are now selected based on nearest in time.

### 2.7.7
Several patches for tests and minor issue fixes

### 2.7.6
Add Generic Telescope Classes

### 2.7.5
Update the scheduling interface to allow for more options
* Display UT time on website
* Display Site/Telescope class on Confirmation page
* Display Visibility of requested target
* Allow for Exposure time Adjustment
* Display Moon info
* Adjust Max Airmass
* Adjust IPP
* Adjust Minimum Moon Distance
* Adjust Acceptability Threshold

### 2.7.4

Improve the cross-identification code for multiply desiginated objects and periodic comets.

### 2.7.3

Fix issues with interactions between FindOrb and candidates/comets
* Remove Perturbation Code


### 2.7.2

Spectroscopic Graphical tools
* Create and display a gif of the guidefreames during an observation
* Create and display a spectroscopic trace based on the reduced data

### 2.7.1

Add latitude, longitude, height for 0m4b at Tenerife (Z17). Update find_orb build procedure.

### 2.7.0

Flux Standards
* Add Static Source Model to hold flux, spectral, solar and RV standards.
* Add Calibrations List page.
* Add Calibration detail descriptions.
* Allow for sorting out and scheduling spectra for Solar analogs.

### 2.6.0

Calculate and forward more precise orbital elements for spectroscopic observations.

### 2.5.3

Update light curve extraction.
* Pull from Tracking Number rather than block number
* Capable of incorporating any number of blocks for a given target within a given time frame.
Add motion details to characterization page.

### 2.5.2

Robotic scheduler and low-level ToO support.

### 2.5.1
Add block record keeping for spectroscopy.

### 2.5.0
Create a characterization page for spectroscopy support
* Pull out targets of interest.
* Check of previous spectroscopy from SMASS and MANOS.
* Calculate observing window for the next 3 months for each target.

### 2.4.1

* Change default binning for 0.4m's to bin 1x1.
* Change default proposals for 2018B semester.
* Switch from OpBeat to Rollbar.

### 2.4.0

Add basic spectroscopy support to NEOexchange:
* Added a SNR estimator which can transform the predicted V mag to a variety of different magnitudes for several different taxonomic types (SDSS-i and a Mean taxonomic class is assumed right now) and include the effects of the Moon and zodiacal light. The SNR estimator includes a generalized telescope and instrument model which can be adapted to other telescopes/instruments in the future.
* Added ability to submit spectroscopic observations and associated calibrations to the LCO Network.

### 2.3.6

Bite the Bullet and Update to Python 3.6

### 2.2.0

Added capability of requesting multiple filters when making a user request.

### 2.1.6

Reduce connection maximum age to 60 seconds. Switch off perturbations in ephemeris computation calls.

### 2.1.5

Update Selenium to 3.11 and Django to 1.11. Refactor functional tests for Valhalla/JavaScript-based authentication. Add functionality to ingest targets from text file list of target names.

### 2.1.4

Better separate Block Registration from SuperBlock Registation so that Blocks only see frames taken during that individual Block and Block times are separate from SuperBlock Start and End times.

### 2.1.3

Add support and new object type for hyperbolic asteroids such as A/2017 U7 and A/2018 C2. Increase ephemeris spacing to 15 mins prevent timeouts.

### 2.1.2

Add support for the 0.4m telescopes at Cerro Tololo, Sutherland and McDonald.

### 2.1.1

Fix for missing absolute magnitudes breaking the diameter calculation.

### 2.1.0

Fixes for non-cadence submitting. Improved error message passthrough from scheduling endpoints. Fixes for block reporting. First part of spectroscopy support for storing spectral taxonomies.

### 1.9.0

Add cadence support.

### 1.8.3

Add check for and marking of 'was not a minor planet' in the Previous NEOCP page
as spacecraft.
Fixes for POND submitted blocks and lightcurve extraction.
Changes for the new semester boundaries.

### 1.8.2

Bug fix for zooming Analyser view. Feature update on making markers for candidates clickable.

### 1.8.1

New MPC site codes for the second 0.4m telescopes at Tenerife and Maui.

### 1.8.0

- Adding ability to push candidates to Agent NEO on the Zooniverse platform
- Change ReqDB observation submission to Valhalla API submission

### 1.7.2

New MPC site code (Q58) for the 0.4m telescope at Siding Spring. Use case-sensitive searches for updating NEOCP Bodies.

### 1.7.1

Bug fixes in zeropoint determination for newer versions of astroquery. Deploy mtdlink into the container.

### 1.7.0

Astrometry in the browser

### 1.6.9

Change overheads for Sinisto observations. Handle scheduling problems at semester changover at CPT.

### 1.6.8

Cleanups for leaner docker containers.

### 1.6.7.1

Lower the default IPP values. Round arc and not-seen values on the home page.

### 1.6.7

Trap the submission of objects that have no visibility windows.

### 1.6.6

Fix for incorrect revisions being created and clean up script

### 1.6.5

Add fix and trap for a site which has no working telescopes.

### 1.6.4

Addition of 0.4m telescope support.

### 1.6.0-1.6.3

Internal version numbers during addition of 0.4m telescope support.

### 1.5.5

Switch over telescope at Cerro Tololo (W85) to Sinistro. Increase the InterProposal Priority (IPP) value for requests at McDonald (V37). Switch imports to newer pySLALIB module.

### 1.5.4

Update for LCO rebranding.

### 1.5.3

Switch over 2 telescopes at South Africa (K91 & K92) to Sinistro. Filter out proposals with <10 blocks from the block efficiency plot.

### 1.5.2

### 1.5.1

Correct a long-running problem where we didn't correct the Frame midpoint for
half of the exposure time for our own frames. Store FWHM in the Frame objects
when creating.

### 1.5.0

Django 1.10 release

### 1.4.6
Prevent creation of Bodies without orbital elements. Add 0.4m site codes for
proper attribution when creating frames. Fix missing `.fits` extensions in archive
replies when creating Frames.

### 1.4.5
Fix for Arecibo object parsing.

### 1.4.4
Adding short delay when polling MPC for object info.

### 1.4.3
Adding support for new Sinistro (K93) camera at CPT

### 1.4.2
Better comet handling

### 1.4.1
Better support for new request and frame APIs

### 1.4.0
- Adding support for new request and frame APIs

### 1.3.0
- Restructuring frame parsing out of `views.py`

### 1.2.5alpha
- Moon phase on homepage<|MERGE_RESOLUTION|>--- conflicted
+++ resolved
@@ -4,15 +4,13 @@
 
 ## History
 
-<<<<<<< HEAD
 ### 3.7.0
-Add MuSCAT3 support.
-=======
+Add MuSCAT3 support and Repeat Exposure for long blocks
+
 ### 3.6.2
 * Add support for Mt John observatory (MPC site code 474) for ephemeris computation. (Issue #499)
 * Add a Time Critical option for scheduling spectroscopy (Issue #500)
 * Fix a rare case when position computation using `sla_planel()` fails (Issue #498)
->>>>>>> 7f3721cb
 
 ### 3.6.1
 Change the retrieval or creation of new Frame records to eliminate chance of creating duplicates.
